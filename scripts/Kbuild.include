--- conflicted
+++ resolved
@@ -100,11 +100,7 @@
 # Usage: cflags-y += $(call as-instr,instr,option1,option2)
 
 as-instr = $(call try-run,\
-<<<<<<< HEAD
-	printf "%b\n" "$(1)" | $(CC) $(KBUILD_AFLAGS) -c -xassembler -o "$$TMP" -,$(2),$(3))
-=======
 	/bin/echo -e "$(1)" | $(CC) $(KBUILD_AFLAGS) -c -x assembler -o "$$TMP" -,$(2),$(3))
->>>>>>> 2a68fec1
 
 # cc-option
 # Usage: cflags-y += $(call cc-option,-march=winchip-c6,-march=i586)
