--- conflicted
+++ resolved
@@ -912,27 +912,8 @@
 
 	if (desc->irq_data.chip == &no_irq_chip)
 		return -ENOSYS;
-<<<<<<< HEAD
 	if (!try_module_get(desc->owner))
 		return -ENODEV;
-	/*
-	 * Some drivers like serial.c use request_irq() heavily,
-	 * so we have to be careful not to interfere with a
-	 * running system.
-	 */
-	if (new->flags & IRQF_SAMPLE_RANDOM) {
-		/*
-		 * This function might sleep, we want to call it first,
-		 * outside of the atomic block.
-		 * Yes, this might clear the entropy pool if the wrong
-		 * driver is attempted to be loaded, without actually
-		 * installing a new handler, but is this really a problem,
-		 * only the sysadmin is able to do this.
-		 */
-		rand_initialize_irq(irq);
-	}
-=======
->>>>>>> a422ca75
 
 	/*
 	 * Check whether the interrupt nests into another interrupt
