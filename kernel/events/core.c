--- conflicted
+++ resolved
@@ -3009,10 +3009,9 @@
 {
 	struct task_struct *owner;
 
-<<<<<<< HEAD
 	if (!atomic_long_dec_and_test(&event->refcount))
 		return;
-=======
+
 	/*
 	 * Event can be in state OFF because of a constraint check.
 	 * Change to ACTIVE so that it gets cleaned up correctly.
@@ -3020,9 +3019,6 @@
 	if ((event->state == PERF_EVENT_STATE_OFF) &&
 	    event->attr.constraint_duplicate)
 		event->state = PERF_EVENT_STATE_ACTIVE;
-
-	file->private_data = NULL;
->>>>>>> 5bfc8718
 
 	rcu_read_lock();
 	owner = ACCESS_ONCE(event->owner);
