--- conflicted
+++ resolved
@@ -247,12 +247,8 @@
 						port->buf[cnt].handle);
 				ion_client_destroy(port->buf[cnt].client);
 #else
-<<<<<<< HEAD
-				pr_debug("%s:data[%p]phys[%p][%p] cnt[%d] mem_buffer[%p]\n",
-=======
 				pr_debug("%s:data[%p]phys[%p][%p] cnt[%d]"
 					 "mem_buffer[%p]\n",
->>>>>>> 9a263118
 					__func__, (void *)port->buf[cnt].data,
 					(void *)port->buf[cnt].phys,
 					(void *)&port->buf[cnt].phys, cnt,
@@ -311,12 +307,8 @@
 		ion_unmap_kernel(port->buf[0].client, port->buf[0].handle);
 		ion_free(port->buf[0].client, port->buf[0].handle);
 		ion_client_destroy(port->buf[0].client);
-<<<<<<< HEAD
-		pr_debug("%s:data[%p]phys[%p][%p], client[%p] handle[%p]\n",
-=======
 		pr_debug("%s:data[%p]phys[%p][%p]"
 			", client[%p] handle[%p]\n",
->>>>>>> 9a263118
 			__func__,
 			(void *)port->buf[0].data,
 			(void *)port->buf[0].phys,
@@ -324,12 +316,8 @@
 			(void *)port->buf[0].client,
 			(void *)port->buf[0].handle);
 #else
-<<<<<<< HEAD
-		pr_debug("%s:data[%p]phys[%p][%p] mem_buffer[%p]\n",
-=======
 		pr_debug("%s:data[%p]phys[%p][%p]"
 			"mem_buffer[%p]\n",
->>>>>>> 9a263118
 			__func__,
 			(void *)port->buf[0].data,
 			(void *)port->buf[0].phys,
@@ -536,12 +524,8 @@
 						(UINT_MAX, "audio_client");
 					if (IS_ERR_OR_NULL((void *)
 						buf[cnt].client)) {
-<<<<<<< HEAD
-						pr_err("%s: ION create client for AUDIO failed\n",
-=======
 						pr_err("%s: ION create client"
 						" for AUDIO failed\n",
->>>>>>> 9a263118
 						__func__);
 						goto fail;
 					}
@@ -550,12 +534,8 @@
 						(0x1 << ION_AUDIO_HEAP_ID));
 					if (IS_ERR_OR_NULL((void *)
 						buf[cnt].handle)) {
-<<<<<<< HEAD
-						pr_err("%s: ION memory allocation for AUDIO failed\n",
-=======
 						pr_err("%s: ION memory"
 					" allocation for AUDIO failed\n",
->>>>>>> 9a263118
 							__func__);
 						goto fail;
 					}
@@ -566,12 +546,8 @@
 						&buf[cnt].phys,
 						(size_t *)&len);
 					if (rc) {
-<<<<<<< HEAD
-						pr_err("%s: ION Get Physical for AUDIO failed, rc = %d\n",
-=======
 						pr_err("%s: ION Get Physical"
 						" for AUDIO failed, rc = %d\n",
->>>>>>> 9a263118
 							__func__, rc);
 						goto fail;
 					}
@@ -581,14 +557,9 @@
 							 0);
 					if (IS_ERR_OR_NULL((void *)
 						buf[cnt].data)) {
-<<<<<<< HEAD
 						pr_err("%s: ION memory mapping for AUDIO failed\n",
 								 __func__);
 						mutex_unlock(&ac->cmd_lock);
-=======
-						pr_err("%s: ION memory"
-				" mapping for AUDIO failed\n", __func__);
->>>>>>> 9a263118
 						goto fail;
 					}
 					memset((void *)buf[cnt].data, 0, bufsz);
@@ -3676,21 +3647,13 @@
 #ifdef CONFIG_DEBUG_FS
 	out_buffer = kmalloc(OUT_BUFFER_SIZE, GFP_KERNEL);
 	out_dentry = debugfs_create_file("audio_out_latency_measurement_node",\
-<<<<<<< HEAD
 				S_IFREG | S_IRUGO | S_IWUSR | S_IWGRP,\
-=======
-				0664,\
->>>>>>> 9a263118
 				NULL, NULL, &audio_output_latency_debug_fops);
 	if (IS_ERR(out_dentry))
 		pr_err("debugfs_create_file failed\n");
 	in_buffer = kmalloc(IN_BUFFER_SIZE, GFP_KERNEL);
 	in_dentry = debugfs_create_file("audio_in_latency_measurement_node",\
-<<<<<<< HEAD
 				S_IFREG | S_IRUGO | S_IWUSR | S_IWGRP,\
-=======
-				0664,\
->>>>>>> 9a263118
 				NULL, NULL, &audio_input_latency_debug_fops);
 	if (IS_ERR(in_dentry))
 		pr_err("debugfs_create_file failed\n");
