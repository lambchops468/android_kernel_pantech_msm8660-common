--- conflicted
+++ resolved
@@ -36,14 +36,9 @@
 	u8 active; /* track if this backend is enabled */
 	unsigned long fe_sessions; /* Front-end sessions */
 	unsigned long port_sessions; /* track Tx BE ports -> Rx BE */
-<<<<<<< HEAD
-	unsigned int sample_rate;
-	unsigned int channel;
-=======
 	unsigned int  sample_rate;
 	unsigned int  channel;
 	bool perf_mode;
->>>>>>> ea10d06d
 };
 
 #define INVALID_SESSION -1
