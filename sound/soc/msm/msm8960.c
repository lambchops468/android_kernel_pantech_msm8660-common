/* Copyright (c) 2011-2012, Code Aurora Forum. All rights reserved.
 *
 * This program is free software; you can redistribute it and/or modify
 * it under the terms of the GNU General Public License version 2 and
 * only version 2 as published by the Free Software Foundation.
 *
 * This program is distributed in the hope that it will be useful,
 * but WITHOUT ANY WARRANTY; without even the implied warranty of
 * MERCHANTABILITY or FITNESS FOR A PARTICULAR PURPOSE.  See the
 * GNU General Public License for more details.
 */

#include <linux/clk.h>
#include <linux/delay.h>
#include <linux/gpio.h>
#include <linux/mfd/pm8xxx/pm8921.h>
#include <linux/platform_device.h>
#include <linux/mfd/pm8xxx/pm8921.h>
#include <linux/slab.h>
#include <sound/core.h>
#include <sound/soc.h>
#include <sound/soc-dapm.h>
#include <sound/soc-dsp.h>
#include <sound/pcm.h>
#include <sound/jack.h>
#include <asm/mach-types.h>
#include <mach/socinfo.h>
#include <linux/mfd/wcd9310/core.h>
#include "msm-pcm-routing.h"
#include "../codecs/wcd9310.h"

/* 8960 machine driver */

#define PM8921_GPIO_BASE		NR_GPIO_IRQS
#define PM8921_IRQ_BASE (NR_MSM_IRQS + NR_GPIO_IRQS)
#define PM8921_GPIO_PM_TO_SYS(pm_gpio)  (pm_gpio - 1 + PM8921_GPIO_BASE)

#define MSM8960_SPK_ON 1
#define MSM8960_SPK_OFF 0

#define msm8960_SLIM_0_RX_MAX_CHANNELS		2
#define msm8960_SLIM_0_TX_MAX_CHANNELS		4

#define BTSCO_RATE_8KHZ 8000
#define BTSCO_RATE_16KHZ 16000

#define BOTTOM_SPK_AMP_POS	0x1
#define BOTTOM_SPK_AMP_NEG	0x2
#define TOP_SPK_AMP_POS		0x4
#define TOP_SPK_AMP_NEG		0x8

#define GPIO_AUX_PCM_DOUT 63
#define GPIO_AUX_PCM_DIN 64
#define GPIO_AUX_PCM_SYNC 65
#define GPIO_AUX_PCM_CLK 66

#define TABLA_EXT_CLK_RATE 12288000

#define TABLA_MBHC_DEF_BUTTONS 8
#define TABLA_MBHC_DEF_RLOADS 5

#define JACK_DETECT_GPIO 38
#define JACK_DETECT_INT PM8921_GPIO_IRQ(PM8921_IRQ_BASE, JACK_DETECT_GPIO)
#define GPIO_DETECT_USED false

static u32 top_spk_pamp_gpio  = PM8921_GPIO_PM_TO_SYS(18);
static u32 bottom_spk_pamp_gpio = PM8921_GPIO_PM_TO_SYS(19);
static int msm8960_spk_control;
static int msm8960_ext_bottom_spk_pamp;
static int msm8960_ext_top_spk_pamp;
static int msm8960_slim_0_rx_ch = 1;
static int msm8960_slim_0_tx_ch = 1;

static int msm8960_btsco_rate = BTSCO_RATE_8KHZ;
static int msm8960_btsco_ch = 1;

static struct clk *codec_clk;
static int clk_users;

static int msm8960_headset_gpios_configured;

static struct snd_soc_jack hs_jack;
static struct snd_soc_jack button_jack;

static int msm8960_enable_codec_ext_clk(struct snd_soc_codec *codec, int enable,
					bool dapm);

static struct tabla_mbhc_config mbhc_cfg = {
	.headset_jack = &hs_jack,
	.button_jack = &button_jack,
	.read_fw_bin = false,
	.calibration = NULL,
	.micbias = TABLA_MICBIAS2,
	.mclk_cb_fn = msm8960_enable_codec_ext_clk,
	.mclk_rate = TABLA_EXT_CLK_RATE,
	.gpio = 0,
	.gpio_irq = 0,
	.gpio_level_insert = 1,
};

static struct mutex cdc_mclk_mutex;

static void msm8960_enable_ext_spk_amp_gpio(u32 spk_amp_gpio)
{
	int ret = 0;

	struct pm_gpio param = {
		.direction      = PM_GPIO_DIR_OUT,
		.output_buffer  = PM_GPIO_OUT_BUF_CMOS,
		.output_value   = 1,
		.pull      = PM_GPIO_PULL_NO,
		.vin_sel	= PM_GPIO_VIN_S4,
		.out_strength   = PM_GPIO_STRENGTH_MED,
		.
			function       = PM_GPIO_FUNC_NORMAL,
	};

	if (spk_amp_gpio == bottom_spk_pamp_gpio) {

		ret = gpio_request(bottom_spk_pamp_gpio, "BOTTOM_SPK_AMP");
		if (ret) {
			pr_err("%s: Error requesting BOTTOM SPK AMP GPIO %u\n",
				__func__, bottom_spk_pamp_gpio);
			return;
		}
		ret = pm8xxx_gpio_config(bottom_spk_pamp_gpio, &param);
		if (ret)
			pr_err("%s: Failed to configure Bottom Spk Ampl"
				" gpio %u\n", __func__, bottom_spk_pamp_gpio);
		else {
			pr_debug("%s: enable Bottom spkr amp gpio\n", __func__);
			gpio_direction_output(bottom_spk_pamp_gpio, 1);
		}

	} else if (spk_amp_gpio == top_spk_pamp_gpio) {

		ret = gpio_request(top_spk_pamp_gpio, "TOP_SPK_AMP");
		if (ret) {
			pr_err("%s: Error requesting GPIO %d\n", __func__,
				top_spk_pamp_gpio);
			return;
		}
		ret = pm8xxx_gpio_config(top_spk_pamp_gpio, &param);
		if (ret)
			pr_err("%s: Failed to configure Top Spk Ampl"
				" gpio %u\n", __func__, top_spk_pamp_gpio);
		else {
			pr_debug("%s: enable Top spkr amp gpio\n", __func__);
			gpio_direction_output(top_spk_pamp_gpio, 1);
		}
	} else {
		pr_err("%s: ERROR : Invalid External Speaker Ampl GPIO."
			" gpio = %u\n", __func__, spk_amp_gpio);
		return;
	}
}

static void msm8960_ext_spk_power_amp_on(u32 spk)
{
	if (spk & (BOTTOM_SPK_AMP_POS | BOTTOM_SPK_AMP_NEG)) {

		if ((msm8960_ext_bottom_spk_pamp & BOTTOM_SPK_AMP_POS) &&
			(msm8960_ext_bottom_spk_pamp & BOTTOM_SPK_AMP_NEG)) {

			pr_debug("%s() External Bottom Speaker Ampl already "
				"turned on. spk = 0x%08x\n", __func__, spk);
			return;
		}

		msm8960_ext_bottom_spk_pamp |= spk;

		if ((msm8960_ext_bottom_spk_pamp & BOTTOM_SPK_AMP_POS) &&
			(msm8960_ext_bottom_spk_pamp & BOTTOM_SPK_AMP_NEG)) {

			msm8960_enable_ext_spk_amp_gpio(bottom_spk_pamp_gpio);
			pr_debug("%s: slepping 4 ms after turning on external "
				" Bottom Speaker Ampl\n", __func__);
			usleep_range(4000, 4000);
		}

	} else if (spk & (TOP_SPK_AMP_POS | TOP_SPK_AMP_NEG)) {

		if ((msm8960_ext_top_spk_pamp & TOP_SPK_AMP_POS) &&
			(msm8960_ext_top_spk_pamp & TOP_SPK_AMP_NEG)) {

			pr_debug("%s() External Top Speaker Ampl already"
				"turned on. spk = 0x%08x\n", __func__, spk);
			return;
		}

		msm8960_ext_top_spk_pamp |= spk;

		if ((msm8960_ext_top_spk_pamp & TOP_SPK_AMP_POS) &&
			(msm8960_ext_top_spk_pamp & TOP_SPK_AMP_NEG)) {

			msm8960_enable_ext_spk_amp_gpio(top_spk_pamp_gpio);
			pr_debug("%s: sleeping 4 ms after turning on "
				" external Top Speaker Ampl\n", __func__);
			usleep_range(4000, 4000);
		}
	} else  {

		pr_err("%s: ERROR : Invalid External Speaker Ampl. spk = 0x%08x\n",
			__func__, spk);
		return;
	}
}

static void msm8960_ext_spk_power_amp_off(u32 spk)
{
	if (spk & (BOTTOM_SPK_AMP_POS | BOTTOM_SPK_AMP_NEG)) {

		if (!msm8960_ext_bottom_spk_pamp)
			return;

		gpio_direction_output(bottom_spk_pamp_gpio, 0);
		gpio_free(bottom_spk_pamp_gpio);
		msm8960_ext_bottom_spk_pamp = 0;

		pr_debug("%s: sleeping 4 ms after turning off external Bottom"
			" Speaker Ampl\n", __func__);

		usleep_range(4000, 4000);

	} else if (spk & (TOP_SPK_AMP_POS | TOP_SPK_AMP_NEG)) {

		if (!msm8960_ext_top_spk_pamp)
			return;

		gpio_direction_output(top_spk_pamp_gpio, 0);
		gpio_free(top_spk_pamp_gpio);
		msm8960_ext_top_spk_pamp = 0;

		pr_debug("%s: sleeping 4 ms after turning off external Top"
			" Spkaker Ampl\n", __func__);

		usleep_range(4000, 4000);
	} else  {

		pr_err("%s: ERROR : Invalid Ext Spk Ampl. spk = 0x%08x\n",
			__func__, spk);
		return;
	}
}

static void msm8960_ext_control(struct snd_soc_codec *codec)
{
	struct snd_soc_dapm_context *dapm = &codec->dapm;

	pr_debug("%s: msm8960_spk_control = %d", __func__, msm8960_spk_control);
	if (msm8960_spk_control == MSM8960_SPK_ON) {
		snd_soc_dapm_enable_pin(dapm, "Ext Spk Bottom Pos");
		snd_soc_dapm_enable_pin(dapm, "Ext Spk Bottom Neg");
		snd_soc_dapm_enable_pin(dapm, "Ext Spk Top Pos");
		snd_soc_dapm_enable_pin(dapm, "Ext Spk Top Neg");
	} else {
		snd_soc_dapm_disable_pin(dapm, "Ext Spk Bottom Pos");
		snd_soc_dapm_disable_pin(dapm, "Ext Spk Bottom Neg");
		snd_soc_dapm_disable_pin(dapm, "Ext Spk Top Pos");
		snd_soc_dapm_disable_pin(dapm, "Ext Spk Top Neg");
	}

	snd_soc_dapm_sync(dapm);
}

static int msm8960_get_spk(struct snd_kcontrol *kcontrol,
	struct snd_ctl_elem_value *ucontrol)
{
	pr_debug("%s: msm8960_spk_control = %d", __func__, msm8960_spk_control);
	ucontrol->value.integer.value[0] = msm8960_spk_control;
	return 0;
}
static int msm8960_set_spk(struct snd_kcontrol *kcontrol,
	struct snd_ctl_elem_value *ucontrol)
{
	struct snd_soc_codec *codec = snd_kcontrol_chip(kcontrol);

	pr_debug("%s()\n", __func__);
	if (msm8960_spk_control == ucontrol->value.integer.value[0])
		return 0;

	msm8960_spk_control = ucontrol->value.integer.value[0];
	msm8960_ext_control(codec);
	return 1;
}
static int msm8960_spkramp_event(struct snd_soc_dapm_widget *w,
	struct snd_kcontrol *k, int event)
{
	pr_debug("%s() %x\n", __func__, SND_SOC_DAPM_EVENT_ON(event));

	if (SND_SOC_DAPM_EVENT_ON(event)) {
		if (!strncmp(w->name, "Ext Spk Bottom Pos", 18))
			msm8960_ext_spk_power_amp_on(BOTTOM_SPK_AMP_POS);
		else if (!strncmp(w->name, "Ext Spk Bottom Neg", 18))
			msm8960_ext_spk_power_amp_on(BOTTOM_SPK_AMP_NEG);
		else if (!strncmp(w->name, "Ext Spk Top Pos", 15))
			msm8960_ext_spk_power_amp_on(TOP_SPK_AMP_POS);
		else if  (!strncmp(w->name, "Ext Spk Top Neg", 15))
			msm8960_ext_spk_power_amp_on(TOP_SPK_AMP_NEG);
		else {
			pr_err("%s() Invalid Speaker Widget = %s\n",
					__func__, w->name);
			return -EINVAL;
		}

	} else {
		if (!strncmp(w->name, "Ext Spk Bottom Pos", 18))
			msm8960_ext_spk_power_amp_off(BOTTOM_SPK_AMP_POS);
		else if (!strncmp(w->name, "Ext Spk Bottom Neg", 18))
			msm8960_ext_spk_power_amp_off(BOTTOM_SPK_AMP_NEG);
		else if (!strncmp(w->name, "Ext Spk Top Pos", 15))
			msm8960_ext_spk_power_amp_off(TOP_SPK_AMP_POS);
		else if  (!strncmp(w->name, "Ext Spk Top Neg", 15))
			msm8960_ext_spk_power_amp_off(TOP_SPK_AMP_NEG);
		else {
			pr_err("%s() Invalid Speaker Widget = %s\n",
					__func__, w->name);
			return -EINVAL;
		}
	}
	return 0;
}

static int msm8960_enable_codec_ext_clk(struct snd_soc_codec *codec, int enable,
					bool dapm)
{
	int r = 0;
	pr_debug("%s: enable = %d\n", __func__, enable);

	mutex_lock(&cdc_mclk_mutex);
	if (enable) {
		clk_users++;
		pr_debug("%s: clk_users = %d\n", __func__, clk_users);
		if (clk_users == 1) {
			codec_clk = clk_get(NULL, "i2s_spkr_osr_clk");
			if (codec_clk) {
				clk_set_rate(codec_clk, TABLA_EXT_CLK_RATE);
				clk_enable(codec_clk);
				tabla_mclk_enable(codec, 1, dapm);
			} else {
				pr_err("%s: Error setting Tabla MCLK\n",
				       __func__);
				clk_users--;
				r = -EINVAL;
			}
		}
	} else {
		if (clk_users > 0) {
			clk_users--;
			pr_debug("%s: clk_users = %d\n", __func__, clk_users);
			if (clk_users == 0) {
				pr_debug("%s: disabling MCLK. clk_users = %d\n",
					 __func__, clk_users);
<<<<<<< HEAD
				clk_disable(codec_clk);
				clk_put(codec_clk);
				tabla_mclk_enable(codec, 0, dapm);
=======
				tabla_mclk_enable(codec, 0, dapm);
				clk_disable(codec_clk);
				clk_put(codec_clk);
>>>>>>> 1131c66f
			}
		} else {
			pr_err("%s: Error releasing Tabla MCLK\n", __func__);
			r = -EINVAL;
		}
	}
	mutex_unlock(&cdc_mclk_mutex);
	return r;
}

static int msm8960_mclk_event(struct snd_soc_dapm_widget *w,
		struct snd_kcontrol *kcontrol, int event)
{
	pr_debug("%s: event = %d\n", __func__, event);

	switch (event) {
	case SND_SOC_DAPM_PRE_PMU:
		return msm8960_enable_codec_ext_clk(w->codec, 1, true);
	case SND_SOC_DAPM_POST_PMD:
		return msm8960_enable_codec_ext_clk(w->codec, 0, true);
	}
	return 0;
}

static const struct snd_soc_dapm_widget msm8960_dapm_widgets[] = {

	SND_SOC_DAPM_SUPPLY("MCLK",  SND_SOC_NOPM, 0, 0,
	msm8960_mclk_event, SND_SOC_DAPM_PRE_PMU | SND_SOC_DAPM_POST_PMD),

	SND_SOC_DAPM_SPK("Ext Spk Bottom Pos", msm8960_spkramp_event),
	SND_SOC_DAPM_SPK("Ext Spk Bottom Neg", msm8960_spkramp_event),

	SND_SOC_DAPM_SPK("Ext Spk Top Pos", msm8960_spkramp_event),
	SND_SOC_DAPM_SPK("Ext Spk Top Neg", msm8960_spkramp_event),

	SND_SOC_DAPM_MIC("Handset Mic", NULL),
	SND_SOC_DAPM_MIC("Headset Mic", NULL),
	SND_SOC_DAPM_MIC("Digital Mic1", NULL),
	SND_SOC_DAPM_MIC("ANCRight Headset Mic", NULL),
	SND_SOC_DAPM_MIC("ANCLeft Headset Mic", NULL),

	SND_SOC_DAPM_MIC("Digital Mic1", NULL),
	SND_SOC_DAPM_MIC("Digital Mic2", NULL),
	SND_SOC_DAPM_MIC("Digital Mic3", NULL),
	SND_SOC_DAPM_MIC("Digital Mic4", NULL),
	SND_SOC_DAPM_MIC("Digital Mic5", NULL),
	SND_SOC_DAPM_MIC("Digital Mic6", NULL),

};

static const struct snd_soc_dapm_route common_audio_map[] = {

	{"RX_BIAS", NULL, "MCLK"},
	{"LDO_H", NULL, "MCLK"},

	/* Speaker path */
	{"Ext Spk Bottom Pos", NULL, "LINEOUT1"},
	{"Ext Spk Bottom Neg", NULL, "LINEOUT3"},

	{"Ext Spk Top Pos", NULL, "LINEOUT2"},
	{"Ext Spk Top Neg", NULL, "LINEOUT4"},

	/* Microphone path */
	{"AMIC1", NULL, "MIC BIAS1 Internal1"},
	{"MIC BIAS1 Internal1", NULL, "Handset Mic"},

	{"AMIC2", NULL, "MIC BIAS2 External"},
	{"MIC BIAS2 External", NULL, "Headset Mic"},

	/**
	 * AMIC3 and AMIC4 inputs are connected to ANC microphones
	 * These mics are biased differently on CDP and FLUID
	 * routing entries below are based on bias arrangement
	 * on FLUID.
	 */
	{"AMIC3", NULL, "MIC BIAS3 Internal1"},
	{"MIC BIAS3 Internal1", NULL, "ANCRight Headset Mic"},

	{"AMIC4", NULL, "MIC BIAS1 Internal2"},
	{"MIC BIAS1 Internal2", NULL, "ANCLeft Headset Mic"},

	{"HEADPHONE", NULL, "LDO_H"},

	/**
	 * The digital Mic routes are setup considering
	 * fluid as default device.
	 */

	/**
	 * Digital Mic1. Front Bottom left Digital Mic on Fluid and MTP.
	 * Digital Mic GM5 on CDP mainboard.
	 * Conncted to DMIC2 Input on Tabla codec.
	 */
	{"DMIC2", NULL, "MIC BIAS1 External"},
	{"MIC BIAS1 External", NULL, "Digital Mic1"},

	/**
	 * Digital Mic2. Front Bottom right Digital Mic on Fluid and MTP.
	 * Digital Mic GM6 on CDP mainboard.
	 * Conncted to DMIC1 Input on Tabla codec.
	 */
	{"DMIC1", NULL, "MIC BIAS1 External"},
	{"MIC BIAS1 External", NULL, "Digital Mic2"},

	/**
	 * Digital Mic3. Back Bottom Digital Mic on Fluid.
	 * Digital Mic GM1 on CDP mainboard.
	 * Conncted to DMIC4 Input on Tabla codec.
	 */
	{"DMIC4", NULL, "MIC BIAS3 External"},
	{"MIC BIAS3 External", NULL, "Digital Mic3"},

	/**
	 * Digital Mic4. Back top Digital Mic on Fluid.
	 * Digital Mic GM2 on CDP mainboard.
	 * Conncted to DMIC3 Input on Tabla codec.
	 */
	{"DMIC3", NULL, "MIC BIAS3 External"},
	{"MIC BIAS3 External", NULL, "Digital Mic4"},

	/**
	 * Digital Mic5. Front top Digital Mic on Fluid.
	 * Digital Mic GM3 on CDP mainboard.
	 * Conncted to DMIC5 Input on Tabla codec.
	 */
	{"DMIC5", NULL, "MIC BIAS4 External"},
	{"MIC BIAS4 External", NULL, "Digital Mic5"},

	/* Tabla digital Mic6 - back bottom digital Mic on Liquid and
	 * bottom mic on CDP. FLUID/MTP do not have dmic6 installed.
	 */
	{"DMIC6", NULL, "MIC BIAS4 External"},
	{"MIC BIAS4 External", NULL, "Digital Mic6"},
};

static const char *spk_function[] = {"Off", "On"};
static const char *slim0_rx_ch_text[] = {"One", "Two"};
static const char *slim0_tx_ch_text[] = {"One", "Two", "Three", "Four"};

static const struct soc_enum msm8960_enum[] = {
	SOC_ENUM_SINGLE_EXT(2, spk_function),
	SOC_ENUM_SINGLE_EXT(2, slim0_rx_ch_text),
	SOC_ENUM_SINGLE_EXT(4, slim0_tx_ch_text),
};

static const char *btsco_rate_text[] = {"8000", "16000"};
static const struct soc_enum msm8960_btsco_enum[] = {
		SOC_ENUM_SINGLE_EXT(2, btsco_rate_text),
};

static int msm8960_slim_0_rx_ch_get(struct snd_kcontrol *kcontrol,
	struct snd_ctl_elem_value *ucontrol)
{
	pr_debug("%s: msm8960_slim_0_rx_ch  = %d\n", __func__,
		 msm8960_slim_0_rx_ch);
	ucontrol->value.integer.value[0] = msm8960_slim_0_rx_ch - 1;
	return 0;
}

static int msm8960_slim_0_rx_ch_put(struct snd_kcontrol *kcontrol,
	struct snd_ctl_elem_value *ucontrol)
{
	msm8960_slim_0_rx_ch = ucontrol->value.integer.value[0] + 1;

	pr_debug("%s: msm8960_slim_0_rx_ch = %d\n", __func__,
		 msm8960_slim_0_rx_ch);
	return 1;
}

static int msm8960_slim_0_tx_ch_get(struct snd_kcontrol *kcontrol,
	struct snd_ctl_elem_value *ucontrol)
{
	pr_debug("%s: msm8960_slim_0_tx_ch  = %d\n", __func__,
		 msm8960_slim_0_tx_ch);
	ucontrol->value.integer.value[0] = msm8960_slim_0_tx_ch - 1;
	return 0;
}

static int msm8960_slim_0_tx_ch_put(struct snd_kcontrol *kcontrol,
	struct snd_ctl_elem_value *ucontrol)
{
	msm8960_slim_0_tx_ch = ucontrol->value.integer.value[0] + 1;

	pr_debug("%s: msm8960_slim_0_tx_ch = %d\n", __func__,
		 msm8960_slim_0_tx_ch);
	return 1;
}

static int msm8960_btsco_rate_get(struct snd_kcontrol *kcontrol,
				struct snd_ctl_elem_value *ucontrol)
{
	pr_debug("%s: msm8960_btsco_rate  = %d", __func__, msm8960_btsco_rate);
	ucontrol->value.integer.value[0] = msm8960_btsco_rate;
	return 0;
}

static int msm8960_btsco_rate_put(struct snd_kcontrol *kcontrol,
				struct snd_ctl_elem_value *ucontrol)
{
	switch (ucontrol->value.integer.value[0]) {
	case 0:
		msm8960_btsco_rate = BTSCO_RATE_8KHZ;
		break;
	case 1:
		msm8960_btsco_rate = BTSCO_RATE_16KHZ;
		break;
	default:
		msm8960_btsco_rate = BTSCO_RATE_8KHZ;
		break;
	}
	pr_debug("%s: msm8960_btsco_rate = %d\n", __func__, msm8960_btsco_rate);
	return 0;
}

static const struct snd_kcontrol_new tabla_msm8960_controls[] = {
	SOC_ENUM_EXT("Speaker Function", msm8960_enum[0], msm8960_get_spk,
		msm8960_set_spk),
	SOC_ENUM_EXT("SLIM_0_RX Channels", msm8960_enum[1],
		msm8960_slim_0_rx_ch_get, msm8960_slim_0_rx_ch_put),
	SOC_ENUM_EXT("SLIM_0_TX Channels", msm8960_enum[2],
		msm8960_slim_0_tx_ch_get, msm8960_slim_0_tx_ch_put),
};

static const struct snd_kcontrol_new int_btsco_rate_mixer_controls[] = {
	SOC_ENUM_EXT("Internal BTSCO SampleRate", msm8960_btsco_enum[0],
		msm8960_btsco_rate_get, msm8960_btsco_rate_put),
};

static int msm8960_btsco_init(struct snd_soc_pcm_runtime *rtd)
{
	int err = 0;
	struct snd_soc_platform *platform = rtd->platform;

	err = snd_soc_add_platform_controls(platform,
			int_btsco_rate_mixer_controls,
		ARRAY_SIZE(int_btsco_rate_mixer_controls));
	if (err < 0)
		return err;
	return 0;
}

static void *def_tabla_mbhc_cal(void)
{
	void *tabla_cal;
	struct tabla_mbhc_btn_detect_cfg *btn_cfg;
	u16 *btn_low, *btn_high;
	u8 *n_ready, *n_cic, *gain;

	tabla_cal = kzalloc(TABLA_MBHC_CAL_SIZE(TABLA_MBHC_DEF_BUTTONS,
						TABLA_MBHC_DEF_RLOADS),
			    GFP_KERNEL);
	if (!tabla_cal) {
		pr_err("%s: out of memory\n", __func__);
		return NULL;
	}

#define S(X, Y) ((TABLA_MBHC_CAL_GENERAL_PTR(tabla_cal)->X) = (Y))
	S(t_ldoh, 100);
	S(t_bg_fast_settle, 100);
	S(t_shutdown_plug_rem, 255);
	S(mbhc_nsa, 4);
	S(mbhc_navg, 4);
#undef S
#define S(X, Y) ((TABLA_MBHC_CAL_PLUG_DET_PTR(tabla_cal)->X) = (Y))
	S(mic_current, TABLA_PID_MIC_5_UA);
	S(hph_current, TABLA_PID_MIC_5_UA);
	S(t_mic_pid, 100);
	S(t_ins_complete, 250);
	S(t_ins_retry, 200);
#undef S
#define S(X, Y) ((TABLA_MBHC_CAL_PLUG_TYPE_PTR(tabla_cal)->X) = (Y))
	S(v_no_mic, 30);
	S(v_hs_max, 2400);
#undef S
#define S(X, Y) ((TABLA_MBHC_CAL_BTN_DET_PTR(tabla_cal)->X) = (Y))
	S(c[0], 62);
	S(c[1], 124);
	S(nc, 1);
	S(n_meas, 3);
	S(mbhc_nsc, 11);
	S(n_btn_meas, 1);
	S(n_btn_con, 2);
	S(num_btn, TABLA_MBHC_DEF_BUTTONS);
	S(v_btn_press_delta_sta, 100);
	S(v_btn_press_delta_cic, 50);
#undef S
	btn_cfg = TABLA_MBHC_CAL_BTN_DET_PTR(tabla_cal);
	btn_low = tabla_mbhc_cal_btn_det_mp(btn_cfg, TABLA_BTN_DET_V_BTN_LOW);
	btn_high = tabla_mbhc_cal_btn_det_mp(btn_cfg, TABLA_BTN_DET_V_BTN_HIGH);
	btn_low[0] = -50;
	btn_high[0] = 10;
	btn_low[1] = 11;
	btn_high[1] = 38;
	btn_low[2] = 39;
	btn_high[2] = 64;
	btn_low[3] = 65;
	btn_high[3] = 91;
	btn_low[4] = 92;
	btn_high[4] = 115;
	btn_low[5] = 116;
	btn_high[5] = 141;
	btn_low[6] = 142;
	btn_high[6] = 163;
	btn_low[7] = 164;
	btn_high[7] = 250;
	n_ready = tabla_mbhc_cal_btn_det_mp(btn_cfg, TABLA_BTN_DET_N_READY);
	n_ready[0] = 80;
	n_ready[1] = 68;
	n_cic = tabla_mbhc_cal_btn_det_mp(btn_cfg, TABLA_BTN_DET_N_CIC);
	n_cic[0] = 60;
	n_cic[1] = 47;
	gain = tabla_mbhc_cal_btn_det_mp(btn_cfg, TABLA_BTN_DET_GAIN);
	gain[0] = 11;
	gain[1] = 9;

	return tabla_cal;
}

static int msm8960_audrx_init(struct snd_soc_pcm_runtime *rtd)
{
	int err;
	struct snd_soc_codec *codec = rtd->codec;
	struct snd_soc_dapm_context *dapm = &codec->dapm;
	struct pm_gpio jack_gpio_cfg = {
		.direction = PM_GPIO_DIR_IN,
		.pull = PM_GPIO_PULL_UP_1P5,
		.function = PM_GPIO_FUNC_NORMAL,
		.vin_sel = 2,
		.inv_int_pol = 0,
	};

	pr_debug("%s()\n", __func__);

	if (machine_is_msm8960_liquid()) {
		top_spk_pamp_gpio = (PM8921_GPIO_PM_TO_SYS(19));
		bottom_spk_pamp_gpio = (PM8921_GPIO_PM_TO_SYS(18));
	}

	rtd->pmdown_time = 0;

	err = snd_soc_add_controls(codec, tabla_msm8960_controls,
				ARRAY_SIZE(tabla_msm8960_controls));
	if (err < 0)
		return err;

	snd_soc_dapm_new_controls(dapm, msm8960_dapm_widgets,
				ARRAY_SIZE(msm8960_dapm_widgets));

	snd_soc_dapm_add_routes(dapm, common_audio_map,
		ARRAY_SIZE(common_audio_map));

	snd_soc_dapm_enable_pin(dapm, "Ext Spk Bottom Pos");
	snd_soc_dapm_enable_pin(dapm, "Ext Spk Bottom Neg");
	snd_soc_dapm_enable_pin(dapm, "Ext Spk Top Pos");
	snd_soc_dapm_enable_pin(dapm, "Ext Spk Top Neg");

	snd_soc_dapm_sync(dapm);

	err = snd_soc_jack_new(codec, "Headset Jack",
			       (SND_JACK_HEADSET | SND_JACK_OC_HPHL |
				SND_JACK_OC_HPHR),
			       &hs_jack);
	if (err) {
		pr_err("failed to create new jack\n");
		return err;
	}

	err = snd_soc_jack_new(codec, "Button Jack",
			       TABLA_JACK_BUTTON_MASK, &button_jack);
	if (err) {
		pr_err("failed to create new jack\n");
		return err;
	}

	if (GPIO_DETECT_USED) {
		mbhc_cfg.gpio = PM8921_GPIO_PM_TO_SYS(JACK_DETECT_GPIO);
		mbhc_cfg.gpio_irq = JACK_DETECT_INT;
	}

	if (mbhc_cfg.gpio) {
		err = pm8xxx_gpio_config(mbhc_cfg.gpio, &jack_gpio_cfg);
		if (err) {
			pr_err("%s: pm8xxx_gpio_config failed %d\n", __func__,
			       err);
			return err;
		}
	}
	err = tabla_hs_detect(codec, &mbhc_cfg);

	return err;
}

static struct snd_soc_dsp_link lpa_fe_media = {
	.playback = true,
	.trigger = {
		SND_SOC_DSP_TRIGGER_POST,
		SND_SOC_DSP_TRIGGER_POST
	},
};

static struct snd_soc_dsp_link fe_media = {
	.playback = true,
	.capture = true,
	.trigger = {
		SND_SOC_DSP_TRIGGER_POST,
		SND_SOC_DSP_TRIGGER_POST
	},
};

/* bi-directional media definition for hostless PCM device */
static struct snd_soc_dsp_link bidir_hl_media = {
	.playback = true,
	.capture = true,
	.trigger = {
		SND_SOC_DSP_TRIGGER_POST,
		SND_SOC_DSP_TRIGGER_POST
	},
};

static struct snd_soc_dsp_link hdmi_rx_hl = {
	.playback = true,
	.trigger = {
		SND_SOC_DSP_TRIGGER_POST,
		SND_SOC_DSP_TRIGGER_POST
	},
};

static int msm8960_slim_0_rx_be_hw_params_fixup(struct snd_soc_pcm_runtime *rtd,
			struct snd_pcm_hw_params *params)
{
	struct snd_interval *rate = hw_param_interval(params,
	SNDRV_PCM_HW_PARAM_RATE);

	struct snd_interval *channels = hw_param_interval(params,
			SNDRV_PCM_HW_PARAM_CHANNELS);

	pr_debug("%s()\n", __func__);
	rate->min = rate->max = 48000;
	channels->min = channels->max = msm8960_slim_0_rx_ch;

	return 0;
}

static int msm8960_slim_0_tx_be_hw_params_fixup(struct snd_soc_pcm_runtime *rtd,
			struct snd_pcm_hw_params *params)
{
	struct snd_interval *rate = hw_param_interval(params,
	SNDRV_PCM_HW_PARAM_RATE);

	struct snd_interval *channels = hw_param_interval(params,
			SNDRV_PCM_HW_PARAM_CHANNELS);

	pr_debug("%s()\n", __func__);
	rate->min = rate->max = 48000;
	channels->min = channels->max = msm8960_slim_0_tx_ch;

	return 0;
}

static int msm8960_be_hw_params_fixup(struct snd_soc_pcm_runtime *rtd,
			struct snd_pcm_hw_params *params)
{
	struct snd_interval *rate = hw_param_interval(params,
	SNDRV_PCM_HW_PARAM_RATE);

	pr_debug("%s()\n", __func__);
	rate->min = rate->max = 48000;

	return 0;
}

static int msm8960_hdmi_be_hw_params_fixup(struct snd_soc_pcm_runtime *rtd,
					struct snd_pcm_hw_params *params)
{
	struct snd_interval *rate = hw_param_interval(params,
					SNDRV_PCM_HW_PARAM_RATE);

	struct snd_interval *channels = hw_param_interval(params,
					SNDRV_PCM_HW_PARAM_CHANNELS);

	pr_debug("%s channels->min %u channels->max %u ()\n", __func__,
			channels->min, channels->max);

	rate->min = rate->max = 48000;

	return 0;
}

static int msm8960_btsco_be_hw_params_fixup(struct snd_soc_pcm_runtime *rtd,
					struct snd_pcm_hw_params *params)
{
	struct snd_interval *rate = hw_param_interval(params,
					SNDRV_PCM_HW_PARAM_RATE);

	struct snd_interval *channels = hw_param_interval(params,
					SNDRV_PCM_HW_PARAM_CHANNELS);

	rate->min = rate->max = msm8960_btsco_rate;
	channels->min = channels->max = msm8960_btsco_ch;

	return 0;
}
static int msm8960_auxpcm_be_params_fixup(struct snd_soc_pcm_runtime *rtd,
					struct snd_pcm_hw_params *params)
{
	struct snd_interval *rate = hw_param_interval(params,
					SNDRV_PCM_HW_PARAM_RATE);

	struct snd_interval *channels = hw_param_interval(params,
					SNDRV_PCM_HW_PARAM_CHANNELS);

	/* PCM only supports mono output with 8khz sample rate */
	rate->min = rate->max = 8000;
	channels->min = channels->max = 1;

	return 0;
}
static int msm8960_aux_pcm_get_gpios(void)
{
	int ret = 0;

	pr_debug("%s\n", __func__);

	ret = gpio_request(GPIO_AUX_PCM_DOUT, "AUX PCM DOUT");
	if (ret < 0) {
		pr_err("%s: Failed to request gpio(%d): AUX PCM DOUT",
				__func__, GPIO_AUX_PCM_DOUT);
		goto fail_dout;
	}

	ret = gpio_request(GPIO_AUX_PCM_DIN, "AUX PCM DIN");
	if (ret < 0) {
		pr_err("%s: Failed to request gpio(%d): AUX PCM DIN",
				__func__, GPIO_AUX_PCM_DIN);
		goto fail_din;
	}

	ret = gpio_request(GPIO_AUX_PCM_SYNC, "AUX PCM SYNC");
	if (ret < 0) {
		pr_err("%s: Failed to request gpio(%d): AUX PCM SYNC",
				__func__, GPIO_AUX_PCM_SYNC);
		goto fail_sync;
	}
	ret = gpio_request(GPIO_AUX_PCM_CLK, "AUX PCM CLK");
	if (ret < 0) {
		pr_err("%s: Failed to request gpio(%d): AUX PCM CLK",
				__func__, GPIO_AUX_PCM_CLK);
		goto fail_clk;
	}

	return 0;

fail_clk:
	gpio_free(GPIO_AUX_PCM_SYNC);
fail_sync:
	gpio_free(GPIO_AUX_PCM_DIN);
fail_din:
	gpio_free(GPIO_AUX_PCM_DOUT);
fail_dout:

	return ret;
}

static int msm8960_aux_pcm_free_gpios(void)
{
	gpio_free(GPIO_AUX_PCM_DIN);
	gpio_free(GPIO_AUX_PCM_DOUT);
	gpio_free(GPIO_AUX_PCM_SYNC);
	gpio_free(GPIO_AUX_PCM_CLK);

	return 0;
}
static int msm8960_startup(struct snd_pcm_substream *substream)
{
	pr_debug("%s(): substream = %s  stream = %d\n", __func__,
		 substream->name, substream->stream);
	return 0;
}

static int msm8960_auxpcm_startup(struct snd_pcm_substream *substream)
{
	int ret = 0;

	pr_debug("%s(): substream = %s\n", __func__, substream->name);
	ret = msm8960_aux_pcm_get_gpios();
	if (ret < 0) {
		pr_err("%s: Aux PCM GPIO request failed\n", __func__);
		return -EINVAL;
	}
	return 0;
}

static void msm8960_auxpcm_shutdown(struct snd_pcm_substream *substream)
{

	pr_debug("%s(): substream = %s\n", __func__, substream->name);
	msm8960_aux_pcm_free_gpios();
}

static void msm8960_shutdown(struct snd_pcm_substream *substream)
{
	pr_debug("%s(): substream = %s  stream = %d\n", __func__,
		 substream->name, substream->stream);
}

static struct snd_soc_ops msm8960_be_ops = {
	.startup = msm8960_startup,
	.shutdown = msm8960_shutdown,
};

static struct snd_soc_ops msm8960_auxpcm_be_ops = {
	.startup = msm8960_auxpcm_startup,
	.shutdown = msm8960_auxpcm_shutdown,
};

/* Digital audio interface glue - connects codec <---> CPU */
static struct snd_soc_dai_link msm8960_dai_common[] = {
	/* FrontEnd DAI Links */
	{
		.name = "MSM8960 Media1",
		.stream_name = "MultiMedia1",
		.cpu_dai_name	= "MultiMedia1",
		.platform_name  = "msm-pcm-dsp",
		.dynamic = 1,
		.dsp_link = &fe_media,
		.be_id = MSM_FRONTEND_DAI_MULTIMEDIA1
	},
	{
		.name = "MSM8960 Media2",
		.stream_name = "MultiMedia2",
		.cpu_dai_name	= "MultiMedia2",
		.platform_name  = "msm-multi-ch-pcm-dsp",
		.dynamic = 1,
		.dsp_link = &fe_media,
		.be_id = MSM_FRONTEND_DAI_MULTIMEDIA2,
	},
	{
		.name = "Circuit-Switch Voice",
		.stream_name = "CS-Voice",
		.cpu_dai_name   = "CS-VOICE",
		.platform_name  = "msm-pcm-voice",
		.dynamic = 1,
		.dsp_link = &fe_media,
		.be_id = MSM_FRONTEND_DAI_CS_VOICE,
		.no_host_mode = SND_SOC_DAI_LINK_NO_HOST,
		.ignore_suspend = 1,
	},
	{
		.name = "MSM VoIP",
		.stream_name = "VoIP",
		.cpu_dai_name	= "VoIP",
		.platform_name  = "msm-voip-dsp",
		.dynamic = 1,
		.dsp_link = &fe_media,
		.be_id = MSM_FRONTEND_DAI_VOIP,
	},
	{
		.name = "MSM8960 LPA",
		.stream_name = "LPA",
		.cpu_dai_name	= "MultiMedia3",
		.platform_name  = "msm-pcm-lpa",
		.dynamic = 1,
		.dsp_link = &lpa_fe_media,
		.be_id = MSM_FRONTEND_DAI_MULTIMEDIA3,
	},
	/* Hostless PMC purpose */
	{
		.name = "SLIMBUS_0 Hostless",
		.stream_name = "SLIMBUS_0 Hostless",
		.cpu_dai_name	= "SLIMBUS0_HOSTLESS",
		.platform_name  = "msm-pcm-hostless",
		.dynamic = 1,
		.dsp_link = &bidir_hl_media,
		.no_host_mode = SND_SOC_DAI_LINK_NO_HOST,
		.ignore_suspend = 1,
		/* .be_id = do not care */
	},
	{
		.name = "INT_FM Hostless",
		.stream_name = "INT_FM Hostless",
		.cpu_dai_name	= "INT_FM_HOSTLESS",
		.platform_name  = "msm-pcm-hostless",
		.dynamic = 1,
		.dsp_link = &bidir_hl_media,
		.no_host_mode = SND_SOC_DAI_LINK_NO_HOST,
		.ignore_suspend = 1,
		/* .be_id = do not care */
	},
	{
		.name = "MSM AFE-PCM RX",
		.stream_name = "AFE-PROXY RX",
		.cpu_dai_name = "msm-dai-q6.241",
		.codec_name = "msm-stub-codec.1",
		.codec_dai_name = "msm-stub-rx",
		.platform_name  = "msm-pcm-afe",
		.ignore_suspend = 1,
	},
	{
		.name = "MSM AFE-PCM TX",
		.stream_name = "AFE-PROXY TX",
		.cpu_dai_name = "msm-dai-q6.240",
		.codec_name = "msm-stub-codec.1",
		.codec_dai_name = "msm-stub-tx",
		.platform_name  = "msm-pcm-afe",
		.ignore_suspend = 1,
	},
	{
		.name = "MSM8960 Compr",
		.stream_name = "COMPR",
		.cpu_dai_name	= "MultiMedia4",
		.platform_name  = "msm-compr-dsp",
		.dynamic = 1,
		.dsp_link = &lpa_fe_media,
		.be_id = MSM_FRONTEND_DAI_MULTIMEDIA4,
	},
	{
		.name = "AUXPCM Hostless",
		.stream_name = "AUXPCM Hostless",
		.cpu_dai_name	= "AUXPCM_HOSTLESS",
		.platform_name  = "msm-pcm-hostless",
		.dynamic = 1,
		.dsp_link = &bidir_hl_media,
		.no_host_mode = SND_SOC_DAI_LINK_NO_HOST,
		.ignore_suspend = 1,
	},
	/* HDMI Hostless */
	{
		.name = "HDMI_RX_HOSTLESS",
		.stream_name = "HDMI_RX_HOSTLESS",
		.cpu_dai_name = "HDMI_HOSTLESS",
		.platform_name = "msm-pcm-hostless",
		.dynamic = 1,
		.dsp_link = &hdmi_rx_hl,
		.no_host_mode = SND_SOC_DAI_LINK_NO_HOST,
		.no_codec = 1,
		.ignore_suspend = 1,
	},
	/* Backend BT/FM DAI Links */
	{
		.name = LPASS_BE_INT_BT_SCO_RX,
		.stream_name = "Internal BT-SCO Playback",
		.cpu_dai_name = "msm-dai-q6.12288",
		.platform_name = "msm-pcm-routing",
		.codec_name = "msm-stub-codec.1",
		.codec_dai_name	= "msm-stub-rx",
		.init = &msm8960_btsco_init,
		.no_pcm = 1,
		.be_id = MSM_BACKEND_DAI_INT_BT_SCO_RX,
		.be_hw_params_fixup = msm8960_btsco_be_hw_params_fixup,
	},
	{
		.name = LPASS_BE_INT_BT_SCO_TX,
		.stream_name = "Internal BT-SCO Capture",
		.cpu_dai_name = "msm-dai-q6.12289",
		.platform_name = "msm-pcm-routing",
		.codec_name = "msm-stub-codec.1",
		.codec_dai_name	= "msm-stub-tx",
		.no_pcm = 1,
		.be_id = MSM_BACKEND_DAI_INT_BT_SCO_TX,
		.be_hw_params_fixup = msm8960_btsco_be_hw_params_fixup,
	},
	{
		.name = LPASS_BE_INT_FM_RX,
		.stream_name = "Internal FM Playback",
		.cpu_dai_name = "msm-dai-q6.12292",
		.platform_name = "msm-pcm-routing",
		.codec_name = "msm-stub-codec.1",
		.codec_dai_name = "msm-stub-rx",
		.no_pcm = 1,
		.be_id = MSM_BACKEND_DAI_INT_FM_RX,
		.be_hw_params_fixup = msm8960_be_hw_params_fixup,
	},
	{
		.name = LPASS_BE_INT_FM_TX,
		.stream_name = "Internal FM Capture",
		.cpu_dai_name = "msm-dai-q6.12293",
		.platform_name = "msm-pcm-routing",
		.codec_name = "msm-stub-codec.1",
		.codec_dai_name = "msm-stub-tx",
		.no_pcm = 1,
		.be_id = MSM_BACKEND_DAI_INT_FM_TX,
		.be_hw_params_fixup = msm8960_be_hw_params_fixup,
	},
	/* HDMI BACK END DAI Link */
	{
		.name = LPASS_BE_HDMI,
		.stream_name = "HDMI Playback",
		.cpu_dai_name = "msm-dai-q6-hdmi.8",
		.platform_name = "msm-pcm-routing",
		.codec_name     = "msm-stub-codec.1",
		.codec_dai_name = "msm-stub-rx",
		.no_pcm = 1,
		.no_codec = 1,
		.be_id = MSM_BACKEND_DAI_HDMI_RX,
		.be_hw_params_fixup = msm8960_hdmi_be_hw_params_fixup,
	},
	/* Backend AFE DAI Links */
	{
		.name = LPASS_BE_AFE_PCM_RX,
		.stream_name = "AFE Playback",
		.cpu_dai_name = "msm-dai-q6.224",
		.platform_name = "msm-pcm-routing",
		.codec_name = "msm-stub-codec.1",
		.codec_dai_name = "msm-stub-rx",
		.no_codec = 1,
		.no_pcm = 1,
		.be_id = MSM_BACKEND_DAI_AFE_PCM_RX,
	},
	{
		.name = LPASS_BE_AFE_PCM_TX,
		.stream_name = "AFE Capture",
		.cpu_dai_name = "msm-dai-q6.225",
		.platform_name = "msm-pcm-routing",
		.codec_name = "msm-stub-codec.1",
		.codec_dai_name = "msm-stub-tx",
		.no_codec = 1,
		.no_pcm = 1,
		.be_id = MSM_BACKEND_DAI_AFE_PCM_TX,
	},
	/* AUX PCM Backend DAI Links */
	{
		.name = LPASS_BE_AUXPCM_RX,
		.stream_name = "AUX PCM Playback",
		.cpu_dai_name = "msm-dai-q6.2",
		.platform_name = "msm-pcm-routing",
		.codec_name = "msm-stub-codec.1",
		.codec_dai_name = "msm-stub-rx",
		.no_pcm = 1,
		.be_id = MSM_BACKEND_DAI_AUXPCM_RX,
		.be_hw_params_fixup = msm8960_auxpcm_be_params_fixup,
		.ops = &msm8960_auxpcm_be_ops,
	},
	{
		.name = LPASS_BE_AUXPCM_TX,
		.stream_name = "AUX PCM Capture",
		.cpu_dai_name = "msm-dai-q6.3",
		.platform_name = "msm-pcm-routing",
		.codec_name = "msm-stub-codec.1",
		.codec_dai_name = "msm-stub-tx",
		.no_pcm = 1,
		.be_id = MSM_BACKEND_DAI_AUXPCM_TX,
		.be_hw_params_fixup = msm8960_auxpcm_be_params_fixup,
	},
	/* Incall Music BACK END DAI Link */
	{
		.name = LPASS_BE_VOICE_PLAYBACK_TX,
		.stream_name = "Voice Farend Playback",
		.cpu_dai_name = "msm-dai-q6.32773",
		.platform_name = "msm-pcm-routing",
		.codec_name     = "msm-stub-codec.1",
		.codec_dai_name = "msm-stub-rx",
		.no_pcm = 1,
		.no_codec = 1,
		.be_id = MSM_BACKEND_DAI_VOICE_PLAYBACK_TX,
		.be_hw_params_fixup = msm8960_be_hw_params_fixup,
	},
	/* Incall Record Uplink BACK END DAI Link */
	{
		.name = LPASS_BE_INCALL_RECORD_TX,
		.stream_name = "Voice Uplink Capture",
		.cpu_dai_name = "msm-dai-q6.32772",
		.platform_name = "msm-pcm-routing",
		.codec_name     = "msm-stub-codec.1",
		.codec_dai_name = "msm-stub-tx",
		.no_pcm = 1,
		.no_codec = 1,
		.be_id = MSM_BACKEND_DAI_INCALL_RECORD_TX,
		.be_hw_params_fixup = msm8960_be_hw_params_fixup,
	},
	/* Incall Record Downlink BACK END DAI Link */
	{
		.name = LPASS_BE_INCALL_RECORD_RX,
		.stream_name = "Voice Downlink Capture",
		.cpu_dai_name = "msm-dai-q6.32771",
		.platform_name = "msm-pcm-routing",
		.codec_name     = "msm-stub-codec.1",
		.codec_dai_name = "msm-stub-tx",
		.no_pcm = 1,
		.no_codec = 1,
		.be_id = MSM_BACKEND_DAI_INCALL_RECORD_RX,
		.be_hw_params_fixup = msm8960_be_hw_params_fixup,
	},
};

static struct snd_soc_dai_link msm8960_dai_delta_tabla1x[] = {
	/* Backend DAI Links */
	{
		.name = LPASS_BE_SLIMBUS_0_RX,
		.stream_name = "Slimbus Playback",
		.cpu_dai_name = "msm-dai-q6.16384",
		.platform_name = "msm-pcm-routing",
		.codec_name     = "tabla1x_codec",
		.codec_dai_name	= "tabla_rx1",
		.no_pcm = 1,
		.be_id = MSM_BACKEND_DAI_SLIMBUS_0_RX,
		.init = &msm8960_audrx_init,
		.be_hw_params_fixup = msm8960_slim_0_rx_be_hw_params_fixup,
		.ops = &msm8960_be_ops,
	},
	{
		.name = LPASS_BE_SLIMBUS_0_TX,
		.stream_name = "Slimbus Capture",
		.cpu_dai_name = "msm-dai-q6.16385",
		.platform_name = "msm-pcm-routing",
		.codec_name     = "tabla1x_codec",
		.codec_dai_name	= "tabla_tx1",
		.no_pcm = 1,
		.be_id = MSM_BACKEND_DAI_SLIMBUS_0_TX,
		.be_hw_params_fixup = msm8960_slim_0_tx_be_hw_params_fixup,
		.ops = &msm8960_be_ops,
	},
};


static struct snd_soc_dai_link msm8960_dai_delta_tabla2x[] = {
	/* Backend DAI Links */
	{
		.name = LPASS_BE_SLIMBUS_0_RX,
		.stream_name = "Slimbus Playback",
		.cpu_dai_name = "msm-dai-q6.16384",
		.platform_name = "msm-pcm-routing",
		.codec_name     = "tabla_codec",
		.codec_dai_name	= "tabla_rx1",
		.no_pcm = 1,
		.be_id = MSM_BACKEND_DAI_SLIMBUS_0_RX,
		.init = &msm8960_audrx_init,
		.be_hw_params_fixup = msm8960_slim_0_rx_be_hw_params_fixup,
		.ops = &msm8960_be_ops,
	},
	{
		.name = LPASS_BE_SLIMBUS_0_TX,
		.stream_name = "Slimbus Capture",
		.cpu_dai_name = "msm-dai-q6.16385",
		.platform_name = "msm-pcm-routing",
		.codec_name     = "tabla_codec",
		.codec_dai_name	= "tabla_tx1",
		.no_pcm = 1,
		.be_id = MSM_BACKEND_DAI_SLIMBUS_0_TX,
		.be_hw_params_fixup = msm8960_slim_0_tx_be_hw_params_fixup,
		.ops = &msm8960_be_ops,
	},
};

static struct snd_soc_dai_link msm8960_tabla1x_dai[
					 ARRAY_SIZE(msm8960_dai_common) +
					 ARRAY_SIZE(msm8960_dai_delta_tabla1x)];


static struct snd_soc_dai_link msm8960_dai[
					 ARRAY_SIZE(msm8960_dai_common) +
					 ARRAY_SIZE(msm8960_dai_delta_tabla2x)];

static struct snd_soc_card snd_soc_tabla1x_card_msm8960 = {
		.name		= "msm8960-tabla1x-snd-card",
		.dai_link	= msm8960_tabla1x_dai,
		.num_links	= ARRAY_SIZE(msm8960_tabla1x_dai),
};

static struct snd_soc_card snd_soc_card_msm8960 = {
		.name		= "msm8960-snd-card",
		.dai_link	= msm8960_dai,
		.num_links	= ARRAY_SIZE(msm8960_dai),
};

static struct platform_device *msm8960_snd_device;
static struct platform_device *msm8960_snd_tabla1x_device;

static int msm8960_configure_headset_mic_gpios(void)
{
	int ret;
	struct pm_gpio param = {
		.direction      = PM_GPIO_DIR_OUT,
		.output_buffer  = PM_GPIO_OUT_BUF_CMOS,
		.output_value   = 1,
		.pull	   = PM_GPIO_PULL_NO,
		.vin_sel	= PM_GPIO_VIN_S4,
		.out_strength   = PM_GPIO_STRENGTH_MED,
		.function       = PM_GPIO_FUNC_NORMAL,
	};

	ret = gpio_request(PM8921_GPIO_PM_TO_SYS(23), "AV_SWITCH");
	if (ret) {
		pr_err("%s: Failed to request gpio %d\n", __func__,
			PM8921_GPIO_PM_TO_SYS(23));
		return ret;
	}

	ret = pm8xxx_gpio_config(PM8921_GPIO_PM_TO_SYS(23), &param);
	if (ret)
		pr_err("%s: Failed to configure gpio %d\n", __func__,
			PM8921_GPIO_PM_TO_SYS(23));
	else
		gpio_direction_output(PM8921_GPIO_PM_TO_SYS(23), 0);

	ret = gpio_request(PM8921_GPIO_PM_TO_SYS(35), "US_EURO_SWITCH");
	if (ret) {
		pr_err("%s: Failed to request gpio %d\n", __func__,
			PM8921_GPIO_PM_TO_SYS(35));
		gpio_free(PM8921_GPIO_PM_TO_SYS(23));
		return ret;
	}
	ret = pm8xxx_gpio_config(PM8921_GPIO_PM_TO_SYS(35), &param);
	if (ret)
		pr_err("%s: Failed to configure gpio %d\n", __func__,
			PM8921_GPIO_PM_TO_SYS(35));
	else
		gpio_direction_output(PM8921_GPIO_PM_TO_SYS(35), 0);

	return 0;
}
static void msm8960_free_headset_mic_gpios(void)
{
	if (msm8960_headset_gpios_configured) {
		gpio_free(PM8921_GPIO_PM_TO_SYS(23));
		gpio_free(PM8921_GPIO_PM_TO_SYS(35));
	}
}

static int __init msm8960_audio_init(void)
{
	int ret;

	if (!cpu_is_msm8960() && !cpu_is_msm8930()) {
		pr_err("%s: Not the right machine type\n", __func__);
		return -ENODEV ;
	}

	mbhc_cfg.calibration = def_tabla_mbhc_cal();
	if (!mbhc_cfg.calibration) {
		pr_err("Calibration data allocation failed\n");
		return -ENOMEM;
	}

	msm8960_snd_device = platform_device_alloc("soc-audio", 0);
	if (!msm8960_snd_device) {
		pr_err("Platform device allocation failed\n");
		kfree(mbhc_cfg.calibration);
		return -ENOMEM;
	}

	memcpy(msm8960_dai, msm8960_dai_common, sizeof(msm8960_dai_common));
	memcpy(msm8960_dai + ARRAY_SIZE(msm8960_dai_common),
		msm8960_dai_delta_tabla2x, sizeof(msm8960_dai_delta_tabla2x));

	platform_set_drvdata(msm8960_snd_device, &snd_soc_card_msm8960);
	ret = platform_device_add(msm8960_snd_device);
	if (ret) {
		platform_device_put(msm8960_snd_device);
		kfree(mbhc_cfg.calibration);
		return ret;
	}

	msm8960_snd_tabla1x_device = platform_device_alloc("soc-audio", 1);
	if (!msm8960_snd_tabla1x_device) {
		pr_err("Platform device allocation failed\n");
		kfree(mbhc_cfg.calibration);
		return -ENOMEM;
	}

	memcpy(msm8960_tabla1x_dai, msm8960_dai_common,
		sizeof(msm8960_dai_common));
	memcpy(msm8960_tabla1x_dai + ARRAY_SIZE(msm8960_dai_common),
		msm8960_dai_delta_tabla1x, sizeof(msm8960_dai_delta_tabla1x));

	platform_set_drvdata(msm8960_snd_tabla1x_device,
		&snd_soc_tabla1x_card_msm8960);
	ret = platform_device_add(msm8960_snd_tabla1x_device);
	if (ret) {
		platform_device_put(msm8960_snd_tabla1x_device);
		kfree(mbhc_cfg.calibration);
		return -ENOMEM;
		return ret;
	}

	if (msm8960_configure_headset_mic_gpios()) {
		pr_err("%s Fail to configure headset mic gpios\n", __func__);
		msm8960_headset_gpios_configured = 0;
	} else
		msm8960_headset_gpios_configured = 1;

	mutex_init(&cdc_mclk_mutex);
	return ret;

}
module_init(msm8960_audio_init);

static void __exit msm8960_audio_exit(void)
{
	if (!cpu_is_msm8960() && !cpu_is_msm8930()) {
		pr_err("%s: Not the right machine type\n", __func__);
		return ;
	}
	msm8960_free_headset_mic_gpios();
	platform_device_unregister(msm8960_snd_device);
	platform_device_unregister(msm8960_snd_tabla1x_device);
	kfree(mbhc_cfg.calibration);
	mutex_destroy(&cdc_mclk_mutex);
}
module_exit(msm8960_audio_exit);

MODULE_DESCRIPTION("ALSA SoC MSM8960");
MODULE_LICENSE("GPL v2");<|MERGE_RESOLUTION|>--- conflicted
+++ resolved
@@ -351,15 +351,9 @@
 			if (clk_users == 0) {
 				pr_debug("%s: disabling MCLK. clk_users = %d\n",
 					 __func__, clk_users);
-<<<<<<< HEAD
-				clk_disable(codec_clk);
-				clk_put(codec_clk);
-				tabla_mclk_enable(codec, 0, dapm);
-=======
 				tabla_mclk_enable(codec, 0, dapm);
 				clk_disable(codec_clk);
 				clk_put(codec_clk);
->>>>>>> 1131c66f
 			}
 		} else {
 			pr_err("%s: Error releasing Tabla MCLK\n", __func__);
