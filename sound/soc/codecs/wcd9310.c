/* Copyright (c) 2011-2012, Code Aurora Forum. All rights reserved.
 *
 * This program is free software; you can redistribute it and/or modify
 * it under the terms of the GNU General Public License version 2 and
 * only version 2 as published by the Free Software Foundation.
 *
 * This program is distributed in the hope that it will be useful,
 * but WITHOUT ANY WARRANTY; without even the implied warranty of
 * MERCHANTABILITY or FITNESS FOR A PARTICULAR PURPOSE.  See the
 * GNU General Public License for more details.
 */
#include <linux/module.h>
#include <linux/init.h>
#include <linux/firmware.h>
#include <linux/slab.h>
#include <linux/platform_device.h>
#include <linux/device.h>
#include <linux/printk.h>
#include <linux/ratelimit.h>
#include <linux/debugfs.h>
#include <linux/mfd/wcd9310/core.h>
#include <linux/mfd/wcd9310/registers.h>
#include <linux/mfd/wcd9310/pdata.h>
#include <sound/pcm.h>
#include <sound/pcm_params.h>
#include <sound/soc.h>
#include <sound/soc-dapm.h>
#include <sound/tlv.h>
#include <linux/bitops.h>
#include <linux/delay.h>
#include <linux/pm_runtime.h>
#include <linux/kernel.h>
#include <linux/gpio.h>
#include "wcd9310.h"

#define WCD9310_RATES (SNDRV_PCM_RATE_8000|SNDRV_PCM_RATE_16000|\
			SNDRV_PCM_RATE_32000|SNDRV_PCM_RATE_48000)

#define NUM_DECIMATORS 10
#define NUM_INTERPOLATORS 7
#define BITS_PER_REG 8
#define TABLA_RX_DAI_ID 1
#define TABLA_TX_DAI_ID 2
#define TABLA_CFILT_FAST_MODE 0x00
#define TABLA_CFILT_SLOW_MODE 0x40
#define MBHC_FW_READ_ATTEMPTS 15
#define MBHC_FW_READ_TIMEOUT 2000000

enum {
	MBHC_USE_HPHL_TRIGGER = 1,
	MBHC_USE_MB_TRIGGER = 2
};

#define MBHC_NUM_DCE_PLUG_DETECT 3
#define NUM_ATTEMPTS_INSERT_DETECT 25
#define NUM_ATTEMPTS_TO_REPORT 5

#define TABLA_JACK_MASK (SND_JACK_HEADSET | SND_JACK_OC_HPHL | SND_JACK_OC_HPHR)

#define TABLA_I2S_MASTER_MODE_MASK 0x08

#define TABLA_OCP_ATTEMPT 1

#define TABLA_MCLK_RATE_12288KHZ 12288000
#define TABLA_MCLK_RATE_9600KHZ 9600000

#define TABLA_FAKE_INS_THRESHOLD_MS 2500
#define TABLA_FAKE_REMOVAL_MIN_PERIOD_MS 50

#define TABLA_MBHC_BUTTON_MIN 0x8000

#define TABLA_MBHC_FAKE_INSERT_LOW 10
#define TABLA_MBHC_FAKE_INSERT_HIGH 80
#define TABLA_MBHC_FAKE_INS_HIGH_NO_GPIO 150

#define TABLA_MBHC_STATUS_REL_DETECTION 0x0C

#define TABLA_MBHC_GPIO_REL_DEBOUNCE_TIME_MS 200

<<<<<<< HEAD
#define TABLA_MBHC_FAKE_INSERT_VOLT_DELTA_MV 200
=======
#define TABLA_MBHC_FAKE_INS_DELTA_MV 200
#define TABLA_MBHC_FAKE_INS_DELTA_SCALED_MV 300
>>>>>>> 1131c66f

#define TABLA_HS_DETECT_PLUG_TIME_MS (5 * 1000)
#define TABLA_HS_DETECT_PLUG_INERVAL_MS 100

#define TABLA_GPIO_IRQ_DEBOUNCE_TIME_US 5000

#define TABLA_ACQUIRE_LOCK(x) do { mutex_lock(&x); } while (0)
#define TABLA_RELEASE_LOCK(x) do { mutex_unlock(&x); } while (0)

static const DECLARE_TLV_DB_SCALE(digital_gain, 0, 1, 0);
static const DECLARE_TLV_DB_SCALE(line_gain, 0, 7, 1);
static const DECLARE_TLV_DB_SCALE(analog_gain, 0, 25, 1);

enum tabla_bandgap_type {
	TABLA_BANDGAP_OFF = 0,
	TABLA_BANDGAP_AUDIO_MODE,
	TABLA_BANDGAP_MBHC_MODE,
};

struct mbhc_micbias_regs {
	u16 cfilt_val;
	u16 cfilt_ctl;
	u16 mbhc_reg;
	u16 int_rbias;
	u16 ctl_reg;
	u8 cfilt_sel;
};

/* Codec supports 2 IIR filters */
enum {
	IIR1 = 0,
	IIR2,
	IIR_MAX,
};
/* Codec supports 5 bands */
enum {
	BAND1 = 0,
	BAND2,
	BAND3,
	BAND4,
	BAND5,
	BAND_MAX,
};

/* Flags to track of PA and DAC state.
 * PA and DAC should be tracked separately as AUXPGA loopback requires
 * only PA to be turned on without DAC being on. */
enum tabla_priv_ack_flags {
	TABLA_HPHL_PA_OFF_ACK = 0,
	TABLA_HPHR_PA_OFF_ACK,
	TABLA_HPHL_DAC_OFF_ACK,
	TABLA_HPHR_DAC_OFF_ACK
};

/* Data used by MBHC */
struct mbhc_internal_cal_data {
	u16 dce_z;
	u16 dce_mb;
	u16 sta_z;
	u16 sta_mb;
	u32 t_sta_dce;
	u32 t_dce;
	u32 t_sta;
	u32 micb_mv;
	u16 v_ins_hu;
	u16 v_ins_h;
	u16 v_b1_hu;
	u16 v_b1_h;
	u16 v_b1_huc;
	u16 v_brh;
	u16 v_brl;
	u16 v_no_mic;
	u8 npoll;
	u8 nbounce_wait;
	s16 adj_v_hs_max;
	u16 adj_v_ins_hu;
	u16 adj_v_ins_h;
	s16 v_inval_ins_low;
	s16 v_inval_ins_high;
};

struct tabla_reg_address {
	u16 micb_4_ctl;
	u16 micb_4_int_rbias;
	u16 micb_4_mbhc;
};

enum tabla_mbhc_plug_type {
	PLUG_TYPE_NONE = 0,
	PLUG_TYPE_HEADSET,
	PLUG_TYPE_HEADPHONE,
	PLUG_TYPE_HIGH_HPH,
};

enum tabla_mbhc_state {
	MBHC_STATE_NONE = -1,
	MBHC_STATE_POTENTIAL,
	MBHC_STATE_POTENTIAL_RECOVERY,
	MBHC_STATE_RELEASE,
};

struct tabla_priv {
	struct snd_soc_codec *codec;
	struct tabla_reg_address reg_addr;
	u32 adc_count;
	u32 cfilt1_cnt;
	u32 cfilt2_cnt;
	u32 cfilt3_cnt;
	u32 rx_bias_count;
	enum tabla_bandgap_type bandgap_type;
	bool mclk_enabled;
	bool clock_active;
	bool config_mode_active;
	bool mbhc_polling_active;
	unsigned long mbhc_fake_ins_start;
	int buttons_pressed;
	enum tabla_mbhc_state mbhc_state;
	struct tabla_mbhc_config mbhc_cfg;
	struct mbhc_internal_cal_data mbhc_data;

	struct tabla_pdata *pdata;
	u32 anc_slot;
	bool no_mic_headset_override;
	/* Delayed work to report long button press */
	struct delayed_work mbhc_btn_dwork;

	struct mbhc_micbias_regs mbhc_bias_regs;
	bool mbhc_micbias_switched;

	/* track PA/DAC state */
	unsigned long hph_pa_dac_state;

	/*track tabla interface type*/
	u8 intf_type;

	u32 hph_status; /* track headhpone status */
	/* define separate work for left and right headphone OCP to avoid
	 * additional checking on which OCP event to report so no locking
	 * to ensure synchronization is required
	 */
	struct work_struct hphlocp_work; /* reporting left hph ocp off */
	struct work_struct hphrocp_work; /* reporting right hph ocp off */

	u8 hphlocp_cnt; /* headphone left ocp retry */
	u8 hphrocp_cnt; /* headphone right ocp retry */

	/* Work to perform MBHC Firmware Read */
	struct delayed_work mbhc_firmware_dwork;
	const struct firmware *mbhc_fw;

	struct delayed_work mbhc_insert_dwork;
	unsigned long mbhc_last_resume; /* in jiffies */

	u8 current_plug;
	struct work_struct hs_correct_plug_work;
	bool hs_detect_work_stop;
	bool hs_polling_irq_prepared;
	bool lpi_enabled; /* low power insertion detection */
	bool in_gpio_handler;

	/* Currently, only used for mbhc purpose, to protect
	 * concurrent execution of mbhc threaded irq handlers and
	 * kill race between DAPM and MBHC.But can serve as a
	 * general lock to protect codec resource
	 */
	struct mutex cdc_resource_lock;

	/* Used to override the rule "invalid headset
	 * when microphone voltage is too high"
	 */
	bool mbhc_inval_hs_range_override;
<<<<<<< HEAD
};
=======
>>>>>>> 1131c66f

#ifdef CONFIG_DEBUG_FS
	struct dentry *debugfs_poke;
	struct dentry *debugfs_mbhc;
#endif
};

static int tabla_codec_enable_charge_pump(struct snd_soc_dapm_widget *w,
		struct snd_kcontrol *kcontrol, int event)
{
	struct snd_soc_codec *codec = w->codec;

	pr_debug("%s %d\n", __func__, event);
	switch (event) {
	case SND_SOC_DAPM_POST_PMU:
		snd_soc_update_bits(codec, TABLA_A_CDC_CLK_OTHR_CTL, 0x01,
			0x01);
		snd_soc_update_bits(codec, TABLA_A_CDC_CLSG_CTL, 0x08, 0x08);
		usleep_range(200, 200);
		snd_soc_update_bits(codec, TABLA_A_CP_STATIC, 0x10, 0x00);
		break;
	case SND_SOC_DAPM_PRE_PMD:
		snd_soc_update_bits(codec, TABLA_A_CDC_CLK_OTHR_RESET_CTL, 0x10,
			0x10);
		usleep_range(20, 20);
		snd_soc_update_bits(codec, TABLA_A_CP_STATIC, 0x08, 0x08);
		snd_soc_update_bits(codec, TABLA_A_CP_STATIC, 0x10, 0x10);
		snd_soc_update_bits(codec, TABLA_A_CDC_CLSG_CTL, 0x08, 0x00);
		snd_soc_update_bits(codec, TABLA_A_CDC_CLK_OTHR_CTL, 0x01,
			0x00);
		snd_soc_update_bits(codec, TABLA_A_CP_STATIC, 0x08, 0x00);
		break;
	}
	return 0;
}

static int tabla_get_anc_slot(struct snd_kcontrol *kcontrol,
	struct snd_ctl_elem_value *ucontrol)
{
	struct snd_soc_codec *codec = snd_kcontrol_chip(kcontrol);
	struct tabla_priv *tabla = snd_soc_codec_get_drvdata(codec);
	ucontrol->value.integer.value[0] = tabla->anc_slot;
	return 0;
}

static int tabla_put_anc_slot(struct snd_kcontrol *kcontrol,
	struct snd_ctl_elem_value *ucontrol)
{
	struct snd_soc_codec *codec = snd_kcontrol_chip(kcontrol);
	struct tabla_priv *tabla = snd_soc_codec_get_drvdata(codec);
	tabla->anc_slot = ucontrol->value.integer.value[0];
	return 0;
}

static int tabla_pa_gain_get(struct snd_kcontrol *kcontrol,
				struct snd_ctl_elem_value *ucontrol)
{
	u8 ear_pa_gain;
	struct snd_soc_codec *codec = snd_kcontrol_chip(kcontrol);

	ear_pa_gain = snd_soc_read(codec, TABLA_A_RX_EAR_GAIN);

	ear_pa_gain = ear_pa_gain >> 5;

	if (ear_pa_gain == 0x00) {
		ucontrol->value.integer.value[0] = 0;
	} else if (ear_pa_gain == 0x04) {
		ucontrol->value.integer.value[0] = 1;
	} else  {
		pr_err("%s: ERROR: Unsupported Ear Gain = 0x%x\n",
				__func__, ear_pa_gain);
		return -EINVAL;
	}

	pr_debug("%s: ear_pa_gain = 0x%x\n", __func__, ear_pa_gain);

	return 0;
}

static int tabla_pa_gain_put(struct snd_kcontrol *kcontrol,
				struct snd_ctl_elem_value *ucontrol)
{
	u8 ear_pa_gain;
	struct snd_soc_codec *codec = snd_kcontrol_chip(kcontrol);

	pr_debug("%s: ucontrol->value.integer.value[0]  = %ld\n", __func__,
			ucontrol->value.integer.value[0]);

	switch (ucontrol->value.integer.value[0]) {
	case 0:
		ear_pa_gain = 0x00;
		break;
	case 1:
		ear_pa_gain = 0x80;
		break;
	default:
		return -EINVAL;
	}

	snd_soc_update_bits(codec, TABLA_A_RX_EAR_GAIN, 0xE0, ear_pa_gain);
	return 0;
}

static int tabla_get_iir_enable_audio_mixer(
					struct snd_kcontrol *kcontrol,
					struct snd_ctl_elem_value *ucontrol)
{
	struct snd_soc_codec *codec = snd_kcontrol_chip(kcontrol);
	int iir_idx = ((struct soc_multi_mixer_control *)
					kcontrol->private_value)->reg;
	int band_idx = ((struct soc_multi_mixer_control *)
					kcontrol->private_value)->shift;

	ucontrol->value.integer.value[0] =
		snd_soc_read(codec, (TABLA_A_CDC_IIR1_CTL + 16 * iir_idx)) &
		(1 << band_idx);
	pr_debug("%s: IIR #%d band #%d enable %d\n", __func__,
		iir_idx, band_idx,
		(uint32_t)ucontrol->value.integer.value[0]);
	return 0;
}

static int tabla_put_iir_enable_audio_mixer(
					struct snd_kcontrol *kcontrol,
					struct snd_ctl_elem_value *ucontrol)
{
	struct snd_soc_codec *codec = snd_kcontrol_chip(kcontrol);
	int iir_idx = ((struct soc_multi_mixer_control *)
					kcontrol->private_value)->reg;
	int band_idx = ((struct soc_multi_mixer_control *)
					kcontrol->private_value)->shift;
	int value = ucontrol->value.integer.value[0];

	/* Mask first 5 bits, 6-8 are reserved */
	snd_soc_update_bits(codec, (TABLA_A_CDC_IIR1_CTL + 16 * iir_idx),
		(1 << band_idx), (value << band_idx));

	pr_debug("%s: IIR #%d band #%d enable %d\n", __func__,
		iir_idx, band_idx, value);
	return 0;
}
static uint32_t get_iir_band_coeff(struct snd_soc_codec *codec,
				int iir_idx, int band_idx,
				int coeff_idx)
{
	/* Address does not automatically update if reading */
	snd_soc_write(codec,
		(TABLA_A_CDC_IIR1_COEF_B1_CTL + 16 * iir_idx),
		(band_idx * BAND_MAX + coeff_idx) & 0x1F);

	/* Mask bits top 2 bits since they are reserved */
	return ((snd_soc_read(codec,
		(TABLA_A_CDC_IIR1_COEF_B2_CTL + 16 * iir_idx)) << 24) |
		(snd_soc_read(codec,
		(TABLA_A_CDC_IIR1_COEF_B3_CTL + 16 * iir_idx)) << 16) |
		(snd_soc_read(codec,
		(TABLA_A_CDC_IIR1_COEF_B4_CTL + 16 * iir_idx)) << 8) |
		(snd_soc_read(codec,
		(TABLA_A_CDC_IIR1_COEF_B5_CTL + 16 * iir_idx)))) &
		0x3FFFFFFF;
}

static int tabla_get_iir_band_audio_mixer(
					struct snd_kcontrol *kcontrol,
					struct snd_ctl_elem_value *ucontrol)
{
	struct snd_soc_codec *codec = snd_kcontrol_chip(kcontrol);
	int iir_idx = ((struct soc_multi_mixer_control *)
					kcontrol->private_value)->reg;
	int band_idx = ((struct soc_multi_mixer_control *)
					kcontrol->private_value)->shift;

	ucontrol->value.integer.value[0] =
		get_iir_band_coeff(codec, iir_idx, band_idx, 0);
	ucontrol->value.integer.value[1] =
		get_iir_band_coeff(codec, iir_idx, band_idx, 1);
	ucontrol->value.integer.value[2] =
		get_iir_band_coeff(codec, iir_idx, band_idx, 2);
	ucontrol->value.integer.value[3] =
		get_iir_band_coeff(codec, iir_idx, band_idx, 3);
	ucontrol->value.integer.value[4] =
		get_iir_band_coeff(codec, iir_idx, band_idx, 4);

	pr_debug("%s: IIR #%d band #%d b0 = 0x%x\n"
		"%s: IIR #%d band #%d b1 = 0x%x\n"
		"%s: IIR #%d band #%d b2 = 0x%x\n"
		"%s: IIR #%d band #%d a1 = 0x%x\n"
		"%s: IIR #%d band #%d a2 = 0x%x\n",
		__func__, iir_idx, band_idx,
		(uint32_t)ucontrol->value.integer.value[0],
		__func__, iir_idx, band_idx,
		(uint32_t)ucontrol->value.integer.value[1],
		__func__, iir_idx, band_idx,
		(uint32_t)ucontrol->value.integer.value[2],
		__func__, iir_idx, band_idx,
		(uint32_t)ucontrol->value.integer.value[3],
		__func__, iir_idx, band_idx,
		(uint32_t)ucontrol->value.integer.value[4]);
	return 0;
}

static void set_iir_band_coeff(struct snd_soc_codec *codec,
				int iir_idx, int band_idx,
				int coeff_idx, uint32_t value)
{
	/* Mask top 3 bits, 6-8 are reserved */
	/* Update address manually each time */
	snd_soc_write(codec,
		(TABLA_A_CDC_IIR1_COEF_B1_CTL + 16 * iir_idx),
		(band_idx * BAND_MAX + coeff_idx) & 0x1F);

	/* Mask top 2 bits, 7-8 are reserved */
	snd_soc_write(codec,
		(TABLA_A_CDC_IIR1_COEF_B2_CTL + 16 * iir_idx),
		(value >> 24) & 0x3F);

	/* Isolate 8bits at a time */
	snd_soc_write(codec,
		(TABLA_A_CDC_IIR1_COEF_B3_CTL + 16 * iir_idx),
		(value >> 16) & 0xFF);

	snd_soc_write(codec,
		(TABLA_A_CDC_IIR1_COEF_B4_CTL + 16 * iir_idx),
		(value >> 8) & 0xFF);

	snd_soc_write(codec,
		(TABLA_A_CDC_IIR1_COEF_B5_CTL + 16 * iir_idx),
		value & 0xFF);
}

static int tabla_put_iir_band_audio_mixer(
					struct snd_kcontrol *kcontrol,
					struct snd_ctl_elem_value *ucontrol)
{
	struct snd_soc_codec *codec = snd_kcontrol_chip(kcontrol);
	int iir_idx = ((struct soc_multi_mixer_control *)
					kcontrol->private_value)->reg;
	int band_idx = ((struct soc_multi_mixer_control *)
					kcontrol->private_value)->shift;

	set_iir_band_coeff(codec, iir_idx, band_idx, 0,
				ucontrol->value.integer.value[0]);
	set_iir_band_coeff(codec, iir_idx, band_idx, 1,
				ucontrol->value.integer.value[1]);
	set_iir_band_coeff(codec, iir_idx, band_idx, 2,
				ucontrol->value.integer.value[2]);
	set_iir_band_coeff(codec, iir_idx, band_idx, 3,
				ucontrol->value.integer.value[3]);
	set_iir_band_coeff(codec, iir_idx, band_idx, 4,
				ucontrol->value.integer.value[4]);

	pr_debug("%s: IIR #%d band #%d b0 = 0x%x\n"
		"%s: IIR #%d band #%d b1 = 0x%x\n"
		"%s: IIR #%d band #%d b2 = 0x%x\n"
		"%s: IIR #%d band #%d a1 = 0x%x\n"
		"%s: IIR #%d band #%d a2 = 0x%x\n",
		__func__, iir_idx, band_idx,
		get_iir_band_coeff(codec, iir_idx, band_idx, 0),
		__func__, iir_idx, band_idx,
		get_iir_band_coeff(codec, iir_idx, band_idx, 1),
		__func__, iir_idx, band_idx,
		get_iir_band_coeff(codec, iir_idx, band_idx, 2),
		__func__, iir_idx, band_idx,
		get_iir_band_coeff(codec, iir_idx, band_idx, 3),
		__func__, iir_idx, band_idx,
		get_iir_band_coeff(codec, iir_idx, band_idx, 4));
	return 0;
}

static const char *tabla_ear_pa_gain_text[] = {"POS_6_DB", "POS_2_DB"};
static const struct soc_enum tabla_ear_pa_gain_enum[] = {
		SOC_ENUM_SINGLE_EXT(2, tabla_ear_pa_gain_text),
};

/*cut of frequency for high pass filter*/
static const char *cf_text[] = {
	"MIN_3DB_4Hz", "MIN_3DB_75Hz", "MIN_3DB_150Hz"
};

static const struct soc_enum cf_dec1_enum =
	SOC_ENUM_SINGLE(TABLA_A_CDC_TX1_MUX_CTL, 4, 3, cf_text);

static const struct soc_enum cf_dec2_enum =
	SOC_ENUM_SINGLE(TABLA_A_CDC_TX2_MUX_CTL, 4, 3, cf_text);

static const struct soc_enum cf_dec3_enum =
	SOC_ENUM_SINGLE(TABLA_A_CDC_TX3_MUX_CTL, 4, 3, cf_text);

static const struct soc_enum cf_dec4_enum =
	SOC_ENUM_SINGLE(TABLA_A_CDC_TX4_MUX_CTL, 4, 3, cf_text);

static const struct soc_enum cf_dec5_enum =
	SOC_ENUM_SINGLE(TABLA_A_CDC_TX5_MUX_CTL, 4, 3, cf_text);

static const struct soc_enum cf_dec6_enum =
	SOC_ENUM_SINGLE(TABLA_A_CDC_TX6_MUX_CTL, 4, 3, cf_text);

static const struct soc_enum cf_dec7_enum =
	SOC_ENUM_SINGLE(TABLA_A_CDC_TX7_MUX_CTL, 4, 3, cf_text);

static const struct soc_enum cf_dec8_enum =
	SOC_ENUM_SINGLE(TABLA_A_CDC_TX8_MUX_CTL, 4, 3, cf_text);

static const struct soc_enum cf_dec9_enum =
	SOC_ENUM_SINGLE(TABLA_A_CDC_TX9_MUX_CTL, 4, 3, cf_text);

static const struct soc_enum cf_dec10_enum =
	SOC_ENUM_SINGLE(TABLA_A_CDC_TX10_MUX_CTL, 4, 3, cf_text);

static const struct soc_enum cf_rxmix1_enum =
	SOC_ENUM_SINGLE(TABLA_A_CDC_RX1_B4_CTL, 1, 3, cf_text);

static const struct soc_enum cf_rxmix2_enum =
	SOC_ENUM_SINGLE(TABLA_A_CDC_RX2_B4_CTL, 1, 3, cf_text);

static const struct soc_enum cf_rxmix3_enum =
	SOC_ENUM_SINGLE(TABLA_A_CDC_RX3_B4_CTL, 1, 3, cf_text);

static const struct soc_enum cf_rxmix4_enum =
	SOC_ENUM_SINGLE(TABLA_A_CDC_RX4_B4_CTL, 1, 3, cf_text);

static const struct soc_enum cf_rxmix5_enum =
	SOC_ENUM_SINGLE(TABLA_A_CDC_RX5_B4_CTL, 1, 3, cf_text)
;
static const struct soc_enum cf_rxmix6_enum =
	SOC_ENUM_SINGLE(TABLA_A_CDC_RX6_B4_CTL, 1, 3, cf_text);

static const struct soc_enum cf_rxmix7_enum =
	SOC_ENUM_SINGLE(TABLA_A_CDC_RX7_B4_CTL, 1, 3, cf_text);

static const struct snd_kcontrol_new tabla_snd_controls[] = {

	SOC_ENUM_EXT("EAR PA Gain", tabla_ear_pa_gain_enum[0],
		tabla_pa_gain_get, tabla_pa_gain_put),

	SOC_SINGLE_TLV("LINEOUT1 Volume", TABLA_A_RX_LINE_1_GAIN, 0, 12, 1,
		line_gain),
	SOC_SINGLE_TLV("LINEOUT2 Volume", TABLA_A_RX_LINE_2_GAIN, 0, 12, 1,
		line_gain),
	SOC_SINGLE_TLV("LINEOUT3 Volume", TABLA_A_RX_LINE_3_GAIN, 0, 12, 1,
		line_gain),
	SOC_SINGLE_TLV("LINEOUT4 Volume", TABLA_A_RX_LINE_4_GAIN, 0, 12, 1,
		line_gain),
	SOC_SINGLE_TLV("LINEOUT5 Volume", TABLA_A_RX_LINE_5_GAIN, 0, 12, 1,
		line_gain),

	SOC_SINGLE_TLV("HPHL Volume", TABLA_A_RX_HPH_L_GAIN, 0, 12, 1,
		line_gain),
	SOC_SINGLE_TLV("HPHR Volume", TABLA_A_RX_HPH_R_GAIN, 0, 12, 1,
		line_gain),

	SOC_SINGLE_S8_TLV("RX1 Digital Volume", TABLA_A_CDC_RX1_VOL_CTL_B2_CTL,
		-84, 40, digital_gain),
	SOC_SINGLE_S8_TLV("RX2 Digital Volume", TABLA_A_CDC_RX2_VOL_CTL_B2_CTL,
		-84, 40, digital_gain),
	SOC_SINGLE_S8_TLV("RX3 Digital Volume", TABLA_A_CDC_RX3_VOL_CTL_B2_CTL,
		-84, 40, digital_gain),
	SOC_SINGLE_S8_TLV("RX4 Digital Volume", TABLA_A_CDC_RX4_VOL_CTL_B2_CTL,
		-84, 40, digital_gain),
	SOC_SINGLE_S8_TLV("RX5 Digital Volume", TABLA_A_CDC_RX5_VOL_CTL_B2_CTL,
		-84, 40, digital_gain),
	SOC_SINGLE_S8_TLV("RX6 Digital Volume", TABLA_A_CDC_RX6_VOL_CTL_B2_CTL,
		-84, 40, digital_gain),

	SOC_SINGLE_S8_TLV("DEC1 Volume", TABLA_A_CDC_TX1_VOL_CTL_GAIN, -84, 40,
		digital_gain),
	SOC_SINGLE_S8_TLV("DEC2 Volume", TABLA_A_CDC_TX2_VOL_CTL_GAIN, -84, 40,
		digital_gain),
	SOC_SINGLE_S8_TLV("DEC3 Volume", TABLA_A_CDC_TX3_VOL_CTL_GAIN, -84, 40,
		digital_gain),
	SOC_SINGLE_S8_TLV("DEC4 Volume", TABLA_A_CDC_TX4_VOL_CTL_GAIN, -84, 40,
		digital_gain),
	SOC_SINGLE_S8_TLV("DEC5 Volume", TABLA_A_CDC_TX5_VOL_CTL_GAIN, -84, 40,
		digital_gain),
	SOC_SINGLE_S8_TLV("DEC6 Volume", TABLA_A_CDC_TX6_VOL_CTL_GAIN, -84, 40,
		digital_gain),
	SOC_SINGLE_S8_TLV("DEC7 Volume", TABLA_A_CDC_TX7_VOL_CTL_GAIN, -84, 40,
		digital_gain),
	SOC_SINGLE_S8_TLV("DEC8 Volume", TABLA_A_CDC_TX8_VOL_CTL_GAIN, -84, 40,
		digital_gain),
	SOC_SINGLE_S8_TLV("DEC9 Volume", TABLA_A_CDC_TX9_VOL_CTL_GAIN, -84, 40,
		digital_gain),
	SOC_SINGLE_S8_TLV("DEC10 Volume", TABLA_A_CDC_TX10_VOL_CTL_GAIN, -84,
		40, digital_gain),
	SOC_SINGLE_S8_TLV("IIR1 INP1 Volume", TABLA_A_CDC_IIR1_GAIN_B1_CTL, -84,
		40, digital_gain),
	SOC_SINGLE_S8_TLV("IIR1 INP2 Volume", TABLA_A_CDC_IIR1_GAIN_B2_CTL, -84,
		40, digital_gain),
	SOC_SINGLE_S8_TLV("IIR1 INP3 Volume", TABLA_A_CDC_IIR1_GAIN_B3_CTL, -84,
		40, digital_gain),
	SOC_SINGLE_S8_TLV("IIR1 INP4 Volume", TABLA_A_CDC_IIR1_GAIN_B4_CTL, -84,
		40, digital_gain),
	SOC_SINGLE_TLV("ADC1 Volume", TABLA_A_TX_1_2_EN, 5, 3, 0, analog_gain),
	SOC_SINGLE_TLV("ADC2 Volume", TABLA_A_TX_1_2_EN, 1, 3, 0, analog_gain),
	SOC_SINGLE_TLV("ADC3 Volume", TABLA_A_TX_3_4_EN, 5, 3, 0, analog_gain),
	SOC_SINGLE_TLV("ADC4 Volume", TABLA_A_TX_3_4_EN, 1, 3, 0, analog_gain),
	SOC_SINGLE_TLV("ADC5 Volume", TABLA_A_TX_5_6_EN, 5, 3, 0, analog_gain),
	SOC_SINGLE_TLV("ADC6 Volume", TABLA_A_TX_5_6_EN, 1, 3, 0, analog_gain),

	SOC_SINGLE("MICBIAS1 CAPLESS Switch", TABLA_A_MICB_1_CTL, 4, 1, 1),
	SOC_SINGLE("MICBIAS2 CAPLESS Switch", TABLA_A_MICB_2_CTL, 4, 1, 1),
	SOC_SINGLE("MICBIAS3 CAPLESS Switch", TABLA_A_MICB_3_CTL, 4, 1, 1),

	SOC_SINGLE_EXT("ANC Slot", SND_SOC_NOPM, 0, 0, 100, tabla_get_anc_slot,
		tabla_put_anc_slot),
	SOC_ENUM("TX1 HPF cut off", cf_dec1_enum),
	SOC_ENUM("TX2 HPF cut off", cf_dec2_enum),
	SOC_ENUM("TX3 HPF cut off", cf_dec3_enum),
	SOC_ENUM("TX4 HPF cut off", cf_dec4_enum),
	SOC_ENUM("TX5 HPF cut off", cf_dec5_enum),
	SOC_ENUM("TX6 HPF cut off", cf_dec6_enum),
	SOC_ENUM("TX7 HPF cut off", cf_dec7_enum),
	SOC_ENUM("TX8 HPF cut off", cf_dec8_enum),
	SOC_ENUM("TX9 HPF cut off", cf_dec9_enum),
	SOC_ENUM("TX10 HPF cut off", cf_dec10_enum),

	SOC_SINGLE("TX1 HPF Switch", TABLA_A_CDC_TX1_MUX_CTL, 3, 1, 0),
	SOC_SINGLE("TX2 HPF Switch", TABLA_A_CDC_TX2_MUX_CTL, 3, 1, 0),
	SOC_SINGLE("TX3 HPF Switch", TABLA_A_CDC_TX3_MUX_CTL, 3, 1, 0),
	SOC_SINGLE("TX4 HPF Switch", TABLA_A_CDC_TX4_MUX_CTL, 3, 1, 0),
	SOC_SINGLE("TX5 HPF Switch", TABLA_A_CDC_TX5_MUX_CTL, 3, 1, 0),
	SOC_SINGLE("TX6 HPF Switch", TABLA_A_CDC_TX6_MUX_CTL, 3, 1, 0),
	SOC_SINGLE("TX7 HPF Switch", TABLA_A_CDC_TX7_MUX_CTL, 3, 1, 0),
	SOC_SINGLE("TX8 HPF Switch", TABLA_A_CDC_TX8_MUX_CTL, 3, 1, 0),
	SOC_SINGLE("TX9 HPF Switch", TABLA_A_CDC_TX9_MUX_CTL, 3, 1, 0),
	SOC_SINGLE("TX10 HPF Switch", TABLA_A_CDC_TX10_MUX_CTL, 3, 1, 0),

	SOC_SINGLE("RX1 HPF Switch", TABLA_A_CDC_RX1_B5_CTL, 2, 1, 0),
	SOC_SINGLE("RX2 HPF Switch", TABLA_A_CDC_RX2_B5_CTL, 2, 1, 0),
	SOC_SINGLE("RX3 HPF Switch", TABLA_A_CDC_RX3_B5_CTL, 2, 1, 0),
	SOC_SINGLE("RX4 HPF Switch", TABLA_A_CDC_RX4_B5_CTL, 2, 1, 0),
	SOC_SINGLE("RX5 HPF Switch", TABLA_A_CDC_RX5_B5_CTL, 2, 1, 0),
	SOC_SINGLE("RX6 HPF Switch", TABLA_A_CDC_RX6_B5_CTL, 2, 1, 0),
	SOC_SINGLE("RX7 HPF Switch", TABLA_A_CDC_RX7_B5_CTL, 2, 1, 0),

	SOC_ENUM("RX1 HPF cut off", cf_rxmix1_enum),
	SOC_ENUM("RX2 HPF cut off", cf_rxmix2_enum),
	SOC_ENUM("RX3 HPF cut off", cf_rxmix3_enum),
	SOC_ENUM("RX4 HPF cut off", cf_rxmix4_enum),
	SOC_ENUM("RX5 HPF cut off", cf_rxmix5_enum),
	SOC_ENUM("RX6 HPF cut off", cf_rxmix6_enum),
	SOC_ENUM("RX7 HPF cut off", cf_rxmix7_enum),

	SOC_SINGLE_EXT("IIR1 Enable Band1", IIR1, BAND1, 1, 0,
	tabla_get_iir_enable_audio_mixer, tabla_put_iir_enable_audio_mixer),
	SOC_SINGLE_EXT("IIR1 Enable Band2", IIR1, BAND2, 1, 0,
	tabla_get_iir_enable_audio_mixer, tabla_put_iir_enable_audio_mixer),
	SOC_SINGLE_EXT("IIR1 Enable Band3", IIR1, BAND3, 1, 0,
	tabla_get_iir_enable_audio_mixer, tabla_put_iir_enable_audio_mixer),
	SOC_SINGLE_EXT("IIR1 Enable Band4", IIR1, BAND4, 1, 0,
	tabla_get_iir_enable_audio_mixer, tabla_put_iir_enable_audio_mixer),
	SOC_SINGLE_EXT("IIR1 Enable Band5", IIR1, BAND5, 1, 0,
	tabla_get_iir_enable_audio_mixer, tabla_put_iir_enable_audio_mixer),
	SOC_SINGLE_EXT("IIR2 Enable Band1", IIR2, BAND1, 1, 0,
	tabla_get_iir_enable_audio_mixer, tabla_put_iir_enable_audio_mixer),
	SOC_SINGLE_EXT("IIR2 Enable Band2", IIR2, BAND2, 1, 0,
	tabla_get_iir_enable_audio_mixer, tabla_put_iir_enable_audio_mixer),
	SOC_SINGLE_EXT("IIR2 Enable Band3", IIR2, BAND3, 1, 0,
	tabla_get_iir_enable_audio_mixer, tabla_put_iir_enable_audio_mixer),
	SOC_SINGLE_EXT("IIR2 Enable Band4", IIR2, BAND4, 1, 0,
	tabla_get_iir_enable_audio_mixer, tabla_put_iir_enable_audio_mixer),
	SOC_SINGLE_EXT("IIR2 Enable Band5", IIR2, BAND5, 1, 0,
	tabla_get_iir_enable_audio_mixer, tabla_put_iir_enable_audio_mixer),

	SOC_SINGLE_MULTI_EXT("IIR1 Band1", IIR1, BAND1, 255, 0, 5,
	tabla_get_iir_band_audio_mixer, tabla_put_iir_band_audio_mixer),
	SOC_SINGLE_MULTI_EXT("IIR1 Band2", IIR1, BAND2, 255, 0, 5,
	tabla_get_iir_band_audio_mixer, tabla_put_iir_band_audio_mixer),
	SOC_SINGLE_MULTI_EXT("IIR1 Band3", IIR1, BAND3, 255, 0, 5,
	tabla_get_iir_band_audio_mixer, tabla_put_iir_band_audio_mixer),
	SOC_SINGLE_MULTI_EXT("IIR1 Band4", IIR1, BAND4, 255, 0, 5,
	tabla_get_iir_band_audio_mixer, tabla_put_iir_band_audio_mixer),
	SOC_SINGLE_MULTI_EXT("IIR1 Band5", IIR1, BAND5, 255, 0, 5,
	tabla_get_iir_band_audio_mixer, tabla_put_iir_band_audio_mixer),
	SOC_SINGLE_MULTI_EXT("IIR2 Band1", IIR2, BAND1, 255, 0, 5,
	tabla_get_iir_band_audio_mixer, tabla_put_iir_band_audio_mixer),
	SOC_SINGLE_MULTI_EXT("IIR2 Band2", IIR2, BAND2, 255, 0, 5,
	tabla_get_iir_band_audio_mixer, tabla_put_iir_band_audio_mixer),
	SOC_SINGLE_MULTI_EXT("IIR2 Band3", IIR2, BAND3, 255, 0, 5,
	tabla_get_iir_band_audio_mixer, tabla_put_iir_band_audio_mixer),
	SOC_SINGLE_MULTI_EXT("IIR2 Band4", IIR2, BAND4, 255, 0, 5,
	tabla_get_iir_band_audio_mixer, tabla_put_iir_band_audio_mixer),
	SOC_SINGLE_MULTI_EXT("IIR2 Band5", IIR2, BAND5, 255, 0, 5,
	tabla_get_iir_band_audio_mixer, tabla_put_iir_band_audio_mixer),
};

static const struct snd_kcontrol_new tabla_1_x_snd_controls[] = {
	SOC_SINGLE("MICBIAS4 CAPLESS Switch", TABLA_1_A_MICB_4_CTL, 4, 1, 1),
};

static const struct snd_kcontrol_new tabla_2_higher_snd_controls[] = {
	SOC_SINGLE("MICBIAS4 CAPLESS Switch", TABLA_2_A_MICB_4_CTL, 4, 1, 1),
};

static const char *rx_mix1_text[] = {
	"ZERO", "SRC1", "SRC2", "IIR1", "IIR2", "RX1", "RX2", "RX3", "RX4",
		"RX5", "RX6", "RX7"
};

static const char *rx_dsm_text[] = {
	"CIC_OUT", "DSM_INV"
};

static const char *sb_tx1_mux_text[] = {
	"ZERO", "RMIX1", "RMIX2", "RMIX3", "RMIX4", "RMIX5", "RMIX6", "RMIX7",
		"DEC1"
};

static const char *sb_tx5_mux_text[] = {
	"ZERO", "RMIX1", "RMIX2", "RMIX3", "RMIX4", "RMIX5", "RMIX6", "RMIX7",
		"DEC5"
};

static const char *sb_tx6_mux_text[] = {
	"ZERO", "RMIX1", "RMIX2", "RMIX3", "RMIX4", "RMIX5", "RMIX6", "RMIX7",
		"DEC6"
};

static const char const *sb_tx7_to_tx10_mux_text[] = {
	"ZERO", "RMIX1", "RMIX2", "RMIX3", "RMIX4", "RMIX5", "RMIX6", "RMIX7",
		"DEC1", "DEC2", "DEC3", "DEC4", "DEC5", "DEC6", "DEC7", "DEC8",
		"DEC9", "DEC10"
};

static const char *dec1_mux_text[] = {
	"ZERO", "DMIC1", "ADC6",
};

static const char *dec2_mux_text[] = {
	"ZERO", "DMIC2", "ADC5",
};

static const char *dec3_mux_text[] = {
	"ZERO", "DMIC3", "ADC4",
};

static const char *dec4_mux_text[] = {
	"ZERO", "DMIC4", "ADC3",
};

static const char *dec5_mux_text[] = {
	"ZERO", "DMIC5", "ADC2",
};

static const char *dec6_mux_text[] = {
	"ZERO", "DMIC6", "ADC1",
};

static const char const *dec7_mux_text[] = {
	"ZERO", "DMIC1", "DMIC6", "ADC1", "ADC6", "ANC1_FB", "ANC2_FB",
};

static const char *dec8_mux_text[] = {
	"ZERO", "DMIC2", "DMIC5", "ADC2", "ADC5",
};

static const char *dec9_mux_text[] = {
	"ZERO", "DMIC4", "DMIC5", "ADC2", "ADC3", "ADCMB", "ANC1_FB", "ANC2_FB",
};

static const char *dec10_mux_text[] = {
	"ZERO", "DMIC3", "DMIC6", "ADC1", "ADC4", "ADCMB", "ANC1_FB", "ANC2_FB",
};

static const char const *anc_mux_text[] = {
	"ZERO", "ADC1", "ADC2", "ADC3", "ADC4", "ADC5", "ADC6", "ADC_MB",
		"RSVD_1", "DMIC1", "DMIC2", "DMIC3", "DMIC4", "DMIC5", "DMIC6"
};

static const char const *anc1_fb_mux_text[] = {
	"ZERO", "EAR_HPH_L", "EAR_LINE_1",
};

static const char *iir1_inp1_text[] = {
	"ZERO", "DEC1", "DEC2", "DEC3", "DEC4", "DEC5", "DEC6", "DEC7", "DEC8",
	"DEC9", "DEC10", "RX1", "RX2", "RX3", "RX4", "RX5", "RX6", "RX7"
};

static const struct soc_enum rx_mix1_inp1_chain_enum =
	SOC_ENUM_SINGLE(TABLA_A_CDC_CONN_RX1_B1_CTL, 0, 12, rx_mix1_text);

static const struct soc_enum rx_mix1_inp2_chain_enum =
	SOC_ENUM_SINGLE(TABLA_A_CDC_CONN_RX1_B1_CTL, 4, 12, rx_mix1_text);

static const struct soc_enum rx2_mix1_inp1_chain_enum =
	SOC_ENUM_SINGLE(TABLA_A_CDC_CONN_RX2_B1_CTL, 0, 12, rx_mix1_text);

static const struct soc_enum rx2_mix1_inp2_chain_enum =
	SOC_ENUM_SINGLE(TABLA_A_CDC_CONN_RX2_B1_CTL, 4, 12, rx_mix1_text);

static const struct soc_enum rx3_mix1_inp1_chain_enum =
	SOC_ENUM_SINGLE(TABLA_A_CDC_CONN_RX3_B1_CTL, 0, 12, rx_mix1_text);

static const struct soc_enum rx3_mix1_inp2_chain_enum =
	SOC_ENUM_SINGLE(TABLA_A_CDC_CONN_RX3_B1_CTL, 4, 12, rx_mix1_text);

static const struct soc_enum rx4_mix1_inp1_chain_enum =
	SOC_ENUM_SINGLE(TABLA_A_CDC_CONN_RX4_B1_CTL, 0, 12, rx_mix1_text);

static const struct soc_enum rx4_mix1_inp2_chain_enum =
	SOC_ENUM_SINGLE(TABLA_A_CDC_CONN_RX4_B1_CTL, 4, 12, rx_mix1_text);

static const struct soc_enum rx5_mix1_inp1_chain_enum =
	SOC_ENUM_SINGLE(TABLA_A_CDC_CONN_RX5_B1_CTL, 0, 12, rx_mix1_text);

static const struct soc_enum rx5_mix1_inp2_chain_enum =
	SOC_ENUM_SINGLE(TABLA_A_CDC_CONN_RX5_B1_CTL, 4, 12, rx_mix1_text);

static const struct soc_enum rx6_mix1_inp1_chain_enum =
	SOC_ENUM_SINGLE(TABLA_A_CDC_CONN_RX6_B1_CTL, 0, 12, rx_mix1_text);

static const struct soc_enum rx6_mix1_inp2_chain_enum =
	SOC_ENUM_SINGLE(TABLA_A_CDC_CONN_RX6_B1_CTL, 4, 12, rx_mix1_text);

static const struct soc_enum rx7_mix1_inp1_chain_enum =
	SOC_ENUM_SINGLE(TABLA_A_CDC_CONN_RX7_B1_CTL, 0, 12, rx_mix1_text);

static const struct soc_enum rx7_mix1_inp2_chain_enum =
	SOC_ENUM_SINGLE(TABLA_A_CDC_CONN_RX7_B1_CTL, 4, 12, rx_mix1_text);

static const struct soc_enum rx4_dsm_enum =
	SOC_ENUM_SINGLE(TABLA_A_CDC_RX4_B6_CTL, 4, 2, rx_dsm_text);

static const struct soc_enum rx6_dsm_enum =
	SOC_ENUM_SINGLE(TABLA_A_CDC_RX6_B6_CTL, 4, 2, rx_dsm_text);

static const struct soc_enum sb_tx5_mux_enum =
	SOC_ENUM_SINGLE(TABLA_A_CDC_CONN_TX_SB_B5_CTL, 0, 9, sb_tx5_mux_text);

static const struct soc_enum sb_tx6_mux_enum =
	SOC_ENUM_SINGLE(TABLA_A_CDC_CONN_TX_SB_B6_CTL, 0, 9, sb_tx6_mux_text);

static const struct soc_enum sb_tx7_mux_enum =
	SOC_ENUM_SINGLE(TABLA_A_CDC_CONN_TX_SB_B7_CTL, 0, 18,
			sb_tx7_to_tx10_mux_text);

static const struct soc_enum sb_tx8_mux_enum =
	SOC_ENUM_SINGLE(TABLA_A_CDC_CONN_TX_SB_B8_CTL, 0, 18,
			sb_tx7_to_tx10_mux_text);

static const struct soc_enum sb_tx9_mux_enum =
	SOC_ENUM_SINGLE(TABLA_A_CDC_CONN_TX_SB_B9_CTL, 0, 18,
			sb_tx7_to_tx10_mux_text);

static const struct soc_enum sb_tx10_mux_enum =
	SOC_ENUM_SINGLE(TABLA_A_CDC_CONN_TX_SB_B10_CTL, 0, 18,
			sb_tx7_to_tx10_mux_text);

static const struct soc_enum sb_tx1_mux_enum =
	SOC_ENUM_SINGLE(TABLA_A_CDC_CONN_TX_SB_B1_CTL, 0, 9, sb_tx1_mux_text);

static const struct soc_enum dec1_mux_enum =
	SOC_ENUM_SINGLE(TABLA_A_CDC_CONN_TX_B1_CTL, 0, 3, dec1_mux_text);

static const struct soc_enum dec2_mux_enum =
	SOC_ENUM_SINGLE(TABLA_A_CDC_CONN_TX_B1_CTL, 2, 3, dec2_mux_text);

static const struct soc_enum dec3_mux_enum =
	SOC_ENUM_SINGLE(TABLA_A_CDC_CONN_TX_B1_CTL, 4, 3, dec3_mux_text);

static const struct soc_enum dec4_mux_enum =
	SOC_ENUM_SINGLE(TABLA_A_CDC_CONN_TX_B1_CTL, 6, 3, dec4_mux_text);

static const struct soc_enum dec5_mux_enum =
	SOC_ENUM_SINGLE(TABLA_A_CDC_CONN_TX_B2_CTL, 0, 3, dec5_mux_text);

static const struct soc_enum dec6_mux_enum =
	SOC_ENUM_SINGLE(TABLA_A_CDC_CONN_TX_B2_CTL, 2, 3, dec6_mux_text);

static const struct soc_enum dec7_mux_enum =
	SOC_ENUM_SINGLE(TABLA_A_CDC_CONN_TX_B2_CTL, 4, 7, dec7_mux_text);

static const struct soc_enum dec8_mux_enum =
	SOC_ENUM_SINGLE(TABLA_A_CDC_CONN_TX_B3_CTL, 0, 7, dec8_mux_text);

static const struct soc_enum dec9_mux_enum =
	SOC_ENUM_SINGLE(TABLA_A_CDC_CONN_TX_B3_CTL, 3, 8, dec9_mux_text);

static const struct soc_enum dec10_mux_enum =
	SOC_ENUM_SINGLE(TABLA_A_CDC_CONN_TX_B4_CTL, 0, 8, dec10_mux_text);

static const struct soc_enum anc1_mux_enum =
	SOC_ENUM_SINGLE(TABLA_A_CDC_CONN_ANC_B1_CTL, 0, 16, anc_mux_text);

static const struct soc_enum anc2_mux_enum =
	SOC_ENUM_SINGLE(TABLA_A_CDC_CONN_ANC_B1_CTL, 4, 16, anc_mux_text);

static const struct soc_enum anc1_fb_mux_enum =
	SOC_ENUM_SINGLE(TABLA_A_CDC_CONN_ANC_B2_CTL, 0, 3, anc1_fb_mux_text);

static const struct soc_enum iir1_inp1_mux_enum =
	SOC_ENUM_SINGLE(TABLA_A_CDC_CONN_EQ1_B1_CTL, 0, 18, iir1_inp1_text);

static const struct snd_kcontrol_new rx_mix1_inp1_mux =
	SOC_DAPM_ENUM("RX1 MIX1 INP1 Mux", rx_mix1_inp1_chain_enum);

static const struct snd_kcontrol_new rx_mix1_inp2_mux =
	SOC_DAPM_ENUM("RX1 MIX1 INP2 Mux", rx_mix1_inp2_chain_enum);

static const struct snd_kcontrol_new rx2_mix1_inp1_mux =
	SOC_DAPM_ENUM("RX2 MIX1 INP1 Mux", rx2_mix1_inp1_chain_enum);

static const struct snd_kcontrol_new rx2_mix1_inp2_mux =
	SOC_DAPM_ENUM("RX2 MIX1 INP2 Mux", rx2_mix1_inp2_chain_enum);

static const struct snd_kcontrol_new rx3_mix1_inp1_mux =
	SOC_DAPM_ENUM("RX3 MIX1 INP1 Mux", rx3_mix1_inp1_chain_enum);

static const struct snd_kcontrol_new rx3_mix1_inp2_mux =
	SOC_DAPM_ENUM("RX3 MIX1 INP2 Mux", rx3_mix1_inp2_chain_enum);

static const struct snd_kcontrol_new rx4_mix1_inp1_mux =
	SOC_DAPM_ENUM("RX4 MIX1 INP1 Mux", rx4_mix1_inp1_chain_enum);

static const struct snd_kcontrol_new rx4_mix1_inp2_mux =
	SOC_DAPM_ENUM("RX4 MIX1 INP2 Mux", rx4_mix1_inp2_chain_enum);

static const struct snd_kcontrol_new rx5_mix1_inp1_mux =
	SOC_DAPM_ENUM("RX5 MIX1 INP1 Mux", rx5_mix1_inp1_chain_enum);

static const struct snd_kcontrol_new rx5_mix1_inp2_mux =
	SOC_DAPM_ENUM("RX5 MIX1 INP2 Mux", rx5_mix1_inp2_chain_enum);

static const struct snd_kcontrol_new rx6_mix1_inp1_mux =
	SOC_DAPM_ENUM("RX6 MIX1 INP1 Mux", rx6_mix1_inp1_chain_enum);

static const struct snd_kcontrol_new rx6_mix1_inp2_mux =
	SOC_DAPM_ENUM("RX6 MIX1 INP2 Mux", rx6_mix1_inp2_chain_enum);

static const struct snd_kcontrol_new rx7_mix1_inp1_mux =
	SOC_DAPM_ENUM("RX7 MIX1 INP1 Mux", rx7_mix1_inp1_chain_enum);

static const struct snd_kcontrol_new rx7_mix1_inp2_mux =
	SOC_DAPM_ENUM("RX7 MIX1 INP2 Mux", rx7_mix1_inp2_chain_enum);

static const struct snd_kcontrol_new rx4_dsm_mux =
	SOC_DAPM_ENUM("RX4 DSM MUX Mux", rx4_dsm_enum);

static const struct snd_kcontrol_new rx6_dsm_mux =
	SOC_DAPM_ENUM("RX6 DSM MUX Mux", rx6_dsm_enum);

static const struct snd_kcontrol_new sb_tx5_mux =
	SOC_DAPM_ENUM("SLIM TX5 MUX Mux", sb_tx5_mux_enum);

static const struct snd_kcontrol_new sb_tx6_mux =
	SOC_DAPM_ENUM("SLIM TX6 MUX Mux", sb_tx6_mux_enum);

static const struct snd_kcontrol_new sb_tx7_mux =
	SOC_DAPM_ENUM("SLIM TX7 MUX Mux", sb_tx7_mux_enum);

static const struct snd_kcontrol_new sb_tx8_mux =
	SOC_DAPM_ENUM("SLIM TX8 MUX Mux", sb_tx8_mux_enum);

static const struct snd_kcontrol_new sb_tx9_mux =
	SOC_DAPM_ENUM("SLIM TX9 MUX Mux", sb_tx9_mux_enum);

static const struct snd_kcontrol_new sb_tx10_mux =
	SOC_DAPM_ENUM("SLIM TX10 MUX Mux", sb_tx10_mux_enum);

static const struct snd_kcontrol_new sb_tx1_mux =
	SOC_DAPM_ENUM("SLIM TX1 MUX Mux", sb_tx1_mux_enum);

static const struct snd_kcontrol_new dec1_mux =
	SOC_DAPM_ENUM("DEC1 MUX Mux", dec1_mux_enum);

static const struct snd_kcontrol_new dec2_mux =
	SOC_DAPM_ENUM("DEC2 MUX Mux", dec2_mux_enum);

static const struct snd_kcontrol_new dec3_mux =
	SOC_DAPM_ENUM("DEC3 MUX Mux", dec3_mux_enum);

static const struct snd_kcontrol_new dec4_mux =
	SOC_DAPM_ENUM("DEC4 MUX Mux", dec4_mux_enum);

static const struct snd_kcontrol_new dec5_mux =
	SOC_DAPM_ENUM("DEC5 MUX Mux", dec5_mux_enum);

static const struct snd_kcontrol_new dec6_mux =
	SOC_DAPM_ENUM("DEC6 MUX Mux", dec6_mux_enum);

static const struct snd_kcontrol_new dec7_mux =
	SOC_DAPM_ENUM("DEC7 MUX Mux", dec7_mux_enum);

static const struct snd_kcontrol_new anc1_mux =
	SOC_DAPM_ENUM("ANC1 MUX Mux", anc1_mux_enum);
static const struct snd_kcontrol_new dec8_mux =
	SOC_DAPM_ENUM("DEC8 MUX Mux", dec8_mux_enum);

static const struct snd_kcontrol_new dec9_mux =
	SOC_DAPM_ENUM("DEC9 MUX Mux", dec9_mux_enum);

static const struct snd_kcontrol_new dec10_mux =
	SOC_DAPM_ENUM("DEC10 MUX Mux", dec10_mux_enum);

static const struct snd_kcontrol_new iir1_inp1_mux =
	SOC_DAPM_ENUM("IIR1 INP1 Mux", iir1_inp1_mux_enum);

static const struct snd_kcontrol_new anc2_mux =
	SOC_DAPM_ENUM("ANC2 MUX Mux", anc2_mux_enum);

static const struct snd_kcontrol_new anc1_fb_mux =
	SOC_DAPM_ENUM("ANC1 FB MUX Mux", anc1_fb_mux_enum);

static const struct snd_kcontrol_new dac1_switch[] = {
	SOC_DAPM_SINGLE("Switch", TABLA_A_RX_EAR_EN, 5, 1, 0)
};
static const struct snd_kcontrol_new hphl_switch[] = {
	SOC_DAPM_SINGLE("Switch", TABLA_A_RX_HPH_L_DAC_CTL, 6, 1, 0)
};

static const struct snd_kcontrol_new lineout3_ground_switch =
	SOC_DAPM_SINGLE("Switch", TABLA_A_RX_LINE_3_DAC_CTL, 6, 1, 0);

static const struct snd_kcontrol_new lineout4_ground_switch =
	SOC_DAPM_SINGLE("Switch", TABLA_A_RX_LINE_4_DAC_CTL, 6, 1, 0);

static void tabla_codec_enable_adc_block(struct snd_soc_codec *codec,
					 int enable)
{
	struct tabla_priv *tabla = snd_soc_codec_get_drvdata(codec);

	pr_debug("%s %d\n", __func__, enable);

	if (enable) {
		tabla->adc_count++;
		snd_soc_update_bits(codec, TABLA_A_CDC_CLK_OTHR_CTL, 0x2, 0x2);
	} else {
		tabla->adc_count--;
		if (!tabla->adc_count)
			snd_soc_update_bits(codec, TABLA_A_CDC_CLK_OTHR_CTL,
					    0x2, 0x0);
	}
}

static int tabla_codec_enable_adc(struct snd_soc_dapm_widget *w,
	struct snd_kcontrol *kcontrol, int event)
{
	struct snd_soc_codec *codec = w->codec;
	u16 adc_reg;
	u8 init_bit_shift;

	pr_debug("%s %d\n", __func__, event);

	if (w->reg == TABLA_A_TX_1_2_EN)
		adc_reg = TABLA_A_TX_1_2_TEST_CTL;
	else if (w->reg == TABLA_A_TX_3_4_EN)
		adc_reg = TABLA_A_TX_3_4_TEST_CTL;
	else if (w->reg == TABLA_A_TX_5_6_EN)
		adc_reg = TABLA_A_TX_5_6_TEST_CTL;
	else {
		pr_err("%s: Error, invalid adc register\n", __func__);
		return -EINVAL;
	}

	if (w->shift == 3)
		init_bit_shift = 6;
	else if  (w->shift == 7)
		init_bit_shift = 7;
	else {
		pr_err("%s: Error, invalid init bit postion adc register\n",
				__func__);
		return -EINVAL;
	}



	switch (event) {
	case SND_SOC_DAPM_PRE_PMU:
		tabla_codec_enable_adc_block(codec, 1);
		snd_soc_update_bits(codec, adc_reg, 1 << init_bit_shift,
				1 << init_bit_shift);
		break;
	case SND_SOC_DAPM_POST_PMU:

		snd_soc_update_bits(codec, adc_reg, 1 << init_bit_shift, 0x00);

		break;
	case SND_SOC_DAPM_POST_PMD:
		tabla_codec_enable_adc_block(codec, 0);
		break;
	}
	return 0;
}

static int tabla_codec_enable_lineout(struct snd_soc_dapm_widget *w,
		struct snd_kcontrol *kcontrol, int event)
{
	struct snd_soc_codec *codec = w->codec;
	u16 lineout_gain_reg;

	pr_debug("%s %d %s\n", __func__, event, w->name);

	switch (w->shift) {
	case 0:
		lineout_gain_reg = TABLA_A_RX_LINE_1_GAIN;
		break;
	case 1:
		lineout_gain_reg = TABLA_A_RX_LINE_2_GAIN;
		break;
	case 2:
		lineout_gain_reg = TABLA_A_RX_LINE_3_GAIN;
		break;
	case 3:
		lineout_gain_reg = TABLA_A_RX_LINE_4_GAIN;
		break;
	case 4:
		lineout_gain_reg = TABLA_A_RX_LINE_5_GAIN;
		break;
	default:
		pr_err("%s: Error, incorrect lineout register value\n",
			__func__);
		return -EINVAL;
	}

	switch (event) {
	case SND_SOC_DAPM_PRE_PMU:
		snd_soc_update_bits(codec, lineout_gain_reg, 0x40, 0x40);
		break;
	case SND_SOC_DAPM_POST_PMU:
		pr_debug("%s: sleeping 16 ms after %s PA turn on\n",
				__func__, w->name);
		usleep_range(16000, 16000);
		break;
	case SND_SOC_DAPM_POST_PMD:
		snd_soc_update_bits(codec, lineout_gain_reg, 0x40, 0x00);
		break;
	}
	return 0;
}


static int tabla_codec_enable_dmic(struct snd_soc_dapm_widget *w,
	struct snd_kcontrol *kcontrol, int event)
{
	struct snd_soc_codec *codec = w->codec;
	u16 tx_mux_ctl_reg, tx_dmic_ctl_reg;
	u8 dmic_clk_sel, dmic_clk_en;
	unsigned int dmic;
	int ret;

	ret = kstrtouint(strpbrk(w->name, "123456"), 10, &dmic);
	if (ret < 0) {
		pr_err("%s: Invalid DMIC line on the codec\n", __func__);
		return -EINVAL;
	}

	switch (dmic) {
	case 1:
	case 2:
		dmic_clk_sel = 0x02;
		dmic_clk_en = 0x01;
		break;

	case 3:
	case 4:
		dmic_clk_sel = 0x08;
		dmic_clk_en = 0x04;
		break;

	case 5:
	case 6:
		dmic_clk_sel = 0x20;
		dmic_clk_en = 0x10;
		break;

	default:
		pr_err("%s: Invalid DMIC Selection\n", __func__);
		return -EINVAL;
	}

	tx_mux_ctl_reg = TABLA_A_CDC_TX1_MUX_CTL + 8 * (dmic - 1);
	tx_dmic_ctl_reg = TABLA_A_CDC_TX1_DMIC_CTL + 8 * (dmic - 1);

	pr_debug("%s %d\n", __func__, event);

	switch (event) {
	case SND_SOC_DAPM_PRE_PMU:
		snd_soc_update_bits(codec, tx_mux_ctl_reg, 0x1, 0x1);

		snd_soc_update_bits(codec, TABLA_A_CDC_CLK_DMIC_CTL,
				dmic_clk_sel, dmic_clk_sel);

		snd_soc_update_bits(codec, tx_dmic_ctl_reg, 0x1, 0x1);

		snd_soc_update_bits(codec, TABLA_A_CDC_CLK_DMIC_CTL,
				dmic_clk_en, dmic_clk_en);
		break;
	case SND_SOC_DAPM_POST_PMD:
		snd_soc_update_bits(codec, TABLA_A_CDC_CLK_DMIC_CTL,
				dmic_clk_en, 0);
		break;
	}
	return 0;
}

static int tabla_codec_enable_anc(struct snd_soc_dapm_widget *w,
	struct snd_kcontrol *kcontrol, int event)
{
	struct snd_soc_codec *codec = w->codec;
	const char *filename;
	const struct firmware *fw;
	int i;
	int ret;
	int num_anc_slots;
	struct anc_header *anc_head;
	struct tabla_priv *tabla = snd_soc_codec_get_drvdata(codec);
	u32 anc_writes_size = 0;
	int anc_size_remaining;
	u32 *anc_ptr;
	u16 reg;
	u8 mask, val, old_val;

	pr_debug("%s %d\n", __func__, event);
	switch (event) {
	case SND_SOC_DAPM_PRE_PMU:

		filename = "wcd9310/wcd9310_anc.bin";

		ret = request_firmware(&fw, filename, codec->dev);
		if (ret != 0) {
			dev_err(codec->dev, "Failed to acquire ANC data: %d\n",
				ret);
			return -ENODEV;
		}

		if (fw->size < sizeof(struct anc_header)) {
			dev_err(codec->dev, "Not enough data\n");
			release_firmware(fw);
			return -ENOMEM;
		}

		/* First number is the number of register writes */
		anc_head = (struct anc_header *)(fw->data);
		anc_ptr = (u32 *)((u32)fw->data + sizeof(struct anc_header));
		anc_size_remaining = fw->size - sizeof(struct anc_header);
		num_anc_slots = anc_head->num_anc_slots;

		if (tabla->anc_slot >= num_anc_slots) {
			dev_err(codec->dev, "Invalid ANC slot selected\n");
			release_firmware(fw);
			return -EINVAL;
		}

		for (i = 0; i < num_anc_slots; i++) {

			if (anc_size_remaining < TABLA_PACKED_REG_SIZE) {
				dev_err(codec->dev, "Invalid register format\n");
				release_firmware(fw);
				return -EINVAL;
			}
			anc_writes_size = (u32)(*anc_ptr);
			anc_size_remaining -= sizeof(u32);
			anc_ptr += 1;

			if (anc_writes_size * TABLA_PACKED_REG_SIZE
				> anc_size_remaining) {
				dev_err(codec->dev, "Invalid register format\n");
				release_firmware(fw);
				return -ENOMEM;
			}

			if (tabla->anc_slot == i)
				break;

			anc_size_remaining -= (anc_writes_size *
				TABLA_PACKED_REG_SIZE);
			anc_ptr += anc_writes_size;
		}
		if (i == num_anc_slots) {
			dev_err(codec->dev, "Selected ANC slot not present\n");
			release_firmware(fw);
			return -ENOMEM;
		}

		for (i = 0; i < anc_writes_size; i++) {
			TABLA_CODEC_UNPACK_ENTRY(anc_ptr[i], reg,
				mask, val);
			old_val = snd_soc_read(codec, reg);
			snd_soc_write(codec, reg, (old_val & ~mask) |
				(val & mask));
		}
		release_firmware(fw);

		break;
	case SND_SOC_DAPM_POST_PMD:
		snd_soc_write(codec, TABLA_A_CDC_CLK_ANC_RESET_CTL, 0xFF);
		snd_soc_write(codec, TABLA_A_CDC_CLK_ANC_CLK_EN_CTL, 0);
		break;
	}
	return 0;
}

/* called under cdc_resource_lock acquisition */
static void tabla_codec_start_hs_polling(struct snd_soc_codec *codec)
{
	struct tabla_priv *tabla = snd_soc_codec_get_drvdata(codec);
	struct tabla *tabla_core = dev_get_drvdata(codec->dev->parent);
	int mbhc_state = tabla->mbhc_state;

	pr_debug("%s: enter\n", __func__);
	if (!tabla->mbhc_polling_active) {
		pr_debug("Polling is not active, do not start polling\n");
		return;
	}
	snd_soc_write(codec, TABLA_A_MBHC_SCALING_MUX_1, 0x84);

	if (!tabla->no_mic_headset_override) {
		if (mbhc_state == MBHC_STATE_POTENTIAL) {
			pr_debug("%s recovering MBHC state macine\n", __func__);
			tabla->mbhc_state = MBHC_STATE_POTENTIAL_RECOVERY;
			/* set to max button press threshold */
			snd_soc_write(codec, TABLA_A_CDC_MBHC_VOLT_B2_CTL,
				      0x7F);
			snd_soc_write(codec, TABLA_A_CDC_MBHC_VOLT_B1_CTL,
				      0xFF);
			snd_soc_write(codec, TABLA_A_CDC_MBHC_VOLT_B4_CTL,
				      (TABLA_IS_1_X(tabla_core->version) ?
				       0x07 : 0x7F));
			snd_soc_write(codec, TABLA_A_CDC_MBHC_VOLT_B3_CTL,
				      0xFF);
			/* set to max */
			snd_soc_write(codec, TABLA_A_CDC_MBHC_VOLT_B6_CTL,
				      0x7F);
			snd_soc_write(codec, TABLA_A_CDC_MBHC_VOLT_B5_CTL,
				      0xFF);
		}
	}

	snd_soc_write(codec, TABLA_A_CDC_MBHC_EN_CTL, 0x1);
	snd_soc_update_bits(codec, TABLA_A_CDC_MBHC_CLK_CTL, 0x8, 0x0);
	snd_soc_write(codec, TABLA_A_CDC_MBHC_EN_CTL, 0x1);
	pr_debug("%s: leave\n", __func__);
}

/* called under cdc_resource_lock acquisition */
static void tabla_codec_pause_hs_polling(struct snd_soc_codec *codec)
{
	struct tabla_priv *tabla = snd_soc_codec_get_drvdata(codec);

	pr_debug("%s: enter\n", __func__);
	if (!tabla->mbhc_polling_active) {
		pr_debug("polling not active, nothing to pause\n");
		return;
	}

	snd_soc_update_bits(codec, TABLA_A_CDC_MBHC_CLK_CTL, 0x8, 0x8);
	pr_debug("%s: leave\n", __func__);
}

static void tabla_codec_switch_cfilt_mode(struct snd_soc_codec *codec, int mode)
{
	struct tabla_priv *tabla = snd_soc_codec_get_drvdata(codec);
	u8 reg_mode_val, cur_mode_val;
	bool mbhc_was_polling = false;

	if (mode)
		reg_mode_val = TABLA_CFILT_FAST_MODE;
	else
		reg_mode_val = TABLA_CFILT_SLOW_MODE;

	cur_mode_val = snd_soc_read(codec,
					tabla->mbhc_bias_regs.cfilt_ctl) & 0x40;

	if (cur_mode_val != reg_mode_val) {
		TABLA_ACQUIRE_LOCK(tabla->cdc_resource_lock);
		if (tabla->mbhc_polling_active) {
			tabla_codec_pause_hs_polling(codec);
			mbhc_was_polling = true;
		}
		snd_soc_update_bits(codec,
			tabla->mbhc_bias_regs.cfilt_ctl, 0x40, reg_mode_val);
		if (mbhc_was_polling)
			tabla_codec_start_hs_polling(codec);
		TABLA_RELEASE_LOCK(tabla->cdc_resource_lock);
		pr_debug("%s: CFILT mode change (%x to %x)\n", __func__,
			cur_mode_val, reg_mode_val);
	} else {
		pr_debug("%s: CFILT Value is already %x\n",
			__func__, cur_mode_val);
	}
}

static void tabla_codec_update_cfilt_usage(struct snd_soc_codec *codec,
					   u8 cfilt_sel, int inc)
{
	struct tabla_priv *tabla = snd_soc_codec_get_drvdata(codec);
	u32 *cfilt_cnt_ptr = NULL;
	u16 micb_cfilt_reg;

	switch (cfilt_sel) {
	case TABLA_CFILT1_SEL:
		cfilt_cnt_ptr = &tabla->cfilt1_cnt;
		micb_cfilt_reg = TABLA_A_MICB_CFILT_1_CTL;
		break;
	case TABLA_CFILT2_SEL:
		cfilt_cnt_ptr = &tabla->cfilt2_cnt;
		micb_cfilt_reg = TABLA_A_MICB_CFILT_2_CTL;
		break;
	case TABLA_CFILT3_SEL:
		cfilt_cnt_ptr = &tabla->cfilt3_cnt;
		micb_cfilt_reg = TABLA_A_MICB_CFILT_3_CTL;
		break;
	default:
		return; /* should not happen */
	}

	if (inc) {
		if (!(*cfilt_cnt_ptr)++) {
			/* Switch CFILT to slow mode if MBHC CFILT being used */
			if (cfilt_sel == tabla->mbhc_bias_regs.cfilt_sel)
				tabla_codec_switch_cfilt_mode(codec, 0);

			snd_soc_update_bits(codec, micb_cfilt_reg, 0x80, 0x80);
		}
	} else {
		/* check if count not zero, decrement
		 * then check if zero, go ahead disable cfilter
		 */
		if ((*cfilt_cnt_ptr) && !--(*cfilt_cnt_ptr)) {
			snd_soc_update_bits(codec, micb_cfilt_reg, 0x80, 0);

			/* Switch CFILT to fast mode if MBHC CFILT being used */
			if (cfilt_sel == tabla->mbhc_bias_regs.cfilt_sel)
				tabla_codec_switch_cfilt_mode(codec, 1);
		}
	}
}

static int tabla_find_k_value(unsigned int ldoh_v, unsigned int cfilt_mv)
{
	int rc = -EINVAL;
	unsigned min_mv, max_mv;

	switch (ldoh_v) {
	case TABLA_LDOH_1P95_V:
		min_mv = 160;
		max_mv = 1800;
		break;
	case TABLA_LDOH_2P35_V:
		min_mv = 200;
		max_mv = 2200;
		break;
	case TABLA_LDOH_2P75_V:
		min_mv = 240;
		max_mv = 2600;
		break;
	case TABLA_LDOH_2P85_V:
		min_mv = 250;
		max_mv = 2700;
		break;
	default:
		goto done;
	}

	if (cfilt_mv < min_mv || cfilt_mv > max_mv)
		goto done;

	for (rc = 4; rc <= 44; rc++) {
		min_mv = max_mv * (rc) / 44;
		if (min_mv >= cfilt_mv) {
			rc -= 4;
			break;
		}
	}
done:
	return rc;
}

static bool tabla_is_hph_pa_on(struct snd_soc_codec *codec)
{
	u8 hph_reg_val = 0;
	hph_reg_val = snd_soc_read(codec, TABLA_A_RX_HPH_CNP_EN);

	return (hph_reg_val & 0x30) ? true : false;
}

static bool tabla_is_hph_dac_on(struct snd_soc_codec *codec, int left)
{
	u8 hph_reg_val = 0;
	if (left)
		hph_reg_val = snd_soc_read(codec,
					   TABLA_A_RX_HPH_L_DAC_CTL);
	else
		hph_reg_val = snd_soc_read(codec,
					   TABLA_A_RX_HPH_R_DAC_CTL);

	return (hph_reg_val & 0xC0) ? true : false;
}

<<<<<<< HEAD
/* called under cdc_resource_lock acquisition */
static void tabla_codec_switch_micbias(struct snd_soc_codec *codec,
				       int vddio_switch)
=======
static void tabla_turn_onoff_override(struct snd_soc_codec *codec, bool on)
{
	snd_soc_update_bits(codec, TABLA_A_CDC_MBHC_B1_CTL, 0x04, on << 2);
}

/* called under cdc_resource_lock acquisition */
static void tabla_codec_drive_v_to_micbias(struct snd_soc_codec *codec,
					   int usec)
>>>>>>> 1131c66f
{
	int cfilt_k_val;
<<<<<<< HEAD
	bool mbhc_was_polling = false;

	switch (vddio_switch) {
	case 1:
		if (tabla->mbhc_micbias_switched == 0 &&
		    tabla->mbhc_polling_active) {
=======
	bool set = true;
	struct tabla_priv *tabla = snd_soc_codec_get_drvdata(codec);

	if (tabla->mbhc_data.micb_mv != VDDIO_MICBIAS_MV &&
	    tabla->mbhc_micbias_switched) {
		pr_debug("%s: set mic V to micbias V\n", __func__);
		snd_soc_update_bits(codec, TABLA_A_CDC_MBHC_CLK_CTL, 0x2, 0x2);
		tabla_turn_onoff_override(codec, true);
		while (1) {
			cfilt_k_val = tabla_find_k_value(
						tabla->pdata->micbias.ldoh_v,
						set ? tabla->mbhc_data.micb_mv :
						      VDDIO_MICBIAS_MV);
			snd_soc_update_bits(codec,
					    tabla->mbhc_bias_regs.cfilt_val,
					    0xFC, (cfilt_k_val << 2));
			if (!set)
				break;
			usleep_range(usec, usec);
			set = false;
		}
		tabla_turn_onoff_override(codec, false);
	}
}

/* called under codec_resource_lock acquisition */
static void __tabla_codec_switch_micbias(struct snd_soc_codec *codec,
					 int vddio_switch, bool restartpolling,
					 bool checkpolling)
{
	struct tabla_priv *tabla = snd_soc_codec_get_drvdata(codec);
	int cfilt_k_val;
	if (vddio_switch && !tabla->mbhc_micbias_switched &&
	    (!checkpolling || tabla->mbhc_polling_active)) {
		if (restartpolling)
>>>>>>> 1131c66f
			tabla_codec_pause_hs_polling(codec);
		tabla_turn_onoff_override(codec, true);
		/* Adjust threshold if Mic Bias voltage changes */
		if (tabla->mbhc_data.micb_mv != VDDIO_MICBIAS_MV) {
			cfilt_k_val = tabla_find_k_value(
						   tabla->pdata->micbias.ldoh_v,
						   VDDIO_MICBIAS_MV);
			usleep_range(10000, 10000);
			snd_soc_update_bits(codec,
					    tabla->mbhc_bias_regs.cfilt_val,
					    0xFC, (cfilt_k_val << 2));
			usleep_range(10000, 10000);
			snd_soc_write(codec, TABLA_A_CDC_MBHC_VOLT_B1_CTL,
				      tabla->mbhc_data.adj_v_ins_hu & 0xFF);
			snd_soc_write(codec, TABLA_A_CDC_MBHC_VOLT_B2_CTL,
				      (tabla->mbhc_data.adj_v_ins_hu >> 8) &
				       0xFF);
			pr_debug("%s: Programmed MBHC thresholds to VDDIO\n",
				 __func__);
		}

		/* enable MIC BIAS Switch to VDDIO */
		snd_soc_update_bits(codec, tabla->mbhc_bias_regs.mbhc_reg,
				    0x80, 0x80);
		snd_soc_update_bits(codec, tabla->mbhc_bias_regs.mbhc_reg,
				    0x10, 0x00);
		tabla_turn_onoff_override(codec, false);
		if (restartpolling)
			tabla_codec_start_hs_polling(codec);

		tabla->mbhc_micbias_switched = true;
		pr_debug("%s: VDDIO switch enabled\n", __func__);

	} else if (!vddio_switch && tabla->mbhc_micbias_switched) {
		if ((!checkpolling || tabla->mbhc_polling_active) &&
		    restartpolling)
			tabla_codec_pause_hs_polling(codec);
		/* Reprogram thresholds */
		if (tabla->mbhc_data.micb_mv != VDDIO_MICBIAS_MV) {
			cfilt_k_val = tabla_find_k_value(
						   tabla->pdata->micbias.ldoh_v,
						   tabla->mbhc_data.micb_mv);
			snd_soc_update_bits(codec,
					    tabla->mbhc_bias_regs.cfilt_val,
					    0xFC, (cfilt_k_val << 2));
			usleep_range(10000, 10000);
			snd_soc_write(codec, TABLA_A_CDC_MBHC_VOLT_B1_CTL,
				      tabla->mbhc_data.v_ins_hu & 0xFF);
			snd_soc_write(codec, TABLA_A_CDC_MBHC_VOLT_B2_CTL,
				      (tabla->mbhc_data.v_ins_hu >> 8) & 0xFF);
			pr_debug("%s: Programmed MBHC thresholds to MICBIAS\n",
				 __func__);
		}

		/* Disable MIC BIAS Switch to VDDIO */
		snd_soc_update_bits(codec, tabla->mbhc_bias_regs.mbhc_reg,
				    0x80, 0x00);
		snd_soc_update_bits(codec, tabla->mbhc_bias_regs.mbhc_reg,
				    0x10, 0x00);

		if ((!checkpolling || tabla->mbhc_polling_active) &&
		    restartpolling)
			tabla_codec_start_hs_polling(codec);

		tabla->mbhc_micbias_switched = false;
		pr_debug("%s: VDDIO switch disabled\n", __func__);
	}
}

static void tabla_codec_switch_micbias(struct snd_soc_codec *codec,
				       int vddio_switch)
{
	return __tabla_codec_switch_micbias(codec, vddio_switch, true, true);
}

static int tabla_codec_enable_micbias(struct snd_soc_dapm_widget *w,
	struct snd_kcontrol *kcontrol, int event)
{
	struct snd_soc_codec *codec = w->codec;
	struct tabla_priv *tabla = snd_soc_codec_get_drvdata(codec);
	u16 micb_int_reg;
	int micb_line;
	u8 cfilt_sel_val = 0;
	char *internal1_text = "Internal1";
	char *internal2_text = "Internal2";
	char *internal3_text = "Internal3";

	pr_debug("%s %d\n", __func__, event);
	switch (w->reg) {
	case TABLA_A_MICB_1_CTL:
		micb_int_reg = TABLA_A_MICB_1_INT_RBIAS;
		cfilt_sel_val = tabla->pdata->micbias.bias1_cfilt_sel;
		micb_line = TABLA_MICBIAS1;
		break;
	case TABLA_A_MICB_2_CTL:
		micb_int_reg = TABLA_A_MICB_2_INT_RBIAS;
		cfilt_sel_val = tabla->pdata->micbias.bias2_cfilt_sel;
		micb_line = TABLA_MICBIAS2;
		break;
	case TABLA_A_MICB_3_CTL:
		micb_int_reg = TABLA_A_MICB_3_INT_RBIAS;
		cfilt_sel_val = tabla->pdata->micbias.bias3_cfilt_sel;
		micb_line = TABLA_MICBIAS3;
		break;
	case TABLA_1_A_MICB_4_CTL:
	case TABLA_2_A_MICB_4_CTL:
		micb_int_reg = tabla->reg_addr.micb_4_int_rbias;
		cfilt_sel_val = tabla->pdata->micbias.bias4_cfilt_sel;
		micb_line = TABLA_MICBIAS4;
		break;
	default:
		pr_err("%s: Error, invalid micbias register\n", __func__);
		return -EINVAL;
	}

	switch (event) {
	case SND_SOC_DAPM_PRE_PMU:
		/* Decide whether to switch the micbias for MBHC */
		if (w->reg == tabla->mbhc_bias_regs.ctl_reg) {
			TABLA_ACQUIRE_LOCK(tabla->cdc_resource_lock);
			tabla_codec_switch_micbias(codec, 0);
			TABLA_RELEASE_LOCK(tabla->cdc_resource_lock);
		}

		snd_soc_update_bits(codec, w->reg, 0x0E, 0x0A);
		tabla_codec_update_cfilt_usage(codec, cfilt_sel_val, 1);

		if (strnstr(w->name, internal1_text, 30))
			snd_soc_update_bits(codec, micb_int_reg, 0xE0, 0xE0);
		else if (strnstr(w->name, internal2_text, 30))
			snd_soc_update_bits(codec, micb_int_reg, 0x1C, 0x1C);
		else if (strnstr(w->name, internal3_text, 30))
			snd_soc_update_bits(codec, micb_int_reg, 0x3, 0x3);

		break;
	case SND_SOC_DAPM_POST_PMU:
		if (tabla->mbhc_polling_active &&
		    tabla->mbhc_cfg.micbias == micb_line) {
			TABLA_ACQUIRE_LOCK(tabla->cdc_resource_lock);
			tabla_codec_pause_hs_polling(codec);
			tabla_codec_start_hs_polling(codec);
			TABLA_RELEASE_LOCK(tabla->cdc_resource_lock);
		}
		break;

	case SND_SOC_DAPM_POST_PMD:
		if ((w->reg == tabla->mbhc_bias_regs.ctl_reg) &&
		    tabla_is_hph_pa_on(codec)) {
			TABLA_ACQUIRE_LOCK(tabla->cdc_resource_lock);
			tabla_codec_switch_micbias(codec, 1);
			TABLA_RELEASE_LOCK(tabla->cdc_resource_lock);
		}

		if (strnstr(w->name, internal1_text, 30))
			snd_soc_update_bits(codec, micb_int_reg, 0x80, 0x00);
		else if (strnstr(w->name, internal2_text, 30))
			snd_soc_update_bits(codec, micb_int_reg, 0x10, 0x00);
		else if (strnstr(w->name, internal3_text, 30))
			snd_soc_update_bits(codec, micb_int_reg, 0x2, 0x0);

		tabla_codec_update_cfilt_usage(codec, cfilt_sel_val, 0);
		break;
	}

	return 0;
}

static int tabla_codec_enable_dec(struct snd_soc_dapm_widget *w,
	struct snd_kcontrol *kcontrol, int event)
{
	struct snd_soc_codec *codec = w->codec;
	u16 dec_reset_reg;

	pr_debug("%s %d\n", __func__, event);

	if (w->reg == TABLA_A_CDC_CLK_TX_CLK_EN_B1_CTL)
		dec_reset_reg = TABLA_A_CDC_CLK_TX_RESET_B1_CTL;
	else if (w->reg == TABLA_A_CDC_CLK_TX_CLK_EN_B2_CTL)
		dec_reset_reg = TABLA_A_CDC_CLK_TX_RESET_B2_CTL;
	else {
		pr_err("%s: Error, incorrect dec\n", __func__);
		return -EINVAL;
	}

	switch (event) {
	case SND_SOC_DAPM_PRE_PMU:
		snd_soc_update_bits(codec, dec_reset_reg, 1 << w->shift,
			1 << w->shift);
		snd_soc_update_bits(codec, dec_reset_reg, 1 << w->shift, 0x0);
		break;
	}
	return 0;
}

static int tabla_codec_reset_interpolator(struct snd_soc_dapm_widget *w,
	struct snd_kcontrol *kcontrol, int event)
{
	struct snd_soc_codec *codec = w->codec;

	pr_debug("%s %d %s\n", __func__, event, w->name);

	switch (event) {
	case SND_SOC_DAPM_PRE_PMU:
		snd_soc_update_bits(codec, TABLA_A_CDC_CLK_RX_RESET_CTL,
			1 << w->shift, 1 << w->shift);
		snd_soc_update_bits(codec, TABLA_A_CDC_CLK_RX_RESET_CTL,
			1 << w->shift, 0x0);
		break;
	}
	return 0;
}

static int tabla_codec_enable_ldo_h(struct snd_soc_dapm_widget *w,
	struct snd_kcontrol *kcontrol, int event)
{
	switch (event) {
	case SND_SOC_DAPM_POST_PMU:
	case SND_SOC_DAPM_POST_PMD:
		usleep_range(1000, 1000);
		break;
	}
	return 0;
}


static void tabla_enable_rx_bias(struct snd_soc_codec *codec, u32  enable)
{
	struct tabla_priv *tabla = snd_soc_codec_get_drvdata(codec);

	if (enable) {
		tabla->rx_bias_count++;
		if (tabla->rx_bias_count == 1)
			snd_soc_update_bits(codec, TABLA_A_RX_COM_BIAS,
				0x80, 0x80);
	} else {
		tabla->rx_bias_count--;
		if (!tabla->rx_bias_count)
			snd_soc_update_bits(codec, TABLA_A_RX_COM_BIAS,
				0x80, 0x00);
	}
}

static int tabla_codec_enable_rx_bias(struct snd_soc_dapm_widget *w,
	struct snd_kcontrol *kcontrol, int event)
{
	struct snd_soc_codec *codec = w->codec;

	pr_debug("%s %d\n", __func__, event);

	switch (event) {
	case SND_SOC_DAPM_PRE_PMU:
		tabla_enable_rx_bias(codec, 1);
		break;
	case SND_SOC_DAPM_POST_PMD:
		tabla_enable_rx_bias(codec, 0);
		break;
	}
	return 0;
}
static int tabla_hphr_dac_event(struct snd_soc_dapm_widget *w,
	struct snd_kcontrol *kcontrol, int event)
{
	struct snd_soc_codec *codec = w->codec;

	pr_debug("%s %s %d\n", __func__, w->name, event);

	switch (event) {
	case SND_SOC_DAPM_PRE_PMU:
		snd_soc_update_bits(codec, w->reg, 0x40, 0x40);
		break;
	case SND_SOC_DAPM_POST_PMD:
		snd_soc_update_bits(codec, w->reg, 0x40, 0x00);
		break;
	}
	return 0;
}

static void tabla_snd_soc_jack_report(struct tabla_priv *tabla,
				      struct snd_soc_jack *jack, int status,
				      int mask)
{
	/* XXX: wake_lock_timeout()? */
	snd_soc_jack_report_no_dapm(jack, status, mask);
}

static void hphocp_off_report(struct tabla_priv *tabla,
	u32 jack_status, int irq)
{
	struct snd_soc_codec *codec;
	if (!tabla) {
		pr_err("%s: Bad tabla private data\n", __func__);
		return;
	}

	pr_debug("%s: clear ocp status %x\n", __func__, jack_status);
	codec = tabla->codec;
	if (tabla->hph_status & jack_status) {
		tabla->hph_status &= ~jack_status;
		if (tabla->mbhc_cfg.headset_jack)
			tabla_snd_soc_jack_report(tabla,
						  tabla->mbhc_cfg.headset_jack,
						  tabla->hph_status,
						  TABLA_JACK_MASK);
		snd_soc_update_bits(codec, TABLA_A_RX_HPH_OCP_CTL, 0x10, 0x00);
		snd_soc_update_bits(codec, TABLA_A_RX_HPH_OCP_CTL, 0x10, 0x10);
		/* reset retry counter as PA is turned off signifying
		 * start of new OCP detection session
		 */
		if (TABLA_IRQ_HPH_PA_OCPL_FAULT)
			tabla->hphlocp_cnt = 0;
		else
			tabla->hphrocp_cnt = 0;
		tabla_enable_irq(codec->control_data, irq);
	}
}

static void hphlocp_off_report(struct work_struct *work)
{
	struct tabla_priv *tabla = container_of(work, struct tabla_priv,
		hphlocp_work);
	hphocp_off_report(tabla, SND_JACK_OC_HPHL, TABLA_IRQ_HPH_PA_OCPL_FAULT);
}

static void hphrocp_off_report(struct work_struct *work)
{
	struct tabla_priv *tabla = container_of(work, struct tabla_priv,
		hphrocp_work);
	hphocp_off_report(tabla, SND_JACK_OC_HPHR, TABLA_IRQ_HPH_PA_OCPR_FAULT);
}

static int tabla_hph_pa_event(struct snd_soc_dapm_widget *w,
	struct snd_kcontrol *kcontrol, int event)
{
	struct snd_soc_codec *codec = w->codec;
	struct tabla_priv *tabla = snd_soc_codec_get_drvdata(codec);
	u8 mbhc_micb_ctl_val;
	pr_debug("%s: event = %d\n", __func__, event);

	switch (event) {
	case SND_SOC_DAPM_PRE_PMU:
		mbhc_micb_ctl_val = snd_soc_read(codec,
				tabla->mbhc_bias_regs.ctl_reg);

		if (!(mbhc_micb_ctl_val & 0x80)) {
			TABLA_ACQUIRE_LOCK(tabla->cdc_resource_lock);
			tabla_codec_switch_micbias(codec, 1);
			TABLA_RELEASE_LOCK(tabla->cdc_resource_lock);
		}
		break;

	case SND_SOC_DAPM_POST_PMD:
		/* schedule work is required because at the time HPH PA DAPM
		 * event callback is called by DAPM framework, CODEC dapm mutex
		 * would have been locked while snd_soc_jack_report also
		 * attempts to acquire same lock.
		 */
		if (w->shift == 5) {
			clear_bit(TABLA_HPHL_PA_OFF_ACK,
				  &tabla->hph_pa_dac_state);
			clear_bit(TABLA_HPHL_DAC_OFF_ACK,
				  &tabla->hph_pa_dac_state);
			if (tabla->hph_status & SND_JACK_OC_HPHL)
				schedule_work(&tabla->hphlocp_work);
		} else if (w->shift == 4) {
			clear_bit(TABLA_HPHR_PA_OFF_ACK,
				  &tabla->hph_pa_dac_state);
			clear_bit(TABLA_HPHR_DAC_OFF_ACK,
				  &tabla->hph_pa_dac_state);
			if (tabla->hph_status & SND_JACK_OC_HPHR)
				schedule_work(&tabla->hphrocp_work);
		}

		TABLA_ACQUIRE_LOCK(tabla->cdc_resource_lock);
		tabla_codec_switch_micbias(codec, 0);
		TABLA_RELEASE_LOCK(tabla->cdc_resource_lock);

		pr_debug("%s: sleep 10 ms after %s PA disable.\n", __func__,
				w->name);
		usleep_range(10000, 10000);
		break;
	}
	return 0;
}

static void tabla_get_mbhc_micbias_regs(struct snd_soc_codec *codec,
					struct mbhc_micbias_regs *micbias_regs)
{
	struct tabla_priv *tabla = snd_soc_codec_get_drvdata(codec);
	unsigned int cfilt;

	switch (tabla->mbhc_cfg.micbias) {
	case TABLA_MICBIAS1:
		cfilt = tabla->pdata->micbias.bias1_cfilt_sel;
		micbias_regs->mbhc_reg = TABLA_A_MICB_1_MBHC;
		micbias_regs->int_rbias = TABLA_A_MICB_1_INT_RBIAS;
		micbias_regs->ctl_reg = TABLA_A_MICB_1_CTL;
		break;
	case TABLA_MICBIAS2:
		cfilt = tabla->pdata->micbias.bias2_cfilt_sel;
		micbias_regs->mbhc_reg = TABLA_A_MICB_2_MBHC;
		micbias_regs->int_rbias = TABLA_A_MICB_2_INT_RBIAS;
		micbias_regs->ctl_reg = TABLA_A_MICB_2_CTL;
		break;
	case TABLA_MICBIAS3:
		cfilt = tabla->pdata->micbias.bias3_cfilt_sel;
		micbias_regs->mbhc_reg = TABLA_A_MICB_3_MBHC;
		micbias_regs->int_rbias = TABLA_A_MICB_3_INT_RBIAS;
		micbias_regs->ctl_reg = TABLA_A_MICB_3_CTL;
		break;
	case TABLA_MICBIAS4:
		cfilt = tabla->pdata->micbias.bias4_cfilt_sel;
		micbias_regs->mbhc_reg = tabla->reg_addr.micb_4_mbhc;
		micbias_regs->int_rbias = tabla->reg_addr.micb_4_int_rbias;
		micbias_regs->ctl_reg = tabla->reg_addr.micb_4_ctl;
		break;
	default:
		/* Should never reach here */
		pr_err("%s: Invalid MIC BIAS for MBHC\n", __func__);
		return;
	}

	micbias_regs->cfilt_sel = cfilt;

	switch (cfilt) {
	case TABLA_CFILT1_SEL:
		micbias_regs->cfilt_val = TABLA_A_MICB_CFILT_1_VAL;
		micbias_regs->cfilt_ctl = TABLA_A_MICB_CFILT_1_CTL;
		tabla->mbhc_data.micb_mv = tabla->pdata->micbias.cfilt1_mv;
		break;
	case TABLA_CFILT2_SEL:
		micbias_regs->cfilt_val = TABLA_A_MICB_CFILT_2_VAL;
		micbias_regs->cfilt_ctl = TABLA_A_MICB_CFILT_2_CTL;
		tabla->mbhc_data.micb_mv = tabla->pdata->micbias.cfilt2_mv;
		break;
	case TABLA_CFILT3_SEL:
		micbias_regs->cfilt_val = TABLA_A_MICB_CFILT_3_VAL;
		micbias_regs->cfilt_ctl = TABLA_A_MICB_CFILT_3_CTL;
		tabla->mbhc_data.micb_mv = tabla->pdata->micbias.cfilt3_mv;
		break;
	}
}
static const struct snd_soc_dapm_widget tabla_dapm_i2s_widgets[] = {
	SND_SOC_DAPM_SUPPLY("RX_I2S_CLK", TABLA_A_CDC_CLK_RX_I2S_CTL,
	4, 0, NULL, 0),
	SND_SOC_DAPM_SUPPLY("TX_I2S_CLK", TABLA_A_CDC_CLK_TX_I2S_CTL, 4,
	0, NULL, 0),
};

static int tabla_lineout_dac_event(struct snd_soc_dapm_widget *w,
	struct snd_kcontrol *kcontrol, int event)
{
	struct snd_soc_codec *codec = w->codec;

	pr_debug("%s %s %d\n", __func__, w->name, event);

	switch (event) {
	case SND_SOC_DAPM_PRE_PMU:
		snd_soc_update_bits(codec, w->reg, 0x40, 0x40);
		break;

	case SND_SOC_DAPM_POST_PMD:
		snd_soc_update_bits(codec, w->reg, 0x40, 0x00);
		break;
	}
	return 0;
}

static int tabla_ear_pa_event(struct snd_soc_dapm_widget *w,
	struct snd_kcontrol *kcontrol, int event)
{
	struct snd_soc_codec *codec = w->codec;

	pr_debug("%s %d\n", __func__, event);

	switch (event) {
	case SND_SOC_DAPM_PRE_PMU:
		snd_soc_update_bits(codec, TABLA_A_RX_EAR_EN, 0x50, 0x50);
		break;

	case SND_SOC_DAPM_PRE_PMD:
		snd_soc_update_bits(codec, TABLA_A_RX_EAR_EN, 0x10, 0x00);
		snd_soc_update_bits(codec, TABLA_A_RX_EAR_EN, 0x40, 0x00);
		break;
	}
	return 0;
}


static const struct snd_soc_dapm_widget tabla_dapm_widgets[] = {
	/*RX stuff */
	SND_SOC_DAPM_OUTPUT("EAR"),

	SND_SOC_DAPM_PGA_E("EAR PA", SND_SOC_NOPM, 0, 0, NULL,
			0, tabla_ear_pa_event, SND_SOC_DAPM_PRE_PMU |
			SND_SOC_DAPM_PRE_PMD),

	SND_SOC_DAPM_MIXER("DAC1", SND_SOC_NOPM, 0, 0, dac1_switch,
		ARRAY_SIZE(dac1_switch)),

	SND_SOC_DAPM_AIF_IN("SLIM RX1", "AIF1 Playback", 0, SND_SOC_NOPM, 0, 0),
	SND_SOC_DAPM_AIF_IN("SLIM RX2", "AIF1 Playback", 0, SND_SOC_NOPM, 0, 0),
	SND_SOC_DAPM_AIF_IN("SLIM RX3", "AIF1 Playback", 0, SND_SOC_NOPM, 0, 0),
	SND_SOC_DAPM_AIF_IN("SLIM RX4", "AIF1 Playback", 0, SND_SOC_NOPM, 0, 0),

	/* Headphone */
	SND_SOC_DAPM_OUTPUT("HEADPHONE"),
	SND_SOC_DAPM_PGA_E("HPHL", TABLA_A_RX_HPH_CNP_EN, 5, 0, NULL, 0,
		tabla_hph_pa_event, SND_SOC_DAPM_PRE_PMU |
			SND_SOC_DAPM_POST_PMD),
	SND_SOC_DAPM_MIXER("HPHL DAC", TABLA_A_RX_HPH_L_DAC_CTL, 7, 0,
		hphl_switch, ARRAY_SIZE(hphl_switch)),

	SND_SOC_DAPM_PGA_E("HPHR", TABLA_A_RX_HPH_CNP_EN, 4, 0, NULL, 0,
		tabla_hph_pa_event, SND_SOC_DAPM_PRE_PMU |
			SND_SOC_DAPM_POST_PMD),

	SND_SOC_DAPM_DAC_E("HPHR DAC", NULL, TABLA_A_RX_HPH_R_DAC_CTL, 7, 0,
		tabla_hphr_dac_event,
		SND_SOC_DAPM_PRE_PMU | SND_SOC_DAPM_POST_PMD),

	/* Speaker */
	SND_SOC_DAPM_OUTPUT("LINEOUT1"),
	SND_SOC_DAPM_OUTPUT("LINEOUT2"),
	SND_SOC_DAPM_OUTPUT("LINEOUT3"),
	SND_SOC_DAPM_OUTPUT("LINEOUT4"),
	SND_SOC_DAPM_OUTPUT("LINEOUT5"),

	SND_SOC_DAPM_PGA_E("LINEOUT1 PA", TABLA_A_RX_LINE_CNP_EN, 0, 0, NULL,
			0, tabla_codec_enable_lineout, SND_SOC_DAPM_PRE_PMU |
			SND_SOC_DAPM_POST_PMU | SND_SOC_DAPM_POST_PMD),
	SND_SOC_DAPM_PGA_E("LINEOUT2 PA", TABLA_A_RX_LINE_CNP_EN, 1, 0, NULL,
			0, tabla_codec_enable_lineout, SND_SOC_DAPM_PRE_PMU |
			SND_SOC_DAPM_POST_PMU | SND_SOC_DAPM_POST_PMD),
	SND_SOC_DAPM_PGA_E("LINEOUT3 PA", TABLA_A_RX_LINE_CNP_EN, 2, 0, NULL,
			0, tabla_codec_enable_lineout, SND_SOC_DAPM_PRE_PMU |
			SND_SOC_DAPM_POST_PMU | SND_SOC_DAPM_POST_PMD),
	SND_SOC_DAPM_PGA_E("LINEOUT4 PA", TABLA_A_RX_LINE_CNP_EN, 3, 0, NULL,
			0, tabla_codec_enable_lineout, SND_SOC_DAPM_PRE_PMU |
			SND_SOC_DAPM_POST_PMU | SND_SOC_DAPM_POST_PMD),
	SND_SOC_DAPM_PGA_E("LINEOUT5 PA", TABLA_A_RX_LINE_CNP_EN, 4, 0, NULL, 0,
		tabla_codec_enable_lineout, SND_SOC_DAPM_PRE_PMU |
		SND_SOC_DAPM_POST_PMU | SND_SOC_DAPM_POST_PMD),

	SND_SOC_DAPM_DAC_E("LINEOUT1 DAC", NULL, TABLA_A_RX_LINE_1_DAC_CTL, 7, 0
		, tabla_lineout_dac_event,
		SND_SOC_DAPM_PRE_PMU | SND_SOC_DAPM_POST_PMD),
	SND_SOC_DAPM_DAC_E("LINEOUT2 DAC", NULL, TABLA_A_RX_LINE_2_DAC_CTL, 7, 0
		, tabla_lineout_dac_event,
		SND_SOC_DAPM_PRE_PMU | SND_SOC_DAPM_POST_PMD),
	SND_SOC_DAPM_DAC_E("LINEOUT3 DAC", NULL, TABLA_A_RX_LINE_3_DAC_CTL, 7, 0
		, tabla_lineout_dac_event,
		SND_SOC_DAPM_PRE_PMU | SND_SOC_DAPM_POST_PMD),
	SND_SOC_DAPM_SWITCH("LINEOUT3 DAC GROUND", SND_SOC_NOPM, 0, 0,
				&lineout3_ground_switch),
	SND_SOC_DAPM_DAC_E("LINEOUT4 DAC", NULL, TABLA_A_RX_LINE_4_DAC_CTL, 7, 0
		, tabla_lineout_dac_event,
		SND_SOC_DAPM_PRE_PMU | SND_SOC_DAPM_POST_PMD),
	SND_SOC_DAPM_SWITCH("LINEOUT4 DAC GROUND", SND_SOC_NOPM, 0, 0,
				&lineout4_ground_switch),
	SND_SOC_DAPM_DAC_E("LINEOUT5 DAC", NULL, TABLA_A_RX_LINE_5_DAC_CTL, 7, 0
		, tabla_lineout_dac_event,
		SND_SOC_DAPM_PRE_PMU | SND_SOC_DAPM_POST_PMD),

	SND_SOC_DAPM_MIXER_E("RX1 MIX1", TABLA_A_CDC_CLK_RX_B1_CTL, 0, 0, NULL,
		0, tabla_codec_reset_interpolator, SND_SOC_DAPM_PRE_PMU),
	SND_SOC_DAPM_MIXER_E("RX2 MIX1", TABLA_A_CDC_CLK_RX_B1_CTL, 1, 0, NULL,
		0, tabla_codec_reset_interpolator, SND_SOC_DAPM_PRE_PMU),
	SND_SOC_DAPM_MIXER_E("RX3 MIX1", TABLA_A_CDC_CLK_RX_B1_CTL, 2, 0, NULL,
		0, tabla_codec_reset_interpolator, SND_SOC_DAPM_PRE_PMU),
	SND_SOC_DAPM_MIXER_E("RX4 MIX1", TABLA_A_CDC_CLK_RX_B1_CTL, 3, 0, NULL,
		0, tabla_codec_reset_interpolator, SND_SOC_DAPM_PRE_PMU),
	SND_SOC_DAPM_MIXER_E("RX5 MIX1", TABLA_A_CDC_CLK_RX_B1_CTL, 4, 0, NULL,
		0, tabla_codec_reset_interpolator, SND_SOC_DAPM_PRE_PMU),
	SND_SOC_DAPM_MIXER_E("RX6 MIX1", TABLA_A_CDC_CLK_RX_B1_CTL, 5, 0, NULL,
		0, tabla_codec_reset_interpolator, SND_SOC_DAPM_PRE_PMU),
	SND_SOC_DAPM_MIXER_E("RX7 MIX1", TABLA_A_CDC_CLK_RX_B1_CTL, 6, 0, NULL,
		0, tabla_codec_reset_interpolator, SND_SOC_DAPM_PRE_PMU),


	SND_SOC_DAPM_MUX_E("RX4 DSM MUX", TABLA_A_CDC_CLK_RX_B1_CTL, 3, 0,
		&rx4_dsm_mux, tabla_codec_reset_interpolator,
		SND_SOC_DAPM_PRE_PMU),

	SND_SOC_DAPM_MUX_E("RX6 DSM MUX", TABLA_A_CDC_CLK_RX_B1_CTL, 5, 0,
		&rx6_dsm_mux, tabla_codec_reset_interpolator,
		SND_SOC_DAPM_PRE_PMU),

	SND_SOC_DAPM_MIXER("RX1 CHAIN", TABLA_A_CDC_RX1_B6_CTL, 5, 0, NULL, 0),
	SND_SOC_DAPM_MIXER("RX2 CHAIN", TABLA_A_CDC_RX2_B6_CTL, 5, 0, NULL, 0),

	SND_SOC_DAPM_MUX("RX1 MIX1 INP1", SND_SOC_NOPM, 0, 0,
		&rx_mix1_inp1_mux),
	SND_SOC_DAPM_MUX("RX1 MIX1 INP2", SND_SOC_NOPM, 0, 0,
		&rx_mix1_inp2_mux),
	SND_SOC_DAPM_MUX("RX2 MIX1 INP1", SND_SOC_NOPM, 0, 0,
		&rx2_mix1_inp1_mux),
	SND_SOC_DAPM_MUX("RX2 MIX1 INP2", SND_SOC_NOPM, 0, 0,
		&rx2_mix1_inp2_mux),
	SND_SOC_DAPM_MUX("RX3 MIX1 INP1", SND_SOC_NOPM, 0, 0,
		&rx3_mix1_inp1_mux),
	SND_SOC_DAPM_MUX("RX3 MIX1 INP2", SND_SOC_NOPM, 0, 0,
		&rx3_mix1_inp2_mux),
	SND_SOC_DAPM_MUX("RX4 MIX1 INP1", SND_SOC_NOPM, 0, 0,
		&rx4_mix1_inp1_mux),
	SND_SOC_DAPM_MUX("RX4 MIX1 INP2", SND_SOC_NOPM, 0, 0,
		&rx4_mix1_inp2_mux),
	SND_SOC_DAPM_MUX("RX5 MIX1 INP1", SND_SOC_NOPM, 0, 0,
		&rx5_mix1_inp1_mux),
	SND_SOC_DAPM_MUX("RX5 MIX1 INP2", SND_SOC_NOPM, 0, 0,
		&rx5_mix1_inp2_mux),
	SND_SOC_DAPM_MUX("RX6 MIX1 INP1", SND_SOC_NOPM, 0, 0,
		&rx6_mix1_inp1_mux),
	SND_SOC_DAPM_MUX("RX6 MIX1 INP2", SND_SOC_NOPM, 0, 0,
		&rx6_mix1_inp2_mux),
	SND_SOC_DAPM_MUX("RX7 MIX1 INP1", SND_SOC_NOPM, 0, 0,
		&rx7_mix1_inp1_mux),
	SND_SOC_DAPM_MUX("RX7 MIX1 INP2", SND_SOC_NOPM, 0, 0,
		&rx7_mix1_inp2_mux),

	SND_SOC_DAPM_SUPPLY("CP", TABLA_A_CP_EN, 0, 0,
		tabla_codec_enable_charge_pump, SND_SOC_DAPM_POST_PMU |
		SND_SOC_DAPM_PRE_PMD),

	SND_SOC_DAPM_SUPPLY("RX_BIAS", SND_SOC_NOPM, 0, 0,
		tabla_codec_enable_rx_bias, SND_SOC_DAPM_PRE_PMU |
		SND_SOC_DAPM_POST_PMD),

	/* TX */

	SND_SOC_DAPM_SUPPLY("CDC_CONN", TABLA_A_CDC_CLK_OTHR_CTL, 2, 0, NULL,
		0),

	SND_SOC_DAPM_SUPPLY("LDO_H", TABLA_A_LDO_H_MODE_1, 7, 0,
		tabla_codec_enable_ldo_h, SND_SOC_DAPM_POST_PMU),

	SND_SOC_DAPM_INPUT("AMIC1"),
	SND_SOC_DAPM_MICBIAS_E("MIC BIAS1 External", TABLA_A_MICB_1_CTL, 7, 0,
		tabla_codec_enable_micbias, SND_SOC_DAPM_PRE_PMU |
		SND_SOC_DAPM_POST_PMU | SND_SOC_DAPM_POST_PMD),
	SND_SOC_DAPM_MICBIAS_E("MIC BIAS1 Internal1", TABLA_A_MICB_1_CTL, 7, 0,
		tabla_codec_enable_micbias, SND_SOC_DAPM_PRE_PMU |
		SND_SOC_DAPM_POST_PMU | SND_SOC_DAPM_POST_PMD),
	SND_SOC_DAPM_MICBIAS_E("MIC BIAS1 Internal2", TABLA_A_MICB_1_CTL, 7, 0,
		tabla_codec_enable_micbias, SND_SOC_DAPM_PRE_PMU |
		SND_SOC_DAPM_POST_PMU | SND_SOC_DAPM_POST_PMD),
	SND_SOC_DAPM_ADC_E("ADC1", NULL, TABLA_A_TX_1_2_EN, 7, 0,
		tabla_codec_enable_adc, SND_SOC_DAPM_PRE_PMU |
		SND_SOC_DAPM_POST_PMU | SND_SOC_DAPM_POST_PMD),

	SND_SOC_DAPM_INPUT("AMIC3"),
	SND_SOC_DAPM_ADC_E("ADC3", NULL, TABLA_A_TX_3_4_EN, 7, 0,
		tabla_codec_enable_adc, SND_SOC_DAPM_PRE_PMU |
		SND_SOC_DAPM_POST_PMU | SND_SOC_DAPM_POST_PMD),

	SND_SOC_DAPM_INPUT("AMIC4"),
	SND_SOC_DAPM_ADC_E("ADC4", NULL, TABLA_A_TX_3_4_EN, 3, 0,
		tabla_codec_enable_adc, SND_SOC_DAPM_PRE_PMU |
		SND_SOC_DAPM_POST_PMU | SND_SOC_DAPM_POST_PMD),

	SND_SOC_DAPM_INPUT("AMIC5"),
	SND_SOC_DAPM_ADC_E("ADC5", NULL, TABLA_A_TX_5_6_EN, 7, 0,
		tabla_codec_enable_adc, SND_SOC_DAPM_POST_PMU),

	SND_SOC_DAPM_INPUT("AMIC6"),
	SND_SOC_DAPM_ADC_E("ADC6", NULL, TABLA_A_TX_5_6_EN, 3, 0,
		tabla_codec_enable_adc, SND_SOC_DAPM_POST_PMU),

	SND_SOC_DAPM_MUX_E("DEC1 MUX", TABLA_A_CDC_CLK_TX_CLK_EN_B1_CTL, 0, 0,
		&dec1_mux, tabla_codec_enable_dec, SND_SOC_DAPM_PRE_PMU),

	SND_SOC_DAPM_MUX_E("DEC2 MUX", TABLA_A_CDC_CLK_TX_CLK_EN_B1_CTL, 1, 0,
		&dec2_mux, tabla_codec_enable_dec, SND_SOC_DAPM_PRE_PMU),

	SND_SOC_DAPM_MUX_E("DEC3 MUX", TABLA_A_CDC_CLK_TX_CLK_EN_B1_CTL, 2, 0,
		&dec3_mux, tabla_codec_enable_dec, SND_SOC_DAPM_PRE_PMU),

	SND_SOC_DAPM_MUX_E("DEC4 MUX", TABLA_A_CDC_CLK_TX_CLK_EN_B1_CTL, 3, 0,
		&dec4_mux, tabla_codec_enable_dec, SND_SOC_DAPM_PRE_PMU),

	SND_SOC_DAPM_MUX_E("DEC5 MUX", TABLA_A_CDC_CLK_TX_CLK_EN_B1_CTL, 4, 0,
		&dec5_mux, tabla_codec_enable_dec, SND_SOC_DAPM_PRE_PMU),

	SND_SOC_DAPM_MUX_E("DEC6 MUX", TABLA_A_CDC_CLK_TX_CLK_EN_B1_CTL, 5, 0,
		&dec6_mux, tabla_codec_enable_dec, SND_SOC_DAPM_PRE_PMU),

	SND_SOC_DAPM_MUX_E("DEC7 MUX", TABLA_A_CDC_CLK_TX_CLK_EN_B1_CTL, 6, 0,
		&dec7_mux, tabla_codec_enable_dec, SND_SOC_DAPM_PRE_PMU),

	SND_SOC_DAPM_MUX_E("DEC8 MUX", TABLA_A_CDC_CLK_TX_CLK_EN_B1_CTL, 7, 0,
		&dec8_mux, tabla_codec_enable_dec, SND_SOC_DAPM_PRE_PMU),

	SND_SOC_DAPM_MUX_E("DEC9 MUX", TABLA_A_CDC_CLK_TX_CLK_EN_B2_CTL, 0, 0,
		&dec9_mux, tabla_codec_enable_dec, SND_SOC_DAPM_PRE_PMU),

	SND_SOC_DAPM_MUX_E("DEC10 MUX", TABLA_A_CDC_CLK_TX_CLK_EN_B2_CTL, 1, 0,
		&dec10_mux, tabla_codec_enable_dec, SND_SOC_DAPM_PRE_PMU),

	SND_SOC_DAPM_MUX("ANC1 MUX", SND_SOC_NOPM, 0, 0, &anc1_mux),
	SND_SOC_DAPM_MUX("ANC2 MUX", SND_SOC_NOPM, 0, 0, &anc2_mux),

	SND_SOC_DAPM_MIXER_E("ANC", SND_SOC_NOPM, 0, 0, NULL, 0,
		tabla_codec_enable_anc, SND_SOC_DAPM_PRE_PMU |
		SND_SOC_DAPM_POST_PMD),

	SND_SOC_DAPM_MUX("ANC1 FB MUX", SND_SOC_NOPM, 0, 0, &anc1_fb_mux),

	SND_SOC_DAPM_INPUT("AMIC2"),
	SND_SOC_DAPM_MICBIAS_E("MIC BIAS2 External", TABLA_A_MICB_2_CTL, 7, 0,
		tabla_codec_enable_micbias, SND_SOC_DAPM_PRE_PMU |
		SND_SOC_DAPM_POST_PMU |	SND_SOC_DAPM_POST_PMD),
	SND_SOC_DAPM_MICBIAS_E("MIC BIAS2 Internal1", TABLA_A_MICB_2_CTL, 7, 0,
		tabla_codec_enable_micbias, SND_SOC_DAPM_PRE_PMU |
		SND_SOC_DAPM_POST_PMU | SND_SOC_DAPM_POST_PMD),
	SND_SOC_DAPM_MICBIAS_E("MIC BIAS2 Internal2", TABLA_A_MICB_2_CTL, 7, 0,
		tabla_codec_enable_micbias, SND_SOC_DAPM_PRE_PMU |
		SND_SOC_DAPM_POST_PMU | SND_SOC_DAPM_POST_PMD),
	SND_SOC_DAPM_MICBIAS_E("MIC BIAS2 Internal3", TABLA_A_MICB_2_CTL, 7, 0,
		tabla_codec_enable_micbias, SND_SOC_DAPM_PRE_PMU |
		SND_SOC_DAPM_POST_PMU | SND_SOC_DAPM_POST_PMD),
	SND_SOC_DAPM_MICBIAS_E("MIC BIAS3 External", TABLA_A_MICB_3_CTL, 7, 0,
		tabla_codec_enable_micbias, SND_SOC_DAPM_PRE_PMU |
		SND_SOC_DAPM_POST_PMU | SND_SOC_DAPM_POST_PMD),
	SND_SOC_DAPM_MICBIAS_E("MIC BIAS3 Internal1", TABLA_A_MICB_3_CTL, 7, 0,
		tabla_codec_enable_micbias, SND_SOC_DAPM_PRE_PMU |
		SND_SOC_DAPM_POST_PMU | SND_SOC_DAPM_POST_PMD),
	SND_SOC_DAPM_MICBIAS_E("MIC BIAS3 Internal2", TABLA_A_MICB_3_CTL, 7, 0,
		tabla_codec_enable_micbias, SND_SOC_DAPM_PRE_PMU |
		SND_SOC_DAPM_POST_PMU | SND_SOC_DAPM_POST_PMD),
	SND_SOC_DAPM_ADC_E("ADC2", NULL, TABLA_A_TX_1_2_EN, 3, 0,
		tabla_codec_enable_adc, SND_SOC_DAPM_PRE_PMU |
		SND_SOC_DAPM_POST_PMU | SND_SOC_DAPM_POST_PMD),

	SND_SOC_DAPM_MUX("SLIM TX1 MUX", SND_SOC_NOPM, 0, 0, &sb_tx1_mux),
	SND_SOC_DAPM_AIF_OUT("SLIM TX1", "AIF1 Capture", NULL, SND_SOC_NOPM,
			0, 0),

	SND_SOC_DAPM_MUX("SLIM TX5 MUX", SND_SOC_NOPM, 0, 0, &sb_tx5_mux),
	SND_SOC_DAPM_AIF_OUT("SLIM TX5", "AIF1 Capture", NULL, SND_SOC_NOPM,
			4, 0),

	SND_SOC_DAPM_MUX("SLIM TX6 MUX", SND_SOC_NOPM, 0, 0, &sb_tx6_mux),
	SND_SOC_DAPM_AIF_OUT("SLIM TX6", "AIF1 Capture", NULL, SND_SOC_NOPM,
			5, 0),

	SND_SOC_DAPM_MUX("SLIM TX7 MUX", SND_SOC_NOPM, 0, 0, &sb_tx7_mux),
	SND_SOC_DAPM_AIF_OUT("SLIM TX7", "AIF1 Capture", NULL, SND_SOC_NOPM,
			0, 0),

	SND_SOC_DAPM_MUX("SLIM TX8 MUX", SND_SOC_NOPM, 0, 0, &sb_tx8_mux),
	SND_SOC_DAPM_AIF_OUT("SLIM TX8", "AIF1 Capture", NULL, SND_SOC_NOPM,
			0, 0),

	SND_SOC_DAPM_MUX("SLIM TX9 MUX", SND_SOC_NOPM, 0, 0, &sb_tx9_mux),
	SND_SOC_DAPM_AIF_OUT("SLIM TX9", "AIF1 Capture", NULL, SND_SOC_NOPM,
			0, 0),

	SND_SOC_DAPM_MUX("SLIM TX10 MUX", SND_SOC_NOPM, 0, 0, &sb_tx10_mux),
	SND_SOC_DAPM_AIF_OUT("SLIM TX10", "AIF1 Capture", NULL, SND_SOC_NOPM,
			0, 0),

	/* Digital Mic Inputs */
	SND_SOC_DAPM_ADC_E("DMIC1", NULL, SND_SOC_NOPM, 0, 0,
		tabla_codec_enable_dmic, SND_SOC_DAPM_PRE_PMU |
		SND_SOC_DAPM_POST_PMD),

	SND_SOC_DAPM_ADC_E("DMIC2", NULL, SND_SOC_NOPM, 0, 0,
		tabla_codec_enable_dmic, SND_SOC_DAPM_PRE_PMU |
		SND_SOC_DAPM_POST_PMD),

	SND_SOC_DAPM_ADC_E("DMIC3", NULL, SND_SOC_NOPM, 0, 0,
		tabla_codec_enable_dmic, SND_SOC_DAPM_PRE_PMU |
		SND_SOC_DAPM_POST_PMD),

	SND_SOC_DAPM_ADC_E("DMIC4", NULL, SND_SOC_NOPM, 0, 0,
		tabla_codec_enable_dmic, SND_SOC_DAPM_PRE_PMU |
		SND_SOC_DAPM_POST_PMD),

	SND_SOC_DAPM_ADC_E("DMIC5", NULL, SND_SOC_NOPM, 0, 0,
		tabla_codec_enable_dmic, SND_SOC_DAPM_PRE_PMU |
		SND_SOC_DAPM_POST_PMD),

	SND_SOC_DAPM_ADC_E("DMIC6", NULL, SND_SOC_NOPM, 0, 0,
		tabla_codec_enable_dmic, SND_SOC_DAPM_PRE_PMU |
		SND_SOC_DAPM_POST_PMD),

	/* Sidetone */
	SND_SOC_DAPM_MUX("IIR1 INP1 MUX", SND_SOC_NOPM, 0, 0, &iir1_inp1_mux),
	SND_SOC_DAPM_PGA("IIR1", TABLA_A_CDC_CLK_SD_CTL, 0, 0, NULL, 0),
};

static const struct snd_soc_dapm_widget tabla_1_x_dapm_widgets[] = {
	SND_SOC_DAPM_MICBIAS_E("MIC BIAS4 External", TABLA_1_A_MICB_4_CTL, 7,
			       0, tabla_codec_enable_micbias,
			       SND_SOC_DAPM_PRE_PMU | SND_SOC_DAPM_POST_PMU |
			       SND_SOC_DAPM_POST_PMD),
};

static const struct snd_soc_dapm_widget tabla_2_higher_dapm_widgets[] = {
	SND_SOC_DAPM_MICBIAS_E("MIC BIAS4 External", TABLA_2_A_MICB_4_CTL, 7,
			       0, tabla_codec_enable_micbias,
			       SND_SOC_DAPM_PRE_PMU | SND_SOC_DAPM_POST_PMU |
			       SND_SOC_DAPM_POST_PMD),
};

static const struct snd_soc_dapm_route audio_i2s_map[] = {
	{"RX_I2S_CLK", NULL, "CDC_CONN"},
	{"SLIM RX1", NULL, "RX_I2S_CLK"},
	{"SLIM RX2", NULL, "RX_I2S_CLK"},
	{"SLIM RX3", NULL, "RX_I2S_CLK"},
	{"SLIM RX4", NULL, "RX_I2S_CLK"},

	{"SLIM TX7", NULL, "TX_I2S_CLK"},
	{"SLIM TX8", NULL, "TX_I2S_CLK"},
	{"SLIM TX9", NULL, "TX_I2S_CLK"},
	{"SLIM TX10", NULL, "TX_I2S_CLK"},
};

static const struct snd_soc_dapm_route audio_map[] = {
	/* SLIMBUS Connections */

	{"SLIM TX1", NULL, "SLIM TX1 MUX"},
	{"SLIM TX1 MUX", "DEC1", "DEC1 MUX"},

	{"SLIM TX5", NULL, "SLIM TX5 MUX"},
	{"SLIM TX5 MUX", "DEC5", "DEC5 MUX"},

	{"SLIM TX6", NULL, "SLIM TX6 MUX"},
	{"SLIM TX6 MUX", "DEC6", "DEC6 MUX"},

	{"SLIM TX7", NULL, "SLIM TX7 MUX"},
	{"SLIM TX7 MUX", "DEC1", "DEC1 MUX"},
	{"SLIM TX7 MUX", "DEC2", "DEC2 MUX"},
	{"SLIM TX7 MUX", "DEC3", "DEC3 MUX"},
	{"SLIM TX7 MUX", "DEC4", "DEC4 MUX"},
	{"SLIM TX7 MUX", "DEC5", "DEC5 MUX"},
	{"SLIM TX7 MUX", "DEC6", "DEC6 MUX"},
	{"SLIM TX7 MUX", "DEC7", "DEC7 MUX"},
	{"SLIM TX7 MUX", "DEC8", "DEC8 MUX"},
	{"SLIM TX7 MUX", "DEC9", "DEC9 MUX"},
	{"SLIM TX7 MUX", "DEC10", "DEC10 MUX"},

	{"SLIM TX8", NULL, "SLIM TX8 MUX"},
	{"SLIM TX8 MUX", "DEC1", "DEC1 MUX"},
	{"SLIM TX8 MUX", "DEC2", "DEC2 MUX"},
	{"SLIM TX8 MUX", "DEC3", "DEC3 MUX"},
	{"SLIM TX8 MUX", "DEC4", "DEC4 MUX"},
	{"SLIM TX8 MUX", "DEC5", "DEC5 MUX"},
	{"SLIM TX8 MUX", "DEC6", "DEC6 MUX"},

	{"SLIM TX9", NULL, "SLIM TX9 MUX"},
	{"SLIM TX9 MUX", "DEC1", "DEC1 MUX"},
	{"SLIM TX9 MUX", "DEC2", "DEC2 MUX"},
	{"SLIM TX9 MUX", "DEC3", "DEC3 MUX"},
	{"SLIM TX9 MUX", "DEC4", "DEC4 MUX"},
	{"SLIM TX9 MUX", "DEC5", "DEC5 MUX"},
	{"SLIM TX9 MUX", "DEC6", "DEC6 MUX"},
	{"SLIM TX9 MUX", "DEC7", "DEC7 MUX"},
	{"SLIM TX9 MUX", "DEC8", "DEC8 MUX"},
	{"SLIM TX9 MUX", "DEC9", "DEC9 MUX"},
	{"SLIM TX9 MUX", "DEC10", "DEC10 MUX"},

	{"SLIM TX10", NULL, "SLIM TX10 MUX"},
	{"SLIM TX10 MUX", "DEC1", "DEC1 MUX"},
	{"SLIM TX10 MUX", "DEC2", "DEC2 MUX"},
	{"SLIM TX10 MUX", "DEC3", "DEC3 MUX"},
	{"SLIM TX10 MUX", "DEC4", "DEC4 MUX"},
	{"SLIM TX10 MUX", "DEC5", "DEC5 MUX"},
	{"SLIM TX10 MUX", "DEC6", "DEC6 MUX"},
	{"SLIM TX10 MUX", "DEC7", "DEC7 MUX"},
	{"SLIM TX10 MUX", "DEC8", "DEC8 MUX"},
	{"SLIM TX10 MUX", "DEC9", "DEC9 MUX"},
	{"SLIM TX10 MUX", "DEC10", "DEC10 MUX"},

	/* Earpiece (RX MIX1) */
	{"EAR", NULL, "EAR PA"},
	{"EAR PA", NULL, "DAC1"},
	{"DAC1", NULL, "CP"},

	{"ANC1 FB MUX", "EAR_HPH_L", "RX1 MIX1"},
	{"ANC1 FB MUX", "EAR_LINE_1", "RX2 MIX1"},
	{"ANC", NULL, "ANC1 FB MUX"},

	/* Headset (RX MIX1 and RX MIX2) */
	{"HEADPHONE", NULL, "HPHL"},
	{"HEADPHONE", NULL, "HPHR"},

	{"HPHL", NULL, "HPHL DAC"},
	{"HPHR", NULL, "HPHR DAC"},

	{"HPHL DAC", NULL, "CP"},
	{"HPHR DAC", NULL, "CP"},

	{"ANC", NULL, "ANC1 MUX"},
	{"ANC", NULL, "ANC2 MUX"},
	{"ANC1 MUX", "ADC1", "ADC1"},
	{"ANC1 MUX", "ADC2", "ADC2"},
	{"ANC1 MUX", "ADC3", "ADC3"},
	{"ANC1 MUX", "ADC4", "ADC4"},
	{"ANC2 MUX", "ADC1", "ADC1"},
	{"ANC2 MUX", "ADC2", "ADC2"},
	{"ANC2 MUX", "ADC3", "ADC3"},
	{"ANC2 MUX", "ADC4", "ADC4"},

	{"ANC", NULL, "CDC_CONN"},

	{"DAC1", "Switch", "RX1 CHAIN"},
	{"HPHL DAC", "Switch", "RX1 CHAIN"},
	{"HPHR DAC", NULL, "RX2 CHAIN"},

	{"LINEOUT1", NULL, "LINEOUT1 PA"},
	{"LINEOUT2", NULL, "LINEOUT2 PA"},
	{"LINEOUT3", NULL, "LINEOUT3 PA"},
	{"LINEOUT4", NULL, "LINEOUT4 PA"},
	{"LINEOUT5", NULL, "LINEOUT5 PA"},

	{"LINEOUT1 PA", NULL, "LINEOUT1 DAC"},
	{"LINEOUT2 PA", NULL, "LINEOUT2 DAC"},
	{"LINEOUT3 PA", NULL, "LINEOUT3 DAC"},
	{"LINEOUT4 PA", NULL, "LINEOUT4 DAC"},
	{"LINEOUT5 PA", NULL, "LINEOUT5 DAC"},

	{"LINEOUT1 DAC", NULL, "RX3 MIX1"},
	{"LINEOUT5 DAC", NULL, "RX7 MIX1"},

	{"RX1 CHAIN", NULL, "RX1 MIX1"},
	{"RX2 CHAIN", NULL, "RX2 MIX1"},
	{"RX1 CHAIN", NULL, "ANC"},
	{"RX2 CHAIN", NULL, "ANC"},

	{"CP", NULL, "RX_BIAS"},
	{"LINEOUT1 DAC", NULL, "RX_BIAS"},
	{"LINEOUT2 DAC", NULL, "RX_BIAS"},
	{"LINEOUT3 DAC", NULL, "RX_BIAS"},
	{"LINEOUT4 DAC", NULL, "RX_BIAS"},
	{"LINEOUT5 DAC", NULL, "RX_BIAS"},

	{"RX1 MIX1", NULL, "RX1 MIX1 INP1"},
	{"RX1 MIX1", NULL, "RX1 MIX1 INP2"},
	{"RX2 MIX1", NULL, "RX2 MIX1 INP1"},
	{"RX2 MIX1", NULL, "RX2 MIX1 INP2"},
	{"RX3 MIX1", NULL, "RX3 MIX1 INP1"},
	{"RX3 MIX1", NULL, "RX3 MIX1 INP2"},
	{"RX4 MIX1", NULL, "RX4 MIX1 INP1"},
	{"RX4 MIX1", NULL, "RX4 MIX1 INP2"},
	{"RX5 MIX1", NULL, "RX5 MIX1 INP1"},
	{"RX5 MIX1", NULL, "RX5 MIX1 INP2"},
	{"RX6 MIX1", NULL, "RX6 MIX1 INP1"},
	{"RX6 MIX1", NULL, "RX6 MIX1 INP2"},
	{"RX7 MIX1", NULL, "RX7 MIX1 INP1"},
	{"RX7 MIX1", NULL, "RX7 MIX1 INP2"},

	{"RX1 MIX1 INP1", "RX1", "SLIM RX1"},
	{"RX1 MIX1 INP1", "RX2", "SLIM RX2"},
	{"RX1 MIX1 INP1", "RX3", "SLIM RX3"},
	{"RX1 MIX1 INP1", "RX4", "SLIM RX4"},
	{"RX1 MIX1 INP1", "IIR1", "IIR1"},
	{"RX1 MIX1 INP2", "RX1", "SLIM RX1"},
	{"RX1 MIX1 INP2", "RX2", "SLIM RX2"},
	{"RX1 MIX1 INP2", "RX3", "SLIM RX3"},
	{"RX1 MIX1 INP2", "RX4", "SLIM RX4"},
	{"RX1 MIX1 INP2", "IIR1", "IIR1"},
	{"RX2 MIX1 INP1", "RX1", "SLIM RX1"},
	{"RX2 MIX1 INP1", "RX2", "SLIM RX2"},
	{"RX2 MIX1 INP1", "RX3", "SLIM RX3"},
	{"RX2 MIX1 INP1", "RX4", "SLIM RX4"},
	{"RX2 MIX1 INP1", "IIR1", "IIR1"},
	{"RX2 MIX1 INP2", "RX1", "SLIM RX1"},
	{"RX2 MIX1 INP2", "RX2", "SLIM RX2"},
	{"RX2 MIX1 INP2", "RX3", "SLIM RX3"},
	{"RX2 MIX1 INP2", "RX4", "SLIM RX4"},
	{"RX2 MIX1 INP2", "IIR1", "IIR1"},
	{"RX3 MIX1 INP1", "RX1", "SLIM RX1"},
	{"RX3 MIX1 INP1", "RX2", "SLIM RX2"},
	{"RX3 MIX1 INP1", "RX3", "SLIM RX3"},
	{"RX3 MIX1 INP1", "RX4", "SLIM RX4"},
	{"RX3 MIX1 INP1", "IIR1", "IIR1"},
	{"RX3 MIX1 INP2", "RX1", "SLIM RX1"},
	{"RX3 MIX1 INP2", "RX2", "SLIM RX2"},
	{"RX3 MIX1 INP2", "RX3", "SLIM RX3"},
	{"RX3 MIX1 INP2", "RX4", "SLIM RX4"},
	{"RX3 MIX1 INP2", "IIR1", "IIR1"},
	{"RX4 MIX1 INP1", "RX1", "SLIM RX1"},
	{"RX4 MIX1 INP1", "RX2", "SLIM RX2"},
	{"RX4 MIX1 INP1", "RX3", "SLIM RX3"},
	{"RX4 MIX1 INP1", "RX4", "SLIM RX4"},
	{"RX4 MIX1 INP1", "IIR1", "IIR1"},
	{"RX4 MIX1 INP2", "RX1", "SLIM RX1"},
	{"RX4 MIX1 INP2", "RX2", "SLIM RX2"},
	{"RX4 MIX1 INP2", "RX3", "SLIM RX3"},
	{"RX4 MIX1 INP2", "RX4", "SLIM RX4"},
	{"RX4 MIX1 INP2", "IIR1", "IIR1"},
	{"RX5 MIX1 INP1", "RX1", "SLIM RX1"},
	{"RX5 MIX1 INP1", "RX2", "SLIM RX2"},
	{"RX5 MIX1 INP1", "RX3", "SLIM RX3"},
	{"RX5 MIX1 INP1", "RX4", "SLIM RX4"},
	{"RX5 MIX1 INP1", "IIR1", "IIR1"},
	{"RX5 MIX1 INP2", "RX1", "SLIM RX1"},
	{"RX5 MIX1 INP2", "RX2", "SLIM RX2"},
	{"RX5 MIX1 INP2", "RX3", "SLIM RX3"},
	{"RX5 MIX1 INP2", "RX4", "SLIM RX4"},
	{"RX5 MIX1 INP2", "IIR1", "IIR1"},
	{"RX6 MIX1 INP1", "RX1", "SLIM RX1"},
	{"RX6 MIX1 INP1", "RX2", "SLIM RX2"},
	{"RX6 MIX1 INP1", "RX3", "SLIM RX3"},
	{"RX6 MIX1 INP1", "RX4", "SLIM RX4"},
	{"RX6 MIX1 INP1", "IIR1", "IIR1"},
	{"RX6 MIX1 INP2", "RX1", "SLIM RX1"},
	{"RX6 MIX1 INP2", "RX2", "SLIM RX2"},
	{"RX6 MIX1 INP2", "RX3", "SLIM RX3"},
	{"RX6 MIX1 INP2", "RX4", "SLIM RX4"},
	{"RX6 MIX1 INP2", "IIR1", "IIR1"},
	{"RX7 MIX1 INP1", "RX1", "SLIM RX1"},
	{"RX7 MIX1 INP1", "RX2", "SLIM RX2"},
	{"RX7 MIX1 INP1", "RX3", "SLIM RX3"},
	{"RX7 MIX1 INP1", "RX4", "SLIM RX4"},
	{"RX7 MIX1 INP1", "IIR1", "IIR1"},
	{"RX7 MIX1 INP2", "RX1", "SLIM RX1"},
	{"RX7 MIX1 INP2", "RX2", "SLIM RX2"},
	{"RX7 MIX1 INP2", "RX3", "SLIM RX3"},
	{"RX7 MIX1 INP2", "RX4", "SLIM RX4"},
	{"RX7 MIX1 INP2", "IIR1", "IIR1"},

	/* Decimator Inputs */
	{"DEC1 MUX", "DMIC1", "DMIC1"},
	{"DEC1 MUX", "ADC6", "ADC6"},
	{"DEC1 MUX", NULL, "CDC_CONN"},
	{"DEC2 MUX", "DMIC2", "DMIC2"},
	{"DEC2 MUX", "ADC5", "ADC5"},
	{"DEC2 MUX", NULL, "CDC_CONN"},
	{"DEC3 MUX", "DMIC3", "DMIC3"},
	{"DEC3 MUX", "ADC4", "ADC4"},
	{"DEC3 MUX", NULL, "CDC_CONN"},
	{"DEC4 MUX", "DMIC4", "DMIC4"},
	{"DEC4 MUX", "ADC3", "ADC3"},
	{"DEC4 MUX", NULL, "CDC_CONN"},
	{"DEC5 MUX", "DMIC5", "DMIC5"},
	{"DEC5 MUX", "ADC2", "ADC2"},
	{"DEC5 MUX", NULL, "CDC_CONN"},
	{"DEC6 MUX", "DMIC6", "DMIC6"},
	{"DEC6 MUX", "ADC1", "ADC1"},
	{"DEC6 MUX", NULL, "CDC_CONN"},
	{"DEC7 MUX", "DMIC1", "DMIC1"},
	{"DEC7 MUX", "ADC6", "ADC6"},
	{"DEC7 MUX", NULL, "CDC_CONN"},
	{"DEC8 MUX", "ADC5", "ADC5"},
	{"DEC8 MUX", NULL, "CDC_CONN"},
	{"DEC9 MUX", "ADC3", "ADC3"},
	{"DEC9 MUX", NULL, "CDC_CONN"},
	{"DEC10 MUX", "ADC4", "ADC4"},
	{"DEC10 MUX", NULL, "CDC_CONN"},

	/* ADC Connections */
	{"ADC1", NULL, "AMIC1"},
	{"ADC2", NULL, "AMIC2"},
	{"ADC3", NULL, "AMIC3"},
	{"ADC4", NULL, "AMIC4"},
	{"ADC5", NULL, "AMIC5"},
	{"ADC6", NULL, "AMIC6"},

	{"IIR1", NULL, "IIR1 INP1 MUX"},
	{"IIR1 INP1 MUX", "DEC1", "DEC1 MUX"},
	{"IIR1 INP1 MUX", "DEC2", "DEC2 MUX"},
	{"IIR1 INP1 MUX", "DEC3", "DEC3 MUX"},
	{"IIR1 INP1 MUX", "DEC4", "DEC4 MUX"},
	{"IIR1 INP1 MUX", "DEC5", "DEC5 MUX"},
	{"IIR1 INP1 MUX", "DEC6", "DEC6 MUX"},
	{"IIR1 INP1 MUX", "DEC7", "DEC7 MUX"},
	{"IIR1 INP1 MUX", "DEC8", "DEC8 MUX"},
	{"IIR1 INP1 MUX", "DEC9", "DEC9 MUX"},
	{"IIR1 INP1 MUX", "DEC10", "DEC10 MUX"},

	{"MIC BIAS1 Internal1", NULL, "LDO_H"},
	{"MIC BIAS1 Internal2", NULL, "LDO_H"},
	{"MIC BIAS1 External", NULL, "LDO_H"},
	{"MIC BIAS2 Internal1", NULL, "LDO_H"},
	{"MIC BIAS2 Internal2", NULL, "LDO_H"},
	{"MIC BIAS2 Internal3", NULL, "LDO_H"},
	{"MIC BIAS2 External", NULL, "LDO_H"},
	{"MIC BIAS3 Internal1", NULL, "LDO_H"},
	{"MIC BIAS3 Internal2", NULL, "LDO_H"},
	{"MIC BIAS3 External", NULL, "LDO_H"},
	{"MIC BIAS4 External", NULL, "LDO_H"},
};

static const struct snd_soc_dapm_route tabla_1_x_lineout_2_to_4_map[] = {

	{"RX4 DSM MUX", "DSM_INV", "RX3 MIX1"},
	{"RX4 DSM MUX", "CIC_OUT", "RX4 MIX1"},

	{"LINEOUT2 DAC", NULL, "RX4 DSM MUX"},

	{"LINEOUT3 DAC", NULL, "RX5 MIX1"},
	{"LINEOUT3 DAC GROUND", "Switch", "RX3 MIX1"},
	{"LINEOUT3 DAC", NULL, "LINEOUT3 DAC GROUND"},

	{"RX6 DSM MUX", "DSM_INV", "RX5 MIX1"},
	{"RX6 DSM MUX", "CIC_OUT", "RX6 MIX1"},

	{"LINEOUT4 DAC", NULL, "RX6 DSM MUX"},
	{"LINEOUT4 DAC GROUND", "Switch", "RX4 DSM MUX"},
	{"LINEOUT4 DAC", NULL, "LINEOUT4 DAC GROUND"},
};


static const struct snd_soc_dapm_route tabla_2_x_lineout_2_to_4_map[] = {

	{"RX4 DSM MUX", "DSM_INV", "RX3 MIX1"},
	{"RX4 DSM MUX", "CIC_OUT", "RX4 MIX1"},

	{"LINEOUT3 DAC", NULL, "RX4 DSM MUX"},

	{"LINEOUT2 DAC", NULL, "RX5 MIX1"},

	{"RX6 DSM MUX", "DSM_INV", "RX5 MIX1"},
	{"RX6 DSM MUX", "CIC_OUT", "RX6 MIX1"},

	{"LINEOUT4 DAC", NULL, "RX6 DSM MUX"},
};

static int tabla_readable(struct snd_soc_codec *ssc, unsigned int reg)
{
	int i;
	struct tabla *tabla_core = dev_get_drvdata(ssc->dev->parent);

	if (TABLA_IS_1_X(tabla_core->version)) {
		for (i = 0; i < ARRAY_SIZE(tabla_1_reg_readable); i++) {
			if (tabla_1_reg_readable[i] == reg)
				return 1;
		}
	} else {
		for (i = 0; i < ARRAY_SIZE(tabla_2_reg_readable); i++) {
			if (tabla_2_reg_readable[i] == reg)
				return 1;
		}
	}

	return tabla_reg_readable[reg];
}

static int tabla_volatile(struct snd_soc_codec *ssc, unsigned int reg)
{
	/* Registers lower than 0x100 are top level registers which can be
	 * written by the Tabla core driver.
	 */

	if ((reg >= TABLA_A_CDC_MBHC_EN_CTL) || (reg < 0x100))
		return 1;

	/* IIR Coeff registers are not cacheable */
	if ((reg >= TABLA_A_CDC_IIR1_COEF_B1_CTL) &&
		(reg <= TABLA_A_CDC_IIR2_COEF_B5_CTL))
		return 1;

	return 0;
}

#define TABLA_FORMATS (SNDRV_PCM_FMTBIT_S16_LE)
static int tabla_write(struct snd_soc_codec *codec, unsigned int reg,
	unsigned int value)
{
	int ret;

	BUG_ON(reg > TABLA_MAX_REGISTER);

	if (!tabla_volatile(codec, reg)) {
		ret = snd_soc_cache_write(codec, reg, value);
		if (ret != 0)
			dev_err(codec->dev, "Cache write to %x failed: %d\n",
				reg, ret);
	}

	return tabla_reg_write(codec->control_data, reg, value);
}
static unsigned int tabla_read(struct snd_soc_codec *codec,
				unsigned int reg)
{
	unsigned int val;
	int ret;

	BUG_ON(reg > TABLA_MAX_REGISTER);

	if (!tabla_volatile(codec, reg) && tabla_readable(codec, reg) &&
		reg < codec->driver->reg_cache_size) {
		ret = snd_soc_cache_read(codec, reg, &val);
		if (ret >= 0) {
			return val;
		} else
			dev_err(codec->dev, "Cache read from %x failed: %d\n",
				reg, ret);
	}

	val = tabla_reg_read(codec->control_data, reg);
	return val;
}

static void tabla_codec_enable_audio_mode_bandgap(struct snd_soc_codec *codec)
{
	snd_soc_update_bits(codec, TABLA_A_BIAS_CENTRAL_BG_CTL, 0x80,
		0x80);
	snd_soc_update_bits(codec, TABLA_A_BIAS_CENTRAL_BG_CTL, 0x04,
		0x04);
	snd_soc_update_bits(codec, TABLA_A_BIAS_CENTRAL_BG_CTL, 0x01,
		0x01);
	usleep_range(1000, 1000);
	snd_soc_update_bits(codec, TABLA_A_BIAS_CENTRAL_BG_CTL, 0x80,
		0x00);
}

static void tabla_codec_enable_bandgap(struct snd_soc_codec *codec,
	enum tabla_bandgap_type choice)
{
	struct tabla_priv *tabla = snd_soc_codec_get_drvdata(codec);

	/* TODO lock resources accessed by audio streams and threaded
	 * interrupt handlers
	 */

	pr_debug("%s, choice is %d, current is %d\n", __func__, choice,
		tabla->bandgap_type);

	if (tabla->bandgap_type == choice)
		return;

	if ((tabla->bandgap_type == TABLA_BANDGAP_OFF) &&
		(choice == TABLA_BANDGAP_AUDIO_MODE)) {
		tabla_codec_enable_audio_mode_bandgap(codec);
	} else if (choice == TABLA_BANDGAP_MBHC_MODE) {
		/* bandgap mode becomes fast,
		 * mclk should be off or clk buff source souldn't be VBG
		 * Let's turn off mclk always */
		WARN_ON(snd_soc_read(codec, TABLA_A_CLK_BUFF_EN2) & (1 << 2));
		snd_soc_update_bits(codec, TABLA_A_BIAS_CENTRAL_BG_CTL, 0x2,
			0x2);
		snd_soc_update_bits(codec, TABLA_A_BIAS_CENTRAL_BG_CTL, 0x80,
			0x80);
		snd_soc_update_bits(codec, TABLA_A_BIAS_CENTRAL_BG_CTL, 0x4,
			0x4);
		snd_soc_update_bits(codec, TABLA_A_BIAS_CENTRAL_BG_CTL, 0x01,
			0x01);
		usleep_range(1000, 1000);
		snd_soc_update_bits(codec, TABLA_A_BIAS_CENTRAL_BG_CTL, 0x80,
			0x00);
	} else if ((tabla->bandgap_type == TABLA_BANDGAP_MBHC_MODE) &&
		(choice == TABLA_BANDGAP_AUDIO_MODE)) {
		snd_soc_write(codec, TABLA_A_BIAS_CENTRAL_BG_CTL, 0x50);
		usleep_range(100, 100);
		tabla_codec_enable_audio_mode_bandgap(codec);
	} else if (choice == TABLA_BANDGAP_OFF) {
		snd_soc_write(codec, TABLA_A_BIAS_CENTRAL_BG_CTL, 0x50);
	} else {
		pr_err("%s: Error, Invalid bandgap settings\n", __func__);
	}
	tabla->bandgap_type = choice;
}

static int tabla_codec_enable_config_mode(struct snd_soc_codec *codec,
	int enable)
{
	struct tabla_priv *tabla = snd_soc_codec_get_drvdata(codec);

	pr_debug("%s: enable = %d\n", __func__, enable);
	if (enable) {
		snd_soc_update_bits(codec, TABLA_A_CONFIG_MODE_FREQ, 0x10, 0);
		/* bandgap mode to fast */
		snd_soc_write(codec, TABLA_A_BIAS_CONFIG_MODE_BG_CTL, 0x17);
		usleep_range(5, 5);
		snd_soc_update_bits(codec, TABLA_A_CONFIG_MODE_FREQ, 0x80,
				    0x80);
		snd_soc_update_bits(codec, TABLA_A_CONFIG_MODE_TEST, 0x80,
				    0x80);
		usleep_range(10, 10);
		snd_soc_update_bits(codec, TABLA_A_CONFIG_MODE_TEST, 0x80, 0);
		usleep_range(10000, 10000);
		snd_soc_update_bits(codec, TABLA_A_CLK_BUFF_EN1, 0x08, 0x08);
	} else {
		snd_soc_update_bits(codec, TABLA_A_BIAS_CONFIG_MODE_BG_CTL, 0x1,
				    0);
		snd_soc_update_bits(codec, TABLA_A_CONFIG_MODE_FREQ, 0x80, 0);
		/* clk source to ext clk and clk buff ref to VBG */
		snd_soc_update_bits(codec, TABLA_A_CLK_BUFF_EN1, 0x0C, 0x04);
	}
	tabla->config_mode_active = enable ? true : false;

	return 0;
}

static int tabla_codec_enable_clock_block(struct snd_soc_codec *codec,
					  int config_mode)
{
	struct tabla_priv *tabla = snd_soc_codec_get_drvdata(codec);

	pr_debug("%s: config_mode = %d\n", __func__, config_mode);

	/* transit to RCO requires mclk off */
	WARN_ON(snd_soc_read(codec, TABLA_A_CLK_BUFF_EN2) & (1 << 2));
	if (config_mode) {
		/* enable RCO and switch to it */
		tabla_codec_enable_config_mode(codec, 1);
		snd_soc_write(codec, TABLA_A_CLK_BUFF_EN2, 0x02);
		usleep_range(1000, 1000);
	} else {
		/* switch to MCLK */
		snd_soc_update_bits(codec, TABLA_A_CLK_BUFF_EN1, 0x08, 0x00);

		if (tabla->mbhc_polling_active) {
			snd_soc_write(codec, TABLA_A_CLK_BUFF_EN2, 0x02);
			tabla_codec_enable_config_mode(codec, 0);
		}
	}

	snd_soc_update_bits(codec, TABLA_A_CLK_BUFF_EN1, 0x01, 0x01);
	snd_soc_update_bits(codec, TABLA_A_CLK_BUFF_EN2, 0x02, 0x00);
	/* on MCLK */
	snd_soc_update_bits(codec, TABLA_A_CLK_BUFF_EN2, 0x04, 0x04);
	snd_soc_update_bits(codec, TABLA_A_CDC_CLK_MCLK_CTL, 0x01, 0x01);
	usleep_range(50, 50);
	tabla->clock_active = true;
	return 0;
}
static void tabla_codec_disable_clock_block(struct snd_soc_codec *codec)
{
	struct tabla_priv *tabla = snd_soc_codec_get_drvdata(codec);
	pr_debug("%s\n", __func__);
	snd_soc_update_bits(codec, TABLA_A_CLK_BUFF_EN2, 0x04, 0x00);
	usleep_range(50, 50);
	snd_soc_update_bits(codec, TABLA_A_CLK_BUFF_EN2, 0x02, 0x02);
	snd_soc_update_bits(codec, TABLA_A_CLK_BUFF_EN1, 0x05, 0x00);
	usleep_range(50, 50);
	tabla->clock_active = false;
}

static int tabla_codec_mclk_index(const struct tabla_priv *tabla)
{
	if (tabla->mbhc_cfg.mclk_rate == TABLA_MCLK_RATE_12288KHZ)
		return 0;
	else if (tabla->mbhc_cfg.mclk_rate == TABLA_MCLK_RATE_9600KHZ)
		return 1;
	else {
		BUG_ON(1);
		return -EINVAL;
	}
}

static s16 tabla_get_current_v_ins(struct tabla_priv *tabla, bool hu)
{
	s16 v_ins;
	if ((tabla->mbhc_data.micb_mv != VDDIO_MICBIAS_MV) &&
	    tabla->mbhc_micbias_switched)
		v_ins = hu ? (s16)tabla->mbhc_data.adj_v_ins_hu :
			     (s16)tabla->mbhc_data.adj_v_ins_h;
	else
		v_ins = hu ? (s16)tabla->mbhc_data.v_ins_hu :
			     (s16)tabla->mbhc_data.v_ins_h;
	return v_ins;
}

static s16 tabla_get_current_v_hs_max(struct tabla_priv *tabla)
{
	s16 v_hs_max;
	struct tabla_mbhc_plug_type_cfg *plug_type;

	plug_type = TABLA_MBHC_CAL_PLUG_TYPE_PTR(tabla->mbhc_cfg.calibration);
	if ((tabla->mbhc_data.micb_mv != VDDIO_MICBIAS_MV) &&
	    tabla->mbhc_micbias_switched)
		v_hs_max = tabla->mbhc_data.adj_v_hs_max;
	else
		v_hs_max = plug_type->v_hs_max;
	return v_hs_max;
}

static void tabla_codec_calibrate_hs_polling(struct snd_soc_codec *codec)
{
	u8 *n_ready, *n_cic;
	struct tabla_mbhc_btn_detect_cfg *btn_det;
	struct tabla_priv *tabla = snd_soc_codec_get_drvdata(codec);
	const s16 v_ins_hu = tabla_get_current_v_ins(tabla, true);

	btn_det = TABLA_MBHC_CAL_BTN_DET_PTR(tabla->mbhc_cfg.calibration);

	snd_soc_write(codec, TABLA_A_CDC_MBHC_VOLT_B1_CTL,
		      v_ins_hu & 0xFF);
	snd_soc_write(codec, TABLA_A_CDC_MBHC_VOLT_B2_CTL,
		      (v_ins_hu >> 8) & 0xFF);

	snd_soc_write(codec, TABLA_A_CDC_MBHC_VOLT_B3_CTL,
		      tabla->mbhc_data.v_b1_hu & 0xFF);
	snd_soc_write(codec, TABLA_A_CDC_MBHC_VOLT_B4_CTL,
		      (tabla->mbhc_data.v_b1_hu >> 8) & 0xFF);

	snd_soc_write(codec, TABLA_A_CDC_MBHC_VOLT_B5_CTL,
		      tabla->mbhc_data.v_b1_h & 0xFF);
	snd_soc_write(codec, TABLA_A_CDC_MBHC_VOLT_B6_CTL,
		      (tabla->mbhc_data.v_b1_h >> 8) & 0xFF);

	snd_soc_write(codec, TABLA_A_CDC_MBHC_VOLT_B9_CTL,
		      tabla->mbhc_data.v_brh & 0xFF);
	snd_soc_write(codec, TABLA_A_CDC_MBHC_VOLT_B10_CTL,
		      (tabla->mbhc_data.v_brh >> 8) & 0xFF);

	snd_soc_write(codec, TABLA_A_CDC_MBHC_VOLT_B11_CTL,
		      tabla->mbhc_data.v_brl & 0xFF);
	snd_soc_write(codec, TABLA_A_CDC_MBHC_VOLT_B12_CTL,
		      (tabla->mbhc_data.v_brl >> 8) & 0xFF);

	n_ready = tabla_mbhc_cal_btn_det_mp(btn_det, TABLA_BTN_DET_N_READY);
	snd_soc_write(codec, TABLA_A_CDC_MBHC_TIMER_B1_CTL,
		      n_ready[tabla_codec_mclk_index(tabla)]);
	snd_soc_write(codec, TABLA_A_CDC_MBHC_TIMER_B2_CTL,
		      tabla->mbhc_data.npoll);
	snd_soc_write(codec, TABLA_A_CDC_MBHC_TIMER_B3_CTL,
		      tabla->mbhc_data.nbounce_wait);
	n_cic = tabla_mbhc_cal_btn_det_mp(btn_det, TABLA_BTN_DET_N_CIC);
	snd_soc_write(codec, TABLA_A_CDC_MBHC_TIMER_B6_CTL,
		      n_cic[tabla_codec_mclk_index(tabla)]);
}

static int tabla_startup(struct snd_pcm_substream *substream,
		struct snd_soc_dai *dai)
{
	int rtn = 0;
	struct tabla *tabla_core = dev_get_drvdata(dai->codec->dev->parent);
	pr_debug("%s(): substream = %s  stream = %d\n" , __func__,
		 substream->name, substream->stream);
	if ((tabla_core != NULL) &&
	    (tabla_core->dev != NULL) &&
	    (tabla_core->dev->parent != NULL))
		rtn = pm_runtime_get_sync(tabla_core->dev->parent);

	return rtn;
}

static void tabla_shutdown(struct snd_pcm_substream *substream,
		struct snd_soc_dai *dai)
{
	struct tabla *tabla_core = dev_get_drvdata(dai->codec->dev->parent);
	pr_debug("%s(): substream = %s  stream = %d\n" , __func__,
		 substream->name, substream->stream);
	if ((tabla_core != NULL) &&
	    (tabla_core->dev != NULL) &&
	    (tabla_core->dev->parent != NULL)) {
		pm_runtime_mark_last_busy(tabla_core->dev->parent);
		pm_runtime_put(tabla_core->dev->parent);
	}
}

int tabla_mclk_enable(struct snd_soc_codec *codec, int mclk_enable, bool dapm)
{
	struct tabla_priv *tabla = snd_soc_codec_get_drvdata(codec);

<<<<<<< HEAD
	pr_debug("%s() mclk_enable = %u\n", __func__, mclk_enable);

=======
	pr_debug("%s: mclk_enable = %u, dapm = %d\n", __func__, mclk_enable,
		 dapm);
>>>>>>> 1131c66f
	if (dapm)
		TABLA_ACQUIRE_LOCK(tabla->cdc_resource_lock);
	if (mclk_enable) {
		tabla->mclk_enabled = true;

		if (tabla->mbhc_polling_active) {
			tabla_codec_pause_hs_polling(codec);
			tabla_codec_disable_clock_block(codec);
			tabla_codec_enable_bandgap(codec,
						   TABLA_BANDGAP_AUDIO_MODE);
			tabla_codec_enable_clock_block(codec, 0);
			tabla_codec_calibrate_hs_polling(codec);
			tabla_codec_start_hs_polling(codec);
		} else {
			tabla_codec_disable_clock_block(codec);
			tabla_codec_enable_bandgap(codec,
						   TABLA_BANDGAP_AUDIO_MODE);
			tabla_codec_enable_clock_block(codec, 0);
		}
	} else {

		if (!tabla->mclk_enabled) {
			if (dapm)
				TABLA_RELEASE_LOCK(tabla->cdc_resource_lock);
			pr_err("Error, MCLK already diabled\n");
			return -EINVAL;
		}
		tabla->mclk_enabled = false;

		if (tabla->mbhc_polling_active) {
			tabla_codec_pause_hs_polling(codec);
			tabla_codec_disable_clock_block(codec);
			tabla_codec_enable_bandgap(codec,
						   TABLA_BANDGAP_MBHC_MODE);
			tabla_enable_rx_bias(codec, 1);
			tabla_codec_enable_clock_block(codec, 1);
			tabla_codec_calibrate_hs_polling(codec);
			tabla_codec_start_hs_polling(codec);
			snd_soc_update_bits(codec, TABLA_A_CLK_BUFF_EN1,
					0x05, 0x01);
		} else {
			tabla_codec_disable_clock_block(codec);
			tabla_codec_enable_bandgap(codec,
						   TABLA_BANDGAP_OFF);
		}
	}
	if (dapm)
		TABLA_RELEASE_LOCK(tabla->cdc_resource_lock);
	return 0;
}

static int tabla_set_dai_sysclk(struct snd_soc_dai *dai,
		int clk_id, unsigned int freq, int dir)
{
	pr_debug("%s\n", __func__);
	return 0;
}

static int tabla_set_dai_fmt(struct snd_soc_dai *dai, unsigned int fmt)
{
	u8 val = 0;
	struct tabla_priv *tabla = snd_soc_codec_get_drvdata(dai->codec);

	pr_debug("%s\n", __func__);
	switch (fmt & SND_SOC_DAIFMT_MASTER_MASK) {
	case SND_SOC_DAIFMT_CBS_CFS:
		/* CPU is master */
		if (tabla->intf_type == TABLA_INTERFACE_TYPE_I2C) {
			if (dai->id == TABLA_TX_DAI_ID)
				snd_soc_update_bits(dai->codec,
					TABLA_A_CDC_CLK_TX_I2S_CTL,
					TABLA_I2S_MASTER_MODE_MASK, 0);
			else if (dai->id == TABLA_RX_DAI_ID)
				snd_soc_update_bits(dai->codec,
					TABLA_A_CDC_CLK_RX_I2S_CTL,
					TABLA_I2S_MASTER_MODE_MASK, 0);
		}
		break;
	case SND_SOC_DAIFMT_CBM_CFM:
	/* CPU is slave */
		if (tabla->intf_type == TABLA_INTERFACE_TYPE_I2C) {
			val = TABLA_I2S_MASTER_MODE_MASK;
			if (dai->id == TABLA_TX_DAI_ID)
				snd_soc_update_bits(dai->codec,
					TABLA_A_CDC_CLK_TX_I2S_CTL, val, val);
			else if (dai->id == TABLA_RX_DAI_ID)
				snd_soc_update_bits(dai->codec,
					TABLA_A_CDC_CLK_RX_I2S_CTL, val, val);
		}
		break;
	default:
		return -EINVAL;
	}
	return 0;
}

static int tabla_hw_params(struct snd_pcm_substream *substream,
			    struct snd_pcm_hw_params *params,
			    struct snd_soc_dai *dai)
{
	struct snd_soc_codec *codec = dai->codec;
	struct tabla_priv *tabla = snd_soc_codec_get_drvdata(dai->codec);
	u8 path, shift;
	u16 tx_fs_reg, rx_fs_reg;
	u8 tx_fs_rate, rx_fs_rate, rx_state, tx_state;

	pr_debug("%s: DAI-ID %x\n", __func__, dai->id);

	switch (params_rate(params)) {
	case 8000:
		tx_fs_rate = 0x00;
		rx_fs_rate = 0x00;
		break;
	case 16000:
		tx_fs_rate = 0x01;
		rx_fs_rate = 0x20;
		break;
	case 32000:
		tx_fs_rate = 0x02;
		rx_fs_rate = 0x40;
		break;
	case 48000:
		tx_fs_rate = 0x03;
		rx_fs_rate = 0x60;
		break;
	default:
		pr_err("%s: Invalid sampling rate %d\n", __func__,
				params_rate(params));
		return -EINVAL;
	}


	/**
	 * If current dai is a tx dai, set sample rate to
	 * all the txfe paths that are currently not active
	 */
	if (dai->id == TABLA_TX_DAI_ID) {

		tx_state = snd_soc_read(codec,
				TABLA_A_CDC_CLK_TX_CLK_EN_B1_CTL);

		for (path = 1, shift = 0;
				path <= NUM_DECIMATORS; path++, shift++) {

			if (path == BITS_PER_REG + 1) {
				shift = 0;
				tx_state = snd_soc_read(codec,
					TABLA_A_CDC_CLK_TX_CLK_EN_B2_CTL);
			}

			if (!(tx_state & (1 << shift))) {
				tx_fs_reg = TABLA_A_CDC_TX1_CLK_FS_CTL
						+ (BITS_PER_REG*(path-1));
				snd_soc_update_bits(codec, tx_fs_reg,
							0x03, tx_fs_rate);
			}
		}
		if (tabla->intf_type == TABLA_INTERFACE_TYPE_I2C) {
			switch (params_format(params)) {
			case SNDRV_PCM_FORMAT_S16_LE:
				snd_soc_update_bits(codec,
					TABLA_A_CDC_CLK_TX_I2S_CTL,
					0x20, 0x20);
				break;
			case SNDRV_PCM_FORMAT_S32_LE:
				snd_soc_update_bits(codec,
					TABLA_A_CDC_CLK_TX_I2S_CTL,
					0x20, 0x00);
				break;
			default:
				pr_err("invalid format\n");
				break;
			}
			snd_soc_update_bits(codec, TABLA_A_CDC_CLK_TX_I2S_CTL,
						0x03, tx_fs_rate);
		}
	}

	/**
	 * TODO: Need to handle case where same RX chain takes 2 or more inputs
	 * with varying sample rates
	 */

	/**
	 * If current dai is a rx dai, set sample rate to
	 * all the rx paths that are currently not active
	 */
	if (dai->id == TABLA_RX_DAI_ID) {

		rx_state = snd_soc_read(codec,
			TABLA_A_CDC_CLK_RX_B1_CTL);

		for (path = 1, shift = 0;
				path <= NUM_INTERPOLATORS; path++, shift++) {

			if (!(rx_state & (1 << shift))) {
				rx_fs_reg = TABLA_A_CDC_RX1_B5_CTL
						+ (BITS_PER_REG*(path-1));
				snd_soc_update_bits(codec, rx_fs_reg,
						0xE0, rx_fs_rate);
			}
		}
		if (tabla->intf_type == TABLA_INTERFACE_TYPE_I2C) {
			switch (params_format(params)) {
			case SNDRV_PCM_FORMAT_S16_LE:
				snd_soc_update_bits(codec,
					TABLA_A_CDC_CLK_RX_I2S_CTL,
					0x20, 0x20);
				break;
			case SNDRV_PCM_FORMAT_S32_LE:
				snd_soc_update_bits(codec,
					TABLA_A_CDC_CLK_RX_I2S_CTL,
					0x20, 0x00);
				break;
			default:
				pr_err("invalid format\n");
				break;
			}
			snd_soc_update_bits(codec, TABLA_A_CDC_CLK_RX_I2S_CTL,
						0x03, (rx_fs_rate >> 0x05));
		}
	}

	return 0;
}

static struct snd_soc_dai_ops tabla_dai_ops = {
	.startup = tabla_startup,
	.shutdown = tabla_shutdown,
	.hw_params = tabla_hw_params,
	.set_sysclk = tabla_set_dai_sysclk,
	.set_fmt = tabla_set_dai_fmt,
};

static struct snd_soc_dai_driver tabla_dai[] = {
	{
		.name = "tabla_rx1",
		.id = 1,
		.playback = {
			.stream_name = "AIF1 Playback",
			.rates = WCD9310_RATES,
			.formats = TABLA_FORMATS,
			.rate_max = 48000,
			.rate_min = 8000,
			.channels_min = 1,
			.channels_max = 4,
		},
		.ops = &tabla_dai_ops,
	},
	{
		.name = "tabla_tx1",
		.id = 2,
		.capture = {
			.stream_name = "AIF1 Capture",
			.rates = WCD9310_RATES,
			.formats = TABLA_FORMATS,
			.rate_max = 48000,
			.rate_min = 8000,
			.channels_min = 1,
			.channels_max = 2,
		},
		.ops = &tabla_dai_ops,
	},
};

static struct snd_soc_dai_driver tabla_i2s_dai[] = {
	{
		.name = "tabla_i2s_rx1",
		.id = 1,
		.playback = {
			.stream_name = "AIF1 Playback",
			.rates = WCD9310_RATES,
			.formats = TABLA_FORMATS,
			.rate_max = 48000,
			.rate_min = 8000,
			.channels_min = 1,
			.channels_max = 4,
		},
		.ops = &tabla_dai_ops,
	},
	{
		.name = "tabla_i2s_tx1",
		.id = 2,
		.capture = {
			.stream_name = "AIF1 Capture",
			.rates = WCD9310_RATES,
			.formats = TABLA_FORMATS,
			.rate_max = 48000,
			.rate_min = 8000,
			.channels_min = 1,
			.channels_max = 4,
		},
		.ops = &tabla_dai_ops,
	},
};
static short tabla_codec_read_sta_result(struct snd_soc_codec *codec)
{
	u8 bias_msb, bias_lsb;
	short bias_value;

	bias_msb = snd_soc_read(codec, TABLA_A_CDC_MBHC_B3_STATUS);
	bias_lsb = snd_soc_read(codec, TABLA_A_CDC_MBHC_B2_STATUS);
	bias_value = (bias_msb << 8) | bias_lsb;
	return bias_value;
}

static short tabla_codec_read_dce_result(struct snd_soc_codec *codec)
{
	u8 bias_msb, bias_lsb;
	short bias_value;

	bias_msb = snd_soc_read(codec, TABLA_A_CDC_MBHC_B5_STATUS);
	bias_lsb = snd_soc_read(codec, TABLA_A_CDC_MBHC_B4_STATUS);
	bias_value = (bias_msb << 8) | bias_lsb;
	return bias_value;
}

static void tabla_turn_onoff_rel_detection(struct snd_soc_codec *codec, bool on)
{
	snd_soc_update_bits(codec, TABLA_A_CDC_MBHC_B1_CTL, 0x02, on << 1);
}

static short __tabla_codec_sta_dce(struct snd_soc_codec *codec, int dce,
				   bool override_bypass, bool noreldetection)
{
	short bias_value;
	struct tabla_priv *tabla = snd_soc_codec_get_drvdata(codec);

	tabla_disable_irq(codec->control_data, TABLA_IRQ_MBHC_POTENTIAL);
	if (noreldetection)
		tabla_turn_onoff_rel_detection(codec, false);

	/* Turn on the override */
	if (!override_bypass)
		snd_soc_update_bits(codec, TABLA_A_CDC_MBHC_B1_CTL, 0x4, 0x4);
	if (dce) {
		snd_soc_update_bits(codec, TABLA_A_CDC_MBHC_CLK_CTL, 0x8, 0x8);
		snd_soc_write(codec, TABLA_A_CDC_MBHC_EN_CTL, 0x4);
		snd_soc_update_bits(codec, TABLA_A_CDC_MBHC_CLK_CTL, 0x8, 0x0);
		usleep_range(tabla->mbhc_data.t_sta_dce,
			     tabla->mbhc_data.t_sta_dce);
		snd_soc_write(codec, TABLA_A_CDC_MBHC_EN_CTL, 0x4);
		usleep_range(tabla->mbhc_data.t_dce,
			     tabla->mbhc_data.t_dce);
		bias_value = tabla_codec_read_dce_result(codec);
	} else {
		snd_soc_update_bits(codec, TABLA_A_CDC_MBHC_CLK_CTL, 0x8, 0x8);
		snd_soc_write(codec, TABLA_A_CDC_MBHC_EN_CTL, 0x2);
		snd_soc_update_bits(codec, TABLA_A_CDC_MBHC_CLK_CTL, 0x8, 0x0);
		usleep_range(tabla->mbhc_data.t_sta_dce,
			     tabla->mbhc_data.t_sta_dce);
		snd_soc_write(codec, TABLA_A_CDC_MBHC_EN_CTL, 0x2);
		usleep_range(tabla->mbhc_data.t_sta,
			     tabla->mbhc_data.t_sta);
		bias_value = tabla_codec_read_sta_result(codec);
		snd_soc_update_bits(codec, TABLA_A_CDC_MBHC_CLK_CTL, 0x8, 0x8);
		snd_soc_write(codec, TABLA_A_CDC_MBHC_EN_CTL, 0x0);
	}
	/* Turn off the override after measuring mic voltage */
	if (!override_bypass)
		snd_soc_update_bits(codec, TABLA_A_CDC_MBHC_B1_CTL, 0x04, 0x00);

	if (noreldetection)
		tabla_turn_onoff_rel_detection(codec, true);
	tabla_enable_irq(codec->control_data, TABLA_IRQ_MBHC_POTENTIAL);

	return bias_value;
}

static short tabla_codec_sta_dce(struct snd_soc_codec *codec, int dce,
				 bool norel)
{
	return __tabla_codec_sta_dce(codec, dce, false, norel);
}

/* called only from interrupt which is under cdc_resource_lock acquisition */
static short tabla_codec_setup_hs_polling(struct snd_soc_codec *codec)
{
	struct tabla_priv *tabla = snd_soc_codec_get_drvdata(codec);
	short bias_value;
	u8 cfilt_mode;

<<<<<<< HEAD
=======
	pr_debug("%s: enter, mclk_enabled %d\n", __func__, tabla->mclk_enabled);
>>>>>>> 1131c66f
	if (!tabla->mbhc_cfg.calibration) {
		pr_err("Error, no tabla calibration\n");
		return -ENODEV;
	}

	if (!tabla->mclk_enabled) {
		tabla_codec_disable_clock_block(codec);
		tabla_codec_enable_bandgap(codec, TABLA_BANDGAP_MBHC_MODE);
		tabla_enable_rx_bias(codec, 1);
		tabla_codec_enable_clock_block(codec, 1);
	}

	snd_soc_update_bits(codec, TABLA_A_CLK_BUFF_EN1, 0x05, 0x01);

	/* Make sure CFILT is in fast mode, save current mode */
	cfilt_mode = snd_soc_read(codec, tabla->mbhc_bias_regs.cfilt_ctl);
	snd_soc_update_bits(codec, tabla->mbhc_bias_regs.cfilt_ctl, 0x70, 0x00);

	snd_soc_update_bits(codec, tabla->mbhc_bias_regs.ctl_reg, 0x1F, 0x16);

	snd_soc_update_bits(codec, TABLA_A_CDC_MBHC_CLK_CTL, 0x2, 0x2);
	snd_soc_write(codec, TABLA_A_MBHC_SCALING_MUX_1, 0x84);

	snd_soc_update_bits(codec, TABLA_A_TX_7_MBHC_EN, 0x80, 0x80);
	snd_soc_update_bits(codec, TABLA_A_TX_7_MBHC_EN, 0x1F, 0x1C);
	snd_soc_update_bits(codec, TABLA_A_TX_7_MBHC_TEST_CTL, 0x40, 0x40);

	snd_soc_update_bits(codec, TABLA_A_TX_7_MBHC_EN, 0x80, 0x00);
	snd_soc_update_bits(codec, TABLA_A_CDC_MBHC_CLK_CTL, 0x8, 0x8);
	snd_soc_update_bits(codec, TABLA_A_CDC_MBHC_CLK_CTL, 0x8, 0x00);

	snd_soc_update_bits(codec, TABLA_A_CDC_MBHC_B1_CTL, 0x2, 0x2);
	snd_soc_update_bits(codec, TABLA_A_CDC_MBHC_CLK_CTL, 0x8, 0x8);

	tabla_codec_calibrate_hs_polling(codec);

	/* don't flip override */
	bias_value = __tabla_codec_sta_dce(codec, 1, true, true);
	snd_soc_update_bits(codec, tabla->mbhc_bias_regs.cfilt_ctl, 0x40,
			    cfilt_mode);
	snd_soc_update_bits(codec, TABLA_A_MBHC_HPH, 0x13, 0x00);

	return bias_value;
}

static int tabla_cancel_btn_work(struct tabla_priv *tabla)
{
	int r = 0;
	struct tabla *core = dev_get_drvdata(tabla->codec->dev->parent);

	if (cancel_delayed_work_sync(&tabla->mbhc_btn_dwork)) {
		/* if scheduled mbhc_btn_dwork is canceled from here,
		* we have to unlock from here instead btn_work */
		tabla_unlock_sleep(core);
		r = 1;
	}
	return r;
}

/* called under cdc_resource_lock acquisition */
void tabla_set_and_turnoff_hph_padac(struct snd_soc_codec *codec)
{
	struct tabla_priv *tabla = snd_soc_codec_get_drvdata(codec);
	u8 wg_time;

	wg_time = snd_soc_read(codec, TABLA_A_RX_HPH_CNP_WG_TIME) ;
	wg_time += 1;

	/* If headphone PA is on, check if userspace receives
	 * removal event to sync-up PA's state */
	if (tabla_is_hph_pa_on(codec)) {
		pr_debug("%s PA is on, setting PA_OFF_ACK\n", __func__);
		set_bit(TABLA_HPHL_PA_OFF_ACK, &tabla->hph_pa_dac_state);
		set_bit(TABLA_HPHR_PA_OFF_ACK, &tabla->hph_pa_dac_state);
	} else {
		pr_debug("%s PA is off\n", __func__);
	}

	if (tabla_is_hph_dac_on(codec, 1))
		set_bit(TABLA_HPHL_DAC_OFF_ACK, &tabla->hph_pa_dac_state);
	if (tabla_is_hph_dac_on(codec, 0))
		set_bit(TABLA_HPHR_DAC_OFF_ACK, &tabla->hph_pa_dac_state);

	snd_soc_update_bits(codec, TABLA_A_RX_HPH_CNP_EN, 0x30, 0x00);
	snd_soc_update_bits(codec, TABLA_A_RX_HPH_L_DAC_CTL,
			    0xC0, 0x00);
	snd_soc_update_bits(codec, TABLA_A_RX_HPH_R_DAC_CTL,
			    0xC0, 0x00);
	usleep_range(wg_time * 1000, wg_time * 1000);
}

static void tabla_clr_and_turnon_hph_padac(struct tabla_priv *tabla)
{
	bool pa_turned_on = false;
	struct snd_soc_codec *codec = tabla->codec;
	u8 wg_time;

	wg_time = snd_soc_read(codec, TABLA_A_RX_HPH_CNP_WG_TIME) ;
	wg_time += 1;

	if (test_and_clear_bit(TABLA_HPHR_DAC_OFF_ACK,
			       &tabla->hph_pa_dac_state)) {
		pr_debug("%s: HPHR clear flag and enable DAC\n", __func__);
		snd_soc_update_bits(tabla->codec, TABLA_A_RX_HPH_R_DAC_CTL,
				    0xC0, 0xC0);
	}
	if (test_and_clear_bit(TABLA_HPHL_DAC_OFF_ACK,
			       &tabla->hph_pa_dac_state)) {
		pr_debug("%s: HPHL clear flag and enable DAC\n", __func__);
		snd_soc_update_bits(tabla->codec, TABLA_A_RX_HPH_L_DAC_CTL,
				    0xC0, 0xC0);
	}

	if (test_and_clear_bit(TABLA_HPHR_PA_OFF_ACK,
			       &tabla->hph_pa_dac_state)) {
		pr_debug("%s: HPHR clear flag and enable PA\n", __func__);
		snd_soc_update_bits(tabla->codec, TABLA_A_RX_HPH_CNP_EN, 0x10,
				    1 << 4);
		pa_turned_on = true;
	}
	if (test_and_clear_bit(TABLA_HPHL_PA_OFF_ACK,
			       &tabla->hph_pa_dac_state)) {
		pr_debug("%s: HPHL clear flag and enable PA\n", __func__);
		snd_soc_update_bits(tabla->codec, TABLA_A_RX_HPH_CNP_EN, 0x20,
				    1 << 5);
		pa_turned_on = true;
	}

	if (pa_turned_on) {
		pr_debug("%s: PA was turned off by MBHC and not by DAPM\n",
				__func__);
		usleep_range(wg_time * 1000, wg_time * 1000);
	}
}

/* called under cdc_resource_lock acquisition */
static void tabla_codec_report_plug(struct snd_soc_codec *codec, int insertion,
				    enum snd_jack_types jack_type)
{
	struct tabla_priv *tabla = snd_soc_codec_get_drvdata(codec);

	if (!insertion) {
		/* Report removal */
		tabla->hph_status &= ~jack_type;
		if (tabla->mbhc_cfg.headset_jack) {
			/* cancel possibly scheduled btn work and
			* report release if we reported button press */
			if (tabla_cancel_btn_work(tabla)) {
				pr_debug("%s: button press is canceled\n",
					__func__);
			} else if (tabla->buttons_pressed) {
				pr_debug("%s: Reporting release for reported "
					 "button press %d\n", __func__,
					 jack_type);
				tabla_snd_soc_jack_report(tabla,
						 tabla->mbhc_cfg.button_jack, 0,
						 tabla->buttons_pressed);
				tabla->buttons_pressed &=
							~TABLA_JACK_BUTTON_MASK;
			}
			pr_debug("%s: Reporting removal %d\n", __func__,
				 jack_type);
			tabla_snd_soc_jack_report(tabla,
						  tabla->mbhc_cfg.headset_jack,
						  tabla->hph_status,
						  TABLA_JACK_MASK);
		}
		tabla_set_and_turnoff_hph_padac(codec);
		hphocp_off_report(tabla, SND_JACK_OC_HPHR,
				  TABLA_IRQ_HPH_PA_OCPR_FAULT);
		hphocp_off_report(tabla, SND_JACK_OC_HPHL,
				  TABLA_IRQ_HPH_PA_OCPL_FAULT);
		tabla->current_plug = PLUG_TYPE_NONE;
		tabla->mbhc_polling_active = false;
	} else {
		/* Report insertion */
		tabla->hph_status |= jack_type;

		if (jack_type == SND_JACK_HEADPHONE)
			tabla->current_plug = PLUG_TYPE_HEADPHONE;
		else if (jack_type == SND_JACK_HEADSET) {
			tabla->mbhc_polling_active = true;
			tabla->current_plug = PLUG_TYPE_HEADSET;
		}
		if (tabla->mbhc_cfg.headset_jack) {
			pr_debug("%s: Reporting insertion %d\n", __func__,
				 jack_type);
			tabla_snd_soc_jack_report(tabla,
						  tabla->mbhc_cfg.headset_jack,
						  tabla->hph_status,
						  TABLA_JACK_MASK);
		}
		tabla_clr_and_turnon_hph_padac(tabla);
	}
}

static int tabla_codec_enable_hs_detect(struct snd_soc_codec *codec,
					int insertion, int trigger,
					bool padac_off)
{
	struct tabla_priv *tabla = snd_soc_codec_get_drvdata(codec);
	int central_bias_enabled = 0;
	const struct tabla_mbhc_general_cfg *generic =
	    TABLA_MBHC_CAL_GENERAL_PTR(tabla->mbhc_cfg.calibration);
	const struct tabla_mbhc_plug_detect_cfg *plug_det =
	    TABLA_MBHC_CAL_PLUG_DET_PTR(tabla->mbhc_cfg.calibration);

	if (!tabla->mbhc_cfg.calibration) {
		pr_err("Error, no tabla calibration\n");
		return -EINVAL;
	}

	snd_soc_update_bits(codec, TABLA_A_CDC_MBHC_INT_CTL, 0x1, 0);

	/* Make sure mic bias and Mic line schmitt trigger
	 * are turned OFF
	 */
	snd_soc_update_bits(codec, tabla->mbhc_bias_regs.ctl_reg, 0x01, 0x01);
	snd_soc_update_bits(codec, tabla->mbhc_bias_regs.mbhc_reg, 0x90, 0x00);

	if (insertion) {
		tabla_codec_switch_micbias(codec, 0);

		/* DAPM can manipulate PA/DAC bits concurrently */
		if (padac_off == true) {
			tabla_set_and_turnoff_hph_padac(codec);
		}

<<<<<<< HEAD
		if (trigger == MBHC_USE_HPHL_TRIGGER) {
=======
		if (trigger & MBHC_USE_HPHL_TRIGGER) {
>>>>>>> 1131c66f
			/* Enable HPH Schmitt Trigger */
			snd_soc_update_bits(codec, TABLA_A_MBHC_HPH, 0x11,
					    0x11);
			snd_soc_update_bits(codec, TABLA_A_MBHC_HPH, 0x0C,
					    plug_det->hph_current << 2);
			snd_soc_update_bits(codec, TABLA_A_MBHC_HPH, 0x02,
					    0x02);
<<<<<<< HEAD
		} else if (trigger == MBHC_USE_MB_TRIGGER) {
=======
		}
		if (trigger & MBHC_USE_MB_TRIGGER) {
>>>>>>> 1131c66f
			/* enable the mic line schmitt trigger */
			snd_soc_update_bits(codec,
					    tabla->mbhc_bias_regs.mbhc_reg,
					    0x60, plug_det->mic_current << 5);
			snd_soc_update_bits(codec,
					    tabla->mbhc_bias_regs.mbhc_reg,
					    0x80, 0x80);
			usleep_range(plug_det->t_mic_pid, plug_det->t_mic_pid);
			snd_soc_update_bits(codec,
					    tabla->mbhc_bias_regs.ctl_reg, 0x01,
					    0x00);
			snd_soc_update_bits(codec,
					    tabla->mbhc_bias_regs.mbhc_reg,
					    0x10, 0x10);
		}

		/* setup for insetion detection */
		snd_soc_update_bits(codec, TABLA_A_CDC_MBHC_INT_CTL, 0x2, 0);

	} else {
		pr_debug("setup for removal detection\n");
		/* Make sure the HPH schmitt trigger is OFF */
		snd_soc_update_bits(codec, TABLA_A_MBHC_HPH, 0x12, 0x00);

		/* enable the mic line schmitt trigger */
		snd_soc_update_bits(codec, tabla->mbhc_bias_regs.ctl_reg,
				    0x01, 0x00);
		snd_soc_update_bits(codec, tabla->mbhc_bias_regs.mbhc_reg, 0x60,
				    plug_det->mic_current << 5);
		snd_soc_update_bits(codec, tabla->mbhc_bias_regs.mbhc_reg,
			0x80, 0x80);
		usleep_range(plug_det->t_mic_pid, plug_det->t_mic_pid);
		snd_soc_update_bits(codec, tabla->mbhc_bias_regs.mbhc_reg,
			0x10, 0x10);

		/* Setup for low power removal detection */
		snd_soc_update_bits(codec, TABLA_A_CDC_MBHC_INT_CTL, 0x2, 0x2);
	}

	if (snd_soc_read(codec, TABLA_A_CDC_MBHC_B1_CTL) & 0x4) {
		/* called called by interrupt */
		if (!(tabla->clock_active)) {
			tabla_codec_enable_config_mode(codec, 1);
			snd_soc_update_bits(codec, TABLA_A_CDC_MBHC_B1_CTL,
				0x06, 0);
			usleep_range(generic->t_shutdown_plug_rem,
				     generic->t_shutdown_plug_rem);
			tabla_codec_enable_config_mode(codec, 0);
		} else
			snd_soc_update_bits(codec, TABLA_A_CDC_MBHC_B1_CTL,
				0x06, 0);
	}

	snd_soc_update_bits(codec, tabla->mbhc_bias_regs.int_rbias, 0x80, 0);

	/* If central bandgap disabled */
	if (!(snd_soc_read(codec, TABLA_A_PIN_CTL_OE1) & 1)) {
		snd_soc_update_bits(codec, TABLA_A_PIN_CTL_OE1, 0x3, 0x3);
		usleep_range(generic->t_bg_fast_settle,
			     generic->t_bg_fast_settle);
		central_bias_enabled = 1;
	}

	/* If LDO_H disabled */
	if (snd_soc_read(codec, TABLA_A_PIN_CTL_OE0) & 0x80) {
		snd_soc_update_bits(codec, TABLA_A_PIN_CTL_OE0, 0x10, 0);
		snd_soc_update_bits(codec, TABLA_A_PIN_CTL_OE0, 0x80, 0x80);
		usleep_range(generic->t_ldoh, generic->t_ldoh);
		snd_soc_update_bits(codec, TABLA_A_PIN_CTL_OE0, 0x80, 0);

		if (central_bias_enabled)
			snd_soc_update_bits(codec, TABLA_A_PIN_CTL_OE1, 0x1, 0);
	}

	snd_soc_update_bits(codec, tabla->reg_addr.micb_4_mbhc, 0x3,
			    tabla->mbhc_cfg.micbias);

	tabla_enable_irq(codec->control_data, TABLA_IRQ_MBHC_INSERTION);
	snd_soc_update_bits(codec, TABLA_A_CDC_MBHC_INT_CTL, 0x1, 0x1);
	return 0;
}

static u16 tabla_codec_v_sta_dce(struct snd_soc_codec *codec, bool dce,
				 s16 vin_mv)
{
	struct tabla_priv *tabla;
	s16 diff, zero;
	u32 mb_mv, in;
	u16 value;

	tabla = snd_soc_codec_get_drvdata(codec);
	mb_mv = tabla->mbhc_data.micb_mv;

	if (mb_mv == 0) {
		pr_err("%s: Mic Bias voltage is set to zero\n", __func__);
		return -EINVAL;
	}

	if (dce) {
		diff = (tabla->mbhc_data.dce_mb) - (tabla->mbhc_data.dce_z);
		zero = (tabla->mbhc_data.dce_z);
	} else {
		diff = (tabla->mbhc_data.sta_mb) - (tabla->mbhc_data.sta_z);
		zero = (tabla->mbhc_data.sta_z);
	}
	in = (u32) diff * vin_mv;

	value = (u16) (in / mb_mv) + zero;
	return value;
}

static s32 tabla_codec_sta_dce_v(struct snd_soc_codec *codec, s8 dce,
				 u16 bias_value)
{
	struct tabla_priv *tabla;
	s16 value, z, mb;
	s32 mv;

	tabla = snd_soc_codec_get_drvdata(codec);
	value = bias_value;
	if (dce) {
		z = (tabla->mbhc_data.dce_z);
		mb = (tabla->mbhc_data.dce_mb);
		mv = (value - z) * (s32)tabla->mbhc_data.micb_mv / (mb - z);
	} else {
		z = (tabla->mbhc_data.sta_z);
		mb = (tabla->mbhc_data.sta_mb);
		mv = (value - z) * (s32)tabla->mbhc_data.micb_mv / (mb - z);
	}

	return mv;
}

static void btn_lpress_fn(struct work_struct *work)
{
	struct delayed_work *delayed_work;
	struct tabla_priv *tabla;
	short bias_value;
	int dce_mv, sta_mv;
	struct tabla *core;

	pr_debug("%s:\n", __func__);

	delayed_work = to_delayed_work(work);
	tabla = container_of(delayed_work, struct tabla_priv, mbhc_btn_dwork);
	core = dev_get_drvdata(tabla->codec->dev->parent);

	if (tabla) {
		if (tabla->mbhc_cfg.button_jack) {
			bias_value = tabla_codec_read_sta_result(tabla->codec);
			sta_mv = tabla_codec_sta_dce_v(tabla->codec, 0,
						       bias_value);
			bias_value = tabla_codec_read_dce_result(tabla->codec);
			dce_mv = tabla_codec_sta_dce_v(tabla->codec, 1,
						       bias_value);
			pr_debug("%s: Reporting long button press event"
				 " STA: %d, DCE: %d\n", __func__,
				 sta_mv, dce_mv);
			tabla_snd_soc_jack_report(tabla,
						  tabla->mbhc_cfg.button_jack,
						  tabla->buttons_pressed,
						  tabla->buttons_pressed);
		}
	} else {
		pr_err("%s: Bad tabla private data\n", __func__);
	}

	pr_debug("%s: leave\n", __func__);
	tabla_unlock_sleep(core);
}

void tabla_mbhc_cal(struct snd_soc_codec *codec)
{
	struct tabla_priv *tabla;
	struct tabla_mbhc_btn_detect_cfg *btn_det;
	u8 cfilt_mode, bg_mode;
	u8 ncic, nmeas, navg;
	u32 mclk_rate;
	u32 dce_wait, sta_wait;
	u8 *n_cic;
	void *calibration;

	tabla = snd_soc_codec_get_drvdata(codec);
	calibration = tabla->mbhc_cfg.calibration;

	tabla_disable_irq(codec->control_data, TABLA_IRQ_MBHC_POTENTIAL);
	tabla_turn_onoff_rel_detection(codec, false);

	/* First compute the DCE / STA wait times
	 * depending on tunable parameters.
	 * The value is computed in microseconds
	 */
	btn_det = TABLA_MBHC_CAL_BTN_DET_PTR(calibration);
	n_cic = tabla_mbhc_cal_btn_det_mp(btn_det, TABLA_BTN_DET_N_CIC);
	ncic = n_cic[tabla_codec_mclk_index(tabla)];
	nmeas = TABLA_MBHC_CAL_BTN_DET_PTR(calibration)->n_meas;
	navg = TABLA_MBHC_CAL_GENERAL_PTR(calibration)->mbhc_navg;
	mclk_rate = tabla->mbhc_cfg.mclk_rate;
	dce_wait = (1000 * 512 * ncic * (nmeas + 1)) / (mclk_rate / 1000);
	sta_wait = (1000 * 128 * (navg + 1)) / (mclk_rate / 1000);

	tabla->mbhc_data.t_dce = dce_wait;
	tabla->mbhc_data.t_sta = sta_wait;

	/* LDOH and CFILT are already configured during pdata handling.
	 * Only need to make sure CFILT and bandgap are in Fast mode.
	 * Need to restore defaults once calculation is done.
	 */
	cfilt_mode = snd_soc_read(codec, tabla->mbhc_bias_regs.cfilt_ctl);
	snd_soc_update_bits(codec, tabla->mbhc_bias_regs.cfilt_ctl, 0x40, 0x00);
	bg_mode = snd_soc_update_bits(codec, TABLA_A_BIAS_CENTRAL_BG_CTL, 0x02,
				      0x02);

	/* Micbias, CFILT, LDOH, MBHC MUX mode settings
	 * to perform ADC calibration
	 */
	snd_soc_update_bits(codec, tabla->mbhc_bias_regs.ctl_reg, 0x60,
			    tabla->mbhc_cfg.micbias << 5);
	snd_soc_update_bits(codec, tabla->mbhc_bias_regs.ctl_reg, 0x01, 0x00);
	snd_soc_update_bits(codec, TABLA_A_LDO_H_MODE_1, 0x60, 0x60);
	snd_soc_write(codec, TABLA_A_TX_7_MBHC_TEST_CTL, 0x78);
	snd_soc_update_bits(codec, TABLA_A_CDC_MBHC_B1_CTL, 0x04, 0x04);

	/* DCE measurement for 0 volts */
	snd_soc_write(codec, TABLA_A_CDC_MBHC_CLK_CTL, 0x0A);
	snd_soc_write(codec, TABLA_A_CDC_MBHC_EN_CTL, 0x04);
	snd_soc_write(codec, TABLA_A_CDC_MBHC_CLK_CTL, 0x02);
	snd_soc_write(codec, TABLA_A_MBHC_SCALING_MUX_1, 0x81);
	usleep_range(100, 100);
	snd_soc_write(codec, TABLA_A_CDC_MBHC_EN_CTL, 0x04);
	usleep_range(tabla->mbhc_data.t_dce, tabla->mbhc_data.t_dce);
	tabla->mbhc_data.dce_z = tabla_codec_read_dce_result(codec);

	/* DCE measurment for MB voltage */
	snd_soc_write(codec, TABLA_A_CDC_MBHC_CLK_CTL, 0x0A);
	snd_soc_write(codec, TABLA_A_CDC_MBHC_CLK_CTL, 0x02);
	snd_soc_write(codec, TABLA_A_MBHC_SCALING_MUX_1, 0x82);
	usleep_range(100, 100);
	snd_soc_write(codec, TABLA_A_CDC_MBHC_EN_CTL, 0x04);
	usleep_range(tabla->mbhc_data.t_dce, tabla->mbhc_data.t_dce);
	tabla->mbhc_data.dce_mb = tabla_codec_read_dce_result(codec);

	/* Sta measuremnt for 0 volts */
	snd_soc_write(codec, TABLA_A_CDC_MBHC_CLK_CTL, 0x0A);
	snd_soc_write(codec, TABLA_A_CDC_MBHC_EN_CTL, 0x02);
	snd_soc_write(codec, TABLA_A_CDC_MBHC_CLK_CTL, 0x02);
	snd_soc_write(codec, TABLA_A_MBHC_SCALING_MUX_1, 0x81);
	usleep_range(100, 100);
	snd_soc_write(codec, TABLA_A_CDC_MBHC_EN_CTL, 0x02);
	usleep_range(tabla->mbhc_data.t_sta, tabla->mbhc_data.t_sta);
	tabla->mbhc_data.sta_z = tabla_codec_read_sta_result(codec);

	/* STA Measurement for MB Voltage */
	snd_soc_write(codec, TABLA_A_MBHC_SCALING_MUX_1, 0x82);
	usleep_range(100, 100);
	snd_soc_write(codec, TABLA_A_CDC_MBHC_EN_CTL, 0x02);
	usleep_range(tabla->mbhc_data.t_sta, tabla->mbhc_data.t_sta);
	tabla->mbhc_data.sta_mb = tabla_codec_read_sta_result(codec);

	/* Restore default settings. */
	snd_soc_update_bits(codec, TABLA_A_CDC_MBHC_B1_CTL, 0x04, 0x00);
	snd_soc_update_bits(codec, tabla->mbhc_bias_regs.cfilt_ctl, 0x40,
			    cfilt_mode);
	snd_soc_update_bits(codec, TABLA_A_BIAS_CENTRAL_BG_CTL, 0x02, bg_mode);

	snd_soc_write(codec, TABLA_A_MBHC_SCALING_MUX_1, 0x84);
	usleep_range(100, 100);

	tabla_enable_irq(codec->control_data, TABLA_IRQ_MBHC_POTENTIAL);
	tabla_turn_onoff_rel_detection(codec, true);
}

void *tabla_mbhc_cal_btn_det_mp(const struct tabla_mbhc_btn_detect_cfg* btn_det,
				const enum tabla_mbhc_btn_det_mem mem)
{
	void *ret = &btn_det->_v_btn_low;

	switch (mem) {
	case TABLA_BTN_DET_GAIN:
		ret += sizeof(btn_det->_n_cic);
	case TABLA_BTN_DET_N_CIC:
		ret += sizeof(btn_det->_n_ready);
	case TABLA_BTN_DET_N_READY:
		ret += sizeof(btn_det->_v_btn_high[0]) * btn_det->num_btn;
	case TABLA_BTN_DET_V_BTN_HIGH:
		ret += sizeof(btn_det->_v_btn_low[0]) * btn_det->num_btn;
	case TABLA_BTN_DET_V_BTN_LOW:
		/* do nothing */
		break;
	default:
		ret = NULL;
	}

	return ret;
}

static s16 tabla_scale_v_micb_vddio(struct tabla_priv *tabla, int v,
				    bool tovddio)
{
	int r;
	int vddio_k, mb_k;
	vddio_k = tabla_find_k_value(tabla->pdata->micbias.ldoh_v,
				     VDDIO_MICBIAS_MV);
	mb_k = tabla_find_k_value(tabla->pdata->micbias.ldoh_v,
				  tabla->mbhc_data.micb_mv);
	if (tovddio)
		r = v * vddio_k / mb_k;
	else
		r = v * mb_k / vddio_k;
	return r;
}

static void tabla_mbhc_calc_thres(struct snd_soc_codec *codec)
{
	struct tabla_priv *tabla;
	s16 btn_mv = 0, btn_delta_mv;
	struct tabla_mbhc_btn_detect_cfg *btn_det;
	struct tabla_mbhc_plug_type_cfg *plug_type;
	u16 *btn_high;
	u8 *n_ready;
	int i;

	tabla = snd_soc_codec_get_drvdata(codec);
	btn_det = TABLA_MBHC_CAL_BTN_DET_PTR(tabla->mbhc_cfg.calibration);
	plug_type = TABLA_MBHC_CAL_PLUG_TYPE_PTR(tabla->mbhc_cfg.calibration);

	n_ready = tabla_mbhc_cal_btn_det_mp(btn_det, TABLA_BTN_DET_N_READY);
	if (tabla->mbhc_cfg.mclk_rate == TABLA_MCLK_RATE_12288KHZ) {
		tabla->mbhc_data.npoll = 4;
		tabla->mbhc_data.nbounce_wait = 30;
	} else if (tabla->mbhc_cfg.mclk_rate == TABLA_MCLK_RATE_9600KHZ) {
		tabla->mbhc_data.npoll = 7;
		tabla->mbhc_data.nbounce_wait = 23;
	}

	tabla->mbhc_data.t_sta_dce = ((1000 * 256) /
				      (tabla->mbhc_cfg.mclk_rate / 1000) *
				      n_ready[tabla_codec_mclk_index(tabla)]) +
				     10;
	tabla->mbhc_data.v_ins_hu =
	    tabla_codec_v_sta_dce(codec, STA, plug_type->v_hs_max);
	tabla->mbhc_data.v_ins_h =
	    tabla_codec_v_sta_dce(codec, DCE, plug_type->v_hs_max);

	tabla->mbhc_data.v_inval_ins_low = TABLA_MBHC_FAKE_INSERT_LOW;
	if (tabla->mbhc_cfg.gpio)
		tabla->mbhc_data.v_inval_ins_high =
		    TABLA_MBHC_FAKE_INSERT_HIGH;
	else
		tabla->mbhc_data.v_inval_ins_high =
		    TABLA_MBHC_FAKE_INS_HIGH_NO_GPIO;

	if (tabla->mbhc_data.micb_mv != VDDIO_MICBIAS_MV) {
		tabla->mbhc_data.adj_v_hs_max =
		    tabla_scale_v_micb_vddio(tabla, plug_type->v_hs_max, true);
		tabla->mbhc_data.adj_v_ins_hu =
		    tabla_codec_v_sta_dce(codec, STA,
					  tabla->mbhc_data.adj_v_hs_max);
		tabla->mbhc_data.adj_v_ins_h =
		    tabla_codec_v_sta_dce(codec, DCE,
					  tabla->mbhc_data.adj_v_hs_max);
		tabla->mbhc_data.v_inval_ins_low =
		    tabla_scale_v_micb_vddio(tabla,
					     tabla->mbhc_data.v_inval_ins_low,
					     false);
		tabla->mbhc_data.v_inval_ins_high =
		    tabla_scale_v_micb_vddio(tabla,
					     tabla->mbhc_data.v_inval_ins_high,
					     false);
	}

	btn_high = tabla_mbhc_cal_btn_det_mp(btn_det, TABLA_BTN_DET_V_BTN_HIGH);
	for (i = 0; i < btn_det->num_btn; i++)
		btn_mv = btn_high[i] > btn_mv ? btn_high[i] : btn_mv;

	tabla->mbhc_data.v_b1_h = tabla_codec_v_sta_dce(codec, DCE, btn_mv);
	btn_delta_mv = btn_mv + btn_det->v_btn_press_delta_sta;
	tabla->mbhc_data.v_b1_hu =
	    tabla_codec_v_sta_dce(codec, STA, btn_delta_mv);

	btn_delta_mv = btn_mv + btn_det->v_btn_press_delta_cic;

	tabla->mbhc_data.v_b1_huc =
	    tabla_codec_v_sta_dce(codec, DCE, btn_delta_mv);

	tabla->mbhc_data.v_brh = tabla->mbhc_data.v_b1_h;
	tabla->mbhc_data.v_brl = TABLA_MBHC_BUTTON_MIN;

	tabla->mbhc_data.v_no_mic =
	    tabla_codec_v_sta_dce(codec, STA, plug_type->v_no_mic);
}

void tabla_mbhc_init(struct snd_soc_codec *codec)
{
	struct tabla_priv *tabla;
	struct tabla_mbhc_general_cfg *generic;
	struct tabla_mbhc_btn_detect_cfg *btn_det;
	int n;
	u8 *n_cic, *gain;
	struct tabla *tabla_core = dev_get_drvdata(codec->dev->parent);

	tabla = snd_soc_codec_get_drvdata(codec);
	generic = TABLA_MBHC_CAL_GENERAL_PTR(tabla->mbhc_cfg.calibration);
	btn_det = TABLA_MBHC_CAL_BTN_DET_PTR(tabla->mbhc_cfg.calibration);

	for (n = 0; n < 8; n++) {
		if ((!TABLA_IS_1_X(tabla_core->version)) || n != 7) {
			snd_soc_update_bits(codec,
					    TABLA_A_CDC_MBHC_FEATURE_B1_CFG,
					    0x07, n);
			snd_soc_write(codec, TABLA_A_CDC_MBHC_FEATURE_B2_CFG,
				      btn_det->c[n]);
		}
	}
	snd_soc_update_bits(codec, TABLA_A_CDC_MBHC_B2_CTL, 0x07,
			    btn_det->nc);

	n_cic = tabla_mbhc_cal_btn_det_mp(btn_det, TABLA_BTN_DET_N_CIC);
	snd_soc_update_bits(codec, TABLA_A_CDC_MBHC_TIMER_B6_CTL, 0xFF,
			    n_cic[tabla_codec_mclk_index(tabla)]);

	gain = tabla_mbhc_cal_btn_det_mp(btn_det, TABLA_BTN_DET_GAIN);
	snd_soc_update_bits(codec, TABLA_A_CDC_MBHC_B2_CTL, 0x78,
			    gain[tabla_codec_mclk_index(tabla)] << 3);

	snd_soc_update_bits(codec, TABLA_A_CDC_MBHC_TIMER_B4_CTL, 0x70,
			    generic->mbhc_nsa << 4);

	snd_soc_update_bits(codec, TABLA_A_CDC_MBHC_TIMER_B4_CTL, 0x0F,
			    btn_det->n_meas);

	snd_soc_write(codec, TABLA_A_CDC_MBHC_TIMER_B5_CTL, generic->mbhc_navg);

	snd_soc_update_bits(codec, TABLA_A_CDC_MBHC_B1_CTL, 0x80, 0x80);

	snd_soc_update_bits(codec, TABLA_A_CDC_MBHC_B1_CTL, 0x78,
			    btn_det->mbhc_nsc << 3);

	snd_soc_update_bits(codec, tabla->reg_addr.micb_4_mbhc, 0x03,
			    TABLA_MICBIAS2);

	snd_soc_update_bits(codec, TABLA_A_CDC_MBHC_B1_CTL, 0x02, 0x02);

	snd_soc_update_bits(codec, TABLA_A_MBHC_SCALING_MUX_2, 0xF0, 0xF0);
}

static bool tabla_mbhc_fw_validate(const struct firmware *fw)
{
	u32 cfg_offset;
	struct tabla_mbhc_imped_detect_cfg *imped_cfg;
	struct tabla_mbhc_btn_detect_cfg *btn_cfg;

	if (fw->size < TABLA_MBHC_CAL_MIN_SIZE)
		return false;

	/* previous check guarantees that there is enough fw data up
	 * to num_btn
	 */
	btn_cfg = TABLA_MBHC_CAL_BTN_DET_PTR(fw->data);
	cfg_offset = (u32) ((void *) btn_cfg - (void *) fw->data);
	if (fw->size < (cfg_offset + TABLA_MBHC_CAL_BTN_SZ(btn_cfg)))
		return false;

	/* previous check guarantees that there is enough fw data up
	 * to start of impedance detection configuration
	 */
	imped_cfg = TABLA_MBHC_CAL_IMPED_DET_PTR(fw->data);
	cfg_offset = (u32) ((void *) imped_cfg - (void *) fw->data);

	if (fw->size < (cfg_offset + TABLA_MBHC_CAL_IMPED_MIN_SZ))
		return false;

	if (fw->size < (cfg_offset + TABLA_MBHC_CAL_IMPED_SZ(imped_cfg)))
		return false;

	return true;
}

static int tabla_determine_button(const struct tabla_priv *priv,
				  const s32 bias_mv)
{
	s16 *v_btn_low, *v_btn_high;
	struct tabla_mbhc_btn_detect_cfg *btn_det;
	int i, btn = -1;

	btn_det = TABLA_MBHC_CAL_BTN_DET_PTR(priv->mbhc_cfg.calibration);
	v_btn_low = tabla_mbhc_cal_btn_det_mp(btn_det, TABLA_BTN_DET_V_BTN_LOW);
	v_btn_high = tabla_mbhc_cal_btn_det_mp(btn_det,
					       TABLA_BTN_DET_V_BTN_HIGH);
	for (i = 0; i < btn_det->num_btn; i++) {
		if ((v_btn_low[i] <= bias_mv) && (v_btn_high[i] >= bias_mv)) {
			btn = i;
			break;
		}
	}

	if (btn == -1)
		pr_debug("%s: couldn't find button number for mic mv %d\n",
			 __func__, bias_mv);

	return btn;
}

static int tabla_get_button_mask(const int btn)
{
	int mask = 0;
	switch (btn) {
	case 0:
		mask = SND_JACK_BTN_0;
		break;
	case 1:
		mask = SND_JACK_BTN_1;
		break;
	case 2:
		mask = SND_JACK_BTN_2;
		break;
	case 3:
		mask = SND_JACK_BTN_3;
		break;
	case 4:
		mask = SND_JACK_BTN_4;
		break;
	case 5:
		mask = SND_JACK_BTN_5;
		break;
	case 6:
		mask = SND_JACK_BTN_6;
		break;
	case 7:
		mask = SND_JACK_BTN_7;
		break;
	}
	return mask;
}

static irqreturn_t tabla_dce_handler(int irq, void *data)
{
	int i, mask;
	short dce, sta, bias_value_dce;
	s32 mv, stamv, bias_mv_dce;
	int btn = -1, meas = 0;
	struct tabla_priv *priv = data;
	const struct tabla_mbhc_btn_detect_cfg *d =
	    TABLA_MBHC_CAL_BTN_DET_PTR(priv->mbhc_cfg.calibration);
	short btnmeas[d->n_btn_meas + 1];
	struct snd_soc_codec *codec = priv->codec;
	struct tabla *core = dev_get_drvdata(priv->codec->dev->parent);
	int n_btn_meas = d->n_btn_meas;
	u8 mbhc_status = snd_soc_read(codec, TABLA_A_CDC_MBHC_B1_STATUS) & 0x3E;

	pr_debug("%s: enter\n", __func__);
<<<<<<< HEAD

	TABLA_ACQUIRE_LOCK(priv->cdc_resource_lock);
	if (priv->mbhc_state == MBHC_STATE_POTENTIAL_RECOVERY) {
		pr_debug("%s: mbhc is being recovered, skip button press\n",
			 __func__);
		goto done;
	}

=======

	TABLA_ACQUIRE_LOCK(priv->cdc_resource_lock);
	if (priv->mbhc_state == MBHC_STATE_POTENTIAL_RECOVERY) {
		pr_debug("%s: mbhc is being recovered, skip button press\n",
			 __func__);
		goto done;
	}

>>>>>>> 1131c66f
	priv->mbhc_state = MBHC_STATE_POTENTIAL;

	if (!priv->mbhc_polling_active) {
		pr_warn("%s: mbhc polling is not active, skip button press\n",
			__func__);
		goto done;
	}

	dce = tabla_codec_read_dce_result(codec);
	mv = tabla_codec_sta_dce_v(codec, 1, dce);

	/* If GPIO interrupt already kicked in, ignore button press */
	if (priv->in_gpio_handler) {
		pr_debug("%s: GPIO State Changed, ignore button press\n",
			 __func__);
		btn = -1;
		goto done;
	}

	if (mbhc_status != TABLA_MBHC_STATUS_REL_DETECTION) {
		if (priv->mbhc_last_resume &&
		    !time_after(jiffies, priv->mbhc_last_resume + HZ)) {
			pr_debug("%s: Button is already released shortly after "
				 "resume\n", __func__);
			n_btn_meas = 0;
		} else {
			pr_debug("%s: Button is already released without "
				 "resume", __func__);
			sta = tabla_codec_read_sta_result(codec);
			stamv = tabla_codec_sta_dce_v(codec, 0, sta);
			btn = tabla_determine_button(priv, mv);
			if (btn != tabla_determine_button(priv, stamv))
				btn = -1;
			goto done;
		}
	}

	/* determine pressed button */
	btnmeas[meas++] = tabla_determine_button(priv, mv);
	pr_debug("%s: meas %d - DCE %d,%d, button %d\n", __func__,
		 meas - 1, dce, mv, btnmeas[meas - 1]);
	if (n_btn_meas == 0)
		btn = btnmeas[0];
	for (; ((d->n_btn_meas) && (meas < (d->n_btn_meas + 1))); meas++) {
		bias_value_dce = tabla_codec_sta_dce(codec, 1, false);
		bias_mv_dce = tabla_codec_sta_dce_v(codec, 1, bias_value_dce);
		btnmeas[meas] = tabla_determine_button(priv, bias_mv_dce);
		pr_debug("%s: meas %d - DCE %d,%d, button %d\n",
			 __func__, meas, bias_value_dce, bias_mv_dce,
			 btnmeas[meas]);
		/* if large enough measurements are collected,
		 * start to check if last all n_btn_con measurements were
		 * in same button low/high range */
		if (meas + 1 >= d->n_btn_con) {
			for (i = 0; i < d->n_btn_con; i++)
				if ((btnmeas[meas] < 0) ||
				    (btnmeas[meas] != btnmeas[meas - i]))
					break;
			if (i == d->n_btn_con) {
				/* button pressed */
				btn = btnmeas[meas];
				break;
			} else if ((n_btn_meas - meas) < (d->n_btn_con - 1)) {
				/* if left measurements are less than n_btn_con,
				 * it's impossible to find button number */
				break;
			}
		}
	}

	if (btn >= 0) {
		if (priv->in_gpio_handler) {
			pr_debug("%s: GPIO already triggered, ignore button "
				 "press\n", __func__);
			goto done;
		}
		mask = tabla_get_button_mask(btn);
		priv->buttons_pressed |= mask;
		tabla_lock_sleep(core);
		if (schedule_delayed_work(&priv->mbhc_btn_dwork,
					  msecs_to_jiffies(400)) == 0) {
			WARN(1, "Button pressed twice without release"
			     "event\n");
			tabla_unlock_sleep(core);
		}
	} else {
		pr_debug("%s: bogus button press, too short press?\n",
			 __func__);
	}

 done:
	pr_debug("%s: leave\n", __func__);
	TABLA_RELEASE_LOCK(priv->cdc_resource_lock);
	return IRQ_HANDLED;
}

static int tabla_is_fake_press(struct tabla_priv *priv)
{
	int i;
	int r = 0;
	struct snd_soc_codec *codec = priv->codec;
	const int dces = MBHC_NUM_DCE_PLUG_DETECT;
<<<<<<< HEAD
	short mb_v;
=======
	s16 mb_v, v_ins_hu, v_ins_h;

	v_ins_hu = tabla_get_current_v_ins(priv, true);
	v_ins_h = tabla_get_current_v_ins(priv, false);
>>>>>>> 1131c66f

	for (i = 0; i < dces; i++) {
		usleep_range(10000, 10000);
		if (i == 0) {
			mb_v = tabla_codec_sta_dce(codec, 0, true);
			pr_debug("%s: STA[0]: %d,%d\n", __func__, mb_v,
				 tabla_codec_sta_dce_v(codec, 0, mb_v));
<<<<<<< HEAD
			if (mb_v < (short)priv->mbhc_data.v_b1_hu ||
			    mb_v > (short)priv->mbhc_data.v_ins_hu) {
=======
			if (mb_v < (s16)priv->mbhc_data.v_b1_hu ||
			    mb_v > v_ins_hu) {
>>>>>>> 1131c66f
				r = 1;
				break;
			}
		} else {
			mb_v = tabla_codec_sta_dce(codec, 1, true);
			pr_debug("%s: DCE[%d]: %d,%d\n", __func__, i, mb_v,
				 tabla_codec_sta_dce_v(codec, 1, mb_v));
<<<<<<< HEAD
			if (mb_v < (short)priv->mbhc_data.v_b1_h ||
			    mb_v > (short)priv->mbhc_data.v_ins_h) {
=======
			if (mb_v < (s16)priv->mbhc_data.v_b1_h ||
			    mb_v > v_ins_h) {
>>>>>>> 1131c66f
				r = 1;
				break;
			}
		}
	}

	return r;
}

static irqreturn_t tabla_release_handler(int irq, void *data)
{
	int ret;
	struct tabla_priv *priv = data;
	struct snd_soc_codec *codec = priv->codec;

	pr_debug("%s: enter\n", __func__);

	TABLA_ACQUIRE_LOCK(priv->cdc_resource_lock);
	priv->mbhc_state = MBHC_STATE_RELEASE;

<<<<<<< HEAD
=======
	tabla_codec_drive_v_to_micbias(codec, 10000);

>>>>>>> 1131c66f
	if (priv->buttons_pressed & TABLA_JACK_BUTTON_MASK) {
		ret = tabla_cancel_btn_work(priv);
		if (ret == 0) {
			pr_debug("%s: Reporting long button release event\n",
				 __func__);
			if (priv->mbhc_cfg.button_jack)
				tabla_snd_soc_jack_report(priv,
						  priv->mbhc_cfg.button_jack, 0,
						  priv->buttons_pressed);
		} else {
			if (tabla_is_fake_press(priv)) {
				pr_debug("%s: Fake button press interrupt\n",
					 __func__);
			} else if (priv->mbhc_cfg.button_jack) {
				if (priv->in_gpio_handler) {
					pr_debug("%s: GPIO kicked in, ignore\n",
						 __func__);
				} else {
<<<<<<< HEAD
					pr_debug("%s: Reporting short button 0 "
=======
					pr_debug("%s: Reporting short button "
>>>>>>> 1131c66f
						 "press and release\n",
						 __func__);
					tabla_snd_soc_jack_report(priv,
						     priv->mbhc_cfg.button_jack,
						     priv->buttons_pressed,
						     priv->buttons_pressed);
					tabla_snd_soc_jack_report(priv,
						  priv->mbhc_cfg.button_jack, 0,
						  priv->buttons_pressed);
				}
			}
		}

		priv->buttons_pressed &= ~TABLA_JACK_BUTTON_MASK;
	}

	tabla_codec_calibrate_hs_polling(codec);

	if (priv->mbhc_cfg.gpio)
		msleep(TABLA_MBHC_GPIO_REL_DEBOUNCE_TIME_MS);

	tabla_codec_start_hs_polling(codec);

	pr_debug("%s: leave\n", __func__);
	TABLA_RELEASE_LOCK(priv->cdc_resource_lock);
	return IRQ_HANDLED;
}

static void tabla_codec_shutdown_hs_removal_detect(struct snd_soc_codec *codec)
{
	struct tabla_priv *tabla = snd_soc_codec_get_drvdata(codec);
	const struct tabla_mbhc_general_cfg *generic =
	    TABLA_MBHC_CAL_GENERAL_PTR(tabla->mbhc_cfg.calibration);

	if (!tabla->mclk_enabled && !tabla->mbhc_polling_active)
		tabla_codec_enable_config_mode(codec, 1);

	snd_soc_update_bits(codec, TABLA_A_CDC_MBHC_CLK_CTL, 0x2, 0x2);
	snd_soc_update_bits(codec, TABLA_A_CDC_MBHC_B1_CTL, 0x6, 0x0);

	snd_soc_update_bits(codec, tabla->mbhc_bias_regs.mbhc_reg, 0x80, 0x00);

	usleep_range(generic->t_shutdown_plug_rem,
		     generic->t_shutdown_plug_rem);

	snd_soc_update_bits(codec, TABLA_A_CDC_MBHC_CLK_CTL, 0xA, 0x8);
	if (!tabla->mclk_enabled && !tabla->mbhc_polling_active)
		tabla_codec_enable_config_mode(codec, 0);

	snd_soc_write(codec, TABLA_A_MBHC_SCALING_MUX_1, 0x00);
}

static void tabla_codec_cleanup_hs_polling(struct snd_soc_codec *codec)
{
	struct tabla_priv *tabla = snd_soc_codec_get_drvdata(codec);

	tabla_codec_shutdown_hs_removal_detect(codec);

	if (!tabla->mclk_enabled) {
		tabla_codec_disable_clock_block(codec);
		tabla_codec_enable_bandgap(codec, TABLA_BANDGAP_OFF);
	}

	tabla->mbhc_polling_active = false;
	tabla->mbhc_state = MBHC_STATE_NONE;
}

static irqreturn_t tabla_hphl_ocp_irq(int irq, void *data)
{
	struct tabla_priv *tabla = data;
	struct snd_soc_codec *codec;

	pr_info("%s: received HPHL OCP irq\n", __func__);

	if (tabla) {
		codec = tabla->codec;
		if (tabla->hphlocp_cnt++ < TABLA_OCP_ATTEMPT) {
			pr_info("%s: retry\n", __func__);
			snd_soc_update_bits(codec, TABLA_A_RX_HPH_OCP_CTL, 0x10,
					    0x00);
			snd_soc_update_bits(codec, TABLA_A_RX_HPH_OCP_CTL, 0x10,
					    0x10);
		} else {
			tabla_disable_irq(codec->control_data,
					  TABLA_IRQ_HPH_PA_OCPL_FAULT);
			tabla->hphlocp_cnt = 0;
			tabla->hph_status |= SND_JACK_OC_HPHL;
			if (tabla->mbhc_cfg.headset_jack)
				tabla_snd_soc_jack_report(tabla,
						   tabla->mbhc_cfg.headset_jack,
						   tabla->hph_status,
						   TABLA_JACK_MASK);
		}
	} else {
		pr_err("%s: Bad tabla private data\n", __func__);
	}

	return IRQ_HANDLED;
}

static irqreturn_t tabla_hphr_ocp_irq(int irq, void *data)
{
	struct tabla_priv *tabla = data;
	struct snd_soc_codec *codec;

	pr_info("%s: received HPHR OCP irq\n", __func__);

	if (tabla) {
		codec = tabla->codec;
		if (tabla->hphrocp_cnt++ < TABLA_OCP_ATTEMPT) {
			pr_info("%s: retry\n", __func__);
			snd_soc_update_bits(codec, TABLA_A_RX_HPH_OCP_CTL, 0x10,
					    0x00);
			snd_soc_update_bits(codec, TABLA_A_RX_HPH_OCP_CTL, 0x10,
					    0x10);
		} else {
			tabla_disable_irq(codec->control_data,
					  TABLA_IRQ_HPH_PA_OCPR_FAULT);
			tabla->hphrocp_cnt = 0;
			tabla->hph_status |= SND_JACK_OC_HPHR;
			if (tabla->mbhc_cfg.headset_jack)
				tabla_snd_soc_jack_report(tabla,
						   tabla->mbhc_cfg.headset_jack,
						   tabla->hph_status,
						   TABLA_JACK_MASK);
		}
	} else {
		pr_err("%s: Bad tabla private data\n", __func__);
	}

	return IRQ_HANDLED;
}

static bool tabla_is_invalid_insertion_range(struct snd_soc_codec *codec,
<<<<<<< HEAD
				       s32 mic_volt)
{
	struct tabla_priv *tabla = snd_soc_codec_get_drvdata(codec);
	struct tabla_mbhc_plug_type_cfg *plug_type =
		TABLA_MBHC_CAL_PLUG_TYPE_PTR(tabla->mbhc_cfg.calibration);
	int fake_insert_high;
	bool invalid = false;

	if (tabla->mbhc_cfg.gpio)
		fake_insert_high = TABLA_MBHC_FAKE_INSERT_HIGH;
	else
		fake_insert_high = TABLA_MBHC_FAKE_INS_HIGH_NO_GPIO;
=======
					     s32 mic_volt)
{
	struct tabla_priv *tabla = snd_soc_codec_get_drvdata(codec);
	bool invalid = false;
	s16 v_hs_max;
>>>>>>> 1131c66f

	/* Perform this check only when the high voltage headphone
	 * needs to be considered as invalid
	 */
<<<<<<< HEAD
	if (!tabla->mbhc_inval_hs_range_override
		&& (mic_volt > plug_type->v_hs_max)) {
		invalid = true;
	} else if (mic_volt < fake_insert_high
			   && (mic_volt > TABLA_MBHC_FAKE_INSERT_LOW)) {
		invalid = true;
	}
	return invalid;
}

static bool tabla_is_invalid_insert_delta(struct snd_soc_codec *codec,
					int mic_volt, int mic_volt_prev)
{
	int delta = abs(mic_volt - mic_volt_prev);
	if (delta > TABLA_MBHC_FAKE_INSERT_VOLT_DELTA_MV) {
		pr_debug("%s: volt delta %dmv\n", __func__, delta);
		return true;
=======
	v_hs_max = tabla_get_current_v_hs_max(tabla);
	if (!tabla->mbhc_inval_hs_range_override && (mic_volt > v_hs_max))
		invalid = true;
	else if (mic_volt < tabla->mbhc_data.v_inval_ins_high &&
		 (mic_volt > tabla->mbhc_data.v_inval_ins_low))
		invalid = true;
	return invalid;
}

static bool tabla_is_inval_insert_delta(struct snd_soc_codec *codec,
					int mic_volt, int mic_volt_prev,
					int threshold)
{
	int delta = abs(mic_volt - mic_volt_prev);
	if (delta > threshold) {
		pr_debug("%s: volt delta %dmv\n", __func__, delta);
		return true;
	}
	return false;
}

static bool tabla_codec_is_invalid_plug(struct snd_soc_codec *codec,
					s32 mic_mv[MBHC_NUM_DCE_PLUG_DETECT],
					enum tabla_mbhc_plug_type
					    plug_type[MBHC_NUM_DCE_PLUG_DETECT])
{
	int i;
	bool r = false;
	struct tabla_priv *tabla = snd_soc_codec_get_drvdata(codec);
	struct tabla_mbhc_plug_type_cfg *plug_type_ptr =
		TABLA_MBHC_CAL_PLUG_TYPE_PTR(tabla->mbhc_cfg.calibration);
	s16 v_hs_max = tabla_get_current_v_hs_max(tabla);

	for (i = 0 ; i < MBHC_NUM_DCE_PLUG_DETECT && !r; i++) {
		if (mic_mv[i] < plug_type_ptr->v_no_mic)
			plug_type[i] = PLUG_TYPE_HEADPHONE;
		else if (mic_mv[i] < v_hs_max)
			plug_type[i] = PLUG_TYPE_HEADSET;
		else if (mic_mv[i] > v_hs_max)
			plug_type[i] = PLUG_TYPE_HIGH_HPH;

		r = tabla_is_invalid_insertion_range(codec, mic_mv[i]);
		if (!r && i > 0) {
			if (plug_type[i-1] != plug_type[i])
				r = true;
			else
				r = tabla_is_inval_insert_delta(codec,
						  mic_mv[i], mic_mv[i - 1],
						  TABLA_MBHC_FAKE_INS_DELTA_MV);
		}
>>>>>>> 1131c66f
	}
	return false;
}

<<<<<<< HEAD
static bool tabla_codec_is_invalid_plug(struct snd_soc_codec *codec,
					s32 mic_mv[MBHC_NUM_DCE_PLUG_DETECT],
					enum tabla_mbhc_plug_type
					    plug_type[MBHC_NUM_DCE_PLUG_DETECT])
{
	int i;
	bool r = false;
	struct tabla_priv *tabla = snd_soc_codec_get_drvdata(codec);
	struct tabla_mbhc_plug_type_cfg *plug_type_ptr =
		TABLA_MBHC_CAL_PLUG_TYPE_PTR(tabla->mbhc_cfg.calibration);

	for (i = 0 ; i < MBHC_NUM_DCE_PLUG_DETECT && !r; i++) {
		if (mic_mv[i] < plug_type_ptr->v_no_mic)
			plug_type[i] = PLUG_TYPE_HEADPHONE;
		else if (mic_mv[i] < plug_type_ptr->v_hs_max)
			plug_type[i] = PLUG_TYPE_HEADSET;
		else if (mic_mv[i] > plug_type_ptr->v_hs_max)
			plug_type[i] = PLUG_TYPE_HIGH_HPH;

		r = tabla_is_invalid_insertion_range(codec, mic_mv[i]);
		if (!r && i > 0) {
			if (plug_type[i-1] != plug_type[i])
				r = true;
			else
				r = tabla_is_invalid_insert_delta(codec,
								mic_mv[i],
								mic_mv[i - 1]);
		}
	}

	return r;
}

/* called under cdc_resource_lock acquisition */
void tabla_find_plug_and_report(struct snd_soc_codec *codec,
				enum tabla_mbhc_plug_type plug_type)
{
	struct tabla_priv *tabla = snd_soc_codec_get_drvdata(codec);

	if (plug_type == PLUG_TYPE_HEADPHONE
		&& tabla->current_plug == PLUG_TYPE_NONE) {
		/* Nothing was reported previously
		 * reporte a headphone
		 */
		tabla_codec_report_plug(codec, 1, SND_JACK_HEADPHONE);
		tabla_codec_cleanup_hs_polling(codec);
	} else if (plug_type == PLUG_TYPE_HEADSET) {
		/* If Headphone was reported previously, this will
		 * only report the mic line
		 */
		tabla_codec_report_plug(codec, 1, SND_JACK_HEADSET);
		msleep(100);
		tabla_codec_start_hs_polling(codec);
	} else if (plug_type == PLUG_TYPE_HIGH_HPH) {
		if (tabla->current_plug == PLUG_TYPE_NONE)
			tabla_codec_report_plug(codec, 1, SND_JACK_HEADPHONE);
		tabla_codec_cleanup_hs_polling(codec);
		pr_debug("setup mic trigger for further detection\n");
		tabla->lpi_enabled = true;
		tabla_codec_enable_hs_detect(codec, 1, MBHC_USE_MB_TRIGGER,
					     false);
	}
=======
	return r;
}

/* called under cdc_resource_lock acquisition */
void tabla_find_plug_and_report(struct snd_soc_codec *codec,
				enum tabla_mbhc_plug_type plug_type)
{
	struct tabla_priv *tabla = snd_soc_codec_get_drvdata(codec);

	if (plug_type == PLUG_TYPE_HEADPHONE
		&& tabla->current_plug == PLUG_TYPE_NONE) {
		/* Nothing was reported previously
		 * reporte a headphone
		 */
		tabla_codec_report_plug(codec, 1, SND_JACK_HEADPHONE);
		tabla_codec_cleanup_hs_polling(codec);
	} else if (plug_type == PLUG_TYPE_HEADSET) {
		/* If Headphone was reported previously, this will
		 * only report the mic line
		 */
		tabla_codec_report_plug(codec, 1, SND_JACK_HEADSET);
		msleep(100);
		tabla_codec_start_hs_polling(codec);
	} else if (plug_type == PLUG_TYPE_HIGH_HPH) {
		if (tabla->current_plug == PLUG_TYPE_NONE)
			tabla_codec_report_plug(codec, 1, SND_JACK_HEADPHONE);
		tabla_codec_cleanup_hs_polling(codec);
		pr_debug("setup mic trigger for further detection\n");
		tabla->lpi_enabled = true;
		tabla_codec_enable_hs_detect(codec, 1,
					     MBHC_USE_MB_TRIGGER |
					     MBHC_USE_HPHL_TRIGGER,
					     false);
	}
>>>>>>> 1131c66f
}

/* should be called under interrupt context that hold suspend */
static void tabla_schedule_hs_detect_plug(struct tabla_priv *tabla)
{
	pr_debug("%s: scheduling tabla_hs_correct_gpio_plug\n", __func__);
	tabla->hs_detect_work_stop = false;
	tabla_lock_sleep(tabla->codec->control_data);
	schedule_work(&tabla->hs_correct_plug_work);
}

/* called under cdc_resource_lock acquisition */
static void tabla_cancel_hs_detect_plug(struct tabla_priv *tabla)
{
	pr_debug("%s: canceling hs_correct_plug_work\n", __func__);
	tabla->hs_detect_work_stop = true;
	wmb();
	TABLA_RELEASE_LOCK(tabla->cdc_resource_lock);
	if (cancel_work_sync(&tabla->hs_correct_plug_work)) {
		pr_debug("%s: hs_correct_plug_work is canceled\n", __func__);
		tabla_unlock_sleep(tabla->codec->control_data);
	}
	TABLA_ACQUIRE_LOCK(tabla->cdc_resource_lock);
}

<<<<<<< HEAD
static void tabla_turn_onoff_override(struct snd_soc_codec *codec, bool on)
{
	snd_soc_update_bits(codec, TABLA_A_CDC_MBHC_B1_CTL, 0x04, on << 2);
}

=======
>>>>>>> 1131c66f
static bool tabla_hs_gpio_level_remove(struct tabla_priv *tabla)
{
	return (gpio_get_value_cansleep(tabla->mbhc_cfg.gpio) !=
		tabla->mbhc_cfg.gpio_level_insert);
}

static void tabla_hs_correct_gpio_plug(struct work_struct *work)
{
	struct tabla_priv *tabla;
	struct snd_soc_codec *codec;
	int retry = 0, i;
	bool correction = false;
	s32 mic_mv[MBHC_NUM_DCE_PLUG_DETECT];
	short mb_v[MBHC_NUM_DCE_PLUG_DETECT];
	enum tabla_mbhc_plug_type plug_type[MBHC_NUM_DCE_PLUG_DETECT];
	unsigned long timeout;

	tabla = container_of(work, struct tabla_priv, hs_correct_plug_work);
	codec = tabla->codec;

	pr_debug("%s: enter\n", __func__);
	tabla->mbhc_cfg.mclk_cb_fn(codec, 1, false);

	/* Keep override on during entire plug type correction work.
	 *
	 * This is okay under the assumption that any GPIO irqs which use
	 * MBHC block cancel and sync this work so override is off again
	 * prior to GPIO interrupt handler's MBHC block usage.
	 * Also while this correction work is running, we can guarantee
	 * DAPM doesn't use any MBHC block as this work only runs with
	 * headphone detection.
	 */
	tabla_turn_onoff_override(codec, true);

	timeout = jiffies + msecs_to_jiffies(TABLA_HS_DETECT_PLUG_TIME_MS);
	while (!time_after(jiffies, timeout)) {
		++retry;
		rmb();
		if (tabla->hs_detect_work_stop) {
			pr_debug("%s: stop requested\n", __func__);
			break;
		}

		msleep(TABLA_HS_DETECT_PLUG_INERVAL_MS);
		if (tabla_hs_gpio_level_remove(tabla)) {
			pr_debug("%s: GPIO value is low\n", __func__);
			break;
		}

		/* can race with removal interrupt */
		TABLA_ACQUIRE_LOCK(tabla->cdc_resource_lock);
		for (i = 0; i < MBHC_NUM_DCE_PLUG_DETECT; i++) {
			mb_v[i] = __tabla_codec_sta_dce(codec, 1, true, true);
			mic_mv[i] = tabla_codec_sta_dce_v(codec, 1 , mb_v[i]);
			pr_debug("%s : DCE run %d, mic_mv = %d(%x)\n",
				 __func__, retry, mic_mv[i], mb_v[i]);
		}
		TABLA_RELEASE_LOCK(tabla->cdc_resource_lock);

		if (tabla_codec_is_invalid_plug(codec, mic_mv, plug_type)) {
			pr_debug("Invalid plug in attempt # %d\n", retry);
			if (retry == NUM_ATTEMPTS_TO_REPORT &&
			    tabla->current_plug == PLUG_TYPE_NONE) {
				tabla_codec_report_plug(codec, 1,
							SND_JACK_HEADPHONE);
			}
		} else if (!tabla_codec_is_invalid_plug(codec, mic_mv,
							plug_type) &&
			   plug_type[0] == PLUG_TYPE_HEADPHONE) {
			pr_debug("Good headphone detected, continue polling mic\n");
			if (tabla->current_plug == PLUG_TYPE_NONE) {
				tabla_codec_report_plug(codec, 1,
							SND_JACK_HEADPHONE);
			}
		} else {
			TABLA_ACQUIRE_LOCK(tabla->cdc_resource_lock);
			/* Turn off override */
			tabla_turn_onoff_override(codec, false);
			tabla_find_plug_and_report(codec, plug_type[0]);
			TABLA_RELEASE_LOCK(tabla->cdc_resource_lock);
			pr_debug("Attempt %d found correct plug %d\n", retry,
				 plug_type[0]);
			correction = true;
			break;
		}
	}

	/* Turn off override */
	if (!correction)
		tabla_turn_onoff_override(codec, false);

	tabla->mbhc_cfg.mclk_cb_fn(codec, 0, false);
	pr_debug("%s: leave\n", __func__);
	/* unlock sleep */
	tabla_unlock_sleep(tabla->codec->control_data);
}

/* called under cdc_resource_lock acquisition */
static void tabla_codec_decide_gpio_plug(struct snd_soc_codec *codec)
{
	struct tabla_priv *tabla = snd_soc_codec_get_drvdata(codec);
	short mb_v[MBHC_NUM_DCE_PLUG_DETECT];
	s32 mic_mv[MBHC_NUM_DCE_PLUG_DETECT];
	enum tabla_mbhc_plug_type plug_type[MBHC_NUM_DCE_PLUG_DETECT];
	int i;

	pr_debug("%s: enter\n", __func__);

	tabla_turn_onoff_override(codec, true);
	mb_v[0] = tabla_codec_setup_hs_polling(codec);
	mic_mv[0] = tabla_codec_sta_dce_v(codec, 1, mb_v[0]);
	pr_debug("%s: DCE run 1, mic_mv = %d\n", __func__, mic_mv[0]);

	for (i = 1; i < MBHC_NUM_DCE_PLUG_DETECT; i++) {
		mb_v[i] = __tabla_codec_sta_dce(codec, 1, true, true);
		mic_mv[i] = tabla_codec_sta_dce_v(codec, 1 , mb_v[i]);
		pr_debug("%s: DCE run %d, mic_mv = %d\n", __func__, i + 1,
			 mic_mv[i]);
	}
	tabla_turn_onoff_override(codec, false);

	if (tabla_hs_gpio_level_remove(tabla)) {
		pr_debug("%s: GPIO value is low when determining plug\n",
			 __func__);
		return;
	}

	if (tabla_codec_is_invalid_plug(codec, mic_mv, plug_type)) {
		tabla_schedule_hs_detect_plug(tabla);
	} else if (plug_type[0] == PLUG_TYPE_HEADPHONE) {
		tabla_codec_report_plug(codec, 1, SND_JACK_HEADPHONE);

		tabla_schedule_hs_detect_plug(tabla);
	} else {
		pr_debug("%s: Valid plug found, determine plug type\n",
			 __func__);
		tabla_find_plug_and_report(codec, plug_type[0]);
	}
}

/* called under cdc_resource_lock acquisition */
<<<<<<< HEAD
static void tabla_codec_detect_plug_type(struct snd_soc_codec *codec)
{
	int i;
	struct tabla_priv *tabla = snd_soc_codec_get_drvdata(codec);
	const struct tabla_mbhc_plug_detect_cfg *plug_det =
	    TABLA_MBHC_CAL_PLUG_DET_PTR(tabla->mbhc_cfg.calibration);
	short mb_v[MBHC_NUM_DCE_PLUG_DETECT];
	s32 mic_mv[MBHC_NUM_DCE_PLUG_DETECT];
	enum tabla_mbhc_plug_type plug_type[MBHC_NUM_DCE_PLUG_DETECT];
	struct tabla_mbhc_plug_type_cfg *plug_type_ptr;
=======
static void tabla_codec_hphr_gnd_switch(struct snd_soc_codec *codec, bool on)
{
	struct tabla_priv *tabla = snd_soc_codec_get_drvdata(codec);

	if (tabla->mbhc_data.micb_mv != VDDIO_MICBIAS_MV) {
		snd_soc_update_bits(codec, TABLA_A_MBHC_HPH, 0x01, on);
		if (on)
			usleep_range(5000, 5000);
	}
}

/* called under codec_resource_lock acquisition */
static void tabla_codec_detect_plug_type(struct snd_soc_codec *codec)
{
	int i;
	bool gndswitch, vddioswitch;
	int scaled;
	struct tabla_priv *tabla = snd_soc_codec_get_drvdata(codec);
	const struct tabla_mbhc_plug_detect_cfg *plug_det =
	    TABLA_MBHC_CAL_PLUG_DET_PTR(tabla->mbhc_cfg.calibration);
	struct tabla_mbhc_plug_type_cfg *plug_type_ptr;
	const bool vddio = (tabla->mbhc_data.micb_mv != VDDIO_MICBIAS_MV &&
			    !tabla->mbhc_micbias_switched);
	int num_det = (MBHC_NUM_DCE_PLUG_DETECT + vddio);
	enum tabla_mbhc_plug_type plug_type[num_det];
	short mb_v[num_det];
	s32 mic_mv[num_det];
	bool inval = false;
>>>>>>> 1131c66f

	/* Turn on the override,
	 * tabla_codec_setup_hs_polling requires override on */
	tabla_turn_onoff_override(codec, true);

	if (plug_det->t_ins_complete > 20)
		msleep(plug_det->t_ins_complete);
	else
		usleep_range(plug_det->t_ins_complete * 1000,
			     plug_det->t_ins_complete * 1000);

	if (tabla->mbhc_cfg.gpio) {
		/* Turn off the override */
		tabla_turn_onoff_override(codec, false);
		if (tabla_hs_gpio_level_remove(tabla))
			pr_debug("%s: GPIO value is low when determining "
				 "plug\n", __func__);
		else
			tabla_codec_decide_gpio_plug(codec);
		return;
	}

<<<<<<< HEAD
	/*
	 * First DCE measurement,
	 * IF this is fake, discontinue detection
	 * and restart insertion detection
	 */
	mb_v[0] = tabla_codec_setup_hs_polling(codec);
	mic_mv[0] = tabla_codec_sta_dce_v(codec, 1, mb_v[0]);
	if (tabla_is_invalid_insertion_range(codec, mic_mv[0])) {
		pr_debug("%s: Detect attempt 1, detected Fake\n", __func__);
		tabla_turn_onoff_override(codec, false);
		tabla_codec_cleanup_hs_polling(codec);
		tabla_codec_enable_hs_detect(codec, 1, MBHC_USE_MB_TRIGGER,
					     false);
		return;
	}
	pr_debug("%s: DCE run 1, %x, mic_mv = %d\n", __func__, mb_v[0],
		 mic_mv[0]);

	/*
	 * Perform two more DCE measurements,
	 * IF any of them is fake, discontinue detection
	 * and restart insertion detection
	 */
	for (i = 1; i < MBHC_NUM_DCE_PLUG_DETECT; i++) {
		mb_v[i] = __tabla_codec_sta_dce(codec, 1, true, true);
		mic_mv[i] = tabla_codec_sta_dce_v(codec, 1 , mb_v[i]);
		pr_debug("%s: DCE run %d, %x, mic_mv = %d\n", __func__, i + 1,
			 mb_v[1], mic_mv[i]);
		if (tabla_is_invalid_insertion_range(codec, mic_mv[i])
			|| tabla_is_invalid_insert_delta(codec, mic_mv[i],
			   mic_mv[i - 1])) {
			pr_debug("%s: Detect attempt %d, detected Fake\n",
				 __func__, i + 1);
			tabla_turn_onoff_override(codec, false);
			snd_soc_update_bits(codec, TABLA_A_CDC_MBHC_B1_CTL,
					    0x02, 0x02);
			tabla_codec_cleanup_hs_polling(codec);
			tabla_codec_enable_hs_detect(codec, 1,
						     MBHC_USE_MB_TRIGGER,
						     false);
			return;
		}
=======
	/* performs DCEs for N times
	 * 1st: check if voltage is in invalid range
	 * 2nd - N-2nd: check voltage range and delta
	 * N-1st: check voltage range, delta with HPHR GND switch
	 * Nth: check voltage range with VDDIO switch if micbias V != vddio V*/
	for (i = 0; i < num_det && !inval; i++) {
		gndswitch = (i == (num_det - 1 - vddio));
		vddioswitch = (vddio && (i == num_det - 1));
		if (i == 0) {
			mb_v[i] = tabla_codec_setup_hs_polling(codec);
			mic_mv[i] = tabla_codec_sta_dce_v(codec, 1 , mb_v[i]);
			inval = tabla_is_invalid_insertion_range(codec,
								 mic_mv[i]);
			scaled = mic_mv[i];
		} else if (vddioswitch) {
			__tabla_codec_switch_micbias(tabla->codec, 1, false,
						     false);
			mb_v[i] = __tabla_codec_sta_dce(codec, 1, true, true);
			mic_mv[i] = tabla_codec_sta_dce_v(codec, 1 , mb_v[i]);
			scaled = tabla_scale_v_micb_vddio(tabla, mic_mv[i],
							  false);
			inval = (tabla_is_invalid_insertion_range(codec,
								  mic_mv[i]) ||
				 tabla_is_inval_insert_delta(codec, scaled,
					  mic_mv[i - 1],
					  TABLA_MBHC_FAKE_INS_DELTA_SCALED_MV));
			__tabla_codec_switch_micbias(tabla->codec, 0, false,
						     false);
		} else {
			if (gndswitch)
				tabla_codec_hphr_gnd_switch(codec, true);
			mb_v[i] = __tabla_codec_sta_dce(codec, 1, true, true);
			mic_mv[i] = tabla_codec_sta_dce_v(codec, 1 , mb_v[i]);
			inval = (tabla_is_invalid_insertion_range(codec,
								  mic_mv[i]) ||
				 tabla_is_inval_insert_delta(codec, mic_mv[i],
					  mic_mv[i - 1],
					  TABLA_MBHC_FAKE_INS_DELTA_SCALED_MV));
			if (gndswitch)
				tabla_codec_hphr_gnd_switch(codec, false);
			scaled = mic_mv[i];
		}
		pr_debug("%s: DCE #%d, %04x, V %d, scaled V %d, GND %d, "
			 "invalid %d\n", __func__,
			 i + 1, mb_v[i] & 0xffff, mic_mv[i], scaled, gndswitch,
			 inval);
>>>>>>> 1131c66f
	}
	tabla_turn_onoff_override(codec, false);

	plug_type_ptr =
	    TABLA_MBHC_CAL_PLUG_TYPE_PTR(tabla->mbhc_cfg.calibration);

<<<<<<< HEAD
	/*
	 * If we are here, means none of the three
	 * measurements are fake, continue plug type detection.
	 * If all three measurements do not produce same
	 * plug type, restart insertion detection
	 */
	for (i = 0; i < MBHC_NUM_DCE_PLUG_DETECT; i++) {
=======
	for (i = 0; !inval && i < num_det; i++) {
		/*
		 * If we are here, means none of the all
		 * measurements are fake, continue plug type detection.
		 * If all three measurements do not produce same
		 * plug type, restart insertion detection
		 */
>>>>>>> 1131c66f
		if (mic_mv[i] < plug_type_ptr->v_no_mic) {
			plug_type[i] = PLUG_TYPE_HEADPHONE;
			pr_debug("%s: Detect attempt %d, detected Headphone\n",
				 __func__, i);
		} else {
			plug_type[i] = PLUG_TYPE_HEADSET;
			pr_debug("%s: Detect attempt %d, detected Headset\n",
				 __func__, i);
		}

		if (i > 0 && (plug_type[i - 1] != plug_type[i])) {
			pr_err("%s: Detect attempt %d and %d are not same",
			       __func__, i - 1, i);
<<<<<<< HEAD
			tabla_codec_cleanup_hs_polling(codec);
			tabla_codec_enable_hs_detect(codec, 1,
						     MBHC_USE_MB_TRIGGER,
						     false);
			return;
		}
	}

	if (plug_type[0] == PLUG_TYPE_HEADPHONE) {
=======
			inval = true;
			break;
		}
	}

	if (inval) {
		pr_debug("%s: Invalid plug type detected\n", __func__);
		snd_soc_update_bits(codec, TABLA_A_CDC_MBHC_B1_CTL,
				    0x02, 0x02);
		tabla_codec_cleanup_hs_polling(codec);
		tabla_codec_enable_hs_detect(codec, 1,
					     MBHC_USE_MB_TRIGGER |
					     MBHC_USE_HPHL_TRIGGER, false);
	} else if (plug_type[0] == PLUG_TYPE_HEADPHONE) {
>>>>>>> 1131c66f
		pr_debug("%s: Headphone Detected\n", __func__);
		tabla_codec_report_plug(codec, 1, SND_JACK_HEADPHONE);
		tabla_codec_cleanup_hs_polling(codec);
		tabla_codec_enable_hs_detect(codec, 0, 0, false);
	} else if (plug_type[0] == PLUG_TYPE_HEADSET) {
		pr_debug("%s: Headset detected\n", __func__);
		tabla_codec_report_plug(codec, 1, SND_JACK_HEADSET);

		/* avoid false button press detect */
		msleep(50);
		tabla_codec_start_hs_polling(codec);
	}
}

/* called only from interrupt which is under cdc_resource_lock acquisition */
static void tabla_hs_insert_irq_gpio(struct tabla_priv *priv, bool is_removal)
{
	struct snd_soc_codec *codec = priv->codec;
	if (!is_removal) {
		pr_debug("%s: MIC trigger insertion interrupt\n", __func__);

		rmb();
		if (priv->lpi_enabled)
			msleep(100);

		rmb();
		if (!priv->lpi_enabled) {
			pr_debug("%s: lpi is disabled\n", __func__);
		} else if (gpio_get_value_cansleep(priv->mbhc_cfg.gpio) ==
			   priv->mbhc_cfg.gpio_level_insert) {
			pr_debug("%s: Valid insertion, "
				 "detect plug type\n", __func__);
			tabla_codec_decide_gpio_plug(codec);
		} else {
			pr_debug("%s: Invalid insertion, "
				 "stop plug detection\n", __func__);
		}
	} else {
		pr_err("%s: GPIO used, invalid MBHC Removal\n", __func__);
	}
}

/* called only from interrupt which is under cdc_resource_lock acquisition */
static void tabla_hs_insert_irq_nogpio(struct tabla_priv *priv, bool is_removal,
				       bool is_mb_trigger)
{
	int ret;
	struct snd_soc_codec *codec = priv->codec;
	struct tabla *core = dev_get_drvdata(priv->codec->dev->parent);

	if (is_removal) {
		/* cancel possiblely running hs detect work */
		tabla_cancel_hs_detect_plug(priv);

		/*
		 * If headphone is removed while playback is in progress,
		 * it is possible that micbias will be switched to VDDIO.
		 */
		tabla_codec_switch_micbias(codec, 0);
		tabla_codec_report_plug(codec, 0, SND_JACK_HEADPHONE);
		tabla_codec_shutdown_hs_removal_detect(codec);
<<<<<<< HEAD
		tabla_codec_enable_hs_detect(codec, 1, MBHC_USE_MB_TRIGGER,
=======
		tabla_codec_enable_hs_detect(codec, 1,
					     MBHC_USE_MB_TRIGGER |
					     MBHC_USE_HPHL_TRIGGER,
>>>>>>> 1131c66f
					     true);
	} else if (is_mb_trigger && !is_removal) {
		pr_debug("%s: Waiting for Headphone left trigger\n",
			__func__);
		tabla_lock_sleep(core);
		if (schedule_delayed_work(&priv->mbhc_insert_dwork,
					  usecs_to_jiffies(1000000)) == 0) {
			pr_err("%s: mbhc_insert_dwork is already scheduled\n",
			       __func__);
			tabla_unlock_sleep(core);
		}
		tabla_codec_enable_hs_detect(codec, 1, MBHC_USE_HPHL_TRIGGER,
					     false);
	} else  {
		ret = cancel_delayed_work(&priv->mbhc_insert_dwork);
		if (ret != 0) {
			pr_debug("%s: Complete plug insertion, Detecting plug "
				 "type\n", __func__);
			tabla_codec_detect_plug_type(codec);
			tabla_unlock_sleep(core);
		} else {
			tabla_enable_irq(codec->control_data,
					   TABLA_IRQ_MBHC_INSERTION);
			pr_err("%s: Error detecting plug insertion\n",
			       __func__);
		}
	}
}

static irqreturn_t tabla_hs_insert_irq(int irq, void *data)
{
	bool is_mb_trigger, is_removal;
	struct tabla_priv *priv = data;
	struct snd_soc_codec *codec = priv->codec;

	pr_debug("%s: enter\n", __func__);
	TABLA_ACQUIRE_LOCK(priv->cdc_resource_lock);
	tabla_disable_irq(codec->control_data, TABLA_IRQ_MBHC_INSERTION);

	is_mb_trigger = !!(snd_soc_read(codec, priv->mbhc_bias_regs.mbhc_reg) &
					0x10);
	is_removal = !!(snd_soc_read(codec, TABLA_A_CDC_MBHC_INT_CTL) & 0x02);
	snd_soc_update_bits(codec, TABLA_A_CDC_MBHC_INT_CTL, 0x03, 0x00);
<<<<<<< HEAD
=======

	/* Turn off both HPH and MIC line schmitt triggers */
	snd_soc_update_bits(codec, priv->mbhc_bias_regs.mbhc_reg, 0x90, 0x00);
	snd_soc_update_bits(codec, TABLA_A_MBHC_HPH, 0x13, 0x00);
	snd_soc_update_bits(codec, priv->mbhc_bias_regs.ctl_reg, 0x01, 0x00);

	if (priv->mbhc_cfg.gpio)
		tabla_hs_insert_irq_gpio(priv, is_removal);
	else
		tabla_hs_insert_irq_nogpio(priv, is_removal, is_mb_trigger);

	TABLA_RELEASE_LOCK(priv->cdc_resource_lock);
	return IRQ_HANDLED;
}

static bool is_valid_mic_voltage(struct snd_soc_codec *codec, s32 mic_mv)
{
	struct tabla_priv *tabla = snd_soc_codec_get_drvdata(codec);
	const struct tabla_mbhc_plug_type_cfg *plug_type =
	    TABLA_MBHC_CAL_PLUG_TYPE_PTR(tabla->mbhc_cfg.calibration);
	const s16 v_hs_max = tabla_get_current_v_hs_max(tabla);

	return (!(mic_mv > 10 && mic_mv < 80) && (mic_mv > plug_type->v_no_mic)
		&& (mic_mv < v_hs_max)) ? true : false;
}

/* called under cdc_resource_lock acquisition
 * returns true if mic voltage range is back to normal insertion
 * returns false either if timedout or removed */
static bool tabla_hs_remove_settle(struct snd_soc_codec *codec)
{
	int i;
	bool timedout, settled = false;
	s32 mic_mv[MBHC_NUM_DCE_PLUG_DETECT];
	short mb_v[MBHC_NUM_DCE_PLUG_DETECT];
	unsigned long retry = 0, timeout;
	struct tabla_priv *tabla = snd_soc_codec_get_drvdata(codec);
	const s16 v_hs_max = tabla_get_current_v_hs_max(tabla);

	timeout = jiffies + msecs_to_jiffies(TABLA_HS_DETECT_PLUG_TIME_MS);
	while (!(timedout = time_after(jiffies, timeout))) {
		retry++;
		if (tabla->mbhc_cfg.gpio && tabla_hs_gpio_level_remove(tabla)) {
			pr_debug("%s: GPIO indicates removal\n", __func__);
			break;
		}

		if (tabla->mbhc_cfg.gpio) {
			if (retry > 1)
				msleep(250);
			else
				msleep(50);
		}

		if (tabla->mbhc_cfg.gpio && tabla_hs_gpio_level_remove(tabla)) {
			pr_debug("%s: GPIO indicates removal\n", __func__);
			break;
		}

		for (i = 0; i < MBHC_NUM_DCE_PLUG_DETECT; i++) {
			mb_v[i] = tabla_codec_sta_dce(codec, 1,  true);
			mic_mv[i] = tabla_codec_sta_dce_v(codec, 1 , mb_v[i]);
			pr_debug("%s : DCE run %lu, mic_mv = %d(%x)\n",
				 __func__, retry, mic_mv[i], mb_v[i]);
		}

		if (tabla->mbhc_cfg.gpio && tabla_hs_gpio_level_remove(tabla)) {
			pr_debug("%s: GPIO indicates removal\n", __func__);
			break;
		}

		if (tabla->current_plug == PLUG_TYPE_NONE) {
			pr_debug("%s : headset/headphone is removed\n",
				 __func__);
			break;
		}

		for (i = 0; i < MBHC_NUM_DCE_PLUG_DETECT; i++)
			if (!is_valid_mic_voltage(codec, mic_mv[i]))
				break;

		if (i == MBHC_NUM_DCE_PLUG_DETECT) {
			pr_debug("%s: MIC voltage settled\n", __func__);
			settled = true;
			msleep(200);
			break;
		}

		/* only for non-GPIO remove irq */
		if (!tabla->mbhc_cfg.gpio) {
			for (i = 0; i < MBHC_NUM_DCE_PLUG_DETECT; i++)
				if (mic_mv[i] < v_hs_max)
					break;
			if (i == MBHC_NUM_DCE_PLUG_DETECT) {
				pr_debug("%s: Headset is removed\n", __func__);
				break;
			}
		}
	}

	if (timedout)
		pr_debug("%s: Microphone did not settle in %d seconds\n",
			 __func__, TABLA_HS_DETECT_PLUG_TIME_MS);
	return settled;
}

/* called only from interrupt which is under cdc_resource_lock acquisition */
static void tabla_hs_remove_irq_gpio(struct tabla_priv *priv)
{
	struct snd_soc_codec *codec = priv->codec;

	if (tabla_hs_remove_settle(codec))
		tabla_codec_start_hs_polling(codec);
	pr_debug("%s: remove settle done\n", __func__);
}

/* called only from interrupt which is under cdc_resource_lock acquisition */
static void tabla_hs_remove_irq_nogpio(struct tabla_priv *priv)
{
	short bias_value;
	bool removed = true;
	struct snd_soc_codec *codec = priv->codec;
	const struct tabla_mbhc_general_cfg *generic =
	    TABLA_MBHC_CAL_GENERAL_PTR(priv->mbhc_cfg.calibration);
	int min_us = TABLA_FAKE_REMOVAL_MIN_PERIOD_MS * 1000;

	if (priv->current_plug != PLUG_TYPE_HEADSET) {
		pr_debug("%s(): Headset is not inserted, ignore removal\n",
			 __func__);
		snd_soc_update_bits(codec, TABLA_A_CDC_MBHC_CLK_CTL,
				    0x08, 0x08);
		return;
	}

	usleep_range(generic->t_shutdown_plug_rem,
		     generic->t_shutdown_plug_rem);

	do {
		bias_value = tabla_codec_sta_dce(codec, 1,  true);
		pr_debug("%s: DCE %d,%d, %d us left\n", __func__, bias_value,
			 tabla_codec_sta_dce_v(codec, 1, bias_value), min_us);
		if (bias_value < tabla_get_current_v_ins(priv, false)) {
			pr_debug("%s: checking false removal\n", __func__);
			msleep(500);
			removed = !tabla_hs_remove_settle(codec);
			pr_debug("%s: headset %sactually removed\n", __func__,
				 removed ? "" : "not ");
			break;
		}
		min_us -= priv->mbhc_data.t_dce;
	} while (min_us > 0);

	if (removed) {
		/* cancel possiblely running hs detect work */
		tabla_cancel_hs_detect_plug(priv);
		/*
		 * If this removal is not false, first check the micbias
		 * switch status and switch it to LDOH if it is already
		 * switched to VDDIO.
		 */
		tabla_codec_switch_micbias(codec, 0);

		tabla_codec_report_plug(codec, 0, SND_JACK_HEADSET);
		tabla_codec_cleanup_hs_polling(codec);
		tabla_codec_enable_hs_detect(codec, 1,
					     MBHC_USE_MB_TRIGGER |
					     MBHC_USE_HPHL_TRIGGER,
					     true);
	} else {
		tabla_codec_start_hs_polling(codec);
	}
}

static irqreturn_t tabla_hs_remove_irq(int irq, void *data)
{
	struct tabla_priv *priv = data;
	bool vddio;
	pr_debug("%s: enter, removal interrupt\n", __func__);

	TABLA_ACQUIRE_LOCK(priv->cdc_resource_lock);
	vddio = (priv->mbhc_data.micb_mv != VDDIO_MICBIAS_MV &&
		 priv->mbhc_micbias_switched);
	if (vddio)
		__tabla_codec_switch_micbias(priv->codec, 0, false, true);

	if (priv->mbhc_cfg.gpio)
		tabla_hs_remove_irq_gpio(priv);
	else
		tabla_hs_remove_irq_nogpio(priv);

	if (vddio)
		__tabla_codec_switch_micbias(priv->codec, 1, true, true);
	TABLA_RELEASE_LOCK(priv->cdc_resource_lock);

	return IRQ_HANDLED;
}

void mbhc_insert_work(struct work_struct *work)
{
	struct delayed_work *dwork;
	struct tabla_priv *tabla;
	struct snd_soc_codec *codec;
	struct tabla *tabla_core;

	dwork = to_delayed_work(work);
	tabla = container_of(dwork, struct tabla_priv, mbhc_insert_dwork);
	codec = tabla->codec;
	tabla_core = dev_get_drvdata(codec->dev->parent);

	pr_debug("%s:\n", __func__);
>>>>>>> 1131c66f

	/* Turn off both HPH and MIC line schmitt triggers */
	snd_soc_update_bits(codec, tabla->mbhc_bias_regs.mbhc_reg, 0x90, 0x00);
	snd_soc_update_bits(codec, TABLA_A_MBHC_HPH, 0x13, 0x00);
<<<<<<< HEAD
	snd_soc_update_bits(codec, priv->mbhc_bias_regs.ctl_reg, 0x01, 0x00);

	if (priv->mbhc_cfg.gpio)
		tabla_hs_insert_irq_gpio(priv, is_removal);
	else
		tabla_hs_insert_irq_nogpio(priv, is_removal, is_mb_trigger);

	TABLA_RELEASE_LOCK(priv->cdc_resource_lock);
	return IRQ_HANDLED;
}

static bool is_valid_mic_voltage(struct snd_soc_codec *codec, s32 mic_mv)
{
	struct tabla_priv *tabla = snd_soc_codec_get_drvdata(codec);
	struct tabla_mbhc_plug_type_cfg *plug_type =
		TABLA_MBHC_CAL_PLUG_TYPE_PTR(tabla->mbhc_cfg.calibration);

	return (!(mic_mv > 10 && mic_mv < 80) && (mic_mv > plug_type->v_no_mic)
		&& (mic_mv < plug_type->v_hs_max)) ? true : false;
}

/* called under cdc_resource_lock acquisition
 * returns true if mic voltage range is back to normal insertion
 * returns false either if timedout or removed */
static bool tabla_hs_remove_settle(struct snd_soc_codec *codec)
{
	int i;
	bool timedout, settled = false;
	s32 mic_mv[MBHC_NUM_DCE_PLUG_DETECT];
	short mb_v[MBHC_NUM_DCE_PLUG_DETECT];
	unsigned long retry = 0, timeout;
	struct tabla_priv *tabla = snd_soc_codec_get_drvdata(codec);
	struct tabla_mbhc_plug_type_cfg *plug_type =
		TABLA_MBHC_CAL_PLUG_TYPE_PTR(tabla->mbhc_cfg.calibration);

	timeout = jiffies + msecs_to_jiffies(TABLA_HS_DETECT_PLUG_TIME_MS);
	while (!(timedout = time_after(jiffies, timeout))) {
		retry++;
		if (tabla->mbhc_cfg.gpio && tabla_hs_gpio_level_remove(tabla)) {
			pr_debug("%s: GPIO indicates removal\n", __func__);
			break;
		}

		if (tabla->mbhc_cfg.gpio) {
			if (retry > 1)
				msleep(250);
			else
				msleep(50);
		}

		if (tabla->mbhc_cfg.gpio && tabla_hs_gpio_level_remove(tabla)) {
			pr_debug("%s: GPIO indicates removal\n", __func__);
			break;
		}

		for (i = 0; i < MBHC_NUM_DCE_PLUG_DETECT; i++) {
			mb_v[i] = tabla_codec_sta_dce(codec, 1,  true);
			mic_mv[i] = tabla_codec_sta_dce_v(codec, 1 , mb_v[i]);
			pr_debug("%s : DCE run %lu, mic_mv = %d(%x)\n",
				 __func__, retry, mic_mv[i], mb_v[i]);
		}

		if (tabla->mbhc_cfg.gpio && tabla_hs_gpio_level_remove(tabla)) {
			pr_debug("%s: GPIO indicates removal\n", __func__);
			break;
		}

		if (tabla->current_plug == PLUG_TYPE_NONE) {
			pr_debug("%s : headset/headphone is removed\n",
				 __func__);
			break;
		}

		for (i = 0; i < MBHC_NUM_DCE_PLUG_DETECT; i++)
			if (!is_valid_mic_voltage(codec, mic_mv[i]))
				break;

		if (i == MBHC_NUM_DCE_PLUG_DETECT) {
			pr_debug("%s: MIC voltage settled\n", __func__);
			settled = true;
			msleep(200);
			break;
		}

		/* only for non-GPIO remove irq */
		if (!tabla->mbhc_cfg.gpio) {
			for (i = 0; i < MBHC_NUM_DCE_PLUG_DETECT; i++)
				if (mic_mv[i] < plug_type->v_hs_max)
					break;
			if (i == MBHC_NUM_DCE_PLUG_DETECT) {
				pr_debug("%s: Headset is removed\n", __func__);
				break;
			}
		}
	}

	if (timedout)
		pr_debug("%s: Microphone did not settle in %d seconds\n",
			 __func__, TABLA_HS_DETECT_PLUG_TIME_MS);
	return settled;
}

/* called only from interrupt which is under cdc_resource_lock acquisition */
static void tabla_hs_remove_irq_gpio(struct tabla_priv *priv)
{
	struct snd_soc_codec *codec = priv->codec;

	if (tabla_hs_remove_settle(codec))
		tabla_codec_start_hs_polling(codec);
	pr_debug("%s: remove settle done\n", __func__);
}

/* called only from interrupt which is under cdc_resource_lock acquisition */
static void tabla_hs_remove_irq_nogpio(struct tabla_priv *priv)
{
	short bias_value;
	bool removed = true;
	struct snd_soc_codec *codec = priv->codec;
	const struct tabla_mbhc_general_cfg *generic =
	    TABLA_MBHC_CAL_GENERAL_PTR(priv->mbhc_cfg.calibration);
	int min_us = TABLA_FAKE_REMOVAL_MIN_PERIOD_MS * 1000;

	if (priv->current_plug != PLUG_TYPE_HEADSET) {
		pr_debug("%s(): Headset is not inserted, ignore removal\n",
			 __func__);
		snd_soc_update_bits(codec, TABLA_A_CDC_MBHC_CLK_CTL,
				    0x08, 0x08);
		return;
	}
=======
	snd_soc_update_bits(codec, tabla->mbhc_bias_regs.ctl_reg, 0x01, 0x00);
	tabla_disable_irq_sync(codec->control_data, TABLA_IRQ_MBHC_INSERTION);
	tabla_codec_detect_plug_type(codec);
	tabla_unlock_sleep(tabla_core);
}

static void tabla_hs_gpio_handler(struct snd_soc_codec *codec)
{
	bool insert;
	struct tabla_priv *tabla = snd_soc_codec_get_drvdata(codec);
	bool is_removed = false;

	pr_debug("%s: enter\n", __func__);

	tabla->in_gpio_handler = true;
	/* Wait here for debounce time */
	usleep_range(TABLA_GPIO_IRQ_DEBOUNCE_TIME_US,
		     TABLA_GPIO_IRQ_DEBOUNCE_TIME_US);

	TABLA_ACQUIRE_LOCK(tabla->cdc_resource_lock);

	/* cancel pending button press */
	if (tabla_cancel_btn_work(tabla))
		pr_debug("%s: button press is canceled\n", __func__);

	insert = (gpio_get_value_cansleep(tabla->mbhc_cfg.gpio) ==
		  tabla->mbhc_cfg.gpio_level_insert);
	if ((tabla->current_plug == PLUG_TYPE_NONE) && insert) {
		tabla->lpi_enabled = false;
		wmb();

		/* cancel detect plug */
		tabla_cancel_hs_detect_plug(tabla);

		/* Disable Mic Bias pull down and HPH Switch to GND */
		snd_soc_update_bits(codec, tabla->mbhc_bias_regs.ctl_reg, 0x01,
				    0x00);
		snd_soc_update_bits(codec, TABLA_A_MBHC_HPH, 0x01, 0x00);
		tabla_codec_detect_plug_type(codec);
	} else if ((tabla->current_plug != PLUG_TYPE_NONE) && !insert) {
		tabla->lpi_enabled = false;
		wmb();

		/* cancel detect plug */
		tabla_cancel_hs_detect_plug(tabla);

		if (tabla->current_plug == PLUG_TYPE_HEADPHONE) {
			tabla_codec_report_plug(codec, 0, SND_JACK_HEADPHONE);
			is_removed = true;
		} else if (tabla->current_plug == PLUG_TYPE_HEADSET) {
			tabla_codec_pause_hs_polling(codec);
			tabla_codec_cleanup_hs_polling(codec);
			tabla_codec_report_plug(codec, 0, SND_JACK_HEADSET);
			is_removed = true;
		}

		if (is_removed) {
			/* Enable Mic Bias pull down and HPH Switch to GND */
			snd_soc_update_bits(codec,
					    tabla->mbhc_bias_regs.ctl_reg, 0x01,
					    0x01);
			snd_soc_update_bits(codec, TABLA_A_MBHC_HPH, 0x01,
					    0x01);
			/* Make sure mic trigger is turned off */
			snd_soc_update_bits(codec,
					    tabla->mbhc_bias_regs.ctl_reg,
					    0x01, 0x01);
			snd_soc_update_bits(codec,
					    tabla->mbhc_bias_regs.mbhc_reg,
					    0x90, 0x00);
			/* Reset MBHC State Machine */
			snd_soc_update_bits(codec, TABLA_A_CDC_MBHC_CLK_CTL,
					    0x08, 0x08);
			snd_soc_update_bits(codec, TABLA_A_CDC_MBHC_CLK_CTL,
					    0x08, 0x00);
			/* Turn off override */
			tabla_turn_onoff_override(codec, false);
		}
	}

	tabla->in_gpio_handler = false;
	TABLA_RELEASE_LOCK(tabla->cdc_resource_lock);
	pr_debug("%s: leave\n", __func__);
}

static irqreturn_t tabla_mechanical_plug_detect_irq(int irq, void *data)
{
	int r = IRQ_HANDLED;
	struct snd_soc_codec *codec = data;

	if (unlikely(tabla_lock_sleep(codec->control_data) == false)) {
		pr_warn("%s: failed to hold suspend\n", __func__);
		r = IRQ_NONE;
	} else {
		tabla_hs_gpio_handler(codec);
		tabla_unlock_sleep(codec->control_data);
	}

	return r;
}

static void mbhc_fw_read(struct work_struct *work)
{
	struct delayed_work *dwork;
	struct tabla_priv *tabla;
	struct snd_soc_codec *codec;
	const struct firmware *fw;
	int ret = -1, retry = 0, rc;

	dwork = to_delayed_work(work);
	tabla = container_of(dwork, struct tabla_priv,
				mbhc_firmware_dwork);
	codec = tabla->codec;
>>>>>>> 1131c66f

	while (retry < MBHC_FW_READ_ATTEMPTS) {
		retry++;
		pr_info("%s:Attempt %d to request MBHC firmware\n",
			__func__, retry);
		ret = request_firmware(&fw, "wcd9310/wcd9310_mbhc.bin",
					codec->dev);

<<<<<<< HEAD
	do {
		bias_value = tabla_codec_sta_dce(codec, 1,  true);
		pr_debug("%s: DCE %d,%d, %d us left\n", __func__, bias_value,
			 tabla_codec_sta_dce_v(codec, 1, bias_value), min_us);
		if (bias_value < (short)priv->mbhc_data.v_ins_h) {
			pr_debug("%s: checking false removal\n", __func__);
			msleep(500);
			removed = !tabla_hs_remove_settle(codec);
			pr_debug("%s: headset %sactually removed\n", __func__,
				 removed ? "" : "not ");
=======
		if (ret != 0) {
			usleep_range(MBHC_FW_READ_TIMEOUT,
					MBHC_FW_READ_TIMEOUT);
		} else {
			pr_info("%s: MBHC Firmware read succesful\n", __func__);
>>>>>>> 1131c66f
			break;
		}
	}

<<<<<<< HEAD
	if (removed) {
		/* cancel possiblely running hs detect work */
		tabla_cancel_hs_detect_plug(priv);
		/*
		 * If this removal is not false, first check the micbias
		 * switch status and switch it to LDOH if it is already
		 * switched to VDDIO.
		 */
		tabla_codec_switch_micbias(codec, 0);

		tabla_codec_report_plug(codec, 0, SND_JACK_HEADSET);
		tabla_codec_cleanup_hs_polling(codec);
		tabla_codec_enable_hs_detect(codec, 1, MBHC_USE_MB_TRIGGER,
					     true);
	} else {
		tabla_codec_start_hs_polling(codec);
=======
	if (ret != 0) {
		pr_err("%s: Cannot load MBHC firmware use default cal\n",
			__func__);
	} else if (tabla_mbhc_fw_validate(fw) == false) {
		pr_err("%s: Invalid MBHC cal data size use default cal\n",
			 __func__);
		release_firmware(fw);
	} else {
		tabla->mbhc_cfg.calibration = (void *)fw->data;
		tabla->mbhc_fw = fw;
	}

	tabla->mbhc_cfg.mclk_cb_fn(codec, 1, false);
	tabla_mbhc_init(codec);
	tabla_mbhc_cal(codec);
	tabla_mbhc_calc_thres(codec);
	tabla->mbhc_cfg.mclk_cb_fn(codec, 0, false);
	tabla_codec_calibrate_hs_polling(codec);
	if (!tabla->mbhc_cfg.gpio) {
		tabla->mbhc_inval_hs_range_override = false;
		rc = tabla_codec_enable_hs_detect(codec, 1,
						  MBHC_USE_MB_TRIGGER |
						  MBHC_USE_HPHL_TRIGGER,
						  false);

		if (IS_ERR_VALUE(rc))
			pr_err("%s: Failed to setup MBHC detection\n",
			       __func__);
	} else {
		tabla->mbhc_inval_hs_range_override = true;
		/* Enable Mic Bias pull down and HPH Switch to GND */
		snd_soc_update_bits(codec,
				    tabla->mbhc_bias_regs.ctl_reg, 0x01,
				    0x01);
		snd_soc_update_bits(codec, TABLA_A_MBHC_HPH, 0x01,
				    0x01);
		INIT_WORK(&tabla->hs_correct_plug_work,
				  tabla_hs_correct_gpio_plug);
	}

}

int tabla_hs_detect(struct snd_soc_codec *codec,
		    const struct tabla_mbhc_config *cfg)
{
	struct tabla_priv *tabla;
	int rc = 0;

	if (!codec || !cfg->calibration) {
		pr_err("Error: no codec or calibration\n");
		return -EINVAL;
	}

	if (cfg->mclk_rate != TABLA_MCLK_RATE_12288KHZ) {
		if (cfg->mclk_rate == TABLA_MCLK_RATE_9600KHZ)
			pr_err("Error: clock rate %dHz is not yet supported\n",
			       cfg->mclk_rate);
		else
			pr_err("Error: unsupported clock rate %d\n",
			       cfg->mclk_rate);
		return -EINVAL;
	}

	tabla = snd_soc_codec_get_drvdata(codec);
	tabla->mbhc_cfg = *cfg;
	tabla->in_gpio_handler = false;
	tabla->current_plug = PLUG_TYPE_NONE;
	tabla->lpi_enabled = false;
	tabla_get_mbhc_micbias_regs(codec, &tabla->mbhc_bias_regs);

	/* Put CFILT in fast mode by default */
	snd_soc_update_bits(codec, tabla->mbhc_bias_regs.cfilt_ctl,
			    0x40, TABLA_CFILT_FAST_MODE);
	INIT_DELAYED_WORK(&tabla->mbhc_firmware_dwork, mbhc_fw_read);
	INIT_DELAYED_WORK(&tabla->mbhc_btn_dwork, btn_lpress_fn);
	INIT_WORK(&tabla->hphlocp_work, hphlocp_off_report);
	INIT_WORK(&tabla->hphrocp_work, hphrocp_off_report);
	INIT_DELAYED_WORK(&tabla->mbhc_insert_dwork, mbhc_insert_work);

	if (!tabla->mbhc_cfg.read_fw_bin) {
		tabla->mbhc_cfg.mclk_cb_fn(codec, 1, false);
		tabla_mbhc_init(codec);
		tabla_mbhc_cal(codec);
		tabla_mbhc_calc_thres(codec);
		tabla->mbhc_cfg.mclk_cb_fn(codec, 0, false);
		tabla_codec_calibrate_hs_polling(codec);
		if (!tabla->mbhc_cfg.gpio) {
			tabla->mbhc_inval_hs_range_override = false;
			rc =  tabla_codec_enable_hs_detect(codec, 1,
							  MBHC_USE_MB_TRIGGER |
							  MBHC_USE_HPHL_TRIGGER,
							  false);
		} else {
			tabla->mbhc_inval_hs_range_override = true;
			/* Enable Mic Bias pull down and HPH Switch to GND */
			snd_soc_update_bits(codec,
					    tabla->mbhc_bias_regs.ctl_reg, 0x01,
					    0x01);
			snd_soc_update_bits(codec, TABLA_A_MBHC_HPH, 0x01,
					    0x01);
			INIT_WORK(&tabla->hs_correct_plug_work,
				  tabla_hs_correct_gpio_plug);
		}
	} else {
		schedule_delayed_work(&tabla->mbhc_firmware_dwork,
				      usecs_to_jiffies(MBHC_FW_READ_TIMEOUT));
	}

	if (!IS_ERR_VALUE(rc)) {
		snd_soc_update_bits(codec, TABLA_A_RX_HPH_OCP_CTL, 0x10, 0x10);
		tabla_enable_irq(codec->control_data,
				 TABLA_IRQ_HPH_PA_OCPL_FAULT);
		tabla_enable_irq(codec->control_data,
				 TABLA_IRQ_HPH_PA_OCPR_FAULT);
	}

	if (!IS_ERR_VALUE(rc) && tabla->mbhc_cfg.gpio) {
		rc = request_threaded_irq(tabla->mbhc_cfg.gpio_irq, NULL,
					   tabla_mechanical_plug_detect_irq,
					   (IRQF_TRIGGER_RISING |
					    IRQF_TRIGGER_FALLING),
					   "tabla-gpio", codec);
		if (!IS_ERR_VALUE(rc)) {
			rc = enable_irq_wake(tabla->mbhc_cfg.gpio_irq);
			/* Bootup time detection */
			tabla_hs_gpio_handler(codec);
		}
>>>>>>> 1131c66f
	}
}

static irqreturn_t tabla_hs_remove_irq(int irq, void *data)
{
	struct tabla_priv *priv = data;
	pr_debug("%s: enter, removal interrupt\n", __func__);

	TABLA_ACQUIRE_LOCK(priv->cdc_resource_lock);
	if (priv->mbhc_cfg.gpio)
		tabla_hs_remove_irq_gpio(priv);
	else
		tabla_hs_remove_irq_nogpio(priv);

<<<<<<< HEAD
	TABLA_RELEASE_LOCK(priv->cdc_resource_lock);
	return IRQ_HANDLED;
=======
	return rc;
>>>>>>> 1131c66f
}
EXPORT_SYMBOL_GPL(tabla_hs_detect);

void mbhc_insert_work(struct work_struct *work)
{
	struct delayed_work *dwork;
	struct tabla_priv *tabla;
	struct snd_soc_codec *codec;
	struct tabla *tabla_core;

	dwork = to_delayed_work(work);
	tabla = container_of(dwork, struct tabla_priv, mbhc_insert_dwork);
	codec = tabla->codec;
	tabla_core = dev_get_drvdata(codec->dev->parent);

	pr_debug("%s:\n", __func__);

	/* Turn off both HPH and MIC line schmitt triggers */
	snd_soc_update_bits(codec, tabla->mbhc_bias_regs.mbhc_reg, 0x90, 0x00);
	snd_soc_update_bits(codec, TABLA_A_MBHC_HPH, 0x13, 0x00);
	snd_soc_update_bits(codec, tabla->mbhc_bias_regs.ctl_reg, 0x01, 0x00);
	tabla_disable_irq_sync(codec->control_data, TABLA_IRQ_MBHC_INSERTION);
	tabla_codec_detect_plug_type(codec);
	tabla_unlock_sleep(tabla_core);
}

static void tabla_hs_gpio_handler(struct snd_soc_codec *codec)
{
	bool insert;
	struct tabla_priv *tabla = snd_soc_codec_get_drvdata(codec);
	bool is_removed = false;

	pr_debug("%s: enter\n", __func__);

	tabla->in_gpio_handler = true;
	/* Wait here for debounce time */
	usleep_range(TABLA_GPIO_IRQ_DEBOUNCE_TIME_US,
		     TABLA_GPIO_IRQ_DEBOUNCE_TIME_US);

	TABLA_ACQUIRE_LOCK(tabla->cdc_resource_lock);

	/* cancel pending button press */
	if (tabla_cancel_btn_work(tabla))
		pr_debug("%s: button press is canceled\n", __func__);

	insert = (gpio_get_value_cansleep(tabla->mbhc_cfg.gpio) ==
		  tabla->mbhc_cfg.gpio_level_insert);
	if ((tabla->current_plug == PLUG_TYPE_NONE) && insert) {
		tabla->lpi_enabled = false;
		wmb();

		/* cancel detect plug */
		tabla_cancel_hs_detect_plug(tabla);

		/* Disable Mic Bias pull down and HPH Switch to GND */
		snd_soc_update_bits(codec, tabla->mbhc_bias_regs.ctl_reg, 0x01,
				    0x00);
		snd_soc_update_bits(codec, TABLA_A_MBHC_HPH, 0x01, 0x00);
		tabla_codec_detect_plug_type(codec);
	} else if ((tabla->current_plug != PLUG_TYPE_NONE) && !insert) {
		tabla->lpi_enabled = false;
		wmb();

		/* cancel detect plug */
		tabla_cancel_hs_detect_plug(tabla);

		if (tabla->current_plug == PLUG_TYPE_HEADPHONE) {
			tabla_codec_report_plug(codec, 0, SND_JACK_HEADPHONE);
			is_removed = true;
		} else if (tabla->current_plug == PLUG_TYPE_HEADSET) {
			tabla_codec_pause_hs_polling(codec);
			tabla_codec_cleanup_hs_polling(codec);
			tabla_codec_report_plug(codec, 0, SND_JACK_HEADSET);
			is_removed = true;
		}

		if (is_removed) {
			/* Enable Mic Bias pull down and HPH Switch to GND */
			snd_soc_update_bits(codec,
					    tabla->mbhc_bias_regs.ctl_reg, 0x01,
					    0x01);
			snd_soc_update_bits(codec, TABLA_A_MBHC_HPH, 0x01,
					    0x01);
			/* Make sure mic trigger is turned off */
			snd_soc_update_bits(codec,
					    tabla->mbhc_bias_regs.ctl_reg,
					    0x01, 0x01);
			snd_soc_update_bits(codec,
					    tabla->mbhc_bias_regs.mbhc_reg,
					    0x90, 0x00);
			/* Reset MBHC State Machine */
			snd_soc_update_bits(codec, TABLA_A_CDC_MBHC_CLK_CTL,
					    0x08, 0x08);
			snd_soc_update_bits(codec, TABLA_A_CDC_MBHC_CLK_CTL,
					    0x08, 0x00);
			/* Turn off override */
			tabla_turn_onoff_override(codec, false);
		}
	}

	tabla->in_gpio_handler = false;
	TABLA_RELEASE_LOCK(tabla->cdc_resource_lock);
	pr_debug("%s: leave\n", __func__);
}

static irqreturn_t tabla_mechanical_plug_detect_irq(int irq, void *data)
{
	int r = IRQ_HANDLED;
	struct snd_soc_codec *codec = data;

	if (unlikely(tabla_lock_sleep(codec->control_data) == false)) {
		pr_warn("%s: failed to hold suspend\n", __func__);
		r = IRQ_NONE;
	} else {
		tabla_hs_gpio_handler(codec);
		tabla_unlock_sleep(codec->control_data);
	}

	return r;
}

static void mbhc_fw_read(struct work_struct *work)
{
	struct delayed_work *dwork;
	struct tabla_priv *tabla;
	struct snd_soc_codec *codec;
	const struct firmware *fw;
	int ret = -1, retry = 0, rc;

	dwork = to_delayed_work(work);
	tabla = container_of(dwork, struct tabla_priv,
				mbhc_firmware_dwork);
	codec = tabla->codec;

	while (retry < MBHC_FW_READ_ATTEMPTS) {
		retry++;
		pr_info("%s:Attempt %d to request MBHC firmware\n",
			__func__, retry);
		ret = request_firmware(&fw, "wcd9310/wcd9310_mbhc.bin",
					codec->dev);

		if (ret != 0) {
			usleep_range(MBHC_FW_READ_TIMEOUT,
					MBHC_FW_READ_TIMEOUT);
		} else {
			pr_info("%s: MBHC Firmware read succesful\n", __func__);
			break;
		}
	}

	if (ret != 0) {
		pr_err("%s: Cannot load MBHC firmware use default cal\n",
			__func__);
	} else if (tabla_mbhc_fw_validate(fw) == false) {
		pr_err("%s: Invalid MBHC cal data size use default cal\n",
			 __func__);
		release_firmware(fw);
	} else {
		tabla->mbhc_cfg.calibration = (void *)fw->data;
		tabla->mbhc_fw = fw;
	}

	tabla->mbhc_cfg.mclk_cb_fn(codec, 1, false);
	tabla_mbhc_init(codec);
	tabla_mbhc_cal(codec);
	tabla_mbhc_calc_thres(codec);
	tabla->mbhc_cfg.mclk_cb_fn(codec, 0, false);
	tabla_codec_calibrate_hs_polling(codec);
	if (!tabla->mbhc_cfg.gpio) {
		tabla->mbhc_inval_hs_range_override = false;
		rc = tabla_codec_enable_hs_detect(codec, 1, MBHC_USE_MB_TRIGGER,
						  false);

		if (IS_ERR_VALUE(rc))
			pr_err("%s: Failed to setup MBHC detection\n",
			       __func__);
	} else {
		tabla->mbhc_inval_hs_range_override = true;
		/* Enable Mic Bias pull down and HPH Switch to GND */
		snd_soc_update_bits(codec,
				    tabla->mbhc_bias_regs.ctl_reg, 0x01,
				    0x01);
		snd_soc_update_bits(codec, TABLA_A_MBHC_HPH, 0x01,
				    0x01);
		INIT_WORK(&tabla->hs_correct_plug_work,
				  tabla_hs_correct_gpio_plug);
	}

}

int tabla_hs_detect(struct snd_soc_codec *codec,
		    const struct tabla_mbhc_config *cfg)
{
	struct tabla_priv *tabla;
	int rc = 0;

	if (!codec || !cfg->calibration) {
		pr_err("Error: no codec or calibration\n");
		return -EINVAL;
	}

	if (cfg->mclk_rate != TABLA_MCLK_RATE_12288KHZ) {
		if (cfg->mclk_rate == TABLA_MCLK_RATE_9600KHZ)
			pr_err("Error: clock rate %dHz is not yet supported\n",
			       cfg->mclk_rate);
		else
			pr_err("Error: unsupported clock rate %d\n",
			       cfg->mclk_rate);
		return -EINVAL;
	}

	tabla = snd_soc_codec_get_drvdata(codec);
	tabla->mbhc_cfg = *cfg;
	tabla->in_gpio_handler = false;
	tabla->current_plug = PLUG_TYPE_NONE;
	tabla->lpi_enabled = false;
	tabla_get_mbhc_micbias_regs(codec, &tabla->mbhc_bias_regs);

	/* Put CFILT in fast mode by default */
	snd_soc_update_bits(codec, tabla->mbhc_bias_regs.cfilt_ctl,
			    0x40, TABLA_CFILT_FAST_MODE);
	INIT_DELAYED_WORK(&tabla->mbhc_firmware_dwork, mbhc_fw_read);
	INIT_DELAYED_WORK(&tabla->mbhc_btn_dwork, btn_lpress_fn);
	INIT_WORK(&tabla->hphlocp_work, hphlocp_off_report);
	INIT_WORK(&tabla->hphrocp_work, hphrocp_off_report);
	INIT_DELAYED_WORK(&tabla->mbhc_insert_dwork, mbhc_insert_work);

	if (!tabla->mbhc_cfg.read_fw_bin) {
		tabla->mbhc_cfg.mclk_cb_fn(codec, 1, false);
		tabla_mbhc_init(codec);
		tabla_mbhc_cal(codec);
		tabla_mbhc_calc_thres(codec);
		tabla->mbhc_cfg.mclk_cb_fn(codec, 0, false);
		tabla_codec_calibrate_hs_polling(codec);
		if (!tabla->mbhc_cfg.gpio) {
			tabla->mbhc_inval_hs_range_override = false;
			rc =  tabla_codec_enable_hs_detect(codec, 1,
							   MBHC_USE_MB_TRIGGER,
							   false);
		} else {
			tabla->mbhc_inval_hs_range_override = true;
			/* Enable Mic Bias pull down and HPH Switch to GND */
			snd_soc_update_bits(codec,
					    tabla->mbhc_bias_regs.ctl_reg, 0x01,
					    0x01);
			snd_soc_update_bits(codec, TABLA_A_MBHC_HPH, 0x01,
					    0x01);
			INIT_WORK(&tabla->hs_correct_plug_work,
				  tabla_hs_correct_gpio_plug);
		}
	} else {
		schedule_delayed_work(&tabla->mbhc_firmware_dwork,
				      usecs_to_jiffies(MBHC_FW_READ_TIMEOUT));
	}

	if (!IS_ERR_VALUE(rc)) {
		snd_soc_update_bits(codec, TABLA_A_RX_HPH_OCP_CTL, 0x10, 0x10);
		tabla_enable_irq(codec->control_data,
				 TABLA_IRQ_HPH_PA_OCPL_FAULT);
		tabla_enable_irq(codec->control_data,
				 TABLA_IRQ_HPH_PA_OCPR_FAULT);
	}

	if (!IS_ERR_VALUE(rc) && tabla->mbhc_cfg.gpio) {
		rc = request_threaded_irq(tabla->mbhc_cfg.gpio_irq, NULL,
					   tabla_mechanical_plug_detect_irq,
					   (IRQF_TRIGGER_RISING |
					    IRQF_TRIGGER_FALLING),
					   "tabla-gpio", codec);
		if (!IS_ERR_VALUE(rc)) {
			rc = enable_irq_wake(tabla->mbhc_cfg.gpio_irq);
			/* Bootup time detection */
			tabla_hs_gpio_handler(codec);
		}
	}

	return rc;
}
EXPORT_SYMBOL_GPL(tabla_hs_detect);

static unsigned long slimbus_value;

static irqreturn_t tabla_slimbus_irq(int irq, void *data)
{
	struct tabla_priv *priv = data;
	struct snd_soc_codec *codec = priv->codec;
	int i, j;
	u8 val;

	for (i = 0; i < TABLA_SLIM_NUM_PORT_REG; i++) {
		slimbus_value = tabla_interface_reg_read(codec->control_data,
			TABLA_SLIM_PGD_PORT_INT_STATUS0 + i);
		for_each_set_bit(j, &slimbus_value, BITS_PER_BYTE) {
			val = tabla_interface_reg_read(codec->control_data,
				TABLA_SLIM_PGD_PORT_INT_SOURCE0 + i*8 + j);
			if (val & 0x1)
				pr_err_ratelimited("overflow error on port %x,"
					" value %x\n", i*8 + j, val);
			if (val & 0x2)
				pr_err_ratelimited("underflow error on port %x,"
					" value %x\n", i*8 + j, val);
		}
		tabla_interface_reg_write(codec->control_data,
			TABLA_SLIM_PGD_PORT_INT_CLR0 + i, 0xFF);
	}

	return IRQ_HANDLED;
}


static int tabla_handle_pdata(struct tabla_priv *tabla)
{
	struct snd_soc_codec *codec = tabla->codec;
	struct tabla_pdata *pdata = tabla->pdata;
	int k1, k2, k3, rc = 0;
	u8 leg_mode = pdata->amic_settings.legacy_mode;
	u8 txfe_bypass = pdata->amic_settings.txfe_enable;
	u8 txfe_buff = pdata->amic_settings.txfe_buff;
	u8 flag = pdata->amic_settings.use_pdata;
	u8 i = 0, j = 0;
	u8 val_txfe = 0, value = 0;

	if (!pdata) {
		rc = -ENODEV;
		goto done;
	}

	/* Make sure settings are correct */
	if ((pdata->micbias.ldoh_v > TABLA_LDOH_2P85_V) ||
	    (pdata->micbias.bias1_cfilt_sel > TABLA_CFILT3_SEL) ||
	    (pdata->micbias.bias2_cfilt_sel > TABLA_CFILT3_SEL) ||
	    (pdata->micbias.bias3_cfilt_sel > TABLA_CFILT3_SEL) ||
	    (pdata->micbias.bias4_cfilt_sel > TABLA_CFILT3_SEL)) {
		rc = -EINVAL;
		goto done;
	}

	/* figure out k value */
	k1 = tabla_find_k_value(pdata->micbias.ldoh_v,
		pdata->micbias.cfilt1_mv);
	k2 = tabla_find_k_value(pdata->micbias.ldoh_v,
		pdata->micbias.cfilt2_mv);
	k3 = tabla_find_k_value(pdata->micbias.ldoh_v,
		pdata->micbias.cfilt3_mv);

	if (IS_ERR_VALUE(k1) || IS_ERR_VALUE(k2) || IS_ERR_VALUE(k3)) {
		rc = -EINVAL;
		goto done;
	}

	/* Set voltage level and always use LDO */
	snd_soc_update_bits(codec, TABLA_A_LDO_H_MODE_1, 0x0C,
		(pdata->micbias.ldoh_v << 2));

	snd_soc_update_bits(codec, TABLA_A_MICB_CFILT_1_VAL, 0xFC,
		(k1 << 2));
	snd_soc_update_bits(codec, TABLA_A_MICB_CFILT_2_VAL, 0xFC,
		(k2 << 2));
	snd_soc_update_bits(codec, TABLA_A_MICB_CFILT_3_VAL, 0xFC,
		(k3 << 2));

	snd_soc_update_bits(codec, TABLA_A_MICB_1_CTL, 0x60,
		(pdata->micbias.bias1_cfilt_sel << 5));
	snd_soc_update_bits(codec, TABLA_A_MICB_2_CTL, 0x60,
		(pdata->micbias.bias2_cfilt_sel << 5));
	snd_soc_update_bits(codec, TABLA_A_MICB_3_CTL, 0x60,
		(pdata->micbias.bias3_cfilt_sel << 5));
	snd_soc_update_bits(codec, tabla->reg_addr.micb_4_ctl, 0x60,
			    (pdata->micbias.bias4_cfilt_sel << 5));

	for (i = 0; i < 6; j++, i += 2) {
		if (flag & (0x01 << i)) {
			value = (leg_mode & (0x01 << i)) ? 0x10 : 0x00;
			val_txfe = (txfe_bypass & (0x01 << i)) ? 0x20 : 0x00;
			val_txfe = val_txfe |
				((txfe_buff & (0x01 << i)) ? 0x10 : 0x00);
			snd_soc_update_bits(codec, TABLA_A_TX_1_2_EN + j * 10,
				0x10, value);
			snd_soc_update_bits(codec,
				TABLA_A_TX_1_2_TEST_EN + j * 10,
				0x30, val_txfe);
		}
		if (flag & (0x01 << (i + 1))) {
			value = (leg_mode & (0x01 << (i + 1))) ? 0x01 : 0x00;
			val_txfe = (txfe_bypass &
					(0x01 << (i + 1))) ? 0x02 : 0x00;
			val_txfe |= (txfe_buff &
					(0x01 << (i + 1))) ? 0x01 : 0x00;
			snd_soc_update_bits(codec, TABLA_A_TX_1_2_EN + j * 10,
				0x01, value);
			snd_soc_update_bits(codec,
				TABLA_A_TX_1_2_TEST_EN + j * 10,
				0x03, val_txfe);
		}
	}
	if (flag & 0x40) {
		value = (leg_mode & 0x40) ? 0x10 : 0x00;
		value = value | ((txfe_bypass & 0x40) ? 0x02 : 0x00);
		value = value | ((txfe_buff & 0x40) ? 0x01 : 0x00);
		snd_soc_update_bits(codec, TABLA_A_TX_7_MBHC_EN,
			0x13, value);
	}

	if (pdata->ocp.use_pdata) {
		/* not defined in CODEC specification */
		if (pdata->ocp.hph_ocp_limit == 1 ||
			pdata->ocp.hph_ocp_limit == 5) {
			rc = -EINVAL;
			goto done;
		}
		snd_soc_update_bits(codec, TABLA_A_RX_COM_OCP_CTL,
			0x0F, pdata->ocp.num_attempts);
		snd_soc_write(codec, TABLA_A_RX_COM_OCP_COUNT,
			((pdata->ocp.run_time << 4) | pdata->ocp.wait_time));
		snd_soc_update_bits(codec, TABLA_A_RX_HPH_OCP_CTL,
			0xE0, (pdata->ocp.hph_ocp_limit << 5));
	}

	for (i = 0; i < ARRAY_SIZE(pdata->regulator); i++) {
		if (!strncmp(pdata->regulator[i].name, "CDC_VDDA_RX", 11)) {
			if (pdata->regulator[i].min_uV == 1800000 &&
			    pdata->regulator[i].max_uV == 1800000) {
				snd_soc_write(codec, TABLA_A_BIAS_REF_CTL,
					      0x1C);
			} else if (pdata->regulator[i].min_uV == 2200000 &&
				   pdata->regulator[i].max_uV == 2200000) {
				snd_soc_write(codec, TABLA_A_BIAS_REF_CTL,
					      0x1E);
			} else {
				pr_err("%s: unsupported CDC_VDDA_RX voltage "
				       "min %d, max %d\n", __func__,
				       pdata->regulator[i].min_uV,
				       pdata->regulator[i].max_uV);
				rc = -EINVAL;
			}
			break;
		}
	}
done:
	return rc;
}

static const struct tabla_reg_mask_val tabla_1_1_reg_defaults[] = {

	/* Tabla 1.1 MICBIAS changes */
	TABLA_REG_VAL(TABLA_A_MICB_1_INT_RBIAS, 0x24),
	TABLA_REG_VAL(TABLA_A_MICB_2_INT_RBIAS, 0x24),
	TABLA_REG_VAL(TABLA_A_MICB_3_INT_RBIAS, 0x24),

	/* Tabla 1.1 HPH changes */
	TABLA_REG_VAL(TABLA_A_RX_HPH_BIAS_PA, 0x57),
	TABLA_REG_VAL(TABLA_A_RX_HPH_BIAS_LDO, 0x56),

	/* Tabla 1.1 EAR PA changes */
	TABLA_REG_VAL(TABLA_A_RX_EAR_BIAS_PA, 0xA6),
	TABLA_REG_VAL(TABLA_A_RX_EAR_GAIN, 0x02),
	TABLA_REG_VAL(TABLA_A_RX_EAR_VCM, 0x03),

	/* Tabla 1.1 Lineout_5 Changes */
	TABLA_REG_VAL(TABLA_A_RX_LINE_5_GAIN, 0x10),

	/* Tabla 1.1 RX Changes */
	TABLA_REG_VAL(TABLA_A_CDC_RX1_B5_CTL, 0x78),
	TABLA_REG_VAL(TABLA_A_CDC_RX2_B5_CTL, 0x78),
	TABLA_REG_VAL(TABLA_A_CDC_RX3_B5_CTL, 0x78),
	TABLA_REG_VAL(TABLA_A_CDC_RX4_B5_CTL, 0x78),
	TABLA_REG_VAL(TABLA_A_CDC_RX5_B5_CTL, 0x78),
	TABLA_REG_VAL(TABLA_A_CDC_RX6_B5_CTL, 0x78),
	TABLA_REG_VAL(TABLA_A_CDC_RX7_B5_CTL, 0x78),

	/* Tabla 1.1 RX1 and RX2 Changes */
	TABLA_REG_VAL(TABLA_A_CDC_RX1_B6_CTL, 0xA0),
	TABLA_REG_VAL(TABLA_A_CDC_RX2_B6_CTL, 0xA0),

	/* Tabla 1.1 RX3 to RX7 Changes */
	TABLA_REG_VAL(TABLA_A_CDC_RX3_B6_CTL, 0x80),
	TABLA_REG_VAL(TABLA_A_CDC_RX4_B6_CTL, 0x80),
	TABLA_REG_VAL(TABLA_A_CDC_RX5_B6_CTL, 0x80),
	TABLA_REG_VAL(TABLA_A_CDC_RX6_B6_CTL, 0x80),
	TABLA_REG_VAL(TABLA_A_CDC_RX7_B6_CTL, 0x80),

	/* Tabla 1.1 CLASSG Changes */
	TABLA_REG_VAL(TABLA_A_CDC_CLSG_FREQ_THRESH_B3_CTL, 0x1B),
};

static const struct tabla_reg_mask_val tabla_2_0_reg_defaults[] = {
	/* Tabla 2.0 MICBIAS changes */
	TABLA_REG_VAL(TABLA_A_MICB_2_MBHC, 0x02),
};

static const struct tabla_reg_mask_val tabla_1_x_only_reg_2_0_defaults[] = {
	TABLA_REG_VAL(TABLA_1_A_MICB_4_INT_RBIAS, 0x24),
};

static const struct tabla_reg_mask_val tabla_2_only_reg_2_0_defaults[] = {
	TABLA_REG_VAL(TABLA_2_A_MICB_4_INT_RBIAS, 0x24),
};

static void tabla_update_reg_defaults(struct snd_soc_codec *codec)
{
	u32 i;
	struct tabla *tabla_core = dev_get_drvdata(codec->dev->parent);

	for (i = 0; i < ARRAY_SIZE(tabla_1_1_reg_defaults); i++)
		snd_soc_write(codec, tabla_1_1_reg_defaults[i].reg,
				tabla_1_1_reg_defaults[i].val);

	for (i = 0; i < ARRAY_SIZE(tabla_2_0_reg_defaults); i++)
		snd_soc_write(codec, tabla_2_0_reg_defaults[i].reg,
				tabla_2_0_reg_defaults[i].val);

	if (TABLA_IS_1_X(tabla_core->version)) {
		for (i = 0; i < ARRAY_SIZE(tabla_1_x_only_reg_2_0_defaults);
		     i++)
			snd_soc_write(codec,
				      tabla_1_x_only_reg_2_0_defaults[i].reg,
				      tabla_1_x_only_reg_2_0_defaults[i].val);
	} else {
		for (i = 0; i < ARRAY_SIZE(tabla_2_only_reg_2_0_defaults); i++)
			snd_soc_write(codec,
				      tabla_2_only_reg_2_0_defaults[i].reg,
				      tabla_2_only_reg_2_0_defaults[i].val);
	}
}

static const struct tabla_reg_mask_val tabla_codec_reg_init_val[] = {
	/* Initialize current threshold to 350MA
	 * number of wait and run cycles to 4096
	 */
	{TABLA_A_RX_HPH_OCP_CTL, 0xE0, 0x60},
	{TABLA_A_RX_COM_OCP_COUNT, 0xFF, 0xFF},

	{TABLA_A_QFUSE_CTL, 0xFF, 0x03},

	/* Initialize gain registers to use register gain */
	{TABLA_A_RX_HPH_L_GAIN, 0x10, 0x10},
	{TABLA_A_RX_HPH_R_GAIN, 0x10, 0x10},
	{TABLA_A_RX_LINE_1_GAIN, 0x10, 0x10},
	{TABLA_A_RX_LINE_2_GAIN, 0x10, 0x10},
	{TABLA_A_RX_LINE_3_GAIN, 0x10, 0x10},
	{TABLA_A_RX_LINE_4_GAIN, 0x10, 0x10},

	/* Initialize mic biases to differential mode */
	{TABLA_A_MICB_1_INT_RBIAS, 0x24, 0x24},
	{TABLA_A_MICB_2_INT_RBIAS, 0x24, 0x24},
	{TABLA_A_MICB_3_INT_RBIAS, 0x24, 0x24},

	{TABLA_A_CDC_CONN_CLSG_CTL, 0x3C, 0x14},

	/* Use 16 bit sample size for TX1 to TX6 */
	{TABLA_A_CDC_CONN_TX_SB_B1_CTL, 0x30, 0x20},
	{TABLA_A_CDC_CONN_TX_SB_B2_CTL, 0x30, 0x20},
	{TABLA_A_CDC_CONN_TX_SB_B3_CTL, 0x30, 0x20},
	{TABLA_A_CDC_CONN_TX_SB_B4_CTL, 0x30, 0x20},
	{TABLA_A_CDC_CONN_TX_SB_B5_CTL, 0x30, 0x20},
	{TABLA_A_CDC_CONN_TX_SB_B6_CTL, 0x30, 0x20},

	/* Use 16 bit sample size for TX7 to TX10 */
	{TABLA_A_CDC_CONN_TX_SB_B7_CTL, 0x60, 0x40},
	{TABLA_A_CDC_CONN_TX_SB_B8_CTL, 0x60, 0x40},
	{TABLA_A_CDC_CONN_TX_SB_B9_CTL, 0x60, 0x40},
	{TABLA_A_CDC_CONN_TX_SB_B10_CTL, 0x60, 0x40},

	/* Use 16 bit sample size for RX */
	{TABLA_A_CDC_CONN_RX_SB_B1_CTL, 0xFF, 0xAA},
	{TABLA_A_CDC_CONN_RX_SB_B2_CTL, 0xFF, 0xAA},

	/*enable HPF filter for TX paths */
	{TABLA_A_CDC_TX1_MUX_CTL, 0x8, 0x0},
	{TABLA_A_CDC_TX2_MUX_CTL, 0x8, 0x0},
	{TABLA_A_CDC_TX3_MUX_CTL, 0x8, 0x0},
	{TABLA_A_CDC_TX4_MUX_CTL, 0x8, 0x0},
	{TABLA_A_CDC_TX5_MUX_CTL, 0x8, 0x0},
	{TABLA_A_CDC_TX6_MUX_CTL, 0x8, 0x0},
	{TABLA_A_CDC_TX7_MUX_CTL, 0x8, 0x0},
	{TABLA_A_CDC_TX8_MUX_CTL, 0x8, 0x0},
	{TABLA_A_CDC_TX9_MUX_CTL, 0x8, 0x0},
	{TABLA_A_CDC_TX10_MUX_CTL, 0x8, 0x0},
};

static const struct tabla_reg_mask_val tabla_1_x_codec_reg_init_val[] = {
	/* Initialize mic biases to differential mode */
	{TABLA_1_A_MICB_4_INT_RBIAS, 0x24, 0x24},
};

static const struct tabla_reg_mask_val tabla_2_higher_codec_reg_init_val[] = {
	/* Initialize mic biases to differential mode */
	{TABLA_2_A_MICB_4_INT_RBIAS, 0x24, 0x24},
};

static void tabla_codec_init_reg(struct snd_soc_codec *codec)
{
	u32 i;
	struct tabla *tabla_core = dev_get_drvdata(codec->dev->parent);

	for (i = 0; i < ARRAY_SIZE(tabla_codec_reg_init_val); i++)
		snd_soc_update_bits(codec, tabla_codec_reg_init_val[i].reg,
				tabla_codec_reg_init_val[i].mask,
				tabla_codec_reg_init_val[i].val);
	if (TABLA_IS_1_X(tabla_core->version)) {
		for (i = 0; i < ARRAY_SIZE(tabla_1_x_codec_reg_init_val); i++)
			snd_soc_update_bits(codec,
					   tabla_1_x_codec_reg_init_val[i].reg,
					   tabla_1_x_codec_reg_init_val[i].mask,
					   tabla_1_x_codec_reg_init_val[i].val);
	} else {
		for (i = 0; i < ARRAY_SIZE(tabla_2_higher_codec_reg_init_val);
		     i++)
			snd_soc_update_bits(codec,
				      tabla_2_higher_codec_reg_init_val[i].reg,
				      tabla_2_higher_codec_reg_init_val[i].mask,
				      tabla_2_higher_codec_reg_init_val[i].val);
	}
}

static void tabla_update_reg_address(struct tabla_priv *priv)
{
	struct tabla *tabla_core = dev_get_drvdata(priv->codec->dev->parent);
	struct tabla_reg_address *reg_addr = &priv->reg_addr;

	if (TABLA_IS_1_X(tabla_core->version)) {
		reg_addr->micb_4_mbhc = TABLA_1_A_MICB_4_MBHC;
		reg_addr->micb_4_int_rbias = TABLA_1_A_MICB_4_INT_RBIAS;
		reg_addr->micb_4_ctl = TABLA_1_A_MICB_4_CTL;
	} else if (TABLA_IS_2_0(tabla_core->version)) {
		reg_addr->micb_4_mbhc = TABLA_2_A_MICB_4_MBHC;
		reg_addr->micb_4_int_rbias = TABLA_2_A_MICB_4_INT_RBIAS;
		reg_addr->micb_4_ctl = TABLA_2_A_MICB_4_CTL;
	}
}

#ifdef CONFIG_DEBUG_FS
static int codec_debug_open(struct inode *inode, struct file *file)
{
	file->private_data = inode->i_private;
	return 0;
}

static ssize_t codec_debug_write(struct file *filp,
	const char __user *ubuf, size_t cnt, loff_t *ppos)
{
	char lbuf[32];
	char *buf;
	int rc;
	struct tabla_priv *tabla = filp->private_data;

	if (cnt > sizeof(lbuf) - 1)
		return -EINVAL;

	rc = copy_from_user(lbuf, ubuf, cnt);
	if (rc)
		return -EFAULT;

	lbuf[cnt] = '\0';
	buf = (char *)lbuf;
	tabla->no_mic_headset_override = (*strsep(&buf, " ") == '0') ?
					     false : true;
	return rc;
}

static ssize_t codec_mbhc_debug_read(struct file *file, char __user *buf,
				     size_t count, loff_t *pos)
{
	const int size = 768;
	char buffer[size];
	int n = 0;
	struct tabla_priv *tabla = file->private_data;
	struct snd_soc_codec *codec = tabla->codec;
	const struct mbhc_internal_cal_data *p = &tabla->mbhc_data;
	const s16 v_ins_hu_cur = tabla_get_current_v_ins(tabla, true);
	const s16 v_ins_h_cur = tabla_get_current_v_ins(tabla, false);

	n = scnprintf(buffer, size - n, "dce_z = %x(%dmv)\n",  p->dce_z,
		     tabla_codec_sta_dce_v(codec, 1, p->dce_z));
	n += scnprintf(buffer + n, size - n, "dce_mb = %x(%dmv)\n",
		       p->dce_mb, tabla_codec_sta_dce_v(codec, 1, p->dce_mb));
	n += scnprintf(buffer + n, size - n, "sta_z = %x(%dmv)\n",
		       p->sta_z, tabla_codec_sta_dce_v(codec, 0, p->sta_z));
	n += scnprintf(buffer + n, size - n, "sta_mb = %x(%dmv)\n",
		       p->sta_mb, tabla_codec_sta_dce_v(codec, 0, p->sta_mb));
	n += scnprintf(buffer + n, size - n, "t_dce = %x\n",  p->t_dce);
	n += scnprintf(buffer + n, size - n, "t_sta = %x\n",  p->t_sta);
	n += scnprintf(buffer + n, size - n, "micb_mv = %dmv\n",
		       p->micb_mv);
	n += scnprintf(buffer + n, size - n, "v_ins_hu = %x(%dmv)%s\n",
		       p->v_ins_hu,
		       tabla_codec_sta_dce_v(codec, 0, p->v_ins_hu),
		       p->v_ins_hu == v_ins_hu_cur ? "*" : "");
	n += scnprintf(buffer + n, size - n, "v_ins_h = %x(%dmv)%s\n",
		       p->v_ins_h, tabla_codec_sta_dce_v(codec, 1, p->v_ins_h),
		       p->v_ins_h == v_ins_h_cur ? "*" : "");
	n += scnprintf(buffer + n, size - n, "adj_v_ins_hu = %x(%dmv)%s\n",
		       p->adj_v_ins_hu,
		       tabla_codec_sta_dce_v(codec, 0, p->adj_v_ins_hu),
		       p->adj_v_ins_hu == v_ins_hu_cur ? "*" : "");
	n += scnprintf(buffer + n, size - n, "adj_v_ins_h = %x(%dmv)%s\n",
		       p->adj_v_ins_h,
		       tabla_codec_sta_dce_v(codec, 1, p->adj_v_ins_h),
		       p->adj_v_ins_h == v_ins_h_cur ? "*" : "");
	n += scnprintf(buffer + n, size - n, "v_b1_hu = %x(%dmv)\n",
		       p->v_b1_hu, tabla_codec_sta_dce_v(codec, 0, p->v_b1_hu));
	n += scnprintf(buffer + n, size - n, "v_b1_h = %x(%dmv)\n",
		       p->v_b1_h, tabla_codec_sta_dce_v(codec, 1, p->v_b1_h));
	n += scnprintf(buffer + n, size - n, "v_b1_huc = %x(%dmv)\n",
		       p->v_b1_huc,
		       tabla_codec_sta_dce_v(codec, 1, p->v_b1_huc));
	n += scnprintf(buffer + n, size - n, "v_brh = %x(%dmv)\n",
		       p->v_brh, tabla_codec_sta_dce_v(codec, 1, p->v_brh));
	n += scnprintf(buffer + n, size - n, "v_brl = %x(%dmv)\n",  p->v_brl,
		       tabla_codec_sta_dce_v(codec, 0, p->v_brl));
	n += scnprintf(buffer + n, size - n, "v_no_mic = %x(%dmv)\n",
		       p->v_no_mic,
		       tabla_codec_sta_dce_v(codec, 0, p->v_no_mic));
	n += scnprintf(buffer + n, size - n, "npoll = %d\n",  p->npoll);
	n += scnprintf(buffer + n, size - n, "nbounce_wait = %d\n",
		       p->nbounce_wait);
	n += scnprintf(buffer + n, size - n, "v_inval_ins_low = %d\n",
		       p->v_inval_ins_low);
	n += scnprintf(buffer + n, size - n, "v_inval_ins_high = %d\n",
		       p->v_inval_ins_high);
	buffer[n] = 0;

	return simple_read_from_buffer(buf, count, pos, buffer, n);
}

static const struct file_operations codec_debug_ops = {
	.open = codec_debug_open,
	.write = codec_debug_write,
};

static const struct file_operations codec_mbhc_debug_ops = {
	.open = codec_debug_open,
	.read = codec_mbhc_debug_read,
};
#endif

static int tabla_codec_probe(struct snd_soc_codec *codec)
{
	struct tabla *control;
	struct tabla_priv *tabla;
	struct snd_soc_dapm_context *dapm = &codec->dapm;
	int ret = 0;
	int i;

	codec->control_data = dev_get_drvdata(codec->dev->parent);
	control = codec->control_data;

	tabla = kzalloc(sizeof(struct tabla_priv), GFP_KERNEL);
	if (!tabla) {
		dev_err(codec->dev, "Failed to allocate private data\n");
		return -ENOMEM;
	}

	/* Make sure mbhc micbias register addresses are zeroed out */
	memset(&tabla->mbhc_bias_regs, 0,
		sizeof(struct mbhc_micbias_regs));
	tabla->mbhc_micbias_switched = false;

	/* Make sure mbhc intenal calibration data is zeroed out */
	memset(&tabla->mbhc_data, 0,
		sizeof(struct mbhc_internal_cal_data));
	tabla->mbhc_data.t_sta_dce = DEFAULT_DCE_STA_WAIT;
	tabla->mbhc_data.t_dce = DEFAULT_DCE_WAIT;
	tabla->mbhc_data.t_sta = DEFAULT_STA_WAIT;
	snd_soc_codec_set_drvdata(codec, tabla);

	tabla->mclk_enabled = false;
	tabla->bandgap_type = TABLA_BANDGAP_OFF;
	tabla->clock_active = false;
	tabla->config_mode_active = false;
	tabla->mbhc_polling_active = false;
	tabla->mbhc_fake_ins_start = 0;
	tabla->no_mic_headset_override = false;
	tabla->hs_polling_irq_prepared = false;
	mutex_init(&tabla->cdc_resource_lock);
	tabla->codec = codec;
	tabla->mbhc_state = MBHC_STATE_NONE;
	tabla->mbhc_last_resume = 0;
	tabla->pdata = dev_get_platdata(codec->dev->parent);
	tabla->intf_type = tabla_get_intf_type();

	tabla_update_reg_address(tabla);
	tabla_update_reg_defaults(codec);
	tabla_codec_init_reg(codec);
	ret = tabla_handle_pdata(tabla);
	if (IS_ERR_VALUE(ret)) {
		pr_err("%s: bad pdata\n", __func__);
		goto err_pdata;
	}

	snd_soc_add_controls(codec, tabla_snd_controls,
			     ARRAY_SIZE(tabla_snd_controls));
	if (TABLA_IS_1_X(control->version))
		snd_soc_add_controls(codec, tabla_1_x_snd_controls,
				     ARRAY_SIZE(tabla_1_x_snd_controls));
	else
		snd_soc_add_controls(codec, tabla_2_higher_snd_controls,
				     ARRAY_SIZE(tabla_2_higher_snd_controls));

	snd_soc_dapm_new_controls(dapm, tabla_dapm_widgets,
				  ARRAY_SIZE(tabla_dapm_widgets));
	if (TABLA_IS_1_X(control->version))
		snd_soc_dapm_new_controls(dapm, tabla_1_x_dapm_widgets,
					  ARRAY_SIZE(tabla_1_x_dapm_widgets));
	else
		snd_soc_dapm_new_controls(dapm, tabla_2_higher_dapm_widgets,
				    ARRAY_SIZE(tabla_2_higher_dapm_widgets));

	if (tabla->intf_type == TABLA_INTERFACE_TYPE_I2C) {
		snd_soc_dapm_new_controls(dapm, tabla_dapm_i2s_widgets,
			ARRAY_SIZE(tabla_dapm_i2s_widgets));
		snd_soc_dapm_add_routes(dapm, audio_i2s_map,
			ARRAY_SIZE(audio_i2s_map));
	}
	snd_soc_dapm_add_routes(dapm, audio_map, ARRAY_SIZE(audio_map));

	if (TABLA_IS_1_X(control->version)) {
		snd_soc_dapm_add_routes(dapm, tabla_1_x_lineout_2_to_4_map,
				      ARRAY_SIZE(tabla_1_x_lineout_2_to_4_map));
	} else if (TABLA_IS_2_0(control->version)) {
		snd_soc_dapm_add_routes(dapm, tabla_2_x_lineout_2_to_4_map,
				      ARRAY_SIZE(tabla_2_x_lineout_2_to_4_map));
	} else  {
		pr_err("%s : ERROR.  Unsupported Tabla version 0x%2x\n",
		       __func__, control->version);
		goto err_pdata;
	}

	snd_soc_dapm_sync(dapm);

	ret = tabla_request_irq(codec->control_data, TABLA_IRQ_MBHC_INSERTION,
		tabla_hs_insert_irq, "Headset insert detect", tabla);
	if (ret) {
		pr_err("%s: Failed to request irq %d\n", __func__,
			TABLA_IRQ_MBHC_INSERTION);
		goto err_insert_irq;
	}
	tabla_disable_irq(codec->control_data, TABLA_IRQ_MBHC_INSERTION);

	ret = tabla_request_irq(codec->control_data, TABLA_IRQ_MBHC_REMOVAL,
		tabla_hs_remove_irq, "Headset remove detect", tabla);
	if (ret) {
		pr_err("%s: Failed to request irq %d\n", __func__,
			TABLA_IRQ_MBHC_REMOVAL);
		goto err_remove_irq;
	}

	ret = tabla_request_irq(codec->control_data, TABLA_IRQ_MBHC_POTENTIAL,
		tabla_dce_handler, "DC Estimation detect", tabla);
	if (ret) {
		pr_err("%s: Failed to request irq %d\n", __func__,
			TABLA_IRQ_MBHC_POTENTIAL);
		goto err_potential_irq;
	}

	ret = tabla_request_irq(codec->control_data, TABLA_IRQ_MBHC_RELEASE,
		tabla_release_handler, "Button Release detect", tabla);
	if (ret) {
		pr_err("%s: Failed to request irq %d\n", __func__,
			TABLA_IRQ_MBHC_RELEASE);
		goto err_release_irq;
	}

	ret = tabla_request_irq(codec->control_data, TABLA_IRQ_SLIMBUS,
		tabla_slimbus_irq, "SLIMBUS Slave", tabla);
	if (ret) {
		pr_err("%s: Failed to request irq %d\n", __func__,
			TABLA_IRQ_SLIMBUS);
		goto err_slimbus_irq;
	}

	for (i = 0; i < TABLA_SLIM_NUM_PORT_REG; i++)
		tabla_interface_reg_write(codec->control_data,
			TABLA_SLIM_PGD_PORT_INT_EN0 + i, 0xFF);

	ret = tabla_request_irq(codec->control_data,
		TABLA_IRQ_HPH_PA_OCPL_FAULT, tabla_hphl_ocp_irq,
		"HPH_L OCP detect", tabla);
	if (ret) {
		pr_err("%s: Failed to request irq %d\n", __func__,
			TABLA_IRQ_HPH_PA_OCPL_FAULT);
		goto err_hphl_ocp_irq;
	}
	tabla_disable_irq(codec->control_data, TABLA_IRQ_HPH_PA_OCPL_FAULT);

	ret = tabla_request_irq(codec->control_data,
		TABLA_IRQ_HPH_PA_OCPR_FAULT, tabla_hphr_ocp_irq,
		"HPH_R OCP detect", tabla);
	if (ret) {
		pr_err("%s: Failed to request irq %d\n", __func__,
			TABLA_IRQ_HPH_PA_OCPR_FAULT);
		goto err_hphr_ocp_irq;
	}
	tabla_disable_irq(codec->control_data, TABLA_IRQ_HPH_PA_OCPR_FAULT);

#ifdef CONFIG_DEBUG_FS
	if (ret == 0) {
		tabla->debugfs_poke =
		    debugfs_create_file("TRRS", S_IFREG | S_IRUGO, NULL, tabla,
					&codec_debug_ops);
		tabla->debugfs_mbhc =
		    debugfs_create_file("tabla_mbhc", S_IFREG | S_IRUGO,
					NULL, tabla, &codec_mbhc_debug_ops);
	}
#endif

	return ret;

err_hphr_ocp_irq:
	tabla_free_irq(codec->control_data, TABLA_IRQ_HPH_PA_OCPL_FAULT, tabla);
err_hphl_ocp_irq:
	tabla_free_irq(codec->control_data, TABLA_IRQ_SLIMBUS, tabla);
err_slimbus_irq:
	tabla_free_irq(codec->control_data, TABLA_IRQ_MBHC_RELEASE, tabla);
err_release_irq:
	tabla_free_irq(codec->control_data, TABLA_IRQ_MBHC_POTENTIAL, tabla);
err_potential_irq:
	tabla_free_irq(codec->control_data, TABLA_IRQ_MBHC_REMOVAL, tabla);
err_remove_irq:
	tabla_free_irq(codec->control_data, TABLA_IRQ_MBHC_INSERTION, tabla);
err_insert_irq:
err_pdata:
	mutex_destroy(&tabla->cdc_resource_lock);
	kfree(tabla);
	return ret;
}
static int tabla_codec_remove(struct snd_soc_codec *codec)
{
	struct tabla_priv *tabla = snd_soc_codec_get_drvdata(codec);
	tabla_free_irq(codec->control_data, TABLA_IRQ_SLIMBUS, tabla);
	tabla_free_irq(codec->control_data, TABLA_IRQ_MBHC_RELEASE, tabla);
	tabla_free_irq(codec->control_data, TABLA_IRQ_MBHC_POTENTIAL, tabla);
	tabla_free_irq(codec->control_data, TABLA_IRQ_MBHC_REMOVAL, tabla);
	tabla_free_irq(codec->control_data, TABLA_IRQ_MBHC_INSERTION, tabla);
	TABLA_ACQUIRE_LOCK(tabla->cdc_resource_lock);
	tabla_codec_disable_clock_block(codec);
	TABLA_RELEASE_LOCK(tabla->cdc_resource_lock);
	tabla_codec_enable_bandgap(codec, TABLA_BANDGAP_OFF);
	if (tabla->mbhc_fw)
		release_firmware(tabla->mbhc_fw);
	mutex_destroy(&tabla->cdc_resource_lock);
<<<<<<< HEAD
=======
#ifdef CONFIG_DEBUG_FS
	debugfs_remove(tabla->debugfs_poke);
	debugfs_remove(tabla->debugfs_mbhc);
#endif
>>>>>>> 1131c66f
	kfree(tabla);
	return 0;
}
static struct snd_soc_codec_driver soc_codec_dev_tabla = {
	.probe	= tabla_codec_probe,
	.remove	= tabla_codec_remove,
	.read = tabla_read,
	.write = tabla_write,

	.readable_register = tabla_readable,
	.volatile_register = tabla_volatile,

	.reg_cache_size = TABLA_CACHE_SIZE,
	.reg_cache_default = tabla_reg_defaults,
	.reg_word_size = 1,
};

#ifdef CONFIG_PM
static int tabla_suspend(struct device *dev)
{
	dev_dbg(dev, "%s: system suspend\n", __func__);
	return 0;
}

static int tabla_resume(struct device *dev)
{
	struct platform_device *pdev = to_platform_device(dev);
	struct tabla_priv *tabla = platform_get_drvdata(pdev);
	dev_dbg(dev, "%s: system resume\n", __func__);
	tabla->mbhc_last_resume = jiffies;
	return 0;
}

static const struct dev_pm_ops tabla_pm_ops = {
	.suspend	= tabla_suspend,
	.resume		= tabla_resume,
};
#endif

static int __devinit tabla_probe(struct platform_device *pdev)
{
	int ret = 0;
	if (tabla_get_intf_type() == TABLA_INTERFACE_TYPE_SLIMBUS)
		ret = snd_soc_register_codec(&pdev->dev, &soc_codec_dev_tabla,
			tabla_dai, ARRAY_SIZE(tabla_dai));
	else if (tabla_get_intf_type() == TABLA_INTERFACE_TYPE_I2C)
		ret = snd_soc_register_codec(&pdev->dev, &soc_codec_dev_tabla,
			tabla_i2s_dai, ARRAY_SIZE(tabla_i2s_dai));
	return ret;
}
static int __devexit tabla_remove(struct platform_device *pdev)
{
	snd_soc_unregister_codec(&pdev->dev);
	return 0;
}
static struct platform_driver tabla_codec_driver = {
	.probe = tabla_probe,
	.remove = tabla_remove,
	.driver = {
		.name = "tabla_codec",
		.owner = THIS_MODULE,
#ifdef CONFIG_PM
		.pm = &tabla_pm_ops,
#endif
	},
};

static struct platform_driver tabla1x_codec_driver = {
	.probe = tabla_probe,
	.remove = tabla_remove,
	.driver = {
		.name = "tabla1x_codec",
		.owner = THIS_MODULE,
#ifdef CONFIG_PM
		.pm = &tabla_pm_ops,
#endif
	},
};

static int __init tabla_codec_init(void)
{
	int rtn = platform_driver_register(&tabla_codec_driver);
	if (rtn == 0) {
		rtn = platform_driver_register(&tabla1x_codec_driver);
		if (rtn != 0)
			platform_driver_unregister(&tabla_codec_driver);
	}
	return rtn;
}

static void __exit tabla_codec_exit(void)
{
	platform_driver_unregister(&tabla1x_codec_driver);
	platform_driver_unregister(&tabla_codec_driver);
}

module_init(tabla_codec_init);
module_exit(tabla_codec_exit);

MODULE_DESCRIPTION("Tabla codec driver");
MODULE_VERSION("1.0");
MODULE_LICENSE("GPL v2");<|MERGE_RESOLUTION|>--- conflicted
+++ resolved
@@ -77,12 +77,8 @@
 
 #define TABLA_MBHC_GPIO_REL_DEBOUNCE_TIME_MS 200
 
-<<<<<<< HEAD
-#define TABLA_MBHC_FAKE_INSERT_VOLT_DELTA_MV 200
-=======
 #define TABLA_MBHC_FAKE_INS_DELTA_MV 200
 #define TABLA_MBHC_FAKE_INS_DELTA_SCALED_MV 300
->>>>>>> 1131c66f
 
 #define TABLA_HS_DETECT_PLUG_TIME_MS (5 * 1000)
 #define TABLA_HS_DETECT_PLUG_INERVAL_MS 100
@@ -254,10 +250,6 @@
 	 * when microphone voltage is too high"
 	 */
 	bool mbhc_inval_hs_range_override;
-<<<<<<< HEAD
-};
-=======
->>>>>>> 1131c66f
 
 #ifdef CONFIG_DEBUG_FS
 	struct dentry *debugfs_poke;
@@ -1547,11 +1539,6 @@
 	return (hph_reg_val & 0xC0) ? true : false;
 }
 
-<<<<<<< HEAD
-/* called under cdc_resource_lock acquisition */
-static void tabla_codec_switch_micbias(struct snd_soc_codec *codec,
-				       int vddio_switch)
-=======
 static void tabla_turn_onoff_override(struct snd_soc_codec *codec, bool on)
 {
 	snd_soc_update_bits(codec, TABLA_A_CDC_MBHC_B1_CTL, 0x04, on << 2);
@@ -1560,17 +1547,8 @@
 /* called under cdc_resource_lock acquisition */
 static void tabla_codec_drive_v_to_micbias(struct snd_soc_codec *codec,
 					   int usec)
->>>>>>> 1131c66f
 {
 	int cfilt_k_val;
-<<<<<<< HEAD
-	bool mbhc_was_polling = false;
-
-	switch (vddio_switch) {
-	case 1:
-		if (tabla->mbhc_micbias_switched == 0 &&
-		    tabla->mbhc_polling_active) {
-=======
 	bool set = true;
 	struct tabla_priv *tabla = snd_soc_codec_get_drvdata(codec);
 
@@ -1606,7 +1584,6 @@
 	if (vddio_switch && !tabla->mbhc_micbias_switched &&
 	    (!checkpolling || tabla->mbhc_polling_active)) {
 		if (restartpolling)
->>>>>>> 1131c66f
 			tabla_codec_pause_hs_polling(codec);
 		tabla_turn_onoff_override(codec, true);
 		/* Adjust threshold if Mic Bias voltage changes */
@@ -3056,13 +3033,8 @@
 {
 	struct tabla_priv *tabla = snd_soc_codec_get_drvdata(codec);
 
-<<<<<<< HEAD
-	pr_debug("%s() mclk_enable = %u\n", __func__, mclk_enable);
-
-=======
 	pr_debug("%s: mclk_enable = %u, dapm = %d\n", __func__, mclk_enable,
 		 dapm);
->>>>>>> 1131c66f
 	if (dapm)
 		TABLA_ACQUIRE_LOCK(tabla->cdc_resource_lock);
 	if (mclk_enable) {
@@ -3445,10 +3417,7 @@
 	short bias_value;
 	u8 cfilt_mode;
 
-<<<<<<< HEAD
-=======
 	pr_debug("%s: enter, mclk_enabled %d\n", __func__, tabla->mclk_enabled);
->>>>>>> 1131c66f
 	if (!tabla->mbhc_cfg.calibration) {
 		pr_err("Error, no tabla calibration\n");
 		return -ENODEV;
@@ -3677,11 +3646,7 @@
 			tabla_set_and_turnoff_hph_padac(codec);
 		}
 
-<<<<<<< HEAD
-		if (trigger == MBHC_USE_HPHL_TRIGGER) {
-=======
 		if (trigger & MBHC_USE_HPHL_TRIGGER) {
->>>>>>> 1131c66f
 			/* Enable HPH Schmitt Trigger */
 			snd_soc_update_bits(codec, TABLA_A_MBHC_HPH, 0x11,
 					    0x11);
@@ -3689,12 +3654,8 @@
 					    plug_det->hph_current << 2);
 			snd_soc_update_bits(codec, TABLA_A_MBHC_HPH, 0x02,
 					    0x02);
-<<<<<<< HEAD
-		} else if (trigger == MBHC_USE_MB_TRIGGER) {
-=======
 		}
 		if (trigger & MBHC_USE_MB_TRIGGER) {
->>>>>>> 1131c66f
 			/* enable the mic line schmitt trigger */
 			snd_soc_update_bits(codec,
 					    tabla->mbhc_bias_regs.mbhc_reg,
@@ -3713,7 +3674,6 @@
 
 		/* setup for insetion detection */
 		snd_soc_update_bits(codec, TABLA_A_CDC_MBHC_INT_CTL, 0x2, 0);
-
 	} else {
 		pr_debug("setup for removal detection\n");
 		/* Make sure the HPH schmitt trigger is OFF */
@@ -4246,7 +4206,6 @@
 	u8 mbhc_status = snd_soc_read(codec, TABLA_A_CDC_MBHC_B1_STATUS) & 0x3E;
 
 	pr_debug("%s: enter\n", __func__);
-<<<<<<< HEAD
 
 	TABLA_ACQUIRE_LOCK(priv->cdc_resource_lock);
 	if (priv->mbhc_state == MBHC_STATE_POTENTIAL_RECOVERY) {
@@ -4255,16 +4214,6 @@
 		goto done;
 	}
 
-=======
-
-	TABLA_ACQUIRE_LOCK(priv->cdc_resource_lock);
-	if (priv->mbhc_state == MBHC_STATE_POTENTIAL_RECOVERY) {
-		pr_debug("%s: mbhc is being recovered, skip button press\n",
-			 __func__);
-		goto done;
-	}
-
->>>>>>> 1131c66f
 	priv->mbhc_state = MBHC_STATE_POTENTIAL;
 
 	if (!priv->mbhc_polling_active) {
@@ -4367,14 +4316,10 @@
 	int r = 0;
 	struct snd_soc_codec *codec = priv->codec;
 	const int dces = MBHC_NUM_DCE_PLUG_DETECT;
-<<<<<<< HEAD
-	short mb_v;
-=======
 	s16 mb_v, v_ins_hu, v_ins_h;
 
 	v_ins_hu = tabla_get_current_v_ins(priv, true);
 	v_ins_h = tabla_get_current_v_ins(priv, false);
->>>>>>> 1131c66f
 
 	for (i = 0; i < dces; i++) {
 		usleep_range(10000, 10000);
@@ -4382,13 +4327,8 @@
 			mb_v = tabla_codec_sta_dce(codec, 0, true);
 			pr_debug("%s: STA[0]: %d,%d\n", __func__, mb_v,
 				 tabla_codec_sta_dce_v(codec, 0, mb_v));
-<<<<<<< HEAD
-			if (mb_v < (short)priv->mbhc_data.v_b1_hu ||
-			    mb_v > (short)priv->mbhc_data.v_ins_hu) {
-=======
 			if (mb_v < (s16)priv->mbhc_data.v_b1_hu ||
 			    mb_v > v_ins_hu) {
->>>>>>> 1131c66f
 				r = 1;
 				break;
 			}
@@ -4396,13 +4336,8 @@
 			mb_v = tabla_codec_sta_dce(codec, 1, true);
 			pr_debug("%s: DCE[%d]: %d,%d\n", __func__, i, mb_v,
 				 tabla_codec_sta_dce_v(codec, 1, mb_v));
-<<<<<<< HEAD
-			if (mb_v < (short)priv->mbhc_data.v_b1_h ||
-			    mb_v > (short)priv->mbhc_data.v_ins_h) {
-=======
 			if (mb_v < (s16)priv->mbhc_data.v_b1_h ||
 			    mb_v > v_ins_h) {
->>>>>>> 1131c66f
 				r = 1;
 				break;
 			}
@@ -4423,11 +4358,8 @@
 	TABLA_ACQUIRE_LOCK(priv->cdc_resource_lock);
 	priv->mbhc_state = MBHC_STATE_RELEASE;
 
-<<<<<<< HEAD
-=======
 	tabla_codec_drive_v_to_micbias(codec, 10000);
 
->>>>>>> 1131c66f
 	if (priv->buttons_pressed & TABLA_JACK_BUTTON_MASK) {
 		ret = tabla_cancel_btn_work(priv);
 		if (ret == 0) {
@@ -4446,11 +4378,7 @@
 					pr_debug("%s: GPIO kicked in, ignore\n",
 						 __func__);
 				} else {
-<<<<<<< HEAD
-					pr_debug("%s: Reporting short button 0 "
-=======
 					pr_debug("%s: Reporting short button "
->>>>>>> 1131c66f
 						 "press and release\n",
 						 __func__);
 					tabla_snd_soc_jack_report(priv,
@@ -4585,49 +4513,15 @@
 }
 
 static bool tabla_is_invalid_insertion_range(struct snd_soc_codec *codec,
-<<<<<<< HEAD
-				       s32 mic_volt)
-{
-	struct tabla_priv *tabla = snd_soc_codec_get_drvdata(codec);
-	struct tabla_mbhc_plug_type_cfg *plug_type =
-		TABLA_MBHC_CAL_PLUG_TYPE_PTR(tabla->mbhc_cfg.calibration);
-	int fake_insert_high;
-	bool invalid = false;
-
-	if (tabla->mbhc_cfg.gpio)
-		fake_insert_high = TABLA_MBHC_FAKE_INSERT_HIGH;
-	else
-		fake_insert_high = TABLA_MBHC_FAKE_INS_HIGH_NO_GPIO;
-=======
 					     s32 mic_volt)
 {
 	struct tabla_priv *tabla = snd_soc_codec_get_drvdata(codec);
 	bool invalid = false;
 	s16 v_hs_max;
->>>>>>> 1131c66f
 
 	/* Perform this check only when the high voltage headphone
 	 * needs to be considered as invalid
 	 */
-<<<<<<< HEAD
-	if (!tabla->mbhc_inval_hs_range_override
-		&& (mic_volt > plug_type->v_hs_max)) {
-		invalid = true;
-	} else if (mic_volt < fake_insert_high
-			   && (mic_volt > TABLA_MBHC_FAKE_INSERT_LOW)) {
-		invalid = true;
-	}
-	return invalid;
-}
-
-static bool tabla_is_invalid_insert_delta(struct snd_soc_codec *codec,
-					int mic_volt, int mic_volt_prev)
-{
-	int delta = abs(mic_volt - mic_volt_prev);
-	if (delta > TABLA_MBHC_FAKE_INSERT_VOLT_DELTA_MV) {
-		pr_debug("%s: volt delta %dmv\n", __func__, delta);
-		return true;
-=======
 	v_hs_max = tabla_get_current_v_hs_max(tabla);
 	if (!tabla->mbhc_inval_hs_range_override && (mic_volt > v_hs_max))
 		invalid = true;
@@ -4678,75 +4572,8 @@
 						  mic_mv[i], mic_mv[i - 1],
 						  TABLA_MBHC_FAKE_INS_DELTA_MV);
 		}
->>>>>>> 1131c66f
-	}
-	return false;
-}
-
-<<<<<<< HEAD
-static bool tabla_codec_is_invalid_plug(struct snd_soc_codec *codec,
-					s32 mic_mv[MBHC_NUM_DCE_PLUG_DETECT],
-					enum tabla_mbhc_plug_type
-					    plug_type[MBHC_NUM_DCE_PLUG_DETECT])
-{
-	int i;
-	bool r = false;
-	struct tabla_priv *tabla = snd_soc_codec_get_drvdata(codec);
-	struct tabla_mbhc_plug_type_cfg *plug_type_ptr =
-		TABLA_MBHC_CAL_PLUG_TYPE_PTR(tabla->mbhc_cfg.calibration);
-
-	for (i = 0 ; i < MBHC_NUM_DCE_PLUG_DETECT && !r; i++) {
-		if (mic_mv[i] < plug_type_ptr->v_no_mic)
-			plug_type[i] = PLUG_TYPE_HEADPHONE;
-		else if (mic_mv[i] < plug_type_ptr->v_hs_max)
-			plug_type[i] = PLUG_TYPE_HEADSET;
-		else if (mic_mv[i] > plug_type_ptr->v_hs_max)
-			plug_type[i] = PLUG_TYPE_HIGH_HPH;
-
-		r = tabla_is_invalid_insertion_range(codec, mic_mv[i]);
-		if (!r && i > 0) {
-			if (plug_type[i-1] != plug_type[i])
-				r = true;
-			else
-				r = tabla_is_invalid_insert_delta(codec,
-								mic_mv[i],
-								mic_mv[i - 1]);
-		}
-	}
-
-	return r;
-}
-
-/* called under cdc_resource_lock acquisition */
-void tabla_find_plug_and_report(struct snd_soc_codec *codec,
-				enum tabla_mbhc_plug_type plug_type)
-{
-	struct tabla_priv *tabla = snd_soc_codec_get_drvdata(codec);
-
-	if (plug_type == PLUG_TYPE_HEADPHONE
-		&& tabla->current_plug == PLUG_TYPE_NONE) {
-		/* Nothing was reported previously
-		 * reporte a headphone
-		 */
-		tabla_codec_report_plug(codec, 1, SND_JACK_HEADPHONE);
-		tabla_codec_cleanup_hs_polling(codec);
-	} else if (plug_type == PLUG_TYPE_HEADSET) {
-		/* If Headphone was reported previously, this will
-		 * only report the mic line
-		 */
-		tabla_codec_report_plug(codec, 1, SND_JACK_HEADSET);
-		msleep(100);
-		tabla_codec_start_hs_polling(codec);
-	} else if (plug_type == PLUG_TYPE_HIGH_HPH) {
-		if (tabla->current_plug == PLUG_TYPE_NONE)
-			tabla_codec_report_plug(codec, 1, SND_JACK_HEADPHONE);
-		tabla_codec_cleanup_hs_polling(codec);
-		pr_debug("setup mic trigger for further detection\n");
-		tabla->lpi_enabled = true;
-		tabla_codec_enable_hs_detect(codec, 1, MBHC_USE_MB_TRIGGER,
-					     false);
-	}
-=======
+	}
+
 	return r;
 }
 
@@ -4781,7 +4608,6 @@
 					     MBHC_USE_HPHL_TRIGGER,
 					     false);
 	}
->>>>>>> 1131c66f
 }
 
 /* should be called under interrupt context that hold suspend */
@@ -4807,14 +4633,6 @@
 	TABLA_ACQUIRE_LOCK(tabla->cdc_resource_lock);
 }
 
-<<<<<<< HEAD
-static void tabla_turn_onoff_override(struct snd_soc_codec *codec, bool on)
-{
-	snd_soc_update_bits(codec, TABLA_A_CDC_MBHC_B1_CTL, 0x04, on << 2);
-}
-
-=======
->>>>>>> 1131c66f
 static bool tabla_hs_gpio_level_remove(struct tabla_priv *tabla)
 {
 	return (gpio_get_value_cansleep(tabla->mbhc_cfg.gpio) !=
@@ -4956,18 +4774,6 @@
 }
 
 /* called under cdc_resource_lock acquisition */
-<<<<<<< HEAD
-static void tabla_codec_detect_plug_type(struct snd_soc_codec *codec)
-{
-	int i;
-	struct tabla_priv *tabla = snd_soc_codec_get_drvdata(codec);
-	const struct tabla_mbhc_plug_detect_cfg *plug_det =
-	    TABLA_MBHC_CAL_PLUG_DET_PTR(tabla->mbhc_cfg.calibration);
-	short mb_v[MBHC_NUM_DCE_PLUG_DETECT];
-	s32 mic_mv[MBHC_NUM_DCE_PLUG_DETECT];
-	enum tabla_mbhc_plug_type plug_type[MBHC_NUM_DCE_PLUG_DETECT];
-	struct tabla_mbhc_plug_type_cfg *plug_type_ptr;
-=======
 static void tabla_codec_hphr_gnd_switch(struct snd_soc_codec *codec, bool on)
 {
 	struct tabla_priv *tabla = snd_soc_codec_get_drvdata(codec);
@@ -4996,7 +4802,6 @@
 	short mb_v[num_det];
 	s32 mic_mv[num_det];
 	bool inval = false;
->>>>>>> 1131c66f
 
 	/* Turn on the override,
 	 * tabla_codec_setup_hs_polling requires override on */
@@ -5019,50 +4824,6 @@
 		return;
 	}
 
-<<<<<<< HEAD
-	/*
-	 * First DCE measurement,
-	 * IF this is fake, discontinue detection
-	 * and restart insertion detection
-	 */
-	mb_v[0] = tabla_codec_setup_hs_polling(codec);
-	mic_mv[0] = tabla_codec_sta_dce_v(codec, 1, mb_v[0]);
-	if (tabla_is_invalid_insertion_range(codec, mic_mv[0])) {
-		pr_debug("%s: Detect attempt 1, detected Fake\n", __func__);
-		tabla_turn_onoff_override(codec, false);
-		tabla_codec_cleanup_hs_polling(codec);
-		tabla_codec_enable_hs_detect(codec, 1, MBHC_USE_MB_TRIGGER,
-					     false);
-		return;
-	}
-	pr_debug("%s: DCE run 1, %x, mic_mv = %d\n", __func__, mb_v[0],
-		 mic_mv[0]);
-
-	/*
-	 * Perform two more DCE measurements,
-	 * IF any of them is fake, discontinue detection
-	 * and restart insertion detection
-	 */
-	for (i = 1; i < MBHC_NUM_DCE_PLUG_DETECT; i++) {
-		mb_v[i] = __tabla_codec_sta_dce(codec, 1, true, true);
-		mic_mv[i] = tabla_codec_sta_dce_v(codec, 1 , mb_v[i]);
-		pr_debug("%s: DCE run %d, %x, mic_mv = %d\n", __func__, i + 1,
-			 mb_v[1], mic_mv[i]);
-		if (tabla_is_invalid_insertion_range(codec, mic_mv[i])
-			|| tabla_is_invalid_insert_delta(codec, mic_mv[i],
-			   mic_mv[i - 1])) {
-			pr_debug("%s: Detect attempt %d, detected Fake\n",
-				 __func__, i + 1);
-			tabla_turn_onoff_override(codec, false);
-			snd_soc_update_bits(codec, TABLA_A_CDC_MBHC_B1_CTL,
-					    0x02, 0x02);
-			tabla_codec_cleanup_hs_polling(codec);
-			tabla_codec_enable_hs_detect(codec, 1,
-						     MBHC_USE_MB_TRIGGER,
-						     false);
-			return;
-		}
-=======
 	/* performs DCEs for N times
 	 * 1st: check if voltage is in invalid range
 	 * 2nd - N-2nd: check voltage range and delta
@@ -5109,22 +4870,12 @@
 			 "invalid %d\n", __func__,
 			 i + 1, mb_v[i] & 0xffff, mic_mv[i], scaled, gndswitch,
 			 inval);
->>>>>>> 1131c66f
 	}
 	tabla_turn_onoff_override(codec, false);
 
 	plug_type_ptr =
 	    TABLA_MBHC_CAL_PLUG_TYPE_PTR(tabla->mbhc_cfg.calibration);
 
-<<<<<<< HEAD
-	/*
-	 * If we are here, means none of the three
-	 * measurements are fake, continue plug type detection.
-	 * If all three measurements do not produce same
-	 * plug type, restart insertion detection
-	 */
-	for (i = 0; i < MBHC_NUM_DCE_PLUG_DETECT; i++) {
-=======
 	for (i = 0; !inval && i < num_det; i++) {
 		/*
 		 * If we are here, means none of the all
@@ -5132,7 +4883,6 @@
 		 * If all three measurements do not produce same
 		 * plug type, restart insertion detection
 		 */
->>>>>>> 1131c66f
 		if (mic_mv[i] < plug_type_ptr->v_no_mic) {
 			plug_type[i] = PLUG_TYPE_HEADPHONE;
 			pr_debug("%s: Detect attempt %d, detected Headphone\n",
@@ -5146,17 +4896,6 @@
 		if (i > 0 && (plug_type[i - 1] != plug_type[i])) {
 			pr_err("%s: Detect attempt %d and %d are not same",
 			       __func__, i - 1, i);
-<<<<<<< HEAD
-			tabla_codec_cleanup_hs_polling(codec);
-			tabla_codec_enable_hs_detect(codec, 1,
-						     MBHC_USE_MB_TRIGGER,
-						     false);
-			return;
-		}
-	}
-
-	if (plug_type[0] == PLUG_TYPE_HEADPHONE) {
-=======
 			inval = true;
 			break;
 		}
@@ -5171,7 +4910,6 @@
 					     MBHC_USE_MB_TRIGGER |
 					     MBHC_USE_HPHL_TRIGGER, false);
 	} else if (plug_type[0] == PLUG_TYPE_HEADPHONE) {
->>>>>>> 1131c66f
 		pr_debug("%s: Headphone Detected\n", __func__);
 		tabla_codec_report_plug(codec, 1, SND_JACK_HEADPHONE);
 		tabla_codec_cleanup_hs_polling(codec);
@@ -5233,13 +4971,9 @@
 		tabla_codec_switch_micbias(codec, 0);
 		tabla_codec_report_plug(codec, 0, SND_JACK_HEADPHONE);
 		tabla_codec_shutdown_hs_removal_detect(codec);
-<<<<<<< HEAD
-		tabla_codec_enable_hs_detect(codec, 1, MBHC_USE_MB_TRIGGER,
-=======
 		tabla_codec_enable_hs_detect(codec, 1,
 					     MBHC_USE_MB_TRIGGER |
 					     MBHC_USE_HPHL_TRIGGER,
->>>>>>> 1131c66f
 					     true);
 	} else if (is_mb_trigger && !is_removal) {
 		pr_debug("%s: Waiting for Headphone left trigger\n",
@@ -5283,8 +5017,6 @@
 					0x10);
 	is_removal = !!(snd_soc_read(codec, TABLA_A_CDC_MBHC_INT_CTL) & 0x02);
 	snd_soc_update_bits(codec, TABLA_A_CDC_MBHC_INT_CTL, 0x03, 0x00);
-<<<<<<< HEAD
-=======
 
 	/* Turn off both HPH and MIC line schmitt triggers */
 	snd_soc_update_bits(codec, priv->mbhc_bias_regs.mbhc_reg, 0x90, 0x00);
@@ -5495,142 +5227,10 @@
 	tabla_core = dev_get_drvdata(codec->dev->parent);
 
 	pr_debug("%s:\n", __func__);
->>>>>>> 1131c66f
 
 	/* Turn off both HPH and MIC line schmitt triggers */
 	snd_soc_update_bits(codec, tabla->mbhc_bias_regs.mbhc_reg, 0x90, 0x00);
 	snd_soc_update_bits(codec, TABLA_A_MBHC_HPH, 0x13, 0x00);
-<<<<<<< HEAD
-	snd_soc_update_bits(codec, priv->mbhc_bias_regs.ctl_reg, 0x01, 0x00);
-
-	if (priv->mbhc_cfg.gpio)
-		tabla_hs_insert_irq_gpio(priv, is_removal);
-	else
-		tabla_hs_insert_irq_nogpio(priv, is_removal, is_mb_trigger);
-
-	TABLA_RELEASE_LOCK(priv->cdc_resource_lock);
-	return IRQ_HANDLED;
-}
-
-static bool is_valid_mic_voltage(struct snd_soc_codec *codec, s32 mic_mv)
-{
-	struct tabla_priv *tabla = snd_soc_codec_get_drvdata(codec);
-	struct tabla_mbhc_plug_type_cfg *plug_type =
-		TABLA_MBHC_CAL_PLUG_TYPE_PTR(tabla->mbhc_cfg.calibration);
-
-	return (!(mic_mv > 10 && mic_mv < 80) && (mic_mv > plug_type->v_no_mic)
-		&& (mic_mv < plug_type->v_hs_max)) ? true : false;
-}
-
-/* called under cdc_resource_lock acquisition
- * returns true if mic voltage range is back to normal insertion
- * returns false either if timedout or removed */
-static bool tabla_hs_remove_settle(struct snd_soc_codec *codec)
-{
-	int i;
-	bool timedout, settled = false;
-	s32 mic_mv[MBHC_NUM_DCE_PLUG_DETECT];
-	short mb_v[MBHC_NUM_DCE_PLUG_DETECT];
-	unsigned long retry = 0, timeout;
-	struct tabla_priv *tabla = snd_soc_codec_get_drvdata(codec);
-	struct tabla_mbhc_plug_type_cfg *plug_type =
-		TABLA_MBHC_CAL_PLUG_TYPE_PTR(tabla->mbhc_cfg.calibration);
-
-	timeout = jiffies + msecs_to_jiffies(TABLA_HS_DETECT_PLUG_TIME_MS);
-	while (!(timedout = time_after(jiffies, timeout))) {
-		retry++;
-		if (tabla->mbhc_cfg.gpio && tabla_hs_gpio_level_remove(tabla)) {
-			pr_debug("%s: GPIO indicates removal\n", __func__);
-			break;
-		}
-
-		if (tabla->mbhc_cfg.gpio) {
-			if (retry > 1)
-				msleep(250);
-			else
-				msleep(50);
-		}
-
-		if (tabla->mbhc_cfg.gpio && tabla_hs_gpio_level_remove(tabla)) {
-			pr_debug("%s: GPIO indicates removal\n", __func__);
-			break;
-		}
-
-		for (i = 0; i < MBHC_NUM_DCE_PLUG_DETECT; i++) {
-			mb_v[i] = tabla_codec_sta_dce(codec, 1,  true);
-			mic_mv[i] = tabla_codec_sta_dce_v(codec, 1 , mb_v[i]);
-			pr_debug("%s : DCE run %lu, mic_mv = %d(%x)\n",
-				 __func__, retry, mic_mv[i], mb_v[i]);
-		}
-
-		if (tabla->mbhc_cfg.gpio && tabla_hs_gpio_level_remove(tabla)) {
-			pr_debug("%s: GPIO indicates removal\n", __func__);
-			break;
-		}
-
-		if (tabla->current_plug == PLUG_TYPE_NONE) {
-			pr_debug("%s : headset/headphone is removed\n",
-				 __func__);
-			break;
-		}
-
-		for (i = 0; i < MBHC_NUM_DCE_PLUG_DETECT; i++)
-			if (!is_valid_mic_voltage(codec, mic_mv[i]))
-				break;
-
-		if (i == MBHC_NUM_DCE_PLUG_DETECT) {
-			pr_debug("%s: MIC voltage settled\n", __func__);
-			settled = true;
-			msleep(200);
-			break;
-		}
-
-		/* only for non-GPIO remove irq */
-		if (!tabla->mbhc_cfg.gpio) {
-			for (i = 0; i < MBHC_NUM_DCE_PLUG_DETECT; i++)
-				if (mic_mv[i] < plug_type->v_hs_max)
-					break;
-			if (i == MBHC_NUM_DCE_PLUG_DETECT) {
-				pr_debug("%s: Headset is removed\n", __func__);
-				break;
-			}
-		}
-	}
-
-	if (timedout)
-		pr_debug("%s: Microphone did not settle in %d seconds\n",
-			 __func__, TABLA_HS_DETECT_PLUG_TIME_MS);
-	return settled;
-}
-
-/* called only from interrupt which is under cdc_resource_lock acquisition */
-static void tabla_hs_remove_irq_gpio(struct tabla_priv *priv)
-{
-	struct snd_soc_codec *codec = priv->codec;
-
-	if (tabla_hs_remove_settle(codec))
-		tabla_codec_start_hs_polling(codec);
-	pr_debug("%s: remove settle done\n", __func__);
-}
-
-/* called only from interrupt which is under cdc_resource_lock acquisition */
-static void tabla_hs_remove_irq_nogpio(struct tabla_priv *priv)
-{
-	short bias_value;
-	bool removed = true;
-	struct snd_soc_codec *codec = priv->codec;
-	const struct tabla_mbhc_general_cfg *generic =
-	    TABLA_MBHC_CAL_GENERAL_PTR(priv->mbhc_cfg.calibration);
-	int min_us = TABLA_FAKE_REMOVAL_MIN_PERIOD_MS * 1000;
-
-	if (priv->current_plug != PLUG_TYPE_HEADSET) {
-		pr_debug("%s(): Headset is not inserted, ignore removal\n",
-			 __func__);
-		snd_soc_update_bits(codec, TABLA_A_CDC_MBHC_CLK_CTL,
-				    0x08, 0x08);
-		return;
-	}
-=======
 	snd_soc_update_bits(codec, tabla->mbhc_bias_regs.ctl_reg, 0x01, 0x00);
 	tabla_disable_irq_sync(codec->control_data, TABLA_IRQ_MBHC_INSERTION);
 	tabla_codec_detect_plug_type(codec);
@@ -5744,7 +5344,6 @@
 	tabla = container_of(dwork, struct tabla_priv,
 				mbhc_firmware_dwork);
 	codec = tabla->codec;
->>>>>>> 1131c66f
 
 	while (retry < MBHC_FW_READ_ATTEMPTS) {
 		retry++;
@@ -5753,46 +5352,15 @@
 		ret = request_firmware(&fw, "wcd9310/wcd9310_mbhc.bin",
 					codec->dev);
 
-<<<<<<< HEAD
-	do {
-		bias_value = tabla_codec_sta_dce(codec, 1,  true);
-		pr_debug("%s: DCE %d,%d, %d us left\n", __func__, bias_value,
-			 tabla_codec_sta_dce_v(codec, 1, bias_value), min_us);
-		if (bias_value < (short)priv->mbhc_data.v_ins_h) {
-			pr_debug("%s: checking false removal\n", __func__);
-			msleep(500);
-			removed = !tabla_hs_remove_settle(codec);
-			pr_debug("%s: headset %sactually removed\n", __func__,
-				 removed ? "" : "not ");
-=======
 		if (ret != 0) {
 			usleep_range(MBHC_FW_READ_TIMEOUT,
 					MBHC_FW_READ_TIMEOUT);
 		} else {
 			pr_info("%s: MBHC Firmware read succesful\n", __func__);
->>>>>>> 1131c66f
 			break;
 		}
 	}
 
-<<<<<<< HEAD
-	if (removed) {
-		/* cancel possiblely running hs detect work */
-		tabla_cancel_hs_detect_plug(priv);
-		/*
-		 * If this removal is not false, first check the micbias
-		 * switch status and switch it to LDOH if it is already
-		 * switched to VDDIO.
-		 */
-		tabla_codec_switch_micbias(codec, 0);
-
-		tabla_codec_report_plug(codec, 0, SND_JACK_HEADSET);
-		tabla_codec_cleanup_hs_polling(codec);
-		tabla_codec_enable_hs_detect(codec, 1, MBHC_USE_MB_TRIGGER,
-					     true);
-	} else {
-		tabla_codec_start_hs_polling(codec);
-=======
 	if (ret != 0) {
 		pr_err("%s: Cannot load MBHC firmware use default cal\n",
 			__func__);
@@ -5885,301 +5453,6 @@
 							  MBHC_USE_MB_TRIGGER |
 							  MBHC_USE_HPHL_TRIGGER,
 							  false);
-		} else {
-			tabla->mbhc_inval_hs_range_override = true;
-			/* Enable Mic Bias pull down and HPH Switch to GND */
-			snd_soc_update_bits(codec,
-					    tabla->mbhc_bias_regs.ctl_reg, 0x01,
-					    0x01);
-			snd_soc_update_bits(codec, TABLA_A_MBHC_HPH, 0x01,
-					    0x01);
-			INIT_WORK(&tabla->hs_correct_plug_work,
-				  tabla_hs_correct_gpio_plug);
-		}
-	} else {
-		schedule_delayed_work(&tabla->mbhc_firmware_dwork,
-				      usecs_to_jiffies(MBHC_FW_READ_TIMEOUT));
-	}
-
-	if (!IS_ERR_VALUE(rc)) {
-		snd_soc_update_bits(codec, TABLA_A_RX_HPH_OCP_CTL, 0x10, 0x10);
-		tabla_enable_irq(codec->control_data,
-				 TABLA_IRQ_HPH_PA_OCPL_FAULT);
-		tabla_enable_irq(codec->control_data,
-				 TABLA_IRQ_HPH_PA_OCPR_FAULT);
-	}
-
-	if (!IS_ERR_VALUE(rc) && tabla->mbhc_cfg.gpio) {
-		rc = request_threaded_irq(tabla->mbhc_cfg.gpio_irq, NULL,
-					   tabla_mechanical_plug_detect_irq,
-					   (IRQF_TRIGGER_RISING |
-					    IRQF_TRIGGER_FALLING),
-					   "tabla-gpio", codec);
-		if (!IS_ERR_VALUE(rc)) {
-			rc = enable_irq_wake(tabla->mbhc_cfg.gpio_irq);
-			/* Bootup time detection */
-			tabla_hs_gpio_handler(codec);
-		}
->>>>>>> 1131c66f
-	}
-}
-
-static irqreturn_t tabla_hs_remove_irq(int irq, void *data)
-{
-	struct tabla_priv *priv = data;
-	pr_debug("%s: enter, removal interrupt\n", __func__);
-
-	TABLA_ACQUIRE_LOCK(priv->cdc_resource_lock);
-	if (priv->mbhc_cfg.gpio)
-		tabla_hs_remove_irq_gpio(priv);
-	else
-		tabla_hs_remove_irq_nogpio(priv);
-
-<<<<<<< HEAD
-	TABLA_RELEASE_LOCK(priv->cdc_resource_lock);
-	return IRQ_HANDLED;
-=======
-	return rc;
->>>>>>> 1131c66f
-}
-EXPORT_SYMBOL_GPL(tabla_hs_detect);
-
-void mbhc_insert_work(struct work_struct *work)
-{
-	struct delayed_work *dwork;
-	struct tabla_priv *tabla;
-	struct snd_soc_codec *codec;
-	struct tabla *tabla_core;
-
-	dwork = to_delayed_work(work);
-	tabla = container_of(dwork, struct tabla_priv, mbhc_insert_dwork);
-	codec = tabla->codec;
-	tabla_core = dev_get_drvdata(codec->dev->parent);
-
-	pr_debug("%s:\n", __func__);
-
-	/* Turn off both HPH and MIC line schmitt triggers */
-	snd_soc_update_bits(codec, tabla->mbhc_bias_regs.mbhc_reg, 0x90, 0x00);
-	snd_soc_update_bits(codec, TABLA_A_MBHC_HPH, 0x13, 0x00);
-	snd_soc_update_bits(codec, tabla->mbhc_bias_regs.ctl_reg, 0x01, 0x00);
-	tabla_disable_irq_sync(codec->control_data, TABLA_IRQ_MBHC_INSERTION);
-	tabla_codec_detect_plug_type(codec);
-	tabla_unlock_sleep(tabla_core);
-}
-
-static void tabla_hs_gpio_handler(struct snd_soc_codec *codec)
-{
-	bool insert;
-	struct tabla_priv *tabla = snd_soc_codec_get_drvdata(codec);
-	bool is_removed = false;
-
-	pr_debug("%s: enter\n", __func__);
-
-	tabla->in_gpio_handler = true;
-	/* Wait here for debounce time */
-	usleep_range(TABLA_GPIO_IRQ_DEBOUNCE_TIME_US,
-		     TABLA_GPIO_IRQ_DEBOUNCE_TIME_US);
-
-	TABLA_ACQUIRE_LOCK(tabla->cdc_resource_lock);
-
-	/* cancel pending button press */
-	if (tabla_cancel_btn_work(tabla))
-		pr_debug("%s: button press is canceled\n", __func__);
-
-	insert = (gpio_get_value_cansleep(tabla->mbhc_cfg.gpio) ==
-		  tabla->mbhc_cfg.gpio_level_insert);
-	if ((tabla->current_plug == PLUG_TYPE_NONE) && insert) {
-		tabla->lpi_enabled = false;
-		wmb();
-
-		/* cancel detect plug */
-		tabla_cancel_hs_detect_plug(tabla);
-
-		/* Disable Mic Bias pull down and HPH Switch to GND */
-		snd_soc_update_bits(codec, tabla->mbhc_bias_regs.ctl_reg, 0x01,
-				    0x00);
-		snd_soc_update_bits(codec, TABLA_A_MBHC_HPH, 0x01, 0x00);
-		tabla_codec_detect_plug_type(codec);
-	} else if ((tabla->current_plug != PLUG_TYPE_NONE) && !insert) {
-		tabla->lpi_enabled = false;
-		wmb();
-
-		/* cancel detect plug */
-		tabla_cancel_hs_detect_plug(tabla);
-
-		if (tabla->current_plug == PLUG_TYPE_HEADPHONE) {
-			tabla_codec_report_plug(codec, 0, SND_JACK_HEADPHONE);
-			is_removed = true;
-		} else if (tabla->current_plug == PLUG_TYPE_HEADSET) {
-			tabla_codec_pause_hs_polling(codec);
-			tabla_codec_cleanup_hs_polling(codec);
-			tabla_codec_report_plug(codec, 0, SND_JACK_HEADSET);
-			is_removed = true;
-		}
-
-		if (is_removed) {
-			/* Enable Mic Bias pull down and HPH Switch to GND */
-			snd_soc_update_bits(codec,
-					    tabla->mbhc_bias_regs.ctl_reg, 0x01,
-					    0x01);
-			snd_soc_update_bits(codec, TABLA_A_MBHC_HPH, 0x01,
-					    0x01);
-			/* Make sure mic trigger is turned off */
-			snd_soc_update_bits(codec,
-					    tabla->mbhc_bias_regs.ctl_reg,
-					    0x01, 0x01);
-			snd_soc_update_bits(codec,
-					    tabla->mbhc_bias_regs.mbhc_reg,
-					    0x90, 0x00);
-			/* Reset MBHC State Machine */
-			snd_soc_update_bits(codec, TABLA_A_CDC_MBHC_CLK_CTL,
-					    0x08, 0x08);
-			snd_soc_update_bits(codec, TABLA_A_CDC_MBHC_CLK_CTL,
-					    0x08, 0x00);
-			/* Turn off override */
-			tabla_turn_onoff_override(codec, false);
-		}
-	}
-
-	tabla->in_gpio_handler = false;
-	TABLA_RELEASE_LOCK(tabla->cdc_resource_lock);
-	pr_debug("%s: leave\n", __func__);
-}
-
-static irqreturn_t tabla_mechanical_plug_detect_irq(int irq, void *data)
-{
-	int r = IRQ_HANDLED;
-	struct snd_soc_codec *codec = data;
-
-	if (unlikely(tabla_lock_sleep(codec->control_data) == false)) {
-		pr_warn("%s: failed to hold suspend\n", __func__);
-		r = IRQ_NONE;
-	} else {
-		tabla_hs_gpio_handler(codec);
-		tabla_unlock_sleep(codec->control_data);
-	}
-
-	return r;
-}
-
-static void mbhc_fw_read(struct work_struct *work)
-{
-	struct delayed_work *dwork;
-	struct tabla_priv *tabla;
-	struct snd_soc_codec *codec;
-	const struct firmware *fw;
-	int ret = -1, retry = 0, rc;
-
-	dwork = to_delayed_work(work);
-	tabla = container_of(dwork, struct tabla_priv,
-				mbhc_firmware_dwork);
-	codec = tabla->codec;
-
-	while (retry < MBHC_FW_READ_ATTEMPTS) {
-		retry++;
-		pr_info("%s:Attempt %d to request MBHC firmware\n",
-			__func__, retry);
-		ret = request_firmware(&fw, "wcd9310/wcd9310_mbhc.bin",
-					codec->dev);
-
-		if (ret != 0) {
-			usleep_range(MBHC_FW_READ_TIMEOUT,
-					MBHC_FW_READ_TIMEOUT);
-		} else {
-			pr_info("%s: MBHC Firmware read succesful\n", __func__);
-			break;
-		}
-	}
-
-	if (ret != 0) {
-		pr_err("%s: Cannot load MBHC firmware use default cal\n",
-			__func__);
-	} else if (tabla_mbhc_fw_validate(fw) == false) {
-		pr_err("%s: Invalid MBHC cal data size use default cal\n",
-			 __func__);
-		release_firmware(fw);
-	} else {
-		tabla->mbhc_cfg.calibration = (void *)fw->data;
-		tabla->mbhc_fw = fw;
-	}
-
-	tabla->mbhc_cfg.mclk_cb_fn(codec, 1, false);
-	tabla_mbhc_init(codec);
-	tabla_mbhc_cal(codec);
-	tabla_mbhc_calc_thres(codec);
-	tabla->mbhc_cfg.mclk_cb_fn(codec, 0, false);
-	tabla_codec_calibrate_hs_polling(codec);
-	if (!tabla->mbhc_cfg.gpio) {
-		tabla->mbhc_inval_hs_range_override = false;
-		rc = tabla_codec_enable_hs_detect(codec, 1, MBHC_USE_MB_TRIGGER,
-						  false);
-
-		if (IS_ERR_VALUE(rc))
-			pr_err("%s: Failed to setup MBHC detection\n",
-			       __func__);
-	} else {
-		tabla->mbhc_inval_hs_range_override = true;
-		/* Enable Mic Bias pull down and HPH Switch to GND */
-		snd_soc_update_bits(codec,
-				    tabla->mbhc_bias_regs.ctl_reg, 0x01,
-				    0x01);
-		snd_soc_update_bits(codec, TABLA_A_MBHC_HPH, 0x01,
-				    0x01);
-		INIT_WORK(&tabla->hs_correct_plug_work,
-				  tabla_hs_correct_gpio_plug);
-	}
-
-}
-
-int tabla_hs_detect(struct snd_soc_codec *codec,
-		    const struct tabla_mbhc_config *cfg)
-{
-	struct tabla_priv *tabla;
-	int rc = 0;
-
-	if (!codec || !cfg->calibration) {
-		pr_err("Error: no codec or calibration\n");
-		return -EINVAL;
-	}
-
-	if (cfg->mclk_rate != TABLA_MCLK_RATE_12288KHZ) {
-		if (cfg->mclk_rate == TABLA_MCLK_RATE_9600KHZ)
-			pr_err("Error: clock rate %dHz is not yet supported\n",
-			       cfg->mclk_rate);
-		else
-			pr_err("Error: unsupported clock rate %d\n",
-			       cfg->mclk_rate);
-		return -EINVAL;
-	}
-
-	tabla = snd_soc_codec_get_drvdata(codec);
-	tabla->mbhc_cfg = *cfg;
-	tabla->in_gpio_handler = false;
-	tabla->current_plug = PLUG_TYPE_NONE;
-	tabla->lpi_enabled = false;
-	tabla_get_mbhc_micbias_regs(codec, &tabla->mbhc_bias_regs);
-
-	/* Put CFILT in fast mode by default */
-	snd_soc_update_bits(codec, tabla->mbhc_bias_regs.cfilt_ctl,
-			    0x40, TABLA_CFILT_FAST_MODE);
-	INIT_DELAYED_WORK(&tabla->mbhc_firmware_dwork, mbhc_fw_read);
-	INIT_DELAYED_WORK(&tabla->mbhc_btn_dwork, btn_lpress_fn);
-	INIT_WORK(&tabla->hphlocp_work, hphlocp_off_report);
-	INIT_WORK(&tabla->hphrocp_work, hphrocp_off_report);
-	INIT_DELAYED_WORK(&tabla->mbhc_insert_dwork, mbhc_insert_work);
-
-	if (!tabla->mbhc_cfg.read_fw_bin) {
-		tabla->mbhc_cfg.mclk_cb_fn(codec, 1, false);
-		tabla_mbhc_init(codec);
-		tabla_mbhc_cal(codec);
-		tabla_mbhc_calc_thres(codec);
-		tabla->mbhc_cfg.mclk_cb_fn(codec, 0, false);
-		tabla_codec_calibrate_hs_polling(codec);
-		if (!tabla->mbhc_cfg.gpio) {
-			tabla->mbhc_inval_hs_range_override = false;
-			rc =  tabla_codec_enable_hs_detect(codec, 1,
-							   MBHC_USE_MB_TRIGGER,
-							   false);
 		} else {
 			tabla->mbhc_inval_hs_range_override = true;
 			/* Enable Mic Bias pull down and HPH Switch to GND */
@@ -6882,13 +6155,10 @@
 	if (tabla->mbhc_fw)
 		release_firmware(tabla->mbhc_fw);
 	mutex_destroy(&tabla->cdc_resource_lock);
-<<<<<<< HEAD
-=======
 #ifdef CONFIG_DEBUG_FS
 	debugfs_remove(tabla->debugfs_poke);
 	debugfs_remove(tabla->debugfs_mbhc);
 #endif
->>>>>>> 1131c66f
 	kfree(tabla);
 	return 0;
 }
