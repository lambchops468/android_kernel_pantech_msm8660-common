--- conflicted
+++ resolved
@@ -135,51 +135,23 @@
 	return 0;
 }
 
-/* General purpose special memory pool descriptor. */
-struct gen_pool {
-	rwlock_t lock;			/* protects chunks list */
-	struct list_head chunks;	/* list of chunks in this pool */
-	unsigned order;			/* minimum allocation order */
-};
-
-/* General purpose special memory pool chunk descriptor. */
-struct gen_pool_chunk {
-	spinlock_t lock;		/* protects bits */
-	struct list_head next_chunk;	/* next chunk in pool */
-	phys_addr_t phys_addr;		/* physical starting address of memory chunk */
-	unsigned long start;		/* start of memory chunk */
-	unsigned long size;		/* number of bits */
-	unsigned long bits[0];		/* bitmap for allocating memory chunk */
-};
-
-/**
- * gen_pool_create() - create a new special memory pool
- * @order:	Log base 2 of number of bytes each bitmap bit
- *		represents.
- * @nid:	Node id of the node the pool structure should be allocated
- *		on, or -1.  This will be also used for other allocations.
+/**
+ * gen_pool_create - create a new special memory pool
+ * @min_alloc_order: log base 2 of number of bytes each bitmap bit represents
+ * @nid: node id of the node the pool structure should be allocated on, or -1
  *
  * Create a new special memory pool that can be used to manage special purpose
  * memory not managed by the regular kmalloc/kfree interface.
  */
-struct gen_pool *__must_check gen_pool_create(unsigned order, int nid)
+struct gen_pool *gen_pool_create(int min_alloc_order, int nid)
 {
 	struct gen_pool *pool;
 
-<<<<<<< HEAD
 	pool = kmalloc_node(sizeof(struct gen_pool), GFP_KERNEL, nid);
 	if (pool != NULL) {
 		spin_lock_init(&pool->lock);
-=======
-	if (WARN_ON(order >= BITS_PER_LONG))
-		return NULL;
-
-	pool = kmalloc_node(sizeof *pool, GFP_KERNEL, nid);
-	if (pool) {
-		rwlock_init(&pool->lock);
->>>>>>> 3f6240f3
 		INIT_LIST_HEAD(&pool->chunks);
-		pool->order = order;
+		pool->min_alloc_order = min_alloc_order;
 	}
 	return pool;
 }
@@ -198,34 +170,22 @@
  *
  * Returns 0 on success or a -ve errno on failure.
  */
-int __must_check gen_pool_add_virt(struct gen_pool *pool, unsigned long virt, phys_addr_t phys,
+int gen_pool_add_virt(struct gen_pool *pool, unsigned long virt, phys_addr_t phys,
 		 size_t size, int nid)
 {
 	struct gen_pool_chunk *chunk;
-	size_t nbytes;
-
-	if (WARN_ON(!virt || virt + size < virt ||
-	    (virt & ((1 << pool->order) - 1))))
-		return -EINVAL;
-
-	size = size >> pool->order;
-	if (WARN_ON(!size))
-		return -EINVAL;
-
-	nbytes = sizeof *chunk + BITS_TO_LONGS(size) * sizeof *chunk->bits;
-	chunk = kzalloc_node(nbytes, GFP_KERNEL, nid);
-	if (!chunk)
+	int nbits = size >> pool->min_alloc_order;
+	int nbytes = sizeof(struct gen_pool_chunk) +
+				(nbits + BITS_PER_BYTE - 1) / BITS_PER_BYTE;
+
+	chunk = kmalloc_node(nbytes, GFP_KERNEL | __GFP_ZERO, nid);
+	if (unlikely(chunk == NULL))
 		return -ENOMEM;
 
 	chunk->phys_addr = phys;
-<<<<<<< HEAD
 	chunk->start_addr = virt;
 	chunk->end_addr = virt + size;
 	atomic_set(&chunk->avail, size);
-=======
-	chunk->start = virt >> pool->order;
-	chunk->size  = size;
->>>>>>> 3f6240f3
 
 	spin_lock(&pool->lock);
 	list_add_rcu(&chunk->next_chunk, &pool->chunks);
@@ -247,22 +207,12 @@
 	struct gen_pool_chunk *chunk;
 	phys_addr_t paddr = -1;
 
-<<<<<<< HEAD
 	rcu_read_lock();
 	list_for_each_entry_rcu(chunk, &pool->chunks, next_chunk) {
 		if (addr >= chunk->start_addr && addr < chunk->end_addr) {
 			paddr = chunk->phys_addr + (addr - chunk->start_addr);
 			break;
 		}
-=======
-	read_lock(&pool->lock);
-	list_for_each(_chunk, &pool->chunks) {
-		chunk = list_entry(_chunk, struct gen_pool_chunk, next_chunk);
-
-		if (addr >= chunk->start &&
-		    addr < (chunk->start + chunk->size))
-			return chunk->phys_addr + addr - chunk->start;
->>>>>>> 3f6240f3
 	}
 	rcu_read_unlock();
 
@@ -271,102 +221,78 @@
 EXPORT_SYMBOL(gen_pool_virt_to_phys);
 
 /**
- * gen_pool_destroy() - destroy a special memory pool
- * @pool:	Pool to destroy.
+ * gen_pool_destroy - destroy a special memory pool
+ * @pool: pool to destroy
  *
  * Destroy the specified special memory pool. Verifies that there are no
  * outstanding allocations.
  */
 void gen_pool_destroy(struct gen_pool *pool)
 {
-	struct gen_pool_chunk *chunk;
-<<<<<<< HEAD
+	struct list_head *_chunk, *_next_chunk;
+	struct gen_pool_chunk *chunk;
 	int order = pool->min_alloc_order;
 	int bit, end_bit;
 
 	list_for_each_safe(_chunk, _next_chunk, &pool->chunks) {
 		chunk = list_entry(_chunk, struct gen_pool_chunk, next_chunk);
-=======
-	int bit;
-
-	while (!list_empty(&pool->chunks)) {
-		chunk = list_entry(pool->chunks.next, struct gen_pool_chunk,
-				   next_chunk);
->>>>>>> 3f6240f3
 		list_del(&chunk->next_chunk);
 
-		bit = find_next_bit(chunk->bits, chunk->size, 0);
-		BUG_ON(bit < chunk->size);
+		end_bit = (chunk->end_addr - chunk->start_addr) >> order;
+		bit = find_next_bit(chunk->bits, end_bit, 0);
+		BUG_ON(bit < end_bit);
 
 		kfree(chunk);
 	}
 	kfree(pool);
+	return;
 }
 EXPORT_SYMBOL(gen_pool_destroy);
 
 /**
- * gen_pool_alloc_aligned() - allocate special memory from the pool
- * @pool:	Pool to allocate from.
- * @size:	Number of bytes to allocate from the pool.
- * @alignment_order:	Order the allocated space should be
- *			aligned to (eg. 20 means allocated space
- *			must be aligned to 1MiB).
+ * gen_pool_alloc_aligned - allocate special memory from the pool
+ * @pool: pool to allocate from
+ * @size: number of bytes to allocate from the pool
+ * @alignment_order: Order the allocated space should be
+ *                   aligned to (eg. 20 means allocated space
+ *                   must be aligned to 1MiB).
  *
  * Allocate the requested number of bytes from the specified pool.
  * Uses a first-fit algorithm. Can not be used in NMI handler on
  * architectures without NMI-safe cmpxchg implementation.
  */
-unsigned long __must_check
-gen_pool_alloc_aligned(struct gen_pool *pool, size_t size,
-		       unsigned alignment_order)
-{
-<<<<<<< HEAD
-	struct gen_pool_chunk *chunk;
-	unsigned long addr = 0;
+unsigned long gen_pool_alloc_aligned(struct gen_pool *pool, size_t size,
+				     unsigned alignment_order)
+{
+	struct gen_pool_chunk *chunk;
+	unsigned long addr = 0, align_mask = 0;
 	int order = pool->min_alloc_order;
-	int nbits, start_bit = 0, end_bit, remain;
+	int nbits, start_bit = 0, remain;
 
 #ifndef CONFIG_ARCH_HAVE_NMI_SAFE_CMPXCHG
 	BUG_ON(in_nmi());
 #endif
-=======
-	unsigned long addr, align_mask = 0, flags, start;
-	struct gen_pool_chunk *chunk;
->>>>>>> 3f6240f3
 
 	if (size == 0)
 		return 0;
 
-<<<<<<< HEAD
+	if (alignment_order > order)
+		align_mask = (1 << (alignment_order - order)) - 1;
+
 	nbits = (size + (1UL << order) - 1) >> order;
+
 	rcu_read_lock();
 	list_for_each_entry_rcu(chunk, &pool->chunks, next_chunk) {
+		unsigned long chunk_size;
 		if (size > atomic_read(&chunk->avail))
 			continue;
-
-		end_bit = (chunk->end_addr - chunk->start_addr) >> order;
+		chunk_size = (chunk->end_addr - chunk->start_addr) >> order;
+
 retry:
-		start_bit = bitmap_find_next_zero_area(chunk->bits, end_bit,
-						       start_bit, nbits, 0);
-		if (start_bit >= end_bit)
-=======
-	if (alignment_order > pool->order)
-		align_mask = (1 << (alignment_order - pool->order)) - 1;
-
-	size = (size + (1UL << pool->order) - 1) >> pool->order;
-
-	read_lock(&pool->lock);
-	list_for_each_entry(chunk, &pool->chunks, next_chunk) {
-		if (chunk->size < size)
-			continue;
-
-		spin_lock_irqsave(&chunk->lock, flags);
-		start = bitmap_find_next_zero_area_off(chunk->bits, chunk->size,
-						       0, size, align_mask,
-						       chunk->start);
-		if (start >= chunk->size) {
-			spin_unlock_irqrestore(&chunk->lock, flags);
->>>>>>> 3f6240f3
+		start_bit = bitmap_find_next_zero_area_off(chunk->bits, chunk_size,
+						       0, nbits, align_mask,
+						       chunk->start_addr);
+		if (start_bit >= chunk_size)
 			continue;
 		remain = bitmap_set_ll(chunk->bits, start_bit, nbits);
 		if (remain) {
@@ -376,33 +302,21 @@
 			goto retry;
 		}
 
-<<<<<<< HEAD
 		addr = chunk->start_addr + ((unsigned long)start_bit << order);
-		size = nbits << order;
+		size = nbits << pool->min_alloc_order;
 		atomic_sub(size, &chunk->avail);
 		break;
 	}
 	rcu_read_unlock();
-=======
-		bitmap_set(chunk->bits, start, size);
-		spin_unlock_irqrestore(&chunk->lock, flags);
-		addr = (chunk->start + start) << pool->order;
-		goto done;
-	}
-
-	addr = 0;
-done:
-	read_unlock(&pool->lock);
->>>>>>> 3f6240f3
 	return addr;
 }
 EXPORT_SYMBOL(gen_pool_alloc_aligned);
 
 /**
- * gen_pool_free() - free allocated special memory back to the pool
- * @pool:	Pool to free to.
- * @addr:	Starting address of memory to free back to pool.
- * @size:	Size in bytes of memory to free.
+ * gen_pool_free - free allocated special memory back to the pool
+ * @pool: pool to free to
+ * @addr: starting address of memory to free back to pool
+ * @size: size in bytes of memory to free
  *
  * Free previously allocated special memory back to the specified
  * pool.  Can not be used in NMI handler on architectures without
@@ -411,7 +325,6 @@
 void gen_pool_free(struct gen_pool *pool, unsigned long addr, size_t size)
 {
 	struct gen_pool_chunk *chunk;
-<<<<<<< HEAD
 	int order = pool->min_alloc_order;
 	int start_bit, nbits, remain;
 
@@ -495,29 +408,5 @@
 		size += chunk->end_addr - chunk->start_addr;
 	rcu_read_unlock();
 	return size;
-=======
-	unsigned long flags;
-
-	if (!size)
-		return;
-
-	addr = addr >> pool->order;
-	size = (size + (1UL << pool->order) - 1) >> pool->order;
-
-	BUG_ON(addr + size < addr);
-
-	read_lock(&pool->lock);
-	list_for_each_entry(chunk, &pool->chunks, next_chunk)
-		if (addr >= chunk->start &&
-		    addr + size <= chunk->start + chunk->size) {
-			spin_lock_irqsave(&chunk->lock, flags);
-			bitmap_clear(chunk->bits, addr - chunk->start, size);
-			spin_unlock_irqrestore(&chunk->lock, flags);
-			goto done;
-		}
-	BUG_ON(1);
-done:
-	read_unlock(&pool->lock);
->>>>>>> 3f6240f3
 }
 EXPORT_SYMBOL_GPL(gen_pool_size);