#ifndef __ASM_HARDIRQ_H
#define __ASM_HARDIRQ_H

#include <linux/cache.h>
#include <linux/threads.h>
#include <asm/irq.h>

<<<<<<< HEAD
#define NR_IPI	6
=======
#define NR_IPI	7
>>>>>>> 3f6240f3

typedef struct {
	unsigned int __softirq_pending;
#ifdef CONFIG_SMP
	unsigned int ipi_irqs[NR_IPI];
#endif
} ____cacheline_aligned irq_cpustat_t;

#include <linux/irq_cpustat.h>	/* Standard mappings for irq_cpustat_t above */

#define __inc_irq_stat(cpu, member)	__IRQ_STAT(cpu, member)++
#define __get_irq_stat(cpu, member)	__IRQ_STAT(cpu, member)

#ifdef CONFIG_SMP
u64 smp_irq_stat_cpu(unsigned int cpu);
#else
#define smp_irq_stat_cpu(cpu)	0
#endif

#define arch_irq_stat_cpu	smp_irq_stat_cpu

<<<<<<< HEAD
=======
#if NR_IRQS > 512
#define HARDIRQ_BITS	10
#elif NR_IRQS > 256
#define HARDIRQ_BITS	9
#else
#define HARDIRQ_BITS	8
#endif

>>>>>>> 3f6240f3
#define __ARCH_IRQ_EXIT_IRQS_DISABLED	1

#endif /* __ASM_HARDIRQ_H */<|MERGE_RESOLUTION|>--- conflicted
+++ resolved
@@ -5,11 +5,7 @@
 #include <linux/threads.h>
 #include <asm/irq.h>
 
-<<<<<<< HEAD
-#define NR_IPI	6
-=======
 #define NR_IPI	7
->>>>>>> 3f6240f3
 
 typedef struct {
 	unsigned int __softirq_pending;
@@ -31,17 +27,6 @@
 
 #define arch_irq_stat_cpu	smp_irq_stat_cpu
 
-<<<<<<< HEAD
-=======
-#if NR_IRQS > 512
-#define HARDIRQ_BITS	10
-#elif NR_IRQS > 256
-#define HARDIRQ_BITS	9
-#else
-#define HARDIRQ_BITS	8
-#endif
-
->>>>>>> 3f6240f3
 #define __ARCH_IRQ_EXIT_IRQS_DISABLED	1
 
 #endif /* __ASM_HARDIRQ_H */