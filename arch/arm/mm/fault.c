/*
 *  linux/arch/arm/mm/fault.c
 *
 *  Copyright (C) 1995  Linus Torvalds
 *  Modifications for ARM processor (c) 1995-2004 Russell King
 *
 * This program is free software; you can redistribute it and/or modify
 * it under the terms of the GNU General Public License version 2 as
 * published by the Free Software Foundation.
 */
#include <linux/module.h>
#include <linux/signal.h>
#include <linux/mm.h>
#include <linux/hardirq.h>
#include <linux/init.h>
#include <linux/kprobes.h>
#include <linux/uaccess.h>
#include <linux/page-flags.h>
#include <linux/sched.h>
#include <linux/highmem.h>
#include <linux/perf_event.h>

#include <asm/exception.h>
<<<<<<< HEAD
=======
#include <asm/system.h>
>>>>>>> 3f6240f3
#include <asm/pgtable.h>
#include <asm/system_misc.h>
#include <asm/system_info.h>
#include <asm/tlbflush.h>
#include <asm/cputype.h>
#if defined(CONFIG_ARCH_MSM_SCORPION) && !defined(CONFIG_MSM_SMP)
#include <asm/io.h>
#include <mach/msm_iomap.h>
#endif

#ifdef CONFIG_EMULATE_DOMAIN_MANAGER_V7
#include <asm/domain.h>
#endif /* CONFIG_EMULATE_DOMAIN_MANAGER_V7 */

#include "fault.h"

#ifdef CONFIG_MMU

#ifdef CONFIG_KPROBES
static inline int notify_page_fault(struct pt_regs *regs, unsigned int fsr)
{
	int ret = 0;

	if (!user_mode(regs)) {
		/* kprobe_running() needs smp_processor_id() */
		preempt_disable();
		if (kprobe_running() && kprobe_fault_handler(regs, fsr))
			ret = 1;
		preempt_enable();
	}

	return ret;
}
#else
static inline int notify_page_fault(struct pt_regs *regs, unsigned int fsr)
{
	return 0;
}
#endif

/*
 * This is useful to dump out the page tables associated with
 * 'addr' in mm 'mm'.
 */
void show_pte(struct mm_struct *mm, unsigned long addr)
{
	pgd_t *pgd;

	if (!mm)
		mm = &init_mm;

	printk(KERN_ALERT "pgd = %p\n", mm->pgd);
	pgd = pgd_offset(mm, addr);
	printk(KERN_ALERT "[%08lx] *pgd=%08llx",
			addr, (long long)pgd_val(*pgd));

	do {
		pud_t *pud;
		pmd_t *pmd;
		pte_t *pte;

		if (pgd_none(*pgd))
			break;

		if (pgd_bad(*pgd)) {
			printk("(bad)");
			break;
		}

		pud = pud_offset(pgd, addr);
		if (PTRS_PER_PUD != 1)
			printk(", *pud=%08llx", (long long)pud_val(*pud));

		if (pud_none(*pud))
			break;

		if (pud_bad(*pud)) {
			printk("(bad)");
			break;
		}

		pmd = pmd_offset(pud, addr);
		if (PTRS_PER_PMD != 1)
			printk(", *pmd=%08llx", (long long)pmd_val(*pmd));

		if (pmd_none(*pmd))
			break;

		if (pmd_bad(*pmd)) {
			printk("(bad)");
			break;
		}

		/* We must not map this if we have highmem enabled */
		if (PageHighMem(pfn_to_page(pmd_val(*pmd) >> PAGE_SHIFT)))
			break;

		pte = pte_offset_map(pmd, addr);
		printk(", *pte=%08llx", (long long)pte_val(*pte));
#ifndef CONFIG_ARM_LPAE
		printk(", *ppte=%08llx",
		       (long long)pte_val(pte[PTE_HWTABLE_PTRS]));
#endif
		pte_unmap(pte);
	} while(0);

	printk("\n");
}
#else					/* CONFIG_MMU */
void show_pte(struct mm_struct *mm, unsigned long addr)
{ }
#endif					/* CONFIG_MMU */

/*
 * Oops.  The kernel tried to access some page that wasn't present.
 */
static void
__do_kernel_fault(struct mm_struct *mm, unsigned long addr, unsigned int fsr,
		  struct pt_regs *regs)
{
	/*
	 * Are we prepared to handle this kernel fault?
	 */
	if (fixup_exception(regs))
		return;

	/*
	 * No handler, we'll have to terminate things with extreme prejudice.
	 */
	bust_spinlocks(1);
	printk(KERN_ALERT
		"Unable to handle kernel %s at virtual address %08lx\n",
		(addr < PAGE_SIZE) ? "NULL pointer dereference" :
		"paging request", addr);

	show_pte(mm, addr);
	die("Oops", regs, fsr);
	bust_spinlocks(0);
	do_exit(SIGKILL);
}

/*
 * Something tried to access memory that isn't in our memory map..
 * User mode accesses just cause a SIGSEGV
 */
static void
__do_user_fault(struct task_struct *tsk, unsigned long addr,
		unsigned int fsr, unsigned int sig, int code,
		struct pt_regs *regs)
{
	struct siginfo si;

#ifdef CONFIG_DEBUG_USER
	if (((user_debug & UDBG_SEGV) && (sig == SIGSEGV)) ||
	    ((user_debug & UDBG_BUS)  && (sig == SIGBUS))) {
		printk(KERN_DEBUG "%s: unhandled page fault (%d) at 0x%08lx, code 0x%03x\n",
		       tsk->comm, sig, addr, fsr);
		show_pte(tsk->mm, addr);
		show_regs(regs);
	}
#endif

	tsk->thread.address = addr;
	tsk->thread.error_code = fsr;
	tsk->thread.trap_no = 14;
	si.si_signo = sig;
	si.si_errno = 0;
	si.si_code = code;
	si.si_addr = (void __user *)addr;
	force_sig_info(sig, &si, tsk);
}

void do_bad_area(unsigned long addr, unsigned int fsr, struct pt_regs *regs)
{
	struct task_struct *tsk = current;
	struct mm_struct *mm = tsk->active_mm;

	/*
	 * If we are in kernel mode at this point, we
	 * have no context to handle this fault with.
	 */
	if (user_mode(regs))
		__do_user_fault(tsk, addr, fsr, SIGSEGV, SEGV_MAPERR, regs);
	else
		__do_kernel_fault(mm, addr, fsr, regs);
}

#ifdef CONFIG_MMU
#define VM_FAULT_BADMAP		0x010000
#define VM_FAULT_BADACCESS	0x020000

/*
 * Check that the permissions on the VMA allow for the fault which occurred.
 * If we encountered a write fault, we must have write permission, otherwise
 * we allow any permission.
 */
static inline bool access_error(unsigned int fsr, struct vm_area_struct *vma)
{
	unsigned int mask = VM_READ | VM_WRITE | VM_EXEC;

	if (fsr & FSR_WRITE)
		mask = VM_WRITE;
	if (fsr & FSR_LNX_PF)
		mask = VM_EXEC;

	return vma->vm_flags & mask ? false : true;
}

static int __kprobes
__do_page_fault(struct mm_struct *mm, unsigned long addr, unsigned int fsr,
		unsigned int flags, struct task_struct *tsk)
{
	struct vm_area_struct *vma;
	int fault;

	vma = find_vma(mm, addr);
	fault = VM_FAULT_BADMAP;
	if (unlikely(!vma))
		goto out;
	if (unlikely(vma->vm_start > addr))
		goto check_stack;

	/*
	 * Ok, we have a good vm_area for this
	 * memory access, so we can handle it.
	 */
good_area:
	if (access_error(fsr, vma)) {
		fault = VM_FAULT_BADACCESS;
		goto out;
	}

	return handle_mm_fault(mm, vma, addr & PAGE_MASK, flags);

check_stack:
	/* Don't allow expansion below FIRST_USER_ADDRESS */
	if (vma->vm_flags & VM_GROWSDOWN &&
	    addr >= FIRST_USER_ADDRESS && !expand_stack(vma, addr))
		goto good_area;
out:
	return fault;
}

static int __kprobes
do_page_fault(unsigned long addr, unsigned int fsr, struct pt_regs *regs)
{
	struct task_struct *tsk;
	struct mm_struct *mm;
	int fault, sig, code;
	int write = fsr & FSR_WRITE;
	unsigned int flags = FAULT_FLAG_ALLOW_RETRY | FAULT_FLAG_KILLABLE |
				(write ? FAULT_FLAG_WRITE : 0);

	if (notify_page_fault(regs, fsr))
		return 0;

	tsk = current;
	mm  = tsk->mm;

	/* Enable interrupts if they were enabled in the parent context. */
	if (interrupts_enabled(regs))
		local_irq_enable();

	/*
	 * If we're in an interrupt or have no user
	 * context, we must not take the fault..
	 */
	if (in_atomic() || !mm)
		goto no_context;

	/*
	 * As per x86, we may deadlock here.  However, since the kernel only
	 * validly references user space from well defined areas of the code,
	 * we can bug out early if this is from code which shouldn't.
	 */
	if (!down_read_trylock(&mm->mmap_sem)) {
		if (!user_mode(regs) && !search_exception_tables(regs->ARM_pc))
			goto no_context;
retry:
		down_read(&mm->mmap_sem);
	} else {
		/*
		 * The above down_read_trylock() might have succeeded in
		 * which case, we'll have missed the might_sleep() from
		 * down_read()
		 */
		might_sleep();
#ifdef CONFIG_DEBUG_VM
		if (!user_mode(regs) &&
		    !search_exception_tables(regs->ARM_pc))
			goto no_context;
#endif
	}

	fault = __do_page_fault(mm, addr, fsr, flags, tsk);

	/* If we need to retry but a fatal signal is pending, handle the
	 * signal first. We do not need to release the mmap_sem because
	 * it would already be released in __lock_page_or_retry in
	 * mm/filemap.c. */
	if ((fault & VM_FAULT_RETRY) && fatal_signal_pending(current))
		return 0;

	/*
	 * Major/minor page fault accounting is only done on the
	 * initial attempt. If we go through a retry, it is extremely
	 * likely that the page will be found in page cache at that point.
	 */

	perf_sw_event(PERF_COUNT_SW_PAGE_FAULTS, 1, regs, addr);
	if (!(fault & VM_FAULT_ERROR) && flags & FAULT_FLAG_ALLOW_RETRY) {
		if (fault & VM_FAULT_MAJOR) {
			tsk->maj_flt++;
			perf_sw_event(PERF_COUNT_SW_PAGE_FAULTS_MAJ, 1,
					regs, addr);
		} else {
			tsk->min_flt++;
			perf_sw_event(PERF_COUNT_SW_PAGE_FAULTS_MIN, 1,
					regs, addr);
		}
		if (fault & VM_FAULT_RETRY) {
			/* Clear FAULT_FLAG_ALLOW_RETRY to avoid any risk
			* of starvation. */
			flags &= ~FAULT_FLAG_ALLOW_RETRY;
			goto retry;
		}
	}

	up_read(&mm->mmap_sem);

	/*
	 * Handle the "normal" case first - VM_FAULT_MAJOR / VM_FAULT_MINOR
	 */
	if (likely(!(fault & (VM_FAULT_ERROR | VM_FAULT_BADMAP | VM_FAULT_BADACCESS))))
		return 0;

	if (fault & VM_FAULT_OOM) {
		/*
		 * We ran out of memory, call the OOM killer, and return to
		 * userspace (which will retry the fault, or kill us if we
		 * got oom-killed)
		 */
		pagefault_out_of_memory();
		return 0;
	}

	/*
	 * If we are in kernel mode at this point, we
	 * have no context to handle this fault with.
	 */
	if (!user_mode(regs))
		goto no_context;

	if (fault & VM_FAULT_SIGBUS) {
		/*
		 * We had some memory, but were unable to
		 * successfully fix up this page fault.
		 */
		sig = SIGBUS;
		code = BUS_ADRERR;
	} else {
		/*
		 * Something tried to access memory that
		 * isn't in our memory map..
		 */
		sig = SIGSEGV;
		code = fault == VM_FAULT_BADACCESS ?
			SEGV_ACCERR : SEGV_MAPERR;
	}

	__do_user_fault(tsk, addr, fsr, sig, code, regs);
	return 0;

no_context:
	__do_kernel_fault(mm, addr, fsr, regs);
	return 0;
}
#else					/* CONFIG_MMU */
static int
do_page_fault(unsigned long addr, unsigned int fsr, struct pt_regs *regs)
{
	return 0;
}
#endif					/* CONFIG_MMU */

/*
 * First Level Translation Fault Handler
 *
 * We enter here because the first level page table doesn't contain
 * a valid entry for the address.
 *
 * If the address is in kernel space (>= TASK_SIZE), then we are
 * probably faulting in the vmalloc() area.
 *
 * If the init_task's first level page tables contains the relevant
 * entry, we copy the it to this task.  If not, we send the process
 * a signal, fixup the exception, or oops the kernel.
 *
 * NOTE! We MUST NOT take any locks for this case. We may be in an
 * interrupt or a critical region, and should only copy the information
 * from the master page table, nothing more.
 */
#ifdef CONFIG_MMU
static int __kprobes
do_translation_fault(unsigned long addr, unsigned int fsr,
		     struct pt_regs *regs)
{
	unsigned int index;
	pgd_t *pgd, *pgd_k;
	pud_t *pud, *pud_k;
	pmd_t *pmd, *pmd_k;

	if (addr < TASK_SIZE)
		return do_page_fault(addr, fsr, regs);

	if (user_mode(regs))
		goto bad_area;

	index = pgd_index(addr);

	/*
	 * FIXME: CP15 C1 is write only on ARMv3 architectures.
	 */
	pgd = cpu_get_pgd() + index;
	pgd_k = init_mm.pgd + index;

	if (pgd_none(*pgd_k))
		goto bad_area;
	if (!pgd_present(*pgd))
		set_pgd(pgd, *pgd_k);

	pud = pud_offset(pgd, addr);
	pud_k = pud_offset(pgd_k, addr);

	if (pud_none(*pud_k))
		goto bad_area;
	if (!pud_present(*pud))
		set_pud(pud, *pud_k);

	pmd = pmd_offset(pud, addr);
	pmd_k = pmd_offset(pud_k, addr);

#ifdef CONFIG_ARM_LPAE
	/*
	 * Only one hardware entry per PMD with LPAE.
	 */
	index = 0;
#else
	/*
	 * On ARM one Linux PGD entry contains two hardware entries (see page
	 * tables layout in pgtable.h). We normally guarantee that we always
	 * fill both L1 entries. But create_mapping() doesn't follow the rule.
	 * It can create inidividual L1 entries, so here we have to call
	 * pmd_none() check for the entry really corresponded to address, not
	 * for the first of pair.
	 */
	index = (addr >> SECTION_SHIFT) & 1;
#endif
	if (pmd_none(pmd_k[index]))
		goto bad_area;

	copy_pmd(pmd, pmd_k);
	return 0;

bad_area:
	do_bad_area(addr, fsr, regs);
	return 0;
}
#else					/* CONFIG_MMU */
static int
do_translation_fault(unsigned long addr, unsigned int fsr,
		     struct pt_regs *regs)
{
	return 0;
}
#endif					/* CONFIG_MMU */

/*
 * Some section permission faults need to be handled gracefully.
 * They can happen due to a __{get,put}_user during an oops.
 */
static int
do_sect_fault(unsigned long addr, unsigned int fsr, struct pt_regs *regs)
{
	do_bad_area(addr, fsr, regs);
	return 0;
}

/*
 * This abort handler always returns "fault".
 */
static int
do_bad(unsigned long addr, unsigned int fsr, struct pt_regs *regs)
{
	return 1;
}

<<<<<<< HEAD
struct fsr_info {
=======
#if defined(CONFIG_ARCH_MSM_SCORPION) && !defined(CONFIG_MSM_SMP)
#define __str(x) #x
#define MRC(x, v1, v2, v4, v5, v6) do {					\
	unsigned int __##x;						\
	asm("mrc " __str(v1) ", " __str(v2) ", %0, " __str(v4) ", "	\
		__str(v5) ", " __str(v6) "\n" \
		: "=r" (__##x));					\
	pr_info("%s: %s = 0x%.8x\n", __func__, #x, __##x);		\
} while(0)

#define MSM_TCSR_SPARE2 (MSM_TCSR_BASE + 0x60)

#endif

static int
do_imprecise_ext(unsigned long addr, unsigned int fsr, struct pt_regs *regs)
{
#if defined(CONFIG_ARCH_MSM_SCORPION) && !defined(CONFIG_MSM_SMP)
	MRC(ADFSR,    p15, 0,  c5, c1, 0);
	MRC(DFSR,     p15, 0,  c5, c0, 0);
	MRC(ACTLR,    p15, 0,  c1, c0, 1);
	MRC(EFSR,     p15, 7, c15, c0, 1);
	MRC(L2SR,     p15, 3, c15, c1, 0);
	MRC(L2CR0,    p15, 3, c15, c0, 1);
	MRC(L2CPUESR, p15, 3, c15, c1, 1);
	MRC(L2CPUCR,  p15, 3, c15, c0, 2);
	MRC(SPESR,    p15, 1,  c9, c7, 0);
	MRC(SPCR,     p15, 0,  c9, c7, 0);
	MRC(DMACHSR,  p15, 1, c11, c0, 0);
	MRC(DMACHESR, p15, 1, c11, c0, 1);
	MRC(DMACHCR,  p15, 0, c11, c0, 2);

	/* clear out EFSR and ADFSR after fault */
	asm volatile ("mcr p15, 7, %0, c15, c0, 1\n\t"
		      "mcr p15, 0, %0, c5, c1, 0"
		      : : "r" (0));
#endif
#if defined(CONFIG_ARCH_MSM_SCORPION) && !defined(CONFIG_MSM_SMP)
	pr_info("%s: TCSR_SPARE2 = 0x%.8x\n", __func__, readl(MSM_TCSR_SPARE2));
#endif
	return 1;
}

static struct fsr_info {
>>>>>>> 3f6240f3
	int	(*fn)(unsigned long addr, unsigned int fsr, struct pt_regs *regs);
	int	sig;
	int	code;
	const char *name;
<<<<<<< HEAD
=======
} fsr_info[] = {
	/*
	 * The following are the standard ARMv3 and ARMv4 aborts.  ARMv5
	 * defines these to be "precise" aborts.
	 */
	{ do_bad,		SIGSEGV, 0,		"vector exception"		   },
	{ do_bad,		SIGBUS,	 BUS_ADRALN,	"alignment exception"		   },
	{ do_bad,		SIGKILL, 0,		"terminal exception"		   },
	{ do_bad,		SIGBUS,	 BUS_ADRALN,	"alignment exception"		   },
	{ do_bad,		SIGBUS,	 0,		"external abort on linefetch"	   },
	{ do_translation_fault,	SIGSEGV, SEGV_MAPERR,	"section translation fault"	   },
	{ do_bad,		SIGBUS,	 0,		"external abort on linefetch"	   },
	{ do_page_fault,	SIGSEGV, SEGV_MAPERR,	"page translation fault"	   },
	{ do_bad,		SIGBUS,	 0,		"external abort on non-linefetch"  },
	{ do_bad,		SIGSEGV, SEGV_ACCERR,	"section domain fault"		   },
	{ do_bad,		SIGBUS,	 0,		"external abort on non-linefetch"  },
	{ do_bad,		SIGSEGV, SEGV_ACCERR,	"page domain fault"		   },
	{ do_bad,		SIGBUS,	 0,		"external abort on translation"	   },
	{ do_sect_fault,	SIGSEGV, SEGV_ACCERR,	"section permission fault"	   },
	{ do_bad,		SIGBUS,	 0,		"external abort on translation"	   },
	{ do_page_fault,	SIGSEGV, SEGV_ACCERR,	"page permission fault"		   },
	/*
	 * The following are "imprecise" aborts, which are signalled by bit
	 * 10 of the FSR, and may not be recoverable.  These are only
	 * supported if the CPU abort handler supports bit 10.
	 */
	{ do_bad,		SIGBUS,  0,		"unknown 16"			   },
	{ do_bad,		SIGBUS,  0,		"unknown 17"			   },
	{ do_bad,		SIGBUS,  0,		"unknown 18"			   },
	{ do_bad,		SIGBUS,  0,		"unknown 19"			   },
	{ do_bad,		SIGBUS,  0,		"lock abort"			   }, /* xscale */
	{ do_bad,		SIGBUS,  0,		"unknown 21"			   },
	{ do_imprecise_ext,	SIGBUS,  BUS_OBJERR,	"imprecise external abort"	   }, /* xscale */
	{ do_bad,		SIGBUS,  0,		"unknown 23"			   },
	{ do_bad,		SIGBUS,  0,		"dcache parity error"		   }, /* xscale */
	{ do_bad,		SIGBUS,  0,		"unknown 25"			   },
	{ do_bad,		SIGBUS,  0,		"unknown 26"			   },
	{ do_bad,		SIGBUS,  0,		"unknown 27"			   },
	{ do_bad,		SIGBUS,  0,		"unknown 28"			   },
	{ do_bad,		SIGBUS,  0,		"unknown 29"			   },
	{ do_bad,		SIGBUS,  0,		"unknown 30"			   },
	{ do_bad,		SIGBUS,  0,		"unknown 31"			   }
>>>>>>> 3f6240f3
};

/* FSR definition */
#ifdef CONFIG_ARM_LPAE
#include "fsr-3level.c"
#else
#include "fsr-2level.c"
#endif

void __init
hook_fault_code(int nr, int (*fn)(unsigned long, unsigned int, struct pt_regs *),
		int sig, int code, const char *name)
{
	if (nr < 0 || nr >= ARRAY_SIZE(fsr_info))
		BUG();

	fsr_info[nr].fn   = fn;
	fsr_info[nr].sig  = sig;
	fsr_info[nr].code = code;
	fsr_info[nr].name = name;
}

#ifdef CONFIG_MSM_KRAIT_TBB_ABORT_HANDLER
static int krait_tbb_fixup(unsigned int fsr, struct pt_regs *regs)
{
	int base_cond, cond = 0;
	unsigned int p1, cpsr_z, cpsr_c, cpsr_n, cpsr_v;

	if ((read_cpuid_id() & 0xFFFFFFFC) != 0x510F04D0)
		return 0;

	if (!thumb_mode(regs))
		return 0;

	/* If ITSTATE is 0, return quickly */
	if ((regs->ARM_cpsr & PSR_IT_MASK) == 0)
		return 0;

	cpsr_n = (regs->ARM_cpsr & PSR_N_BIT) ? 1 : 0;
	cpsr_z = (regs->ARM_cpsr & PSR_Z_BIT) ? 1 : 0;
	cpsr_c = (regs->ARM_cpsr & PSR_C_BIT) ? 1 : 0;
	cpsr_v = (regs->ARM_cpsr & PSR_V_BIT) ? 1 : 0;

	p1 = (regs->ARM_cpsr & BIT(12)) ? 1 : 0;

	base_cond = (regs->ARM_cpsr >> 13) & 0x07;

	switch (base_cond) {
	case 0x0:	/* equal */
		cond = cpsr_z;
		break;

	case 0x1:	/* carry set */
		cond = cpsr_c;
		break;

	case 0x2:	/* minus / negative */
		cond = cpsr_n;
		break;

	case 0x3:	/* overflow */
		cond = cpsr_v;
		break;

	case 0x4:	/* unsigned higher */
		cond = (cpsr_c == 1) && (cpsr_z == 0);
		break;

	case 0x5:	/* signed greater / equal */
		cond = (cpsr_n == cpsr_v);
		break;

	case 0x6:	/* signed greater */
		cond = (cpsr_z == 0) && (cpsr_n == cpsr_v);
		break;

	case 0x7:	/* always */
		cond = 1;
		break;
	};

	if (cond == p1) {
		pr_debug("Conditional abort fixup, PC=%08x, base=%d, cond=%d\n",
			 (unsigned int) regs->ARM_pc, base_cond, cond);
		regs->ARM_pc += 2;
		return 1;
	}
	return 0;
}
#endif

/*
 * Dispatch a data abort to the relevant handler.
 */
asmlinkage void __exception
do_DataAbort(unsigned long addr, unsigned int fsr, struct pt_regs *regs)
{
	const struct fsr_info *inf = fsr_info + fsr_fs(fsr);
	struct siginfo info;

#ifdef CONFIG_EMULATE_DOMAIN_MANAGER_V7
	if (emulate_domain_manager_data_abort(fsr, addr))
		return;
#endif

#ifdef CONFIG_MSM_KRAIT_TBB_ABORT_HANDLER
	if (krait_tbb_fixup(fsr, regs))
		return;
#endif

	if (!inf->fn(addr, fsr & ~FSR_LNX_PF, regs))
		return;

	printk(KERN_ALERT "Unhandled fault: %s (0x%03x) at 0x%08lx\n",
		inf->name, fsr, addr);

	info.si_signo = inf->sig;
	info.si_errno = 0;
	info.si_code  = inf->code;
	info.si_addr  = (void __user *)addr;
	arm_notify_die("", regs, &info, fsr, 0);
}

void __init
hook_ifault_code(int nr, int (*fn)(unsigned long, unsigned int, struct pt_regs *),
		 int sig, int code, const char *name)
{
	if (nr < 0 || nr >= ARRAY_SIZE(ifsr_info))
		BUG();

	ifsr_info[nr].fn   = fn;
	ifsr_info[nr].sig  = sig;
	ifsr_info[nr].code = code;
	ifsr_info[nr].name = name;
}

asmlinkage void __exception
do_PrefetchAbort(unsigned long addr, unsigned int ifsr, struct pt_regs *regs)
{
	const struct fsr_info *inf = ifsr_info + fsr_fs(ifsr);
	struct siginfo info;

#ifdef CONFIG_EMULATE_DOMAIN_MANAGER_V7
	if (emulate_domain_manager_prefetch_abort(ifsr, addr))
		return;
#endif

	if (!inf->fn(addr, ifsr | FSR_LNX_PF, regs))
		return;

	printk(KERN_ALERT "Unhandled prefetch abort: %s (0x%03x) at 0x%08lx\n",
		inf->name, ifsr, addr);

	info.si_signo = inf->sig;
	info.si_errno = 0;
	info.si_code  = inf->code;
	info.si_addr  = (void __user *)addr;
	arm_notify_die("", regs, &info, ifsr, 0);
}

#ifndef CONFIG_ARM_LPAE
static int __init exceptions_init(void)
{
	if (cpu_architecture() >= CPU_ARCH_ARMv6) {
		hook_fault_code(4, do_translation_fault, SIGSEGV, SEGV_MAPERR,
				"I-cache maintenance fault");
	}

	if (cpu_architecture() >= CPU_ARCH_ARMv7) {
		/*
		 * TODO: Access flag faults introduced in ARMv6K.
		 * Runtime check for 'K' extension is needed
		 */
		hook_fault_code(3, do_bad, SIGSEGV, SEGV_MAPERR,
				"section access flag fault");
		hook_fault_code(6, do_bad, SIGSEGV, SEGV_MAPERR,
				"section access flag fault");
	}

	return 0;
}

arch_initcall(exceptions_init);
#endif<|MERGE_RESOLUTION|>--- conflicted
+++ resolved
@@ -21,10 +21,6 @@
 #include <linux/perf_event.h>
 
 #include <asm/exception.h>
-<<<<<<< HEAD
-=======
-#include <asm/system.h>
->>>>>>> 3f6240f3
 #include <asm/pgtable.h>
 #include <asm/system_misc.h>
 #include <asm/system_info.h>
@@ -522,9 +518,6 @@
 	return 1;
 }
 
-<<<<<<< HEAD
-struct fsr_info {
-=======
 #if defined(CONFIG_ARCH_MSM_SCORPION) && !defined(CONFIG_MSM_SMP)
 #define __str(x) #x
 #define MRC(x, v1, v2, v4, v5, v6) do {					\
@@ -539,7 +532,7 @@
 
 #endif
 
-static int
+int
 do_imprecise_ext(unsigned long addr, unsigned int fsr, struct pt_regs *regs)
 {
 #if defined(CONFIG_ARCH_MSM_SCORPION) && !defined(CONFIG_MSM_SMP)
@@ -568,57 +561,11 @@
 	return 1;
 }
 
-static struct fsr_info {
->>>>>>> 3f6240f3
+struct fsr_info {
 	int	(*fn)(unsigned long addr, unsigned int fsr, struct pt_regs *regs);
 	int	sig;
 	int	code;
 	const char *name;
-<<<<<<< HEAD
-=======
-} fsr_info[] = {
-	/*
-	 * The following are the standard ARMv3 and ARMv4 aborts.  ARMv5
-	 * defines these to be "precise" aborts.
-	 */
-	{ do_bad,		SIGSEGV, 0,		"vector exception"		   },
-	{ do_bad,		SIGBUS,	 BUS_ADRALN,	"alignment exception"		   },
-	{ do_bad,		SIGKILL, 0,		"terminal exception"		   },
-	{ do_bad,		SIGBUS,	 BUS_ADRALN,	"alignment exception"		   },
-	{ do_bad,		SIGBUS,	 0,		"external abort on linefetch"	   },
-	{ do_translation_fault,	SIGSEGV, SEGV_MAPERR,	"section translation fault"	   },
-	{ do_bad,		SIGBUS,	 0,		"external abort on linefetch"	   },
-	{ do_page_fault,	SIGSEGV, SEGV_MAPERR,	"page translation fault"	   },
-	{ do_bad,		SIGBUS,	 0,		"external abort on non-linefetch"  },
-	{ do_bad,		SIGSEGV, SEGV_ACCERR,	"section domain fault"		   },
-	{ do_bad,		SIGBUS,	 0,		"external abort on non-linefetch"  },
-	{ do_bad,		SIGSEGV, SEGV_ACCERR,	"page domain fault"		   },
-	{ do_bad,		SIGBUS,	 0,		"external abort on translation"	   },
-	{ do_sect_fault,	SIGSEGV, SEGV_ACCERR,	"section permission fault"	   },
-	{ do_bad,		SIGBUS,	 0,		"external abort on translation"	   },
-	{ do_page_fault,	SIGSEGV, SEGV_ACCERR,	"page permission fault"		   },
-	/*
-	 * The following are "imprecise" aborts, which are signalled by bit
-	 * 10 of the FSR, and may not be recoverable.  These are only
-	 * supported if the CPU abort handler supports bit 10.
-	 */
-	{ do_bad,		SIGBUS,  0,		"unknown 16"			   },
-	{ do_bad,		SIGBUS,  0,		"unknown 17"			   },
-	{ do_bad,		SIGBUS,  0,		"unknown 18"			   },
-	{ do_bad,		SIGBUS,  0,		"unknown 19"			   },
-	{ do_bad,		SIGBUS,  0,		"lock abort"			   }, /* xscale */
-	{ do_bad,		SIGBUS,  0,		"unknown 21"			   },
-	{ do_imprecise_ext,	SIGBUS,  BUS_OBJERR,	"imprecise external abort"	   }, /* xscale */
-	{ do_bad,		SIGBUS,  0,		"unknown 23"			   },
-	{ do_bad,		SIGBUS,  0,		"dcache parity error"		   }, /* xscale */
-	{ do_bad,		SIGBUS,  0,		"unknown 25"			   },
-	{ do_bad,		SIGBUS,  0,		"unknown 26"			   },
-	{ do_bad,		SIGBUS,  0,		"unknown 27"			   },
-	{ do_bad,		SIGBUS,  0,		"unknown 28"			   },
-	{ do_bad,		SIGBUS,  0,		"unknown 29"			   },
-	{ do_bad,		SIGBUS,  0,		"unknown 30"			   },
-	{ do_bad,		SIGBUS,  0,		"unknown 31"			   }
->>>>>>> 3f6240f3
 };
 
 /* FSR definition */
