/*
 *  linux/arch/arm/kernel/traps.c
 *
 *  Copyright (C) 1995-2009 Russell King
 *  Fragments that appear the same as linux/arch/i386/kernel/traps.c (C) Linus Torvalds
 *
 * This program is free software; you can redistribute it and/or modify
 * it under the terms of the GNU General Public License version 2 as
 * published by the Free Software Foundation.
 *
 *  'traps.c' handles hardware exceptions after we have saved some state in
 *  'linux/arch/arm/lib/traps.S'.  Mostly a debugging aid, but will probably
 *  kill the offending process.
 */
#include <linux/signal.h>
#include <linux/personality.h>
#include <linux/kallsyms.h>
#include <linux/spinlock.h>
#include <linux/uaccess.h>
#include <linux/hardirq.h>
#include <linux/kdebug.h>
#include <linux/module.h>
#include <linux/kexec.h>
#include <linux/bug.h>
#include <linux/delay.h>
#include <linux/init.h>
#include <linux/sched.h>

#include <linux/atomic.h>
#include <asm/cacheflush.h>
#include <asm/exception.h>
#include <asm/unistd.h>
#include <asm/traps.h>
#include <asm/unwind.h>
#include <asm/tls.h>
#include <asm/system_misc.h>

#include "signal.h"

#include <trace/events/exception.h>

static const char *handler[]= { "prefetch abort", "data abort", "address exception", "interrupt" };

#ifdef CONFIG_LGE_CRASH_HANDLER
static int first_call_chain = 0;
static int first_die = 1;
#endif
void *vectors_page;

#ifdef CONFIG_DEBUG_USER
unsigned int user_debug;

static int __init user_debug_setup(char *str)
{
	get_option(&str, &user_debug);
	return 1;
}
__setup("user_debug=", user_debug_setup);
#endif

static void dump_mem(const char *, const char *, unsigned long, unsigned long);

void dump_backtrace_entry(unsigned long where, unsigned long from, unsigned long frame)
{
#ifdef CONFIG_KALLSYMS
#ifdef CONFIG_LGE_CRASH_HANDLER
	if (first_call_chain)
		set_crash_store_enable();
#endif
	printk("[<%08lx>] (%pS) from [<%08lx>] (%pS)\n", where, (void *)where, from, (void *)from);
#ifdef CONFIG_LGE_CRASH_HANDLER
	set_crash_store_disable();
#endif
#else
	printk("Function entered at [<%08lx>] from [<%08lx>]\n", where, from);
#endif

	if (in_exception_text(where))
		dump_mem("", "Exception stack", frame + 4, frame + 4 + sizeof(struct pt_regs));
}

#ifndef CONFIG_ARM_UNWIND
/*
 * Stack pointers should always be within the kernels view of
 * physical memory.  If it is not there, then we can't dump
 * out any information relating to the stack.
 */
static int verify_stack(unsigned long sp)
{
	if (sp < PAGE_OFFSET ||
	    (sp > (unsigned long)high_memory && high_memory != NULL))
		return -EFAULT;

	return 0;
}
#endif

/*
 * Dump out the contents of some memory nicely...
 */
static void dump_mem(const char *lvl, const char *str, unsigned long bottom,
		     unsigned long top)
{
	unsigned long first;
	mm_segment_t fs;
	int i;

	/*
	 * We need to switch to kernel mode so that we can use __get_user
	 * to safely read from kernel space.  Note that we now dump the
	 * code first, just in case the backtrace kills us.
	 */
	fs = get_fs();
	set_fs(KERNEL_DS);

	printk("%s%s(0x%08lx to 0x%08lx)\n", lvl, str, bottom, top);

	for (first = bottom & ~31; first < top; first += 32) {
		unsigned long p;
		char str[sizeof(" 12345678") * 8 + 1];

		memset(str, ' ', sizeof(str));
		str[sizeof(str) - 1] = '\0';

		for (p = first, i = 0; i < 8 && p < top; i++, p += 4) {
			if (p >= bottom && p < top) {
				unsigned long val;
				if (__get_user(val, (unsigned long *)p) == 0)
					sprintf(str + i * 9, " %08lx", val);
				else
					sprintf(str + i * 9, " ????????");
			}
		}
		printk("%s%04lx:%s\n", lvl, first & 0xffff, str);
	}

	set_fs(fs);
}

static void dump_instr(const char *lvl, struct pt_regs *regs)
{
	unsigned long addr = instruction_pointer(regs);
	const int thumb = thumb_mode(regs);
	const int width = thumb ? 4 : 8;
	mm_segment_t fs;
	char str[sizeof("00000000 ") * 5 + 2 + 1], *p = str;
	int i;

	/*
	 * We need to switch to kernel mode so that we can use __get_user
	 * to safely read from kernel space.  Note that we now dump the
	 * code first, just in case the backtrace kills us.
	 */
	fs = get_fs();
	set_fs(KERNEL_DS);

	for (i = -4; i < 1 + !!thumb; i++) {
		unsigned int val, bad;

		if (thumb)
			bad = __get_user(val, &((u16 *)addr)[i]);
		else
			bad = __get_user(val, &((u32 *)addr)[i]);

		if (!bad)
			p += sprintf(p, i == 0 ? "(%0*x) " : "%0*x ",
					width, val);
		else {
			p += sprintf(p, "bad PC value");
			break;
		}
	}
	printk("%sCode: %s\n", lvl, str);

	set_fs(fs);
}

#ifdef CONFIG_ARM_UNWIND
static inline void dump_backtrace(struct pt_regs *regs, struct task_struct *tsk)
{
	unwind_backtrace(regs, tsk);
}
#else
static void dump_backtrace(struct pt_regs *regs, struct task_struct *tsk)
{
	unsigned int fp, mode;
	int ok = 1;

	printk("Backtrace: ");

	if (!tsk)
		tsk = current;

	if (regs) {
		fp = regs->ARM_fp;
		mode = processor_mode(regs);
	} else if (tsk != current) {
		fp = thread_saved_fp(tsk);
		mode = 0x10;
	} else {
		asm("mov %0, fp" : "=r" (fp) : : "cc");
		mode = 0x10;
	}

	if (!fp) {
		printk("no frame pointer");
		ok = 0;
	} else if (verify_stack(fp)) {
		printk("invalid frame pointer 0x%08x", fp);
		ok = 0;
	} else if (fp < (unsigned long)end_of_stack(tsk))
		printk("frame pointer underflow");
	printk("\n");

	if (ok)
		c_backtrace(fp, mode);
}
#endif

void dump_stack(void)
{
	dump_backtrace(NULL, NULL);
}

EXPORT_SYMBOL(dump_stack);

void show_stack(struct task_struct *tsk, unsigned long *sp)
{
	dump_backtrace(NULL, tsk);
	barrier();
}

#ifdef CONFIG_PREEMPT
#define S_PREEMPT " PREEMPT"
#else
#define S_PREEMPT ""
#endif
#ifdef CONFIG_SMP
#define S_SMP " SMP"
#else
#define S_SMP ""
#endif
#ifdef CONFIG_THUMB2_KERNEL
#define S_ISA " THUMB2"
#else
#define S_ISA " ARM"
#endif

static int __die(const char *str, int err, struct thread_info *thread, struct pt_regs *regs)
{
	struct task_struct *tsk = thread->task;
	static int die_counter;
	int ret;

#ifdef CONFIG_LGE_CRASH_HANDLER
	if (first_die) {
		first_call_chain = 1;
		first_die = 0;
	}
	set_kernel_crash_magic_number();
	set_crash_store_enable();
#endif

	printk(KERN_EMERG "Internal error: %s: %x [#%d]" S_PREEMPT S_SMP
	       S_ISA "\n", str, err, ++die_counter);

#ifdef CONFIG_LGE_CRASH_HANDLER
	set_crash_store_disable();
#endif

	/* trap and error numbers are mostly meaningless on ARM */
	ret = notify_die(DIE_OOPS, str, regs, err, tsk->thread.trap_no, SIGSEGV);
	if (ret == NOTIFY_STOP)
		return ret;

	print_modules();
	__show_regs(regs);
	printk(KERN_EMERG "Process %.*s (pid: %d, stack limit = 0x%p)\n",
		TASK_COMM_LEN, tsk->comm, task_pid_nr(tsk), thread + 1);

	if (!user_mode(regs) || in_interrupt()) {
		dump_mem(KERN_EMERG, "Stack: ", regs->ARM_sp,
			 THREAD_SIZE + (unsigned long)task_stack_page(tsk));
		dump_backtrace(regs, tsk);
		dump_instr(KERN_EMERG, regs);
#ifdef CONFIG_LGE_CRASH_HANDLER
		first_call_chain = 0;
#endif
	}

	return ret;
}

static DEFINE_RAW_SPINLOCK(die_lock);

/*
 * This function is protected against re-entrancy.
 */
void die(const char *str, struct pt_regs *regs, int err)
{
	struct thread_info *thread = current_thread_info();
	int ret;
	enum bug_trap_type bug_type = BUG_TRAP_TYPE_NONE;

	oops_enter();

	raw_spin_lock_irq(&die_lock);
	console_verbose();
	bust_spinlocks(1);
	if (!user_mode(regs))
		bug_type = report_bug(regs->ARM_pc, regs);
	if (bug_type != BUG_TRAP_TYPE_NONE)
		str = "Oops - BUG";
	ret = __die(str, err, thread, regs);

	if (regs && kexec_should_crash(thread->task))
		crash_kexec(regs);

	bust_spinlocks(0);
	add_taint(TAINT_DIE);
	raw_spin_unlock_irq(&die_lock);
	oops_exit();

	if (in_interrupt())
		panic("Fatal exception in interrupt");
	if (panic_on_oops)
		panic("Fatal exception");
	if (ret != NOTIFY_STOP)
		do_exit(SIGSEGV);
}

void arm_notify_die(const char *str, struct pt_regs *regs,
		struct siginfo *info, unsigned long err, unsigned long trap)
{
	if (user_mode(regs)) {
		current->thread.error_code = err;
		current->thread.trap_no = trap;

		force_sig_info(info->si_signo, info, current);
	} else {
		die(str, regs, err);
	}
}

#ifdef CONFIG_GENERIC_BUG

int is_valid_bugaddr(unsigned long pc)
{
#ifdef CONFIG_THUMB2_KERNEL
	unsigned short bkpt;
#else
	unsigned long bkpt;
#endif

	if (probe_kernel_address((unsigned *)pc, bkpt))
		return 0;

	return bkpt == BUG_INSTR_VALUE;
}

#endif

static LIST_HEAD(undef_hook);
static DEFINE_RAW_SPINLOCK(undef_lock);

void register_undef_hook(struct undef_hook *hook)
{
	unsigned long flags;

	raw_spin_lock_irqsave(&undef_lock, flags);
	list_add(&hook->node, &undef_hook);
	raw_spin_unlock_irqrestore(&undef_lock, flags);
}

void unregister_undef_hook(struct undef_hook *hook)
{
	unsigned long flags;

	raw_spin_lock_irqsave(&undef_lock, flags);
	list_del(&hook->node);
	raw_spin_unlock_irqrestore(&undef_lock, flags);
}

static int call_undef_hook(struct pt_regs *regs, unsigned int instr)
{
	struct undef_hook *hook;
	unsigned long flags;
	int (*fn)(struct pt_regs *regs, unsigned int instr) = NULL;

	raw_spin_lock_irqsave(&undef_lock, flags);
	list_for_each_entry(hook, &undef_hook, node)
		if ((instr & hook->instr_mask) == hook->instr_val &&
		    (regs->ARM_cpsr & hook->cpsr_mask) == hook->cpsr_val)
			fn = hook->fn;
	raw_spin_unlock_irqrestore(&undef_lock, flags);

	return fn ? fn(regs, instr) : 1;
}

asmlinkage void __exception do_undefinstr(struct pt_regs *regs)
{
	unsigned int instr;
	siginfo_t info;
	void __user *pc;

	pc = (void __user *)instruction_pointer(regs);

	if (processor_mode(regs) == SVC_MODE) {
#ifdef CONFIG_THUMB2_KERNEL
		if (thumb_mode(regs)) {
			instr = ((u16 *)pc)[0];
			if (is_wide_instruction(instr)) {
				instr <<= 16;
				instr |= ((u16 *)pc)[1];
			}
		} else
#endif
			instr = *(u32 *) pc;
	} else if (thumb_mode(regs)) {
		if (get_user(instr, (u16 __user *)pc))
			goto die_sig;
		if (is_wide_instruction(instr)) {
			unsigned int instr2;
			if (get_user(instr2, (u16 __user *)pc+1))
				goto die_sig;
			instr <<= 16;
			instr |= instr2;
		}
	} else if (get_user(instr, (u32 __user *)pc)) {
		goto die_sig;
	}

	if (call_undef_hook(regs, instr) == 0)
		return;

<<<<<<< HEAD
	trace_undef_instr(regs, (void *)pc);

=======
die_sig:
>>>>>>> 44d19f5a
#ifdef CONFIG_DEBUG_USER
	if (user_debug & UDBG_UNDEFINED) {
		printk(KERN_INFO "%s (%d): undefined instruction: pc=%p\n",
			current->comm, task_pid_nr(current), pc);
		dump_instr(KERN_INFO, regs);
	}
#endif

	info.si_signo = SIGILL;
	info.si_errno = 0;
	info.si_code  = ILL_ILLOPC;
	info.si_addr  = pc;

	arm_notify_die("Oops - undefined instruction", regs, &info, 0, 6);
}

asmlinkage void do_unexp_fiq (struct pt_regs *regs)
{
	printk("Hmm.  Unexpected FIQ received, but trying to continue\n");
	printk("You may have a hardware problem...\n");
}

/*
 * bad_mode handles the impossible case in the vectors.  If you see one of
 * these, then it's extremely serious, and could mean you have buggy hardware.
 * It never returns, and never tries to sync.  We hope that we can at least
 * dump out some state information...
 */
asmlinkage void bad_mode(struct pt_regs *regs, int reason)
{
	console_verbose();

	printk(KERN_CRIT "Bad mode in %s handler detected\n", handler[reason]);

	die("Oops - bad mode", regs, 0);
	local_irq_disable();
	panic("bad mode");
}

static int bad_syscall(int n, struct pt_regs *regs)
{
	struct thread_info *thread = current_thread_info();
	siginfo_t info;

	if ((current->personality & PER_MASK) != PER_LINUX &&
	    thread->exec_domain->handler) {
		thread->exec_domain->handler(n, regs);
		return regs->ARM_r0;
	}

#ifdef CONFIG_DEBUG_USER
	if (user_debug & UDBG_SYSCALL) {
		printk(KERN_ERR "[%d] %s: obsolete system call %08x.\n",
			task_pid_nr(current), current->comm, n);
		dump_instr(KERN_ERR, regs);
	}
#endif

	info.si_signo = SIGILL;
	info.si_errno = 0;
	info.si_code  = ILL_ILLTRP;
	info.si_addr  = (void __user *)instruction_pointer(regs) -
			 (thumb_mode(regs) ? 2 : 4);

	arm_notify_die("Oops - bad syscall", regs, &info, n, 0);

	return regs->ARM_r0;
}

static inline void
do_cache_op(unsigned long start, unsigned long end, int flags)
{
	struct mm_struct *mm = current->active_mm;
	struct vm_area_struct *vma;

	if (end < start || flags)
		return;

	down_read(&mm->mmap_sem);
	vma = find_vma(mm, start);
	if (vma && vma->vm_start < end) {
		if (start < vma->vm_start)
			start = vma->vm_start;
		if (end > vma->vm_end)
			end = vma->vm_end;

		up_read(&mm->mmap_sem);
		flush_cache_user_range(start, end);
		return;
	}
	up_read(&mm->mmap_sem);
}

/*
 * Handle all unrecognised system calls.
 *  0x9f0000 - 0x9fffff are some more esoteric system calls
 */
#define NR(x) ((__ARM_NR_##x) - __ARM_NR_BASE)
asmlinkage int arm_syscall(int no, struct pt_regs *regs)
{
	struct thread_info *thread = current_thread_info();
	siginfo_t info;

	if ((no >> 16) != (__ARM_NR_BASE>> 16))
		return bad_syscall(no, regs);

	switch (no & 0xffff) {
	case 0: /* branch through 0 */
		info.si_signo = SIGSEGV;
		info.si_errno = 0;
		info.si_code  = SEGV_MAPERR;
		info.si_addr  = NULL;

		arm_notify_die("branch through zero", regs, &info, 0, 0);
		return 0;

	case NR(breakpoint): /* SWI BREAK_POINT */
		regs->ARM_pc -= thumb_mode(regs) ? 2 : 4;
		ptrace_break(current, regs);
		return regs->ARM_r0;

	/*
	 * Flush a region from virtual address 'r0' to virtual address 'r1'
	 * _exclusive_.  There is no alignment requirement on either address;
	 * user space does not need to know the hardware cache layout.
	 *
	 * r2 contains flags.  It should ALWAYS be passed as ZERO until it
	 * is defined to be something else.  For now we ignore it, but may
	 * the fires of hell burn in your belly if you break this rule. ;)
	 *
	 * (at a later date, we may want to allow this call to not flush
	 * various aspects of the cache.  Passing '0' will guarantee that
	 * everything necessary gets flushed to maintain consistency in
	 * the specified region).
	 */
	case NR(cacheflush):
		do_cache_op(regs->ARM_r0, regs->ARM_r1, regs->ARM_r2);
		return 0;

	case NR(usr26):
		if (!(elf_hwcap & HWCAP_26BIT))
			break;
		regs->ARM_cpsr &= ~MODE32_BIT;
		return regs->ARM_r0;

	case NR(usr32):
		if (!(elf_hwcap & HWCAP_26BIT))
			break;
		regs->ARM_cpsr |= MODE32_BIT;
		return regs->ARM_r0;

	case NR(set_tls):
		thread->tp_value = regs->ARM_r0;
		if (tls_emu)
			return 0;
		if (has_tls_reg) {
			asm ("mcr p15, 0, %0, c13, c0, 3"
				: : "r" (regs->ARM_r0));
		} else {
			/*
			 * User space must never try to access this directly.
			 * Expect your app to break eventually if you do so.
			 * The user helper at 0xffff0fe0 must be used instead.
			 * (see entry-armv.S for details)
			 */
			*((unsigned int *)0xffff0ff0) = regs->ARM_r0;
		}
		return 0;

#ifdef CONFIG_NEEDS_SYSCALL_FOR_CMPXCHG
	/*
	 * Atomically store r1 in *r2 if *r2 is equal to r0 for user space.
	 * Return zero in r0 if *MEM was changed or non-zero if no exchange
	 * happened.  Also set the user C flag accordingly.
	 * If access permissions have to be fixed up then non-zero is
	 * returned and the operation has to be re-attempted.
	 *
	 * *NOTE*: This is a ghost syscall private to the kernel.  Only the
	 * __kuser_cmpxchg code in entry-armv.S should be aware of its
	 * existence.  Don't ever use this from user code.
	 */
	case NR(cmpxchg):
	for (;;) {
		extern void do_DataAbort(unsigned long addr, unsigned int fsr,
					 struct pt_regs *regs);
		unsigned long val;
		unsigned long addr = regs->ARM_r2;
		struct mm_struct *mm = current->mm;
		pgd_t *pgd; pmd_t *pmd; pte_t *pte;
		spinlock_t *ptl;

		regs->ARM_cpsr &= ~PSR_C_BIT;
		down_read(&mm->mmap_sem);
		pgd = pgd_offset(mm, addr);
		if (!pgd_present(*pgd))
			goto bad_access;
		pmd = pmd_offset(pgd, addr);
		if (!pmd_present(*pmd))
			goto bad_access;
		pte = pte_offset_map_lock(mm, pmd, addr, &ptl);
		if (!pte_present(*pte) || !pte_write(*pte) || !pte_dirty(*pte)) {
			pte_unmap_unlock(pte, ptl);
			goto bad_access;
		}
		val = *(unsigned long *)addr;
		val -= regs->ARM_r0;
		if (val == 0) {
			*(unsigned long *)addr = regs->ARM_r1;
			regs->ARM_cpsr |= PSR_C_BIT;
		}
		pte_unmap_unlock(pte, ptl);
		up_read(&mm->mmap_sem);
		return val;

		bad_access:
		up_read(&mm->mmap_sem);
		/* simulate a write access fault */
		do_DataAbort(addr, 15 + (1 << 11), regs);
	}
#endif

	default:
		/* Calls 9f00xx..9f07ff are defined to return -ENOSYS
		   if not implemented, rather than raising SIGILL.  This
		   way the calling program can gracefully determine whether
		   a feature is supported.  */
		if ((no & 0xffff) <= 0x7ff)
			return -ENOSYS;
		break;
	}
#ifdef CONFIG_DEBUG_USER
	/*
	 * experience shows that these seem to indicate that
	 * something catastrophic has happened
	 */
	if (user_debug & UDBG_SYSCALL) {
		printk("[%d] %s: arm syscall %d\n",
		       task_pid_nr(current), current->comm, no);
		dump_instr("", regs);
		if (user_mode(regs)) {
			__show_regs(regs);
			c_backtrace(regs->ARM_fp, processor_mode(regs));
		}
	}
#endif
	info.si_signo = SIGILL;
	info.si_errno = 0;
	info.si_code  = ILL_ILLTRP;
	info.si_addr  = (void __user *)instruction_pointer(regs) -
			 (thumb_mode(regs) ? 2 : 4);

	arm_notify_die("Oops - bad syscall(2)", regs, &info, no, 0);
	return 0;
}

#ifdef CONFIG_TLS_REG_EMUL

/*
 * We might be running on an ARMv6+ processor which should have the TLS
 * register but for some reason we can't use it, or maybe an SMP system
 * using a pre-ARMv6 processor (there are apparently a few prototypes like
 * that in existence) and therefore access to that register must be
 * emulated.
 */

static int get_tp_trap(struct pt_regs *regs, unsigned int instr)
{
	int reg = (instr >> 12) & 15;
	if (reg == 15)
		return 1;
	regs->uregs[reg] = current_thread_info()->tp_value;
	regs->ARM_pc += 4;
	return 0;
}

static struct undef_hook arm_mrc_hook = {
	.instr_mask	= 0x0fff0fff,
	.instr_val	= 0x0e1d0f70,
	.cpsr_mask	= PSR_T_BIT,
	.cpsr_val	= 0,
	.fn		= get_tp_trap,
};

static int __init arm_mrc_hook_init(void)
{
	register_undef_hook(&arm_mrc_hook);
	return 0;
}

late_initcall(arm_mrc_hook_init);

#endif

void __bad_xchg(volatile void *ptr, int size)
{
	printk("xchg: bad data size: pc 0x%p, ptr 0x%p, size %d\n",
		__builtin_return_address(0), ptr, size);
	BUG();
}
EXPORT_SYMBOL(__bad_xchg);

/*
 * A data abort trap was taken, but we did not handle the instruction.
 * Try to abort the user program, or panic if it was the kernel.
 */
asmlinkage void
baddataabort(int code, unsigned long instr, struct pt_regs *regs)
{
	unsigned long addr = instruction_pointer(regs);
	siginfo_t info;

#ifdef CONFIG_DEBUG_USER
	if (user_debug & UDBG_BADABORT) {
		printk(KERN_ERR "[%d] %s: bad data abort: code %d instr 0x%08lx\n",
			task_pid_nr(current), current->comm, code, instr);
		dump_instr(KERN_ERR, regs);
		show_pte(current->mm, addr);
	}
#endif

	info.si_signo = SIGILL;
	info.si_errno = 0;
	info.si_code  = ILL_ILLOPC;
	info.si_addr  = (void __user *)addr;

	arm_notify_die("unknown data abort code", regs, &info, instr, 0);
}

void __readwrite_bug(const char *fn)
{
	printk("%s called, but not implemented\n", fn);
	BUG();
}
EXPORT_SYMBOL(__readwrite_bug);

void __pte_error(const char *file, int line, pte_t pte)
{
	printk("%s:%d: bad pte %08llx.\n", file, line, (long long)pte_val(pte));
}

void __pmd_error(const char *file, int line, pmd_t pmd)
{
	printk("%s:%d: bad pmd %08llx.\n", file, line, (long long)pmd_val(pmd));
}

void __pgd_error(const char *file, int line, pgd_t pgd)
{
	printk("%s:%d: bad pgd %08llx.\n", file, line, (long long)pgd_val(pgd));
}

asmlinkage void __div0(void)
{
	printk("Division by zero in kernel.\n");
	dump_stack();
}
EXPORT_SYMBOL(__div0);

void abort(void)
{
	BUG();

	/* if that doesn't kill us, halt */
	panic("Oops failed to kill thread");
}
EXPORT_SYMBOL(abort);

void __init trap_init(void)
{
	return;
}

static void __init kuser_get_tls_init(unsigned long vectors)
{
	/*
	 * vectors + 0xfe0 = __kuser_get_tls
	 * vectors + 0xfe8 = hardware TLS instruction at 0xffff0fe8
	 */
	if (tls_emu || has_tls_reg)
		memcpy((void *)vectors + 0xfe0, (void *)vectors + 0xfe8, 4);
}

void __init early_trap_init(void *vectors_base)
{
	unsigned long vectors = (unsigned long)vectors_base;
	extern char __stubs_start[], __stubs_end[];
	extern char __vectors_start[], __vectors_end[];
	extern char __kuser_helper_start[], __kuser_helper_end[];
	int kuser_sz = __kuser_helper_end - __kuser_helper_start;

	vectors_page = vectors_base;

	/*
	 * Copy the vectors, stubs and kuser helpers (in entry-armv.S)
	 * into the vector page, mapped at 0xffff0000, and ensure these
	 * are visible to the instruction stream.
	 */
	memcpy((void *)vectors, __vectors_start, __vectors_end - __vectors_start);
	memcpy((void *)vectors + 0x200, __stubs_start, __stubs_end - __stubs_start);
	memcpy((void *)vectors + 0x1000 - kuser_sz, __kuser_helper_start, kuser_sz);

	/*
	 * Do processor specific fixups for the kuser helpers
	 */
	kuser_get_tls_init(vectors);

	/*
	 * Copy signal return handlers into the vector page, and
	 * set sigreturn to be a pointer to these.
	 */
	memcpy((void *)(vectors + KERN_SIGRETURN_CODE - CONFIG_VECTORS_BASE),
	       sigreturn_codes, sizeof(sigreturn_codes));
	memcpy((void *)(vectors + KERN_RESTART_CODE - CONFIG_VECTORS_BASE),
	       syscall_restart_code, sizeof(syscall_restart_code));

	flush_icache_range(vectors, vectors + PAGE_SIZE);
	modify_domain(DOMAIN_USER, DOMAIN_CLIENT);
}<|MERGE_RESOLUTION|>--- conflicted
+++ resolved
@@ -433,12 +433,7 @@
 	if (call_undef_hook(regs, instr) == 0)
 		return;
 
-<<<<<<< HEAD
-	trace_undef_instr(regs, (void *)pc);
-
-=======
 die_sig:
->>>>>>> 44d19f5a
 #ifdef CONFIG_DEBUG_USER
 	if (user_debug & UDBG_UNDEFINED) {
 		printk(KERN_INFO "%s (%d): undefined instruction: pc=%p\n",
