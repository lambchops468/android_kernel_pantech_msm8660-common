--- conflicted
+++ resolved
@@ -299,9 +299,6 @@
 	struct mm_struct *mm = &init_mm;
 	unsigned int cpu;
 
-<<<<<<< HEAD
-	pr_debug("CPU%u: Booted secondary processor\n", cpu);
-=======
 	/*
 	 * The identity mapping is uncached (strongly ordered), so
 	 * switch away from it before attempting any exclusive accesses.
@@ -309,7 +306,6 @@
 	cpu_switch_mm(mm->pgd, mm);
 	enter_lazy_tlb(mm, current);
 	local_flush_tlb_all();
->>>>>>> 7f2aad72
 
 	/*
 	 * All kernel threads share the same mm context; grab a
@@ -476,38 +472,6 @@
 	evt->event_handler(evt);
 }
 
-<<<<<<< HEAD
-=======
-#ifdef CONFIG_LOCAL_TIMERS
-asmlinkage void __exception_irq_entry do_local_timer(struct pt_regs *regs)
-{
-	struct pt_regs *old_regs = set_irq_regs(regs);
-	int cpu = smp_processor_id();
-
-	if (local_timer_ack()) {
-		__inc_irq_stat(cpu, local_timer_irqs);
-		irq_enter();
-		ipi_timer();
-		irq_exit();
-	}
-
-	set_irq_regs(old_regs);
-}
-
-void show_local_irqs(struct seq_file *p, int prec)
-{
-	unsigned int cpu;
-
-	seq_printf(p, "%*s: ", prec, "LOC");
-
-	for_each_present_cpu(cpu)
-		seq_printf(p, "%10u ", __get_irq_stat(cpu, local_timer_irqs));
-
-	seq_printf(p, " Local timer interrupts\n");
-}
-#endif
-
->>>>>>> 7f2aad72
 #ifdef CONFIG_GENERIC_CLOCKEVENTS_BROADCAST
 static void smp_timer_broadcast(const struct cpumask *mask)
 {
