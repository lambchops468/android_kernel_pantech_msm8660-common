--- conflicted
+++ resolved
@@ -115,15 +115,12 @@
 {
 	void __iomem *q6_fw_wdog_addr;
 	void __iomem *q6_sw_wdog_addr;
-<<<<<<< HEAD
-=======
 
 	/*
 	 * Cancel any pending wdog_check work items, since we're shutting
 	 * down anyway.
 	 */
 	cancel_delayed_work(&modem_wdog_check_work);
->>>>>>> 1131c66f
 
 	/*
 	 * Disable the modem watchdog since it keeps running even after the
