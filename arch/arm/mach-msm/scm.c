--- conflicted
+++ resolved
@@ -362,12 +362,9 @@
 		__asmeq("%4", "r1")
 		__asmeq("%5", "r2")
 		__asmeq("%6", "r3")
-<<<<<<< HEAD
-=======
 #ifdef REQUIRES_SEC
 			".arch_extension sec\n"
 #endif
->>>>>>> 1131c66f
 		"smc	#0	@ switch to secure world\n"
 		: "=r" (r0), "=r" (r1), "=r" (r2)
 		: "r" (r0), "r" (r1), "r" (r2), "r" (r3), "r" (r4), "r" (r5));
