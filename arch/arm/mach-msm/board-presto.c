/* Copyright (c) 2010-2012, The Linux Foundation. All rights reserved.
 *
 * This program is free software; you can redistribute it and/or modify
 * it under the terms of the GNU General Public License version 2 and
 * only version 2 as published by the Free Software Foundation.
 *
 * This program is distributed in the hope that it will be useful,
 * but WITHOUT ANY WARRANTY; without even the implied warranty of
 * MERCHANTABILITY or FITNESS FOR A PARTICULAR PURPOSE.  See the
 * GNU General Public License for more details.
 *
 */

#include <linux/kernel.h>
#include <linux/platform_device.h>
#include <linux/gpio.h>
#include <linux/irq.h>
#include <linux/io.h>
#include <linux/msm_ssbi.h>
#include <linux/mfd/pmic8058.h>

#include <linux/leds.h>
#include <linux/pmic8058-othc.h>
#include <linux/mfd/pmic8901.h>
#include <linux/regulator/gpio-regulator.h>
#include <linux/regulator/pmic8901-regulator.h>
#include <linux/bootmem.h>
#include <linux/msm_adc.h>
#include <linux/m_adcproc.h>
#include <linux/mfd/marimba.h>
#include <linux/msm-charger.h>
#include <linux/i2c.h>
#include <linux/i2c/sx150x.h>
#include <linux/smsc911x.h>
#include <linux/spi/spi.h>
#include <linux/input/tdisc_shinetsu.h>
#include <linux/input/cy8c_ts.h>
#include <linux/cyttsp.h>
#include <linux/i2c/isa1200.h>
#include <linux/dma-mapping.h>
#include <linux/i2c/bq27520.h>

#ifdef CONFIG_ANDROID_PMEM
#include <linux/android_pmem.h>
#endif

#if defined(CONFIG_SMB137B_CHARGER) || defined(CONFIG_SMB137B_CHARGER_MODULE)
#include <linux/i2c/smb137b.h>
#endif
#ifdef CONFIG_SND_SOC_WM8903
#include <sound/wm8903.h>
#endif
#include <asm/mach-types.h>
#include <asm/mach/arch.h>
#include <asm/setup.h>
#include <asm/hardware/gic.h>

#include <mach/dma.h>
#include <mach/board.h>
#include <mach/irqs.h>
#include <mach/msm_spi.h>
#include <mach/msm_serial_hs.h>
#include <mach/msm_serial_hs_lite.h>
#include <mach/msm_iomap.h>
#include <mach/msm_memtypes.h>
#include <asm/mach/mmc.h>
#include <mach/msm_battery.h>
#include <mach/msm_hsusb.h>
#include <mach/gpiomux.h>
#ifdef CONFIG_MSM_DSPS
#include <mach/msm_dsps.h>
#else
#include <linux/clk.h>
#endif
#include <mach/msm_xo.h>
#include <mach/msm_bus_board.h>
#include <mach/socinfo.h>
#include <linux/i2c/isl9519.h>
#ifdef CONFIG_USB_G_ANDROID
#include <linux/usb/android.h>
#include <mach/usbdiag.h>
#endif
#include <linux/regulator/consumer.h>
#include <linux/regulator/machine.h>
#include <mach/sdio_al.h>
#include <mach/rpm.h>
#include <mach/rpm-regulator.h>
#include <mach/restart.h>
#include <mach/board-msm8660.h>
#include <mach/iommu_domains.h>

#include "devices.h"
#include "devices-msm8x60.h"
#include <mach/cpuidle.h>
#include "pm.h"
#include "mpm.h"
#include "spm.h"
#include "rpm_log.h"
#include "timer.h"
#include "gpiomux-8x60.h"
#include "rpm_stats.h"
#include "peripheral-loader.h"
#include <linux/platform_data/qcom_crypto_device.h>
#include "rpm_resources.h"
#include "acpuclock.h"
#include "pm-boot.h"
#include "board-storage-common-a.h"

#include <linux/ion.h>
#include <mach/ion.h>

#if defined(CONFIG_TOUCHSCREEN_MELFAS_TKI) || defined(CONFIG_TOUCHSCREEN_MELFAS_TKI_CUSTOM)
#include <linux/i2c-gpio.h>
#endif /* CONFIG_TOUCHSCREEN_MELFAS_TKI */

#ifdef CONFIG_WIFI_CONTROL_FUNC //platform device
#include <linux/wlan_plat.h>
#endif /* CONFIG_WIFI_CONTROL_FUNC */

#ifdef CONFIG_PANTECH_AUDIO_PRESTO_AUDIENCE2020 //jmlee
#include "./qdsp6v2/snd_presto_audience_a2020.h"
#endif /* CONFIG_PANTECH_AUDIO_PRESTO_AUDIENCE2020 */

#ifdef CONFIG_PANTECH_AUDIO_PRESTO_FAB2200  // jmlee 20110505 add
#include "./qdsp6v2/snd_presto_sub_fab2200.h"
#endif /* CONFIG_PANTECH_AUDIO_PRESTO_FAB2200 */

#define MSM_SHARED_RAM_PHYS 0x40000000

#ifdef CONFIG_INPUT_SENSOR
#include "msm8x60-sky-sensor.h"
#endif /* CONFIG_INPUT_SENSOR */

#ifdef CONFIG_ANDROID_PERSISTENT_RAM
#include <asm/memory.h>
#include <linux/persistent_ram.h>
#ifdef CONFIG_ANDROID_RAM_CONSOLE
#include <ram_console.h>
#endif /* CONFIG_ANDROID_RAM_CONSOLE */
#endif /* CONFIG_ANDROID_PERSISTENT_RAM */

#define MDM2AP_SYNC 129

#define GPIO_ETHERNET_RESET_N_DRAGON	30
#if defined(CONFIG_MACH_MSM8X60_PRESTO) || defined(CONFIG_MACH_MSM8X60_QUANTINA)  // kkcho_temp_presto  // p13777 kej 110623
#define LCDC_SPI_GPIO_CLK				40//73
#define LCDC_SPI_GPIO_CS				33//72
#define LCDC_SPI_GPIO_MOSI				39//70
#else /* CONFIG_MACH_MSM8X60_PRESTO || CONFIG_MACH_MSM8X60_QUANTINA */
#define LCDC_SPI_GPIO_CLK				73
#define LCDC_SPI_GPIO_CS				72
#define LCDC_SPI_GPIO_MOSI				70
#endif /* CONFIG_MACH_MSM8X60_PRESTO || CONFIG_MACH_MSM8X60_QUANTINA */
#define LCDC_AUO_PANEL_NAME				"lcdc_auo_wvga"
#define LCDC_SAMSUNG_OLED_PANEL_NAME	"lcdc_samsung_oled"
#define LCDC_SAMSUNG_WSVGA_PANEL_NAME	"lcdc_samsung_wsvga"
#define LCDC_SAMSUNG_SPI_DEVICE_NAME	"lcdc_samsung_ams367pe02"
#define LCDC_AUO_SPI_DEVICE_NAME		"lcdc_auo_nt35582"
#define LCDC_NT35582_PANEL_NAME			"lcdc_nt35582_wvga"

#define MIPI_CMD_NOVATEK_QHD_PANEL_NAME	"mipi_cmd_novatek_qhd"
#define MIPI_VIDEO_NOVATEK_QHD_PANEL_NAME	"mipi_video_novatek_qhd"
#define MIPI_VIDEO_TOSHIBA_WVGA_PANEL_NAME	"mipi_video_toshiba_wvga"
#define HDMI_PANEL_NAME	"hdmi_msm"
#define TVOUT_PANEL_NAME	"tvout_msm"

#define DSPS_PIL_GENERIC_NAME		"dsps"
#define DSPS_PIL_FLUID_NAME		"dsps_fluid"

#ifdef CONFIG_ION_MSM
static struct platform_device ion_dev;
#endif

#define CONFIG_PANTECH_BT 1 // lsi@ps2.20110408 bluez by KSJ_device 2011_05_12

enum {
	GPIO_EXPANDER_IRQ_BASE  = PM8901_IRQ_BASE + NR_PMIC8901_IRQS,
	GPIO_EXPANDER_GPIO_BASE = PM8901_MPP_BASE + PM8901_MPPS,
	/* CORE expander */
	GPIO_CORE_EXPANDER_BASE = GPIO_EXPANDER_GPIO_BASE,
	GPIO_CLASS_D1_EN        = GPIO_CORE_EXPANDER_BASE,
	GPIO_WLAN_DEEP_SLEEP_N,
	GPIO_LVDS_SHUTDOWN_N,
	GPIO_DISP_RESX_N        = GPIO_LVDS_SHUTDOWN_N,
	GPIO_MS_SYS_RESET_N,
	GPIO_CAP_TS_RESOUT_N,
	GPIO_CAP_GAUGE_BI_TOUT,
	GPIO_ETHERNET_PME,
	GPIO_EXT_GPS_LNA_EN,
	GPIO_MSM_WAKES_BT,
	GPIO_ETHERNET_RESET_N,
	GPIO_HEADSET_DET_N,
	GPIO_USB_UICC_EN,
	GPIO_BACKLIGHT_EN,
	GPIO_EXT_CAMIF_PWR_EN,
	GPIO_BATT_GAUGE_INT_N,
	GPIO_BATT_GAUGE_EN,
	/* DOCKING expander */
	GPIO_DOCKING_EXPANDER_BASE = GPIO_EXPANDER_GPIO_BASE + 16,
	GPIO_MIPI_DSI_RST_N        = GPIO_DOCKING_EXPANDER_BASE,
	GPIO_AUX_JTAG_DET_N,
	GPIO_DONGLE_DET_N,
	GPIO_SVIDEO_LOAD_DET,
	GPIO_SVID_AMP_SHUTDOWN1_N,
	GPIO_SVID_AMP_SHUTDOWN0_N,
	GPIO_SDC_WP,
	GPIO_IRDA_PWDN,
	GPIO_IRDA_RESET_N,
	GPIO_DONGLE_GPIO0,
	GPIO_DONGLE_GPIO1,
	GPIO_DONGLE_GPIO2,
	GPIO_DONGLE_GPIO3,
	GPIO_DONGLE_PWR_EN,
	GPIO_EMMC_RESET_N,
	GPIO_TP_EXP2_IO15,
	/* SURF expander */
	GPIO_SURF_EXPANDER_BASE = GPIO_EXPANDER_GPIO_BASE + (16 * 2),
	GPIO_SD_CARD_DET_1      = GPIO_SURF_EXPANDER_BASE,
	GPIO_SD_CARD_DET_2,
	GPIO_SD_CARD_DET_4,
	GPIO_SD_CARD_DET_5,
	GPIO_UIM3_RST,
	GPIO_SURF_EXPANDER_IO5,
	GPIO_SURF_EXPANDER_IO6,
	GPIO_ADC_I2C_EN,
	GPIO_SURF_EXPANDER_IO8,
	GPIO_SURF_EXPANDER_IO9,
	GPIO_SURF_EXPANDER_IO10,
	GPIO_SURF_EXPANDER_IO11,
	GPIO_SURF_EXPANDER_IO12,
	GPIO_SURF_EXPANDER_IO13,
	GPIO_SURF_EXPANDER_IO14,
	GPIO_SURF_EXPANDER_IO15,
	/* LEFT KB IO expander */
	GPIO_LEFT_KB_EXPANDER_BASE = GPIO_EXPANDER_GPIO_BASE + (16 * 3),
	GPIO_LEFT_LED_1            = GPIO_LEFT_KB_EXPANDER_BASE,
	GPIO_LEFT_LED_2,
	GPIO_LEFT_LED_3,
	GPIO_LEFT_LED_WLAN,
	GPIO_JOYSTICK_EN,
	GPIO_CAP_TS_SLEEP,
	GPIO_LEFT_KB_IO6,
	GPIO_LEFT_LED_5,
	/* RIGHT KB IO expander */
	GPIO_RIGHT_KB_EXPANDER_BASE = GPIO_EXPANDER_GPIO_BASE + (16 * 3) + 8,
	GPIO_RIGHT_LED_1            = GPIO_RIGHT_KB_EXPANDER_BASE,
	GPIO_RIGHT_LED_2,
	GPIO_RIGHT_LED_3,
	GPIO_RIGHT_LED_BT,
	GPIO_WEB_CAMIF_STANDBY,
	GPIO_COMPASS_RST_N,
	GPIO_WEB_CAMIF_RESET_N,
	GPIO_RIGHT_LED_5,
	GPIO_R_ALTIMETER_RESET_N,
	/* FLUID S IO expander */
	GPIO_SOUTH_EXPANDER_BASE,
	GPIO_MIC2_ANCR_SEL = GPIO_SOUTH_EXPANDER_BASE,
	GPIO_MIC1_ANCL_SEL,
	GPIO_HS_MIC4_SEL,
	GPIO_FML_MIC3_SEL,
	GPIO_FMR_MIC5_SEL,
	GPIO_TS_SLEEP,
	GPIO_HAP_SHIFT_LVL_OE,
	GPIO_HS_SW_DIR,
	/* FLUID N IO expander */
	GPIO_NORTH_EXPANDER_BASE,
	GPIO_EPM_3_3V_EN = GPIO_NORTH_EXPANDER_BASE,
	GPIO_EPM_5V_BOOST_EN,
	GPIO_AUX_CAM_2P7_EN,
	GPIO_LED_FLASH_EN,
	GPIO_LED1_GREEN_N,
	GPIO_LED2_RED_N,
	GPIO_FRONT_CAM_RESET_N,
	GPIO_EPM_LVLSFT_EN,
	GPIO_N_ALTIMETER_RESET_N,
	/* EPM expander */
	GPIO_EPM_EXPANDER_BASE,
	GPIO_PWR_MON_START = GPIO_EPM_EXPANDER_BASE,
	GPIO_PWR_MON_RESET_N,
	GPIO_ADC1_PWDN_N,
	GPIO_ADC2_PWDN_N,
	GPIO_EPM_EXPANDER_IO4,
	GPIO_ADC1_MUX_SPI_INT_N_3_3V,
	GPIO_ADC2_MUX_SPI_INT_N,
	GPIO_EPM_EXPANDER_IO7,
	GPIO_PWR_MON_ENABLE,
	GPIO_EPM_SPI_ADC1_CS_N,
	GPIO_EPM_SPI_ADC2_CS_N,
	GPIO_EPM_EXPANDER_IO11,
	GPIO_EPM_EXPANDER_IO12,
	GPIO_EPM_EXPANDER_IO13,
	GPIO_EPM_EXPANDER_IO14,
	GPIO_EPM_EXPANDER_IO15,
};

struct pm8xxx_mpp_init_info {
	unsigned			mpp;
	struct pm8xxx_mpp_config_data	config;
};

#define PM8058_MPP_INIT(_mpp, _type, _level, _control) \
{ \
	.mpp	= PM8058_MPP_PM_TO_SYS(_mpp), \
	.config	= { \
		.type		= PM8XXX_MPP_TYPE_##_type, \
		.level		= _level, \
		.control	= PM8XXX_MPP_##_control, \
	} \
}

#define PM8901_MPP_INIT(_mpp, _type, _level, _control) \
{ \
	.mpp	= PM8901_MPP_PM_TO_SYS(_mpp), \
	.config	= { \
		.type		= PM8XXX_MPP_TYPE_##_type, \
		.level		= _level, \
		.control	= PM8XXX_MPP_##_control, \
	} \
}

#if defined(CONFIG_TOUCHSCREEN_MELFAS_TKI) || defined(CONFIG_TOUCHSCREEN_MELFAS_TKI_CUSTOM)

#define GPIO_TKI_SCL      52
#define GPIO_TKI_SDA      51
static struct i2c_gpio_platform_data i2c_gpio_tki_data = {
    .scl_pin = GPIO_TKI_SCL,
    .sda_pin = GPIO_TKI_SDA,
    .udelay = 5,    /* 100 KHz */
};

struct platform_device msm_device_i2c_gpio_tki = {
    .name = "i2c-gpio",
    .id = MSM_TKI_I2C_BUS_ID,
    .dev = {
        .platform_data = &i2c_gpio_tki_data,
    }
};

static struct i2c_board_info i2c_tki_devices[] __initdata = {
    {
        I2C_BOARD_INFO("tki-i2c", 0x20),
#ifdef CONFIG_TOUCHSCREEN_MELFAS_TKI_CUSTOM
	.flags = I2C_CLIENT_WAKE,
#endif /* CONFIG_TOUCHSCREEN_MELFAS_TKI_CUSTOM */
    },
};
#endif /* CONFIG_TOUCHSCREEN_MELFAS_TKI */

/*
 * The UI_INTx_N lines are pmic gpio lines which connect i2c
 * gpio expanders to the pm8058.
 */
#define UI_INT1_N 25
#define UI_INT2_N 34
#define UI_INT3_N 14
/*
FM GPIO is GPIO 18 on PMIC 8058.
As the index starts from 0 in the PMIC driver, and hence 17
corresponds to GPIO 18 on PMIC 8058.
*/
#define FM_GPIO 17

#ifdef CONFIG_MMC_MSM_SDC2_SUPPORT
static void (*sdc2_status_notify_cb)(int card_present, void *dev_id);
static void *sdc2_status_notify_cb_devid;
#endif

#ifdef CONFIG_MMC_MSM_SDC5_SUPPORT
static void (*sdc5_status_notify_cb)(int card_present, void *dev_id);
static void *sdc5_status_notify_cb_devid;
#endif

static struct msm_spm_platform_data msm_spm_data_v1[] __initdata = {
	[0] = {
		.reg_base_addr = MSM_SAW0_BASE,

#ifdef CONFIG_MSM_AVS_HW
		.reg_init_values[MSM_SPM_REG_SAW_AVS_CTL] = 0x586020FF,
#endif
		.reg_init_values[MSM_SPM_REG_SAW_CFG] = 0x0F,
		.reg_init_values[MSM_SPM_REG_SAW_SPM_CTL] = 0x68,
		.reg_init_values[MSM_SPM_REG_SAW_SPM_SLP_TMR_DLY] = 0xFFFFFFFF,
		.reg_init_values[MSM_SPM_REG_SAW_SPM_WAKE_TMR_DLY] = 0xFFFFFFFF,

		.reg_init_values[MSM_SPM_REG_SAW_SLP_CLK_EN] = 0x01,
		.reg_init_values[MSM_SPM_REG_SAW_SLP_HSFS_PRECLMP_EN] = 0x07,
		.reg_init_values[MSM_SPM_REG_SAW_SLP_HSFS_POSTCLMP_EN] = 0x00,

		.reg_init_values[MSM_SPM_REG_SAW_SLP_CLMP_EN] = 0x01,
		.reg_init_values[MSM_SPM_REG_SAW_SLP_RST_EN] = 0x00,
		.reg_init_values[MSM_SPM_REG_SAW_SPM_MPM_CFG] = 0x00,

		.awake_vlevel = 0x94,
		.retention_vlevel = 0x81,
		.collapse_vlevel = 0x20,
		.retention_mid_vlevel = 0x94,
		.collapse_mid_vlevel = 0x8C,

		.vctl_timeout_us = 50,
	},

	[1] = {
		.reg_base_addr = MSM_SAW1_BASE,

#ifdef CONFIG_MSM_AVS_HW
		.reg_init_values[MSM_SPM_REG_SAW_AVS_CTL] = 0x586020FF,
#endif
		.reg_init_values[MSM_SPM_REG_SAW_CFG] = 0x0F,
		.reg_init_values[MSM_SPM_REG_SAW_SPM_CTL] = 0x68,
		.reg_init_values[MSM_SPM_REG_SAW_SPM_SLP_TMR_DLY] = 0xFFFFFFFF,
		.reg_init_values[MSM_SPM_REG_SAW_SPM_WAKE_TMR_DLY] = 0xFFFFFFFF,

		.reg_init_values[MSM_SPM_REG_SAW_SLP_CLK_EN] = 0x13,
		.reg_init_values[MSM_SPM_REG_SAW_SLP_HSFS_PRECLMP_EN] = 0x07,
		.reg_init_values[MSM_SPM_REG_SAW_SLP_HSFS_POSTCLMP_EN] = 0x00,

		.reg_init_values[MSM_SPM_REG_SAW_SLP_CLMP_EN] = 0x01,
		.reg_init_values[MSM_SPM_REG_SAW_SLP_RST_EN] = 0x00,
		.reg_init_values[MSM_SPM_REG_SAW_SPM_MPM_CFG] = 0x00,

		.awake_vlevel = 0x94,
		.retention_vlevel = 0x81,
		.collapse_vlevel = 0x20,
		.retention_mid_vlevel = 0x94,
		.collapse_mid_vlevel = 0x8C,

		.vctl_timeout_us = 50,
	},
};

static struct msm_spm_platform_data msm_spm_data[] __initdata = {
	[0] = {
		.reg_base_addr = MSM_SAW0_BASE,

#ifdef CONFIG_MSM_AVS_HW
		.reg_init_values[MSM_SPM_REG_SAW_AVS_CTL] = 0x586020FF,
#endif
		.reg_init_values[MSM_SPM_REG_SAW_CFG] = 0x1C,
		.reg_init_values[MSM_SPM_REG_SAW_SPM_CTL] = 0x68,
		.reg_init_values[MSM_SPM_REG_SAW_SPM_SLP_TMR_DLY] = 0x0C0CFFFF,
		.reg_init_values[MSM_SPM_REG_SAW_SPM_WAKE_TMR_DLY] = 0x78780FFF,

		.reg_init_values[MSM_SPM_REG_SAW_SLP_CLK_EN] = 0x01,
		.reg_init_values[MSM_SPM_REG_SAW_SLP_HSFS_PRECLMP_EN] = 0x07,
		.reg_init_values[MSM_SPM_REG_SAW_SLP_HSFS_POSTCLMP_EN] = 0x00,

		.reg_init_values[MSM_SPM_REG_SAW_SLP_CLMP_EN] = 0x01,
		.reg_init_values[MSM_SPM_REG_SAW_SLP_RST_EN] = 0x00,
		.reg_init_values[MSM_SPM_REG_SAW_SPM_MPM_CFG] = 0x00,

		.awake_vlevel = 0xA0,
		.retention_vlevel = 0x89,
		.collapse_vlevel = 0x20,
		.retention_mid_vlevel = 0x89,
		.collapse_mid_vlevel = 0x89,

		.vctl_timeout_us = 50,
	},

	[1] = {
		.reg_base_addr = MSM_SAW1_BASE,

#ifdef CONFIG_MSM_AVS_HW
		.reg_init_values[MSM_SPM_REG_SAW_AVS_CTL] = 0x586020FF,
#endif
		.reg_init_values[MSM_SPM_REG_SAW_CFG] = 0x1C,
		.reg_init_values[MSM_SPM_REG_SAW_SPM_CTL] = 0x68,
		.reg_init_values[MSM_SPM_REG_SAW_SPM_SLP_TMR_DLY] = 0x0C0CFFFF,
		.reg_init_values[MSM_SPM_REG_SAW_SPM_WAKE_TMR_DLY] = 0x78780FFF,

		.reg_init_values[MSM_SPM_REG_SAW_SLP_CLK_EN] = 0x13,
		.reg_init_values[MSM_SPM_REG_SAW_SLP_HSFS_PRECLMP_EN] = 0x07,
		.reg_init_values[MSM_SPM_REG_SAW_SLP_HSFS_POSTCLMP_EN] = 0x00,

		.reg_init_values[MSM_SPM_REG_SAW_SLP_CLMP_EN] = 0x01,
		.reg_init_values[MSM_SPM_REG_SAW_SLP_RST_EN] = 0x00,
		.reg_init_values[MSM_SPM_REG_SAW_SPM_MPM_CFG] = 0x00,

		.awake_vlevel = 0xA0,
		.retention_vlevel = 0x89,
		.collapse_vlevel = 0x20,
		.retention_mid_vlevel = 0x89,
		.collapse_mid_vlevel = 0x89,

		.vctl_timeout_us = 50,
	},
};

#ifdef CONFIG_INPUT_PANTECH_EARJACK
static struct platform_device pantech_earjack_device = {
    .name   = "pantech_earjack",
    .id     = -1,
};
#endif /* CONFIG_INPUT_PANTECH_EARJACK */

/*
 * Consumer specific regulator names:
 *			 regulator name		consumer dev_name
 */
static struct regulator_consumer_supply vreg_consumers_8901_S0[] = {
	REGULATOR_SUPPLY("8901_s0",		NULL),
};
static struct regulator_consumer_supply vreg_consumers_8901_S1[] = {
	REGULATOR_SUPPLY("8901_s1",		NULL),
};

static struct regulator_init_data saw_s0_init_data = {
		.constraints = {
			.name = "8901_s0",
			.valid_ops_mask = REGULATOR_CHANGE_VOLTAGE,
			.min_uV = 800000,
#if !defined(CONFIG_MSM_FORCE_MAX_CPU_TABLE)
			.max_uV = 1325000,
#else
			.max_uV = 1350000,
#endif /* CONFIG_MSM_FORCE_MAX_CPU_TABLE */
		},
		.consumer_supplies = vreg_consumers_8901_S0,
		.num_consumer_supplies = ARRAY_SIZE(vreg_consumers_8901_S0),
};

static struct regulator_init_data saw_s1_init_data = {
		.constraints = {
			.name = "8901_s1",
			.valid_ops_mask = REGULATOR_CHANGE_VOLTAGE,
			.min_uV = 800000,
#if !defined(CONFIG_MSM_FORCE_MAX_CPU_TABLE)
			.max_uV = 1325000,
#else
			.max_uV = 1350000,
#endif /* CONFIG_MSM_FORCE_MAX_CPU_TABLE */
		},
		.consumer_supplies = vreg_consumers_8901_S1,
		.num_consumer_supplies = ARRAY_SIZE(vreg_consumers_8901_S1),
};

static struct platform_device msm_device_saw_s0 = {
	.name          = "saw-regulator",
	.id            = 0,
	.dev           = {
		.platform_data = &saw_s0_init_data,
	},
};

static struct platform_device msm_device_saw_s1 = {
	.name          = "saw-regulator",
	.id            = 1,
	.dev           = {
		.platform_data = &saw_s1_init_data,
	},
};

/*
 * The smc91x configuration varies depending on platform.
 * The resources data structure is filled in at runtime.
 */
static struct resource smc91x_resources[] = {
	[0] = {
		.flags = IORESOURCE_MEM,
	},
	[1] = {
		.flags = IORESOURCE_IRQ,
	},
};

static struct platform_device smc91x_device = {
	.name          = "smc91x",
	.id            = 0,
	.num_resources = ARRAY_SIZE(smc91x_resources),
	.resource      = smc91x_resources,
};

static struct resource smsc911x_resources[] = {
	[0] = {
		.flags = IORESOURCE_MEM,
		.start = 0x1b800000,
		.end   = 0x1b8000ff
	},
	[1] = {
		.flags = IORESOURCE_IRQ | IORESOURCE_IRQ_LOWLEVEL,
	},
};

static struct smsc911x_platform_config smsc911x_config = {
	.irq_polarity	= SMSC911X_IRQ_POLARITY_ACTIVE_LOW,
	.irq_type	= SMSC911X_IRQ_TYPE_PUSH_PULL,
	.flags		= SMSC911X_USE_16BIT,
	.has_reset_gpio	= 1,
	.reset_gpio	= GPIO_ETHERNET_RESET_N
};

static struct platform_device smsc911x_device = {
	.name          = "smsc911x",
	.id            = 0,
	.num_resources = ARRAY_SIZE(smsc911x_resources),
	.resource      = smsc911x_resources,
	.dev           = {
		.platform_data = &smsc911x_config
	}
};

#if defined(CONFIG_CRYPTO_DEV_QCRYPTO) || \
		defined(CONFIG_CRYPTO_DEV_QCRYPTO_MODULE) || \
		defined(CONFIG_CRYPTO_DEV_QCEDEV) || \
		defined(CONFIG_CRYPTO_DEV_QCEDEV_MODULE)

#define QCE_SIZE		0x10000
#define QCE_0_BASE		0x18500000

#define QCE_HW_KEY_SUPPORT	0
#define QCE_SHA_HMAC_SUPPORT	0
#define QCE_SHARE_CE_RESOURCE	2
#define QCE_CE_SHARED		1

static struct resource qcrypto_resources[] = {
	[0] = {
		.start = QCE_0_BASE,
		.end = QCE_0_BASE + QCE_SIZE - 1,
		.flags = IORESOURCE_MEM,
	},
	[1] = {
		.name = "crypto_channels",
		.start = DMOV_CE_IN_CHAN,
		.end = DMOV_CE_OUT_CHAN,
		.flags = IORESOURCE_DMA,
	},
	[2] = {
		.name = "crypto_crci_in",
		.start = DMOV_CE_IN_CRCI,
		.end = DMOV_CE_IN_CRCI,
		.flags = IORESOURCE_DMA,
	},
	[3] = {
		.name = "crypto_crci_out",
		.start = DMOV_CE_OUT_CRCI,
		.end = DMOV_CE_OUT_CRCI,
		.flags = IORESOURCE_DMA,
	},
	[4] = {
		.name = "crypto_crci_hash",
		.start = DMOV_CE_HASH_CRCI,
		.end = DMOV_CE_HASH_CRCI,
		.flags = IORESOURCE_DMA,
	},
};

static struct resource qcedev_resources[] = {
	[0] = {
		.start = QCE_0_BASE,
		.end = QCE_0_BASE + QCE_SIZE - 1,
		.flags = IORESOURCE_MEM,
	},
	[1] = {
		.name = "crypto_channels",
		.start = DMOV_CE_IN_CHAN,
		.end = DMOV_CE_OUT_CHAN,
		.flags = IORESOURCE_DMA,
	},
	[2] = {
		.name = "crypto_crci_in",
		.start = DMOV_CE_IN_CRCI,
		.end = DMOV_CE_IN_CRCI,
		.flags = IORESOURCE_DMA,
	},
	[3] = {
		.name = "crypto_crci_out",
		.start = DMOV_CE_OUT_CRCI,
		.end = DMOV_CE_OUT_CRCI,
		.flags = IORESOURCE_DMA,
	},
	[4] = {
		.name = "crypto_crci_hash",
		.start = DMOV_CE_HASH_CRCI,
		.end = DMOV_CE_HASH_CRCI,
		.flags = IORESOURCE_DMA,
	},
};

#endif

#if defined(CONFIG_CRYPTO_DEV_QCRYPTO) || \
		defined(CONFIG_CRYPTO_DEV_QCRYPTO_MODULE)

static struct msm_ce_hw_support qcrypto_ce_hw_suppport = {
	.ce_shared = QCE_CE_SHARED,
	.shared_ce_resource = QCE_SHARE_CE_RESOURCE,
	.hw_key_support = QCE_HW_KEY_SUPPORT,
	.sha_hmac = QCE_SHA_HMAC_SUPPORT,
	.bus_scale_table = NULL,
};

static struct platform_device qcrypto_device = {
	.name		= "qcrypto",
	.id		= 0,
	.num_resources	= ARRAY_SIZE(qcrypto_resources),
	.resource	= qcrypto_resources,
	.dev		= {
		.coherent_dma_mask = DMA_BIT_MASK(32),
		.platform_data = &qcrypto_ce_hw_suppport,
	},
};
#endif

#if defined(CONFIG_CRYPTO_DEV_QCEDEV) || \
		defined(CONFIG_CRYPTO_DEV_QCEDEV_MODULE)

static struct msm_ce_hw_support qcedev_ce_hw_suppport = {
	.ce_shared = QCE_CE_SHARED,
	.shared_ce_resource = QCE_SHARE_CE_RESOURCE,
	.hw_key_support = QCE_HW_KEY_SUPPORT,
	.sha_hmac = QCE_SHA_HMAC_SUPPORT,
	.bus_scale_table = NULL,
};

static struct platform_device qcedev_device = {
	.name		= "qce",
	.id		= 0,
	.num_resources	= ARRAY_SIZE(qcedev_resources),
	.resource	= qcedev_resources,
	.dev		= {
		.coherent_dma_mask = DMA_BIT_MASK(32),
		.platform_data = &qcedev_ce_hw_suppport,
	},
};
#endif

#if defined(CONFIG_HAPTIC_ISA1200) || \
		defined(CONFIG_HAPTIC_ISA1200_MODULE)

static const char *vregs_isa1200_name[] = {
	"8058_s3",
	"8901_l4",
};

static const int vregs_isa1200_val[] = {
	1800000,/* uV */
	2600000,
};
static struct regulator *vregs_isa1200[ARRAY_SIZE(vregs_isa1200_name)];
static struct msm_xo_voter *xo_handle_a1;

static int isa1200_power(int vreg_on)
{
	int i, rc = 0;

	for (i = 0; i < ARRAY_SIZE(vregs_isa1200_name); i++) {
		rc = vreg_on ? regulator_enable(vregs_isa1200[i]) :
			regulator_disable(vregs_isa1200[i]);
		if (rc < 0) {
			pr_err("%s: vreg %s %s failed (%d)\n",
				__func__, vregs_isa1200_name[i],
				vreg_on ? "enable" : "disable", rc);
			goto vreg_fail;
		}
	}

	rc = vreg_on ? msm_xo_mode_vote(xo_handle_a1, MSM_XO_MODE_ON) :
			msm_xo_mode_vote(xo_handle_a1, MSM_XO_MODE_OFF);
	if (rc < 0) {
		pr_err("%s: failed to %svote for TCXO A1 buffer%d\n",
				__func__, vreg_on ? "" : "de-", rc);
		goto vreg_fail;
	}
	return 0;

vreg_fail:
	while (i--)
		!vreg_on ? regulator_enable(vregs_isa1200[i]) :
			regulator_disable(vregs_isa1200[i]);
	return rc;
}

static int isa1200_dev_setup(bool enable)
{
	int i, rc;

	if (enable == true) {
		for (i = 0; i < ARRAY_SIZE(vregs_isa1200_name); i++) {
			vregs_isa1200[i] = regulator_get(NULL,
						vregs_isa1200_name[i]);
			if (IS_ERR(vregs_isa1200[i])) {
				pr_err("%s: regulator get of %s failed (%ld)\n",
					__func__, vregs_isa1200_name[i],
					PTR_ERR(vregs_isa1200[i]));
				rc = PTR_ERR(vregs_isa1200[i]);
				goto vreg_get_fail;
			}
			rc = regulator_set_voltage(vregs_isa1200[i],
				vregs_isa1200_val[i], vregs_isa1200_val[i]);
			if (rc) {
				pr_err("%s: regulator_set_voltage(%s) failed\n",
					__func__, vregs_isa1200_name[i]);
				goto vreg_get_fail;
			}
		}

		rc = gpio_request(GPIO_HAP_SHIFT_LVL_OE, "haptics_shft_lvl_oe");
		if (rc) {
			pr_err("%s: unable to request gpio %d (%d)\n",
					__func__, GPIO_HAP_SHIFT_LVL_OE, rc);
			goto vreg_get_fail;
		}

		rc = gpio_direction_output(GPIO_HAP_SHIFT_LVL_OE, 1);
		if (rc) {
			pr_err("%s: Unable to set direction\n", __func__);;
			goto free_gpio;
		}

		xo_handle_a1 = msm_xo_get(MSM_XO_TCXO_A1, "isa1200");
		if (IS_ERR(xo_handle_a1)) {
			rc = PTR_ERR(xo_handle_a1);
			pr_err("%s: failed to get the handle for A1(%d)\n",
							__func__, rc);
			goto gpio_set_dir;
		}
	} else {
		gpio_set_value(GPIO_HAP_SHIFT_LVL_OE, 0);
		gpio_free(GPIO_HAP_SHIFT_LVL_OE);

		for (i = 0; i < ARRAY_SIZE(vregs_isa1200_name); i++)
			regulator_put(vregs_isa1200[i]);

		msm_xo_put(xo_handle_a1);
	}

	return 0;
gpio_set_dir:
	gpio_set_value(GPIO_HAP_SHIFT_LVL_OE, 0);
free_gpio:
	gpio_free(GPIO_HAP_SHIFT_LVL_OE);
vreg_get_fail:
	while (i)
		regulator_put(vregs_isa1200[--i]);
	return rc;
}

#define PMIC_GPIO_HAP_ENABLE   18  /* PMIC GPIO Number 19 */
#define PMIC_GPIO_HAP_LDO_ENABLE   5  /* PMIC GPIO Number 6 */
static struct isa1200_platform_data isa1200_1_pdata = {
	.name = "vibrator",
	.power_on = isa1200_power,
	.dev_setup = isa1200_dev_setup,
	/*gpio to enable haptic*/
	.hap_en_gpio = PM8058_GPIO_PM_TO_SYS(PMIC_GPIO_HAP_ENABLE),
	.hap_len_gpio = PM8058_GPIO_PM_TO_SYS(PMIC_GPIO_HAP_LDO_ENABLE),
	.max_timeout = 15000,
	.mode_ctrl = PWM_GEN_MODE,
	.pwm_fd = {
		.pwm_div = 256,
	},
	.is_erm = false,
	.smart_en = true,
	.ext_clk_en = true,
	.chip_en = 1,
};

static struct i2c_board_info msm_isa1200_board_info[] = {
	{
		I2C_BOARD_INFO("isa1200_1", 0x90>>1),
		.platform_data = &isa1200_1_pdata,
	},
};
#endif

#ifdef CONFIG_PANTECH_AUDIO_PRESTO_FAB2200  // jmlee 20110505 add
static struct i2c_board_info msm_audio_i2c_board_info[] __initdata = {
    {
        I2C_BOARD_INFO("fab2200-amp", 	FAB2200_SLAVE_ADDR),
    }
};
#endif /* CONFIG_PANTECH_AUDIO_PRESTO_FAB2200 */

#ifdef CONFIG_PANTECH_AUDIO_PRESTO_AUDIENCE2020 //jmlee
static struct i2c_board_info msm_audience_i2c_board_info[] = {
    {
        I2C_BOARD_INFO("audience-a2020", 	A2020_SLAVE_ADDR),
    }
};
#endif /* CONFIG_PANTECH_AUDIO_PRESTO_AUDIENCE2020 */

#if defined(CONFIG_BATTERY_BQ27520) || \
		defined(CONFIG_BATTERY_BQ27520_MODULE)
static struct bq27520_platform_data bq27520_pdata = {
	.name		= "fuel-gauge",
	.vreg_name	= "8058_s3",
	.vreg_value	= 1800000,
	.soc_int	= GPIO_BATT_GAUGE_INT_N,
	.bi_tout	= GPIO_CAP_GAUGE_BI_TOUT,
	.chip_en	= GPIO_BATT_GAUGE_EN,
	.enable_dlog	= 0, /* if enable coulomb counter logger */
};

static struct i2c_board_info msm_bq27520_board_info[] = {
	{
		I2C_BOARD_INFO("bq27520", 0xaa>>1),
		.platform_data = &bq27520_pdata,
	},
};
#endif

static struct msm_pm_platform_data msm_pm_data[MSM_PM_SLEEP_MODE_NR * 2] = {
	[MSM_PM_MODE(0, MSM_PM_SLEEP_MODE_POWER_COLLAPSE)] = {
		.idle_supported = 1,
		.suspend_supported = 1,
		.idle_enabled = 0,
		.suspend_enabled = 0,
	},

	[MSM_PM_MODE(0, MSM_PM_SLEEP_MODE_POWER_COLLAPSE_STANDALONE)] = {
		.idle_supported = 1,
		.suspend_supported = 1,
		.idle_enabled = 0,
		.suspend_enabled = 0,
	},

	[MSM_PM_MODE(0, MSM_PM_SLEEP_MODE_WAIT_FOR_INTERRUPT)] = {
		.idle_supported = 1,
		.suspend_supported = 1,
		.idle_enabled = 1,
		.suspend_enabled = 1,
	},

	[MSM_PM_MODE(1, MSM_PM_SLEEP_MODE_POWER_COLLAPSE)] = {
		.idle_supported = 1,
		.suspend_supported = 1,
		.idle_enabled = 0,
		.suspend_enabled = 0,
	},

	[MSM_PM_MODE(1, MSM_PM_SLEEP_MODE_POWER_COLLAPSE_STANDALONE)] = {
		.idle_supported = 1,
		.suspend_supported = 1,
		.idle_enabled = 0,
		.suspend_enabled = 0,
	},

	[MSM_PM_MODE(1, MSM_PM_SLEEP_MODE_WAIT_FOR_INTERRUPT)] = {
		.idle_supported = 1,
		.suspend_supported = 1,
		.idle_enabled = 1,
		.suspend_enabled = 1,
	},
};

static struct msm_cpuidle_state msm_cstates[] __initdata = {
	{0, 0, "C0", "WFI",
		MSM_PM_SLEEP_MODE_WAIT_FOR_INTERRUPT},

	{0, 1, "C1", "STANDALONE_POWER_COLLAPSE",
		MSM_PM_SLEEP_MODE_POWER_COLLAPSE_STANDALONE},

	{0, 2, "C2", "POWER_COLLAPSE",
		MSM_PM_SLEEP_MODE_POWER_COLLAPSE},

	{1, 0, "C0", "WFI",
		MSM_PM_SLEEP_MODE_WAIT_FOR_INTERRUPT},

	{1, 1, "C1", "STANDALONE_POWER_COLLAPSE",
		MSM_PM_SLEEP_MODE_POWER_COLLAPSE_STANDALONE},
};

static struct msm_rpmrs_level msm_rpmrs_levels[] __initdata = {
	{
		MSM_PM_SLEEP_MODE_WAIT_FOR_INTERRUPT,
		MSM_RPMRS_LIMITS(ON, ACTIVE, MAX, ACTIVE),
		true,
		1, 8000, 100000, 1,
	},

	{
		MSM_PM_SLEEP_MODE_POWER_COLLAPSE_STANDALONE,
		MSM_RPMRS_LIMITS(ON, ACTIVE, MAX, ACTIVE),
		true,
		1500, 5000, 60100000, 3000,
	},

	{
		MSM_PM_SLEEP_MODE_POWER_COLLAPSE,
		MSM_RPMRS_LIMITS(ON, ACTIVE, MAX, ACTIVE),
		false,
		1800, 5000, 60350000, 3500,
	},
	{
		MSM_PM_SLEEP_MODE_POWER_COLLAPSE,
		MSM_RPMRS_LIMITS(OFF, ACTIVE, MAX, ACTIVE),
		false,
		3800, 4500, 65350000, 5500,
	},

	{
		MSM_PM_SLEEP_MODE_POWER_COLLAPSE,
		MSM_RPMRS_LIMITS(ON, HSFS_OPEN, MAX, ACTIVE),
		false,
		2800, 2500, 66850000, 4800,
	},

	{
		MSM_PM_SLEEP_MODE_POWER_COLLAPSE,
		MSM_RPMRS_LIMITS(OFF, HSFS_OPEN, MAX, ACTIVE),
		false,
		4800, 2000, 71850000, 6800,
	},

	{
		MSM_PM_SLEEP_MODE_POWER_COLLAPSE,
		MSM_RPMRS_LIMITS(OFF, HSFS_OPEN, ACTIVE, RET_HIGH),
		false,
		6800, 500, 75850000, 8800,
	},

	{
		MSM_PM_SLEEP_MODE_POWER_COLLAPSE,
		MSM_RPMRS_LIMITS(OFF, HSFS_OPEN, RET_HIGH, RET_LOW),
		false,
		7800, 0, 76350000, 9800,
	},
};

static struct msm_pm_boot_platform_data msm_pm_boot_pdata __initdata = {
	.mode = MSM_PM_BOOT_CONFIG_TZ,
};

#if defined(CONFIG_USB_PEHCI_HCD) || defined(CONFIG_USB_PEHCI_HCD_MODULE)

#define ISP1763_INT_GPIO		117
#define ISP1763_RST_GPIO		152
static struct resource isp1763_resources[] = {
	[0] = {
		.flags	= IORESOURCE_MEM,
		.start	= 0x1D000000,
		.end	= 0x1D005FFF,		/* 24KB */
	},
	[1] = {
		.flags	= IORESOURCE_IRQ,
	},
};
static void __init msm8x60_cfg_isp1763(void)
{
	isp1763_resources[1].start = gpio_to_irq(ISP1763_INT_GPIO);
	isp1763_resources[1].end = gpio_to_irq(ISP1763_INT_GPIO);
}

static int isp1763_setup_gpio(int enable)
{
	int status = 0;

	if (enable) {
		status = gpio_request(ISP1763_INT_GPIO, "isp1763_usb");
		if (status) {
			pr_err("%s:Failed to request GPIO %d\n",
						__func__, ISP1763_INT_GPIO);
			return status;
		}
		status = gpio_direction_input(ISP1763_INT_GPIO);
		if (status) {
			pr_err("%s:Failed to configure GPIO %d\n",
					__func__, ISP1763_INT_GPIO);
			goto gpio_free_int;
		}
		status = gpio_request(ISP1763_RST_GPIO, "isp1763_usb");
		if (status) {
			pr_err("%s:Failed to request GPIO %d\n",
						__func__, ISP1763_RST_GPIO);
			goto gpio_free_int;
		}
		status = gpio_direction_output(ISP1763_RST_GPIO, 1);
		if (status) {
			pr_err("%s:Failed to configure GPIO %d\n",
					__func__, ISP1763_RST_GPIO);
			goto gpio_free_rst;
		}
		pr_debug("\nISP GPIO configuration done\n");
		return status;
	}

gpio_free_rst:
	gpio_free(ISP1763_RST_GPIO);
gpio_free_int:
	gpio_free(ISP1763_INT_GPIO);

	return status;
}
static struct isp1763_platform_data isp1763_pdata = {
	.reset_gpio	= ISP1763_RST_GPIO,
	.setup_gpio	= isp1763_setup_gpio
};

static struct platform_device isp1763_device = {
	.name          = "isp1763_usb",
	.num_resources = ARRAY_SIZE(isp1763_resources),
	.resource      = isp1763_resources,
	.dev           = {
		.platform_data = &isp1763_pdata
	}
};
#endif

#if defined(CONFIG_MACH_MSM8X60_PRESTO)
static struct regulator *vdd;
#if (BOARD_REV >= TP10)	
static struct regulator *vreg_l15;
#endif	
static struct regulator *vldgc;

static void sensors_power_up(void)
{
    int rc;

    vdd = regulator_get(NULL, "8058_l10");
    if(IS_ERR(vdd)) {
        rc = PTR_ERR(vdd);
        printk(KERN_ERR "<L10> %s: regulator get of failed (%d)\n", __func__, rc);
    }
    else {
        rc = regulator_set_voltage(vdd, 3000000, 3000000);
        if (rc) {
            printk(KERN_ERR "<L10> %s: vreg set level failed (%d)\n", __func__, rc);
        }
        else {
            rc = regulator_enable(vdd);
            if (rc) {
                printk(KERN_ERR "<L10> %s: vreg enable failed (%d)\n",__func__, rc);
            }
            else{
                printk("<L10> %s OK\n", __func__);
            }
        }
    }

    vldgc = regulator_get(NULL, "8058_lvs1");
    if(IS_ERR(vldgc)) {
        rc = PTR_ERR(vldgc);
        printk(KERN_ERR "<LVS1> %s: regulator get of failed (%d)\n", __func__, rc);
    }
    rc = regulator_enable(vldgc);
    if (rc) {
        printk(KERN_ERR "<LVS1> %s: vreg enable failed (%d)\n",__func__, rc);
    }
    else {
        printk(KERN_ERR "<LVS1> Power up OK\n");
    }

#if (BOARD_REV >= TP10)
    // APDS9190 Power up
    vreg_l15 = regulator_get(NULL, "8058_l15");
    if(IS_ERR(vreg_l15)) {
        rc = PTR_ERR(vreg_l15);
        printk(KERN_ERR "<L15> %s: regulator get of failed (%d)\n", __func__, rc);
    }
    else {
        rc = regulator_set_voltage(vreg_l15, 3000000, 3000000);
        if (rc) {
            printk(KERN_ERR "<L15> %s: vreg set level failed (%d)\n", __func__, rc);
        }
        else {
            rc = regulator_enable(vreg_l15);
            if (rc) {
                printk(KERN_ERR "<L15> %s: vreg enable failed (%d)\n",__func__, rc);
            }
            else{
                printk("<L15> %s OK\n", __func__);
            }
        }
    }
#endif
}
#endif /* CONFIG_MACH_MSM8X60_PRESTO */
#if defined(CONFIG_USB_GADGET_MSM_72K) || defined(CONFIG_USB_EHCI_MSM_72K)
static struct msm_otg_platform_data msm_otg_pdata;
static struct regulator *ldo6_3p3;
static struct regulator *ldo7_1p8;
static struct regulator *vdd_cx;
#define PMICID_INT		PM8058_GPIO_IRQ(PM8058_IRQ_BASE, 36)
#define PMIC_ID_GPIO		36
notify_vbus_state notify_vbus_state_func_ptr;
static int usb_phy_susp_dig_vol = 750000;
static int pmic_id_notif_supported;

#ifdef CONFIG_USB_EHCI_MSM_72K
#define USB_PMIC_ID_DET_DELAY	msecs_to_jiffies(100)
struct delayed_work pmic_id_det;

static int __init usb_id_pin_rework_setup(char *support)
{
	if (strncmp(support, "true", 4) == 0)
		pmic_id_notif_supported = 1;

	return 1;
}
__setup("usb_id_pin_rework=", usb_id_pin_rework_setup);

static void pmic_id_detect(struct work_struct *w)
{
	int val = gpio_get_value_cansleep(PM8058_GPIO_PM_TO_SYS(36));
	pr_debug("%s(): gpio_read_value = %d\n", __func__, val);

	if (notify_vbus_state_func_ptr)
		(*notify_vbus_state_func_ptr) (val);
}

static irqreturn_t pmic_id_on_irq(int irq, void *data)
{
	/*
	 * Spurious interrupts are observed on pmic gpio line
	 * even though there is no state change on USB ID. Schedule the
	 * work to to allow debounce on gpio
	 */
	schedule_delayed_work(&pmic_id_det, USB_PMIC_ID_DET_DELAY);

	return IRQ_HANDLED;
}

static int msm_hsusb_phy_id_setup_init(int init)
{
	unsigned ret;

	struct pm8xxx_mpp_config_data hsusb_phy_mpp = {
		.type	= PM8XXX_MPP_TYPE_D_OUTPUT,
		.level	= PM8901_MPP_DIG_LEVEL_L5,
	};

	if (init) {
		hsusb_phy_mpp.control = PM8XXX_MPP_DOUT_CTRL_HIGH;
		ret = pm8xxx_mpp_config(PM8901_MPP_PM_TO_SYS(1),
							&hsusb_phy_mpp);
		if (ret < 0)
			pr_err("%s:MPP2 configuration failed\n", __func__);
	} else {
		hsusb_phy_mpp.control = PM8XXX_MPP_DOUT_CTRL_LOW;
		ret = pm8xxx_mpp_config(PM8901_MPP_PM_TO_SYS(1),
							&hsusb_phy_mpp);
		if (ret < 0)
			pr_err("%s:MPP2 un config failed\n", __func__);
	}
	return ret;
}

static int msm_hsusb_pmic_id_notif_init(void (*callback)(int online), int init)
{
	unsigned ret = -ENODEV;

	struct pm_gpio pmic_id_cfg = {
		.direction	= PM_GPIO_DIR_IN,
		.pull		= PM_GPIO_PULL_UP_1P5,
		.function	= PM_GPIO_FUNC_NORMAL,
		.vin_sel	= 2,
		.inv_int_pol	= 0,
	};
	struct pm_gpio pmic_id_uncfg = {
		.direction	= PM_GPIO_DIR_IN,
		.pull		= PM_GPIO_PULL_NO,
		.function	= PM_GPIO_FUNC_NORMAL,
		.vin_sel	= 2,
		.inv_int_pol	= 0,
	};
	if (!callback)
		return -EINVAL;

	if (machine_is_msm8x60_fluid())
		return -ENOTSUPP;

	if (SOCINFO_VERSION_MAJOR(socinfo_get_version()) != 2) {
		pr_debug("%s: USB_ID pin is not routed to PMIC"
					"on V1 surf/ffa\n", __func__);
		return -ENOTSUPP;
	}

	if ((machine_is_msm8x60_fusion() || machine_is_msm8x60_fusn_ffa() ||
			machine_is_msm8x60_ffa()
#ifdef CONFIG_MACH_MSM8X60_PRESTO
			|| machine_is_msm8x60_presto()
#endif
			) && !pmic_id_notif_supported) {
		pr_debug("%s: USB_ID is not routed to PMIC"
			"on V2 ffa\n", __func__);
		return -ENOTSUPP;
	}

	usb_phy_susp_dig_vol = 500000;

	if (init) {
		notify_vbus_state_func_ptr = callback;
		INIT_DELAYED_WORK(&pmic_id_det, pmic_id_detect);
		ret = pm8xxx_gpio_config(PM8058_GPIO_PM_TO_SYS(PMIC_ID_GPIO),
							&pmic_id_cfg);
		if (ret) {
			pr_err("%s:return val of pm8xxx_gpio_config: %d\n",
						__func__,  ret);
			return ret;
		}
		ret = request_threaded_irq(PMICID_INT, NULL, pmic_id_on_irq,
			(IRQF_TRIGGER_RISING|IRQF_TRIGGER_FALLING),
						"msm_otg_id", NULL);
		if (ret) {
			pr_err("%s:pmic_usb_id interrupt registration failed",
					__func__);
			return ret;
		}
		msm_otg_pdata.pmic_id_irq = PMICID_INT;
	} else {
		usb_phy_susp_dig_vol = 750000;
		free_irq(PMICID_INT, 0);
		ret = pm8xxx_gpio_config(PM8058_GPIO_PM_TO_SYS(PMIC_ID_GPIO),
							&pmic_id_uncfg);
		if (ret) {
			pr_err("%s: return val of pm8xxx_gpio_config: %d\n",
						__func__,  ret);
			return ret;
		}
		msm_otg_pdata.pmic_id_irq = 0;
		cancel_delayed_work_sync(&pmic_id_det);
		notify_vbus_state_func_ptr = NULL;
	}
	return 0;
}
#endif

#define USB_PHY_OPERATIONAL_MIN_VDD_DIG_VOL	1000000
#define USB_PHY_MAX_VDD_DIG_VOL			1320000
static int msm_hsusb_init_vddcx(int init)
{
	int ret = 0;

	if (init) {
		vdd_cx = regulator_get(NULL, "8058_s1");
		if (IS_ERR(vdd_cx)) {
			return PTR_ERR(vdd_cx);
		}

		ret = regulator_set_voltage(vdd_cx,
				USB_PHY_OPERATIONAL_MIN_VDD_DIG_VOL,
				USB_PHY_MAX_VDD_DIG_VOL);
		if (ret) {
			pr_err("%s: unable to set the voltage for regulator"
				"vdd_cx\n", __func__);
			regulator_put(vdd_cx);
			return ret;
		}

		ret = regulator_enable(vdd_cx);
		if (ret) {
			pr_err("%s: unable to enable regulator"
				"vdd_cx\n", __func__);
			regulator_put(vdd_cx);
		}
	} else {
		ret = regulator_disable(vdd_cx);
		if (ret) {
			pr_err("%s: Unable to disable the regulator:"
				"vdd_cx\n", __func__);
			return ret;
		}

		regulator_put(vdd_cx);
	}

	return ret;
}

static int msm_hsusb_config_vddcx(int high)
{
	int max_vol = USB_PHY_MAX_VDD_DIG_VOL;
	int min_vol;
	int ret;

	if (high)
		min_vol = USB_PHY_OPERATIONAL_MIN_VDD_DIG_VOL;
	else
		min_vol = usb_phy_susp_dig_vol;

	ret = regulator_set_voltage(vdd_cx, min_vol, max_vol);
	if (ret) {
		pr_err("%s: unable to set the voltage for regulator"
			"vdd_cx\n", __func__);
		return ret;
	}

	pr_debug("%s: min_vol:%d max_vol:%d\n", __func__, min_vol, max_vol);

	return ret;
}

#define USB_PHY_3P3_VOL_MIN	3050000 /* uV */
#define USB_PHY_3P3_VOL_MAX	3050000 /* uV */
#define USB_PHY_3P3_HPM_LOAD	50000	/* uA */
#define USB_PHY_3P3_LPM_LOAD	4000	/* uA */

#define USB_PHY_1P8_VOL_MIN	1800000 /* uV */
#define USB_PHY_1P8_VOL_MAX	1800000 /* uV */
#define USB_PHY_1P8_HPM_LOAD	50000	/* uA */
#define USB_PHY_1P8_LPM_LOAD	4000	/* uA */
static int msm_hsusb_ldo_init(int init)
{
	int rc = 0;

	if (init) {
		ldo6_3p3 = regulator_get(NULL, "8058_l6");
		if (IS_ERR(ldo6_3p3))
			return PTR_ERR(ldo6_3p3);

		ldo7_1p8 = regulator_get(NULL, "8058_l7");
		if (IS_ERR(ldo7_1p8)) {
			rc = PTR_ERR(ldo7_1p8);
			goto put_3p3;
		}

		rc = regulator_set_voltage(ldo6_3p3, USB_PHY_3P3_VOL_MIN,
				USB_PHY_3P3_VOL_MAX);
		if (rc) {
			pr_err("%s: Unable to set voltage level for"
				"ldo6_3p3 regulator\n", __func__);
			goto put_1p8;
		}
		rc = regulator_enable(ldo6_3p3);
		if (rc) {
			pr_err("%s: Unable to enable the regulator:"
				"ldo6_3p3\n", __func__);
			goto put_1p8;
		}
		rc = regulator_set_voltage(ldo7_1p8, USB_PHY_1P8_VOL_MIN,
				USB_PHY_1P8_VOL_MAX);
		if (rc) {
			pr_err("%s: Unable to set voltage level for"
				"ldo7_1p8 regulator\n", __func__);
			goto disable_3p3;
		}
		rc = regulator_enable(ldo7_1p8);
		if (rc) {
			pr_err("%s: Unable to enable the regulator:"
				"ldo7_1p8\n", __func__);
			goto disable_3p3;
		}

		return 0;
	}

	regulator_disable(ldo7_1p8);
disable_3p3:
	regulator_disable(ldo6_3p3);
put_1p8:
	regulator_put(ldo7_1p8);
put_3p3:
	regulator_put(ldo6_3p3);
	return rc;
}

static int msm_hsusb_ldo_enable(int on)
{
	int ret = 0;

	if (!ldo7_1p8 || IS_ERR(ldo7_1p8)) {
		pr_err("%s: ldo7_1p8 is not initialized\n", __func__);
		return -ENODEV;
	}

	if (!ldo6_3p3 || IS_ERR(ldo6_3p3)) {
		pr_err("%s: ldo6_3p3 is not initialized\n", __func__);
		return -ENODEV;
	}

	if (on) {
		ret = regulator_set_optimum_mode(ldo7_1p8,
				USB_PHY_1P8_HPM_LOAD);
		if (ret < 0) {
			pr_err("%s: Unable to set HPM of the regulator:"
				"ldo7_1p8\n", __func__);
			return ret;
		}
		ret = regulator_set_optimum_mode(ldo6_3p3,
				USB_PHY_3P3_HPM_LOAD);
		if (ret < 0) {
			pr_err("%s: Unable to set HPM of the regulator:"
				"ldo6_3p3\n", __func__);
			regulator_set_optimum_mode(ldo7_1p8,
				USB_PHY_1P8_LPM_LOAD);
			return ret;
		}
	} else {
		ret = regulator_set_optimum_mode(ldo7_1p8,
				USB_PHY_1P8_LPM_LOAD);
		if (ret < 0)
			pr_err("%s: Unable to set LPM of the regulator:"
				"ldo7_1p8\n", __func__);
		ret = regulator_set_optimum_mode(ldo6_3p3,
				USB_PHY_3P3_LPM_LOAD);
		if (ret < 0)
			pr_err("%s: Unable to set LPM of the regulator:"
				"ldo6_3p3\n", __func__);
	}

	pr_debug("reg (%s)\n", on ? "HPM" : "LPM");
	return ret < 0 ? ret : 0;
 }
#endif
#ifdef CONFIG_USB_EHCI_MSM_72K
#if defined(CONFIG_SMB137B_CHARGER) || defined(CONFIG_SMB137B_CHARGER_MODULE)
static void msm_hsusb_smb137b_vbus_power(unsigned phy_info, int on)
{
	static int vbus_is_on;

	/* If VBUS is already on (or off), do nothing. */
	if (on == vbus_is_on)
		return;
	smb137b_otg_power(on);
	vbus_is_on = on;
}
#endif
static void msm_hsusb_vbus_power(unsigned phy_info, int on)
{
	static struct regulator *votg_5v_switch;
	static struct regulator *ext_5v_reg;
	static int vbus_is_on;

	/* If VBUS is already on (or off), do nothing. */
	if (on == vbus_is_on)
		return;

	if (!votg_5v_switch) {
		votg_5v_switch = regulator_get(NULL, "8901_usb_otg");
		if (IS_ERR(votg_5v_switch)) {
			pr_err("%s: unable to get votg_5v_switch\n", __func__);
			return;
		}
	}
	if (!ext_5v_reg) {
		ext_5v_reg = regulator_get(NULL, "8901_mpp0");
		if (IS_ERR(ext_5v_reg)) {
			pr_err("%s: unable to get ext_5v_reg\n", __func__);
			return;
		}
	}
	if (on) {
		if (regulator_enable(ext_5v_reg)) {
			pr_err("%s: Unable to enable the regulator:"
					" ext_5v_reg\n", __func__);
			return;
		}
		if (regulator_enable(votg_5v_switch)) {
			pr_err("%s: Unable to enable the regulator:"
					" votg_5v_switch\n", __func__);
			return;
		}
	} else {
		if (regulator_disable(votg_5v_switch))
			pr_err("%s: Unable to enable the regulator:"
				" votg_5v_switch\n", __func__);
		if (regulator_disable(ext_5v_reg))
			pr_err("%s: Unable to enable the regulator:"
				" ext_5v_reg\n", __func__);
	}

	vbus_is_on = on;
}

static struct msm_usb_host_platform_data msm_usb_host_pdata = {
	.phy_info	= (USB_PHY_INTEGRATED | USB_PHY_MODEL_45NM),
	.power_budget	= 390,
};
#endif

#ifdef CONFIG_BATTERY_MSM8X60
static int msm_hsusb_pmic_vbus_notif_init(void (*callback)(int online),
								int init)
{
	int ret = -ENOTSUPP;

#if defined(CONFIG_SMB137B_CHARGER) || defined(CONFIG_SMB137B_CHARGER_MODULE)
	if (machine_is_msm8x60_fluid()
#ifdef CONFIG_SKY_SMB_CHARGER
                || machine_is_msm8x60_ef39s() || machine_is_msm8x60_ef40k() || machine_is_msm8x60_ef40s()
#endif
        ) {
		if (init)
			msm_charger_register_vbus_sn(callback);
		else
			msm_charger_unregister_vbus_sn(callback);
		return  0;
	}
#endif
	/* ID and VBUS lines are connected to pmic on 8660.V2.SURF,
	 * hence, irrespective of either peripheral only mode or
	 * OTG (host and peripheral) modes, can depend on pmic for
	 * vbus notifications
	 */
	if ((SOCINFO_VERSION_MAJOR(socinfo_get_version()) == 2)
			&& (machine_is_msm8x60_surf() ||
				pmic_id_notif_supported)) {
		if (init)
			ret = msm_charger_register_vbus_sn(callback);
		else {
			msm_charger_unregister_vbus_sn(callback);
			ret = 0;
		}
	} else {
#if !defined(CONFIG_USB_EHCI_MSM_72K)
	if (init)
		ret = msm_charger_register_vbus_sn(callback);
	else {
		msm_charger_unregister_vbus_sn(callback);
		ret = 0;
	}
#endif
	}
	return ret;
}
#endif

#if defined(CONFIG_USB_GADGET_MSM_72K) || defined(CONFIG_USB_EHCI_MSM_72K)
static struct msm_otg_platform_data msm_otg_pdata = {
	/* if usb link is in sps there is no need for
	 * usb pclk as dayatona fabric clock will be
	 * used instead
	 */
	.pemp_level		 = PRE_EMPHASIS_WITH_20_PERCENT,
	.cdr_autoreset		 = CDR_AUTO_RESET_DISABLE,
	.se1_gating		 = SE1_GATING_DISABLE,
	.bam_disable		 = 1,
#ifdef CONFIG_USB_EHCI_MSM_72K
	.pmic_id_notif_init = msm_hsusb_pmic_id_notif_init,
	.phy_id_setup_init = msm_hsusb_phy_id_setup_init,
#endif
#ifdef CONFIG_USB_EHCI_MSM_72K
	.vbus_power = msm_hsusb_vbus_power,
#endif
#ifdef CONFIG_BATTERY_MSM8X60
	.pmic_vbus_notif_init	= msm_hsusb_pmic_vbus_notif_init,
#endif
	.ldo_init		 = msm_hsusb_ldo_init,
	.ldo_enable		 = msm_hsusb_ldo_enable,
	.config_vddcx            = msm_hsusb_config_vddcx,
	.init_vddcx              = msm_hsusb_init_vddcx,
#ifdef CONFIG_BATTERY_MSM8X60
	.chg_vbus_draw = msm_charger_vbus_draw,
#endif
};
#endif

#ifdef CONFIG_USB_GADGET_MSM_72K
static struct msm_hsusb_gadget_platform_data msm_gadget_pdata = {
	.is_phy_status_timer_on = 1,
};
#endif

#ifdef CONFIG_USB_G_ANDROID

#define PID_MAGIC_ID		0x71432909
#define SERIAL_NUM_MAGIC_ID	0x61945374
#define SERIAL_NUMBER_LENGTH	127
#define DLOAD_USB_BASE_ADD	0x2A05F0C8

struct magic_num_struct {
	uint32_t pid;
	uint32_t serial_num;
};

struct dload_struct {
	uint32_t	reserved1;
	uint32_t	reserved2;
	uint32_t	reserved3;
	uint16_t	reserved4;
	uint16_t	pid;
	char		serial_number[SERIAL_NUMBER_LENGTH];
	uint16_t	reserved5;
	struct magic_num_struct
			magic_struct;
};

static int usb_diag_update_pid_and_serial_num(uint32_t pid, const char *snum)
{
	struct dload_struct __iomem *dload = 0;

	dload = ioremap(DLOAD_USB_BASE_ADD, sizeof(*dload));
	if (!dload) {
		pr_err("%s: cannot remap I/O memory region: %08x\n",
					__func__, DLOAD_USB_BASE_ADD);
		return -ENXIO;
	}

	pr_debug("%s: dload:%p pid:%x serial_num:%s\n",
				__func__, dload, pid, snum);
	/* update pid */
	dload->magic_struct.pid = PID_MAGIC_ID;
	dload->pid = pid;

	/* update serial number */
	dload->magic_struct.serial_num = 0;
	if (!snum)
		return 0;

	dload->magic_struct.serial_num = SERIAL_NUM_MAGIC_ID;
	strncpy(dload->serial_number, snum, SERIAL_NUMBER_LENGTH);
	dload->serial_number[SERIAL_NUMBER_LENGTH - 1] = '\0';

	iounmap(dload);

	return 0;
}

static struct android_usb_platform_data android_usb_pdata = {
	.update_pid_and_serial_num = usb_diag_update_pid_and_serial_num,
};

static struct platform_device android_usb_device = {
	.name	= "android_usb",
	.id	= -1,
	.dev	= {
		.platform_data = &android_usb_pdata,
	},
};


#endif

#ifdef CONFIG_PANTECH_AUDIO_PRESTO_AUDIENCE2020
#define I2C_SCL_AUDIENCE     73
#define I2C_SDA_AUDIENCE     72
static uint32_t audience_gpio_table[] = {
#ifdef CONFIG_PANTECH_AUDIO_PRESTO_AUDIENCE2020  // 20111014 jmlee 
    /* I2C_SCL */
    GPIO_CFG(I2C_SCL_AUDIENCE, 1, GPIO_CFG_OUTPUT, GPIO_CFG_PULL_UP, GPIO_CFG_2MA),
    /* I2C_SDA */
    GPIO_CFG(I2C_SDA_AUDIENCE, 1, GPIO_CFG_OUTPUT, GPIO_CFG_PULL_UP, GPIO_CFG_2MA),
#endif /* CONFIG_PANTECH_AUDIO_PRESTO_AUDIENCE2020 */
    GPIO_CFG(GPIO_MIC_SEL_SEL, 0, GPIO_CFG_OUTPUT, GPIO_CFG_PULL_DOWN, GPIO_CFG_2MA),  // 20111102 jmlee test code
    GPIO_CFG(GPIO_NR_AMP_EN, 0, GPIO_CFG_OUTPUT, GPIO_CFG_NO_PULL, GPIO_CFG_2MA),
    GPIO_CFG(GPIO_NR_OUT_SEL, 0, GPIO_CFG_OUTPUT, GPIO_CFG_PULL_DOWN, GPIO_CFG_2MA),  // 20111102 jmlee test code   
    GPIO_CFG(GPIO_NR_WAKEUP_N, 0, GPIO_CFG_OUTPUT, GPIO_CFG_NO_PULL, GPIO_CFG_2MA),  // GPIO_NR_WAKEUP_N
    GPIO_CFG(GPIO_NR_RESET_N, 0, GPIO_CFG_OUTPUT, GPIO_CFG_PULL_UP, GPIO_CFG_2MA),  // GPIO_NR_RESET_N
#if (BOARD_REV > WS10) // Presto NR CLK_IN TP Test ws20 remove boot err
    GPIO_CFG(GPIO_XO_OUT_D0_EN, 0, GPIO_CFG_OUTPUT, GPIO_CFG_NO_PULL, GPIO_CFG_2MA), // pull down , eS310 CLK_IN enable pin
#endif /* (BOARD_REV > WS10) */
};

#if (BOARD_REV > WS10)   // Presto NR CLK_IN TP Test ws20 remove boot err
static struct regulator *snddev_reg_l2_audience;
static struct msm_xo_voter *audience_clock;

// presto 8058_l2 always on
int audience_pmic_clk_vreg_on(void)
{
    int rc = 0;
    printk("[Snd_audience_a2020] audience_pmic_clk_vreg_on ==> START  \n");

    snddev_reg_l2_audience = regulator_get(NULL, "8058_l2");
    if (IS_ERR(snddev_reg_l2_audience)) {
        printk("[Snd_audience_a2020] vreg_enable failed(%s) = %d \n", "8058_l2", rc);
    }

    rc = regulator_set_voltage(snddev_reg_l2_audience, 1800000, 1800000);
    if (rc < 0)
        printk("[Snd_audience_a2020] vreg_enable failed(%s) = %d \n", "8058_l2", rc);

    rc = regulator_enable(snddev_reg_l2_audience);
    if (rc < 0)
        printk("[Snd_audience_a2020] vreg_enable failed(%s) = %d \n",    "8058_l2", rc);

    audience_clock = msm_xo_get(MSM_XO_TCXO_D0, "audience_clk");

    rc = msm_xo_mode_vote(audience_clock, MSM_XO_MODE_ON);

    if (rc < 0) {
        printk("[Snd_audience_a2020] Failed to vote for TCXO_DO ON\n");
        pr_err("Failed to vote for TCXO_DO ON\n");
    }

    msleep(10);

    rc = msm_xo_mode_vote(audience_clock, MSM_XO_MODE_PIN_CTRL);

    if (rc < 0) {
        pr_err("Failed to vote for TCXO_DO pin control\n");
    }

    printk("[Snd_audience_a2020] audience_pmic_clk_vreg_on ==> END rc : %d  \n",rc);

    return rc;
}
#endif /* (BOARD_REV > WS10) */

static int __init snddev_PAN_audio_gpio_init(void)
{
    int rc = 0;
    int i;
    for (i = 0; i < ARRAY_SIZE(audience_gpio_table); ++i)
    {
        rc = gpio_tlmm_config(audience_gpio_table[i], GPIO_CFG_ENABLE);
        if ( rc ) {
            printk(KERN_ERR "%s: Failed toAudience i2c gpio_tlmm_config(%d)=%d\r\n", __func__, i, rc);
        }
    }

#if (BOARD_REV > WS10)    // Presto NR CLK_IN TP Test ws20 remove boot err
    audience_pmic_clk_vreg_on();
    gpio_request(GPIO_XO_OUT_D0_EN, "GPIO_XO_OUT_D0_EN");
    gpio_direction_output(GPIO_XO_OUT_D0_EN,1);  //high
#endif /* (BOARD_REV > WS10) */

    gpio_request(GPIO_NR_RESET_N, "GPIO_NR_RESET_N");
    gpio_direction_output(GPIO_NR_RESET_N,1);  //high
    config_GPIO_NR_RESET_N(1);

    gpio_request(GPIO_NR_WAKEUP_N, "GPIO_NR_WAKEUP_N");
    gpio_direction_output(GPIO_NR_WAKEUP_N,0);  // low
    config_GPIO_NR_WAKEUP_N(0);

    gpio_request(GPIO_MIC_SEL_SEL, "GPIO_MIC_SEL_SEL");
    gpio_direction_output(GPIO_MIC_SEL_SEL,0);  // low
    config_GPIO_MIC_SEL_SEL(0);

    gpio_request(GPIO_NR_AMP_EN, "GPIO_NR_AMP_EN");
    gpio_direction_output(GPIO_NR_AMP_EN,0);  // low
    config_GPIO_NR_AMP_EN(0);

    gpio_request(GPIO_NR_OUT_SEL, "GPIO_NR_OUT_SEL");
    gpio_direction_output(GPIO_NR_OUT_SEL,0);  // low
    config_GPIO_NR_OUT_SEL(0);

    return rc;
}

void msm_snddev_mic_sel_a2020(void)
{
    config_GPIO_MIC_SEL_SEL(0);
    pr_info(" #@#@#@#@#@#@#@#@# mic selection A2020\n");
}

int msm_snddev_mic_sel_QTR(void)
{
    config_GPIO_MIC_SEL_SEL(1);
    pr_info(" #@#@#@#@#@#@#@#@# mic selection QTR\n");
    return 0;
}

void msm_snddev_nr_receiver_amp_on(void)
{
    config_GPIO_NR_AMP_EN(1);	
    pr_info(" #@#@#@#@#@#@#@#@# nr_receiver_amp_on\n");
}

void msm_snddev_nr_receiver_amp_off(void)
{
    config_GPIO_NR_AMP_EN(0);	
    pr_info(" #@#@#@#@#@#@#@#@# nr_receiver_amp_off\n");
}

int msm_snddev_nr_out_sel_qtrReceiver_or_A2020Speaker(void)
{
    config_GPIO_NR_OUT_SEL(0);	
    pr_info(" #@#@#@#@#@#@#@#@# nr_out_sel_qtrReceiver_or_A2020Speaker\n");
    return 0;
}

void msm_snddev_nr_out_sel_A2020Reciever(void)
{
    config_GPIO_NR_OUT_SEL(1);	
    pr_info(" #@#@#@#@#@#@#@#@# nr_out_sel_A2020Reciever\n");
}

int msm_snddev_nr_out_sel_A2020Reciever_nr_receiver_amp_on(void)
{
    config_GPIO_NR_OUT_SEL(1);
    pr_info(" #@#@#@#@#@#@#@#@# nr_out_sel_A2020Reciever\n");
    config_GPIO_NR_AMP_EN(1);	
    pr_info(" #@#@#@#@#@#@#@#@# nr_receiver_amp_on\n");
    return 0;
}

void msm_snddev_nr_out_sel_A2020Reciever_nr_receiver_amp_off(void)
{
    config_GPIO_NR_OUT_SEL(1);
    pr_info(" #@#@#@#@#@#@#@#@# nr_out_sel_A2020Reciever\n");
    config_GPIO_NR_AMP_EN(0);	
    pr_info(" #@#@#@#@#@#@#@#@# nr_receiver_amp_on\n");
}
#endif /* CONFIG_PANTECH_AUDIO_PRESTO_AUDIENCE2020 */

#ifdef CONFIG_MSM_VPE
#ifndef CONFIG_MSM_CAMERA_V4L2
static struct resource msm_vpe_resources[] = {
	{
		.start	= 0x05300000,
		.end	= 0x05300000 + SZ_1M - 1,
		.flags	= IORESOURCE_MEM,
	},
	{
		.start	= INT_VPE,
		.end	= INT_VPE,
		.flags	= IORESOURCE_IRQ,
	},
};

static struct platform_device msm_vpe_device = {
	.name = "msm_vpe",
	.id   = 0,
	.num_resources = ARRAY_SIZE(msm_vpe_resources),
	.resource = msm_vpe_resources,
};
#endif
#endif

#ifdef CONFIG_MSM_CAMERA
#ifndef CONFIG_MSM_CAMERA_V4L2
//#ifdef CONFIG_MSM_CAMERA_FLASH
#define VFE_CAMIF_TIMER1_GPIO 29
#define VFE_CAMIF_TIMER2_GPIO 30
#define VFE_CAMIF_TIMER3_GPIO_INT 31
#define FUSION_VFE_CAMIF_TIMER1_GPIO 42
static struct msm_camera_sensor_flash_src msm_flash_src = {
	.flash_sr_type = MSM_CAMERA_FLASH_SRC_PMIC,
	._fsrc.pmic_src.num_of_src = 2,
	._fsrc.pmic_src.low_current  = 100,
	._fsrc.pmic_src.high_current = 300,
	._fsrc.pmic_src.led_src_1 = PMIC8058_ID_FLASH_LED_0,
	._fsrc.pmic_src.led_src_2 = PMIC8058_ID_FLASH_LED_1,
	._fsrc.pmic_src.pmic_set_current = pm8058_set_flash_led_current,
};
#ifdef CONFIG_IMX074
static struct msm_camera_sensor_strobe_flash_data strobe_flash_xenon = {
	.flash_trigger = VFE_CAMIF_TIMER2_GPIO,
	.flash_charge = VFE_CAMIF_TIMER1_GPIO,
	.flash_charge_done = VFE_CAMIF_TIMER3_GPIO_INT,
	.flash_recharge_duration = 50000,
	.irq = MSM_GPIO_TO_INT(VFE_CAMIF_TIMER3_GPIO_INT),
};
#endif
//#endif

int msm_cam_gpio_tbl[] = {
	32,/*CAMIF_MCLK*/
	47,/*CAMIF_I2C_DATA*/
	48,/*CAMIF_I2C_CLK*/
#ifndef CONFIG_PANTECH_CAMERA_HW
    /* You have to configure common gpios here, and should configure other
     * gpios in sensor drivers. */
	105,/*STANDBY*/
#endif /* CONFIG_PANTECH_CAMERA_HW */
};

enum msm_cam_stat{
	MSM_CAM_OFF,
	MSM_CAM_ON,
};

/* PANTECH_CAMERA_TODO */
#if defined(CONFIG_MACH_MSM8X60_PRESTO) && defined(CONFIG_PANTECH_CAMERA)
static uint32_t cam_gpio_config_data[] =
{
    GPIO_CFG(31, 0, GPIO_CFG_OUTPUT, GPIO_CFG_NO_PULL, GPIO_CFG_2MA), //"FLASH ENABLE" },
    GPIO_CFG(62, 0, GPIO_CFG_OUTPUT, GPIO_CFG_NO_PULL, GPIO_CFG_2MA), //"FLASH MODE" },
#ifdef CONFIG_PANTECH_CAMERA_MT9P111
    GPIO_CFG(86, 0, GPIO_CFG_OUTPUT, GPIO_CFG_NO_PULL, GPIO_CFG_2MA), //"5M STANDBY" },
#endif
    GPIO_CFG(106, 0, GPIO_CFG_OUTPUT, GPIO_CFG_NO_PULL, GPIO_CFG_2MA), //"5M RESET" },
    GPIO_CFG(137, 0, GPIO_CFG_OUTPUT, GPIO_CFG_NO_PULL, GPIO_CFG_2MA), //"VGA RESET" },
    GPIO_CFG(139, 0, GPIO_CFG_OUTPUT, GPIO_CFG_NO_PULL, GPIO_CFG_2MA), //"VGA STANDBY" },
};

/*
 * 2011.11.03. WSH, PRESTO Standby time 개선을 위하여 추가적으로 GPIO Configuration 최적화 시키기 위해 
 * Camera 사용안할시 FLASH MODE, 5M_CAM_RSET_N pin을 Pull Down모드로 변경함.
 */
static uint32_t cam_gpio_config_data_off[] =
{
    GPIO_CFG(31, 0, GPIO_CFG_OUTPUT, GPIO_CFG_NO_PULL, GPIO_CFG_2MA), //"FLASH ENABLE" },
    GPIO_CFG(62, 0, GPIO_CFG_OUTPUT, GPIO_CFG_PULL_DOWN, GPIO_CFG_2MA), //"FLASH MODE" },
#ifdef CONFIG_PANTECH_CAMERA_MT9P111
    GPIO_CFG(86, 0, GPIO_CFG_OUTPUT, GPIO_CFG_NO_PULL, GPIO_CFG_2MA), //"5M STANDBY" },
#endif
    GPIO_CFG(106, 0, GPIO_CFG_OUTPUT, GPIO_CFG_PULL_DOWN, GPIO_CFG_2MA), //"5M RESET" },
    GPIO_CFG(137, 0, GPIO_CFG_OUTPUT, GPIO_CFG_NO_PULL, GPIO_CFG_2MA), //"VGA RESET" },
    GPIO_CFG(139, 0, GPIO_CFG_OUTPUT, GPIO_CFG_NO_PULL, GPIO_CFG_2MA), //"VGA STANDBY" },
};
#endif /* CONFIG_MACH_MSM8X60_PRESTO && CONFIG_PANTECH_CAMERA */

static int config_gpio_table(enum msm_cam_stat stat)
{
	int rc = 0, i = 0;

/* PANTECH_CAMERA_TODO */
#if defined(CONFIG_MACH_MSM8X60_PRESTO) && defined(CONFIG_PANTECH_CAMERA)
    if(stat == MSM_CAM_ON)
    {
        for (i = 0; i< ARRAY_SIZE(cam_gpio_config_data); ++i)
            gpio_tlmm_config(cam_gpio_config_data[i], 0);
    }
    else
    {
        for (i = 0; i< ARRAY_SIZE(cam_gpio_config_data_off); ++i)
            gpio_tlmm_config(cam_gpio_config_data_off[i], 0);
    }
#endif /* CONFIG_MACH_MSM8X60_PRESTO && CONFIG_PANTECH_CAMERA */

	if (stat == MSM_CAM_ON) {
		for (i = 0; i < ARRAY_SIZE(msm_cam_gpio_tbl); i++) {
			rc = gpio_request(msm_cam_gpio_tbl[i], "CAM_GPIO");
			if (unlikely(rc < 0)) {
				pr_err("%s not able to get gpio\n", __func__);
				for (i--; i >= 0; i--)
					gpio_free(msm_cam_gpio_tbl[i]);
				break;
			}
		}
	} else {
		for (i = 0; i < ARRAY_SIZE(msm_cam_gpio_tbl); i++)
			gpio_free(msm_cam_gpio_tbl[i]);
	}
	return rc;
}

#ifdef CONFIG_IMX074		// add for CONFIG_PANTECH_CAMERA
static struct msm_camera_sensor_platform_info sensor_board_info = {
	.mount_angle = 0
};
#endif /* CONFIG_IMX074 */

/*external regulator VREG_5V*/
static struct regulator *reg_flash_5V;

static int config_camera_on_gpios_fluid(void)
{
	int rc = 0;

	reg_flash_5V = regulator_get(NULL, "8901_mpp0");
	if (IS_ERR(reg_flash_5V)) {
		pr_err("'%s' regulator not found, rc=%ld\n",
				"8901_mpp0", IS_ERR(reg_flash_5V));
		return -ENODEV;
	}

	rc = regulator_enable(reg_flash_5V);
	if (rc) {
		pr_err("'%s' regulator enable failed, rc=%d\n",
			"8901_mpp0", rc);
		regulator_put(reg_flash_5V);
		return rc;
	}

#ifdef CONFIG_IMX074
	sensor_board_info.mount_angle = 90;
#endif
	rc = config_gpio_table(MSM_CAM_ON);
	if (rc < 0) {
		printk(KERN_ERR "%s: CAMSENSOR gpio table request"
		"failed\n", __func__);
		return rc;
	}

	rc = gpio_request(GPIO_EXT_CAMIF_PWR_EN, "CAM_EN");
	if (rc < 0) {
		printk(KERN_ERR "%s: CAMSENSOR gpio %d request"
			"failed\n", __func__, GPIO_EXT_CAMIF_PWR_EN);
		regulator_disable(reg_flash_5V);
		regulator_put(reg_flash_5V);
		return rc;
	}
	gpio_direction_output(GPIO_EXT_CAMIF_PWR_EN, 0);
	msleep(20);
	gpio_set_value_cansleep(GPIO_EXT_CAMIF_PWR_EN, 1);


	/*Enable LED_FLASH_EN*/
	rc = gpio_request(GPIO_LED_FLASH_EN, "LED_FLASH_EN");
	if (rc < 0) {
		printk(KERN_ERR "%s: CAMSENSOR gpio %d request"
			"failed\n", __func__, GPIO_LED_FLASH_EN);

		regulator_disable(reg_flash_5V);
		regulator_put(reg_flash_5V);
		config_gpio_table(MSM_CAM_OFF);
		gpio_set_value_cansleep(GPIO_EXT_CAMIF_PWR_EN, 0);
		gpio_free(GPIO_EXT_CAMIF_PWR_EN);
		return rc;
	}
	gpio_direction_output(GPIO_LED_FLASH_EN, 1);
	msleep(20);
	return rc;
}


static void config_camera_off_gpios_fluid(void)
{
	regulator_disable(reg_flash_5V);
	regulator_put(reg_flash_5V);

	gpio_direction_output(GPIO_LED_FLASH_EN, 0);
	gpio_free(GPIO_LED_FLASH_EN);

	config_gpio_table(MSM_CAM_OFF);

	gpio_set_value_cansleep(GPIO_EXT_CAMIF_PWR_EN, 0);
	gpio_free(GPIO_EXT_CAMIF_PWR_EN);
}

#ifdef CONFIG_PANTECH_CAMERA_HW
static int config_camera_on_gpios_main_cam(void)
{
    int rc = 0;

    rc = config_gpio_table(MSM_CAM_ON);
    if (rc < 0) {
        printk(KERN_ERR "%s: CAMSENSOR gpio table request"
                "failed\n", __func__);
        return rc;
    }
    return rc;
}

static void config_camera_off_gpios_main_cam(void)
{
    config_gpio_table(MSM_CAM_OFF);
}

static int config_camera_on_gpios_sub_cam(void)
{
    int rc = 0;

    rc = config_gpio_table(MSM_CAM_ON);
    if (rc < 0) {
        printk(KERN_ERR "%s: CAMSENSOR gpio table request"
                "failed\n", __func__);
        return rc;
    }
    return rc;
}

static void config_camera_off_gpios_sub_cam(void)
{
    config_gpio_table(MSM_CAM_OFF);
}
#endif /* CONFIG_PANTECH_CAMERA_HW */

static int config_camera_on_gpios(void)
{
	int rc = 0;

	if (machine_is_msm8x60_fluid())
		return config_camera_on_gpios_fluid();

	rc = config_gpio_table(MSM_CAM_ON);
	if (rc < 0) {
		printk(KERN_ERR "%s: CAMSENSOR gpio table request"
		"failed\n", __func__);
		return rc;
	}

	if (!machine_is_msm8x60_dragon()) {
		rc = gpio_request(GPIO_EXT_CAMIF_PWR_EN, "CAM_EN");
		if (rc < 0) {
			config_gpio_table(MSM_CAM_OFF);
			pr_err("%s: CAMSENSOR gpio %d request"
				"failed\n", __func__, GPIO_EXT_CAMIF_PWR_EN);
			return rc;
		}
		gpio_direction_output(GPIO_EXT_CAMIF_PWR_EN, 0);
		msleep(20);
		gpio_set_value_cansleep(GPIO_EXT_CAMIF_PWR_EN, 1);
	}

#ifdef CONFIG_MSM_CAMERA_FLASH
#ifdef CONFIG_IMX074
	if (machine_is_msm8x60_fusion() || machine_is_msm8x60_fusn_ffa()
#ifdef CONFIG_MACH_MSM8X60_PRESTO
			|| machine_is_msm8x60_presto()
#endif
	)
		strobe_flash_xenon.flash_charge = FUSION_VFE_CAMIF_TIMER1_GPIO;
#endif
#endif
	return rc;
}

static void config_camera_off_gpios(void)
{
	if (machine_is_msm8x60_fluid())
		return config_camera_off_gpios_fluid();


	config_gpio_table(MSM_CAM_OFF);

	if (!machine_is_msm8x60_dragon()) {
		gpio_set_value_cansleep(GPIO_EXT_CAMIF_PWR_EN, 0);
		gpio_free(GPIO_EXT_CAMIF_PWR_EN);
	}
}

#ifdef CONFIG_QS_S5K4E1

#define QS_CAM_HC37_CAM_PD PM8058_GPIO_PM_TO_SYS(26)

static int config_camera_on_gpios_qs_cam_fluid(void)
{
	int rc = 0;

	/* request QS_CAM_HC37_CAM_PD as an output to HC37 ASIC pin CAM_PD */
	rc = gpio_request(QS_CAM_HC37_CAM_PD, "QS_CAM_HC37_CAM_PD");
	if (rc < 0) {
		printk(KERN_ERR "%s: QS_CAM_HC37_CAM_PD gpio %d request"
			" failed\n", __func__, QS_CAM_HC37_CAM_PD);
		return rc;
	}
	gpio_direction_output(QS_CAM_HC37_CAM_PD, 0);
	msleep(20);
	gpio_set_value_cansleep(QS_CAM_HC37_CAM_PD, 1);
	msleep(20);

	/*
	 * Set GPIO_AUX_CAM_2P7_EN to 1 on North Expander IO2
	 * to enable 2.7V power to Camera
	 */
	rc = gpio_request(GPIO_AUX_CAM_2P7_EN, "CAM_2P7_EN");
	if (rc < 0) {
		printk(KERN_ERR "%s: CAMSENSOR gpio %d request"
			" failed\n", __func__, GPIO_AUX_CAM_2P7_EN);
		gpio_set_value_cansleep(QS_CAM_HC37_CAM_PD, 0);
		gpio_free(QS_CAM_HC37_CAM_PD);
		return rc;
	}
	gpio_direction_output(GPIO_AUX_CAM_2P7_EN, 0);
	msleep(20);
	gpio_set_value_cansleep(GPIO_AUX_CAM_2P7_EN, 1);
	msleep(20);

	rc = config_camera_on_gpios_fluid();
	if (rc < 0) {
		printk(KERN_ERR "%s: config_camera_on_gpios_fluid"
		" failed\n", __func__);
		gpio_set_value_cansleep(QS_CAM_HC37_CAM_PD, 0);
		gpio_free(QS_CAM_HC37_CAM_PD);
		gpio_set_value_cansleep(GPIO_AUX_CAM_2P7_EN, 0);
		gpio_free(GPIO_AUX_CAM_2P7_EN);
		return rc;
	}
	return rc;
}

static void config_camera_off_gpios_qs_cam_fluid(void)
{
	/*
	 * Set GPIO_AUX_CAM_2P7_EN to 0 on North Expander IO2
	 * to disable 2.7V power to Camera
	 */
	gpio_set_value_cansleep(GPIO_AUX_CAM_2P7_EN, 0);
	gpio_free(GPIO_AUX_CAM_2P7_EN);

	/* set QS_CAM_HC37_CAM_PD to 0 to power off HC37 ASIC*/
	gpio_set_value_cansleep(QS_CAM_HC37_CAM_PD, 0);
	gpio_free(QS_CAM_HC37_CAM_PD);

	config_camera_off_gpios_fluid();
	return;
}

static int config_camera_on_gpios_qs_cam(void)
{
	int rc = 0;

	if (machine_is_msm8x60_fluid())
		return config_camera_on_gpios_qs_cam_fluid();

	rc = config_camera_on_gpios();
	return rc;
}

static void config_camera_off_gpios_qs_cam(void)
{
	if (machine_is_msm8x60_fluid())
		return config_camera_off_gpios_qs_cam_fluid();

	config_camera_off_gpios();
	return;
}
#endif

static int config_camera_on_gpios_web_cam(void)
{
	int rc = 0;
	rc = config_gpio_table(MSM_CAM_ON);
	if (rc < 0) {
		printk(KERN_ERR "%s: CAMSENSOR gpio table request"
		"failed\n", __func__);
		return rc;
	}

	if (!(machine_is_msm8x60_fluid() || machine_is_msm8x60_dragon())) {
		rc = gpio_request(GPIO_WEB_CAMIF_STANDBY, "CAM_EN");
		if (rc < 0) {
			config_gpio_table(MSM_CAM_OFF);
			pr_err(KERN_ERR "%s: CAMSENSOR gpio %d request"
				"failed\n", __func__, GPIO_WEB_CAMIF_STANDBY);
			return rc;
		}
		gpio_direction_output(GPIO_WEB_CAMIF_STANDBY, 0);
	}
	return rc;
}

static void config_camera_off_gpios_web_cam(void)
{
	config_gpio_table(MSM_CAM_OFF);
	if (!(machine_is_msm8x60_fluid() || machine_is_msm8x60_dragon())) {
		gpio_set_value_cansleep(GPIO_WEB_CAMIF_STANDBY, 1);
		gpio_free(GPIO_WEB_CAMIF_STANDBY);
	}
	return;
}

#ifdef CONFIG_MSM_BUS_SCALING
static struct msm_bus_vectors cam_init_vectors[] = {
	{
		.src = MSM_BUS_MASTER_VFE,
		.dst = MSM_BUS_SLAVE_SMI,
		.ab  = 0,
		.ib  = 0,
	},
	{
		.src = MSM_BUS_MASTER_VFE,
		.dst = MSM_BUS_SLAVE_EBI_CH0,
		.ab  = 0,
		.ib  = 0,
	},
	{
		.src = MSM_BUS_MASTER_VPE,
		.dst = MSM_BUS_SLAVE_SMI,
		.ab  = 0,
		.ib  = 0,
	},
	{
		.src = MSM_BUS_MASTER_VPE,
		.dst = MSM_BUS_SLAVE_EBI_CH0,
		.ab  = 0,
		.ib  = 0,
	},
	{
		.src = MSM_BUS_MASTER_JPEG_ENC,
		.dst = MSM_BUS_SLAVE_SMI,
		.ab  = 0,
		.ib  = 0,
	},
	{
		.src = MSM_BUS_MASTER_JPEG_ENC,
		.dst = MSM_BUS_SLAVE_EBI_CH0,
		.ab  = 0,
		.ib  = 0,
	},
};

static struct msm_bus_vectors cam_preview_vectors[] = {
	{
		.src = MSM_BUS_MASTER_VFE,
		.dst = MSM_BUS_SLAVE_SMI,
		.ab  = 0,
		.ib  = 0,
	},
	{
		.src = MSM_BUS_MASTER_VFE,
		.dst = MSM_BUS_SLAVE_EBI_CH0,
		.ab  = 283115520,
		.ib  = 452984832,
	},
	{
		.src = MSM_BUS_MASTER_VPE,
		.dst = MSM_BUS_SLAVE_SMI,
		.ab  = 0,
		.ib  = 0,
	},
	{
		.src = MSM_BUS_MASTER_VPE,
		.dst = MSM_BUS_SLAVE_EBI_CH0,
		.ab  = 0,
		.ib  = 0,
	},
	{
		.src = MSM_BUS_MASTER_JPEG_ENC,
		.dst = MSM_BUS_SLAVE_SMI,
		.ab  = 0,
		.ib  = 0,
	},
	{
		.src = MSM_BUS_MASTER_JPEG_ENC,
		.dst = MSM_BUS_SLAVE_EBI_CH0,
		.ab  = 0,
		.ib  = 0,
	},
};

static struct msm_bus_vectors cam_video_vectors[] = {
	{
		.src = MSM_BUS_MASTER_VFE,
		.dst = MSM_BUS_SLAVE_SMI,
		.ab  = 283115520,
		.ib  = 452984832,
	},
	{
		.src = MSM_BUS_MASTER_VFE,
		.dst = MSM_BUS_SLAVE_EBI_CH0,
		.ab  = 283115520,
		.ib  = 452984832,
	},
	{
		.src = MSM_BUS_MASTER_VPE,
		.dst = MSM_BUS_SLAVE_SMI,
		.ab  = 319610880,
		.ib  = 511377408,
	},
	{
		.src = MSM_BUS_MASTER_VPE,
		.dst = MSM_BUS_SLAVE_EBI_CH0,
		.ab  = 0,
		.ib  = 0,
	},
	{
		.src = MSM_BUS_MASTER_JPEG_ENC,
		.dst = MSM_BUS_SLAVE_SMI,
		.ab  = 0,
		.ib  = 0,
	},
	{
		.src = MSM_BUS_MASTER_JPEG_ENC,
		.dst = MSM_BUS_SLAVE_EBI_CH0,
		.ab  = 0,
		.ib  = 0,
	},
};

static struct msm_bus_vectors cam_snapshot_vectors[] = {
	{
		.src = MSM_BUS_MASTER_VFE,
		.dst = MSM_BUS_SLAVE_SMI,
		.ab  = 566231040,
		.ib  = 905969664,
	},
	{
		.src = MSM_BUS_MASTER_VFE,
		.dst = MSM_BUS_SLAVE_EBI_CH0,
		.ab  = 69984000,
		.ib  = 111974400,
	},
	{
		.src = MSM_BUS_MASTER_VPE,
		.dst = MSM_BUS_SLAVE_SMI,
		.ab  = 0,
		.ib  = 0,
	},
	{
		.src = MSM_BUS_MASTER_VPE,
		.dst = MSM_BUS_SLAVE_EBI_CH0,
		.ab  = 0,
		.ib  = 0,
	},
	{
		.src = MSM_BUS_MASTER_JPEG_ENC,
		.dst = MSM_BUS_SLAVE_SMI,
		.ab  = 320864256,
		.ib  = 513382810,
	},
	{
		.src = MSM_BUS_MASTER_JPEG_ENC,
		.dst = MSM_BUS_SLAVE_EBI_CH0,
		.ab  = 320864256,
		.ib  = 513382810,
	},
};

static struct msm_bus_vectors cam_zsl_vectors[] = {
	{
		.src = MSM_BUS_MASTER_VFE,
		.dst = MSM_BUS_SLAVE_SMI,
		.ab  = 566231040,
		.ib  = 905969664,
	},
	{
		.src = MSM_BUS_MASTER_VFE,
		.dst = MSM_BUS_SLAVE_EBI_CH0,
		.ab  = 706199040,
		.ib  = 1129918464,
	},
	{
		.src = MSM_BUS_MASTER_VPE,
		.dst = MSM_BUS_SLAVE_SMI,
		.ab  = 0,
		.ib  = 0,
	},
	{
		.src = MSM_BUS_MASTER_VPE,
		.dst = MSM_BUS_SLAVE_EBI_CH0,
		.ab  = 0,
		.ib  = 0,
	},
	{
		.src = MSM_BUS_MASTER_JPEG_ENC,
		.dst = MSM_BUS_SLAVE_SMI,
		.ab  = 320864256,
		.ib  = 513382810,
	},
	{
		.src = MSM_BUS_MASTER_JPEG_ENC,
		.dst = MSM_BUS_SLAVE_EBI_CH0,
		.ab  = 320864256,
		.ib  = 513382810,
	},
};

static struct msm_bus_vectors cam_stereo_video_vectors[] = {
	{
		.src = MSM_BUS_MASTER_VFE,
		.dst = MSM_BUS_SLAVE_SMI,
		.ab  = 212336640,
		.ib  = 339738624,
	},
	{
		.src = MSM_BUS_MASTER_VFE,
		.dst = MSM_BUS_SLAVE_EBI_CH0,
		.ab  = 25090560,
		.ib  = 40144896,
	},
	{
		.src = MSM_BUS_MASTER_VPE,
		.dst = MSM_BUS_SLAVE_SMI,
		.ab  = 239708160,
		.ib  = 383533056,
	},
	{
		.src = MSM_BUS_MASTER_VPE,
		.dst = MSM_BUS_SLAVE_EBI_CH0,
		.ab  = 79902720,
		.ib  = 127844352,
	},
	{
		.src = MSM_BUS_MASTER_JPEG_ENC,
		.dst = MSM_BUS_SLAVE_SMI,
		.ab  = 0,
		.ib  = 0,
	},
	{
		.src = MSM_BUS_MASTER_JPEG_ENC,
		.dst = MSM_BUS_SLAVE_EBI_CH0,
		.ab  = 0,
		.ib  = 0,
	},
};

static struct msm_bus_vectors cam_stereo_snapshot_vectors[] = {
	{
		.src = MSM_BUS_MASTER_VFE,
		.dst = MSM_BUS_SLAVE_SMI,
		.ab  = 0,
		.ib  = 0,
	},
	{
		.src = MSM_BUS_MASTER_VFE,
		.dst = MSM_BUS_SLAVE_EBI_CH0,
		.ab  = 300902400,
		.ib  = 481443840,
	},
	{
		.src = MSM_BUS_MASTER_VPE,
		.dst = MSM_BUS_SLAVE_SMI,
		.ab  = 230307840,
		.ib  = 368492544,
	},
	{
		.src = MSM_BUS_MASTER_VPE,
		.dst = MSM_BUS_SLAVE_EBI_CH0,
		.ab  = 245113344,
		.ib  = 392181351,
	},
	{
		.src = MSM_BUS_MASTER_JPEG_ENC,
		.dst = MSM_BUS_SLAVE_SMI,
		.ab  = 106536960,
		.ib  = 170459136,
	},
	{
		.src = MSM_BUS_MASTER_JPEG_ENC,
		.dst = MSM_BUS_SLAVE_EBI_CH0,
		.ab  = 106536960,
		.ib  = 170459136,
	},
};

static struct msm_bus_paths cam_bus_client_config[] = {
	{
		ARRAY_SIZE(cam_init_vectors),
		cam_init_vectors,
	},
	{
		ARRAY_SIZE(cam_preview_vectors),
		cam_preview_vectors,
	},
	{
		ARRAY_SIZE(cam_video_vectors),
		cam_video_vectors,
	},
	{
		ARRAY_SIZE(cam_snapshot_vectors),
		cam_snapshot_vectors,
	},
	{
		ARRAY_SIZE(cam_zsl_vectors),
		cam_zsl_vectors,
	},
	{
		ARRAY_SIZE(cam_stereo_video_vectors),
		cam_stereo_video_vectors,
	},
	{
		ARRAY_SIZE(cam_stereo_snapshot_vectors),
		cam_stereo_snapshot_vectors,
	},
};

static struct msm_bus_scale_pdata cam_bus_client_pdata = {
		cam_bus_client_config,
		ARRAY_SIZE(cam_bus_client_config),
		.name = "msm_camera",
};
#endif

#ifdef CONFIG_PANTECH_CAMERA_HW
struct msm_camera_device_platform_data msm_camera_device_data_main_cam = {
    .camera_gpio_on  = config_camera_on_gpios_main_cam,
    .camera_gpio_off = config_camera_off_gpios_main_cam,
    .ioext.csiphy = 0x04800000,
    .ioext.csisz  = 0x00000400,
    .ioext.csiirq = CSI_0_IRQ,
    .ioclk.mclk_clk_rate = 24000000,
    .ioclk.vfe_clk_rate  = 228570000,
#ifdef CONFIG_MSM_BUS_SCALING
    .cam_bus_scale_table = &cam_bus_client_pdata,
#endif
};

struct msm_camera_device_platform_data msm_camera_device_data_sub_cam = {
    .camera_gpio_on  = config_camera_on_gpios_sub_cam,
    .camera_gpio_off = config_camera_off_gpios_sub_cam,
    .ioext.csiphy = 0x04900000,
    .ioext.csisz  = 0x00000400,
    .ioext.csiirq = CSI_1_IRQ,
    .ioclk.mclk_clk_rate = 24000000,
    .ioclk.vfe_clk_rate  = 228570000,
#ifdef CONFIG_MSM_BUS_SCALING
    .cam_bus_scale_table = &cam_bus_client_pdata,
#endif
};
#endif /* CONFIG_PANTECH_CAMERA_HW */

struct msm_camera_device_platform_data msm_camera_device_data = {
	.camera_gpio_on  = config_camera_on_gpios,
	.camera_gpio_off = config_camera_off_gpios,
	.ioext.csiphy = 0x04800000,
	.ioext.csisz  = 0x00000400,
	.ioext.csiirq = CSI_0_IRQ,
	.ioclk.mclk_clk_rate = 24000000,
	.ioclk.vfe_clk_rate  = 228570000,
#ifdef CONFIG_MSM_BUS_SCALING
	.cam_bus_scale_table = &cam_bus_client_pdata,
#endif
};

#ifdef CONFIG_QS_S5K4E1
struct msm_camera_device_platform_data msm_camera_device_data_qs_cam = {
	.camera_gpio_on  = config_camera_on_gpios_qs_cam,
	.camera_gpio_off = config_camera_off_gpios_qs_cam,
	.ioext.csiphy = 0x04800000,
	.ioext.csisz  = 0x00000400,
	.ioext.csiirq = CSI_0_IRQ,
	.ioclk.mclk_clk_rate = 24000000,
	.ioclk.vfe_clk_rate  = 228570000,
#ifdef CONFIG_MSM_BUS_SCALING
	.cam_bus_scale_table = &cam_bus_client_pdata,
#endif
};
#endif

struct msm_camera_device_platform_data msm_camera_device_data_web_cam = {
	.camera_gpio_on  = config_camera_on_gpios_web_cam,
	.camera_gpio_off = config_camera_off_gpios_web_cam,
	.ioext.csiphy = 0x04900000,
	.ioext.csisz  = 0x00000400,
	.ioext.csiirq = CSI_1_IRQ,
	.ioclk.mclk_clk_rate = 24000000,
	.ioclk.vfe_clk_rate  = 228570000,
#ifdef CONFIG_MSM_BUS_SCALING
	.cam_bus_scale_table = &cam_bus_client_pdata,
#endif
};

struct resource msm_camera_resources[] = {
	{
		.start	= 0x04500000,
		.end	= 0x04500000 + SZ_1M - 1,
		.flags	= IORESOURCE_MEM,
	},
	{
		.start	= VFE_IRQ,
		.end	= VFE_IRQ,
		.flags	= IORESOURCE_IRQ,
	},
};
#ifdef CONFIG_MT9E013
static struct msm_camera_sensor_platform_info mt9e013_sensor_8660_info = {
	.mount_angle = 0
};

static struct msm_camera_sensor_flash_data flash_mt9e013 = {
	.flash_type			= MSM_CAMERA_FLASH_LED,
	.flash_src			= &msm_flash_src
};

static struct msm_camera_sensor_info msm_camera_sensor_mt9e013_data = {
		.sensor_name	= "mt9e013",
		.sensor_reset	= 106,
		.sensor_pwd		= 85,
		.vcm_pwd		= 1,
		.vcm_enable		= 0,
		.pdata			= &msm_camera_device_data,
		.resource		= msm_camera_resources,
		.num_resources	= ARRAY_SIZE(msm_camera_resources),
		.flash_data		= &flash_mt9e013,
		.strobe_flash_data	= &strobe_flash_xenon,
		.sensor_platform_info = &mt9e013_sensor_8660_info,
		.csi_if			= 1
};
struct platform_device msm_camera_sensor_mt9e013 = {
		.name	= "msm_camera_mt9e013",
		.dev	= {
			.platform_data = &msm_camera_sensor_mt9e013_data,
		},
};
#endif

#ifdef CONFIG_IMX074
static struct msm_camera_sensor_platform_info imx074_sensor_board_info = {
	.mount_angle = 180
};

static struct msm_camera_sensor_flash_data flash_imx074 = {
	.flash_type		= MSM_CAMERA_FLASH_LED,
	.flash_src		= &msm_flash_src
};

static struct msm_camera_sensor_info msm_camera_sensor_imx074_data = {
	.sensor_name		= "imx074",
	.sensor_reset		= 106,
	.sensor_pwd		= 85,
	.vcm_pwd		= GPIO_AUX_CAM_2P7_EN,
	.vcm_enable		= 1,
	.pdata			= &msm_camera_device_data,
	.resource		= msm_camera_resources,
	.num_resources		= ARRAY_SIZE(msm_camera_resources),
	.flash_data		= &flash_imx074,
	.strobe_flash_data	= &strobe_flash_xenon,
	.sensor_platform_info = &imx074_sensor_board_info,
	.csi_if			= 1
};
struct platform_device msm_camera_sensor_imx074 = {
	.name	= "msm_camera_imx074",
	.dev	= {
		.platform_data = &msm_camera_sensor_imx074_data,
	},
};
#endif
#ifdef CONFIG_WEBCAM_OV9726

static struct msm_camera_sensor_platform_info ov9726_sensor_8660_info = {
	.mount_angle = 0
};

static struct msm_camera_sensor_flash_data flash_ov9726 = {
	.flash_type	= MSM_CAMERA_FLASH_LED,
	.flash_src	= &msm_flash_src
};
static struct msm_camera_sensor_info msm_camera_sensor_ov9726_data = {
	.sensor_name	= "ov9726",
	.sensor_reset_enable = 1,
	.sensor_reset	= GPIO_FRONT_CAM_RESET_N,
	.sensor_pwd	= 85,
	.vcm_pwd	= 1,
	.vcm_enable	= 0,
	.pdata		= &msm_camera_device_data_web_cam,
	.resource	= msm_camera_resources,
	.num_resources	= ARRAY_SIZE(msm_camera_resources),
	.flash_data	= &flash_ov9726,
	.sensor_platform_info = &ov9726_sensor_8660_info,
	.csi_if		= 1
};
struct platform_device msm_camera_sensor_webcam_ov9726 = {
	.name	= "msm_camera_ov9726",
	.dev	= {
		.platform_data = &msm_camera_sensor_ov9726_data,
	},
};
#endif
#ifdef CONFIG_WEBCAM_OV7692
static struct msm_camera_sensor_flash_data flash_ov7692 = {
	.flash_type		= MSM_CAMERA_FLASH_LED,
	.flash_src		= &msm_flash_src
};
static struct msm_camera_sensor_info msm_camera_sensor_ov7692_data = {
	.sensor_name	= "ov7692",
	.sensor_reset	= GPIO_WEB_CAMIF_RESET_N,
	.sensor_pwd	= 85,
	.vcm_pwd	= 1,
	.vcm_enable	= 0,
	.pdata		= &msm_camera_device_data_web_cam,
	.resource	= msm_camera_resources,
	.num_resources	= ARRAY_SIZE(msm_camera_resources),
	.flash_data	= &flash_ov7692,
	.csi_if		= 1
};

static struct platform_device msm_camera_sensor_webcam_ov7692 = {
	.name	= "msm_camera_ov7692",
	.dev	= {
		.platform_data = &msm_camera_sensor_ov7692_data,
	},
};
#endif
#ifdef CONFIG_VX6953
static struct msm_camera_sensor_platform_info vx6953_sensor_8660_info = {
	.mount_angle = 270
};

static struct msm_camera_sensor_flash_data flash_vx6953 = {
	.flash_type		= MSM_CAMERA_FLASH_NONE,
	.flash_src		= &msm_flash_src
};

static struct msm_camera_sensor_info msm_camera_sensor_vx6953_data = {
	.sensor_name	= "vx6953",
	.sensor_reset	= 63,
	.sensor_pwd		= 63,
	.vcm_pwd		= GPIO_AUX_CAM_2P7_EN,
	.vcm_enable		= 1,
	.pdata			= &msm_camera_device_data,
	.resource		= msm_camera_resources,
	.num_resources	= ARRAY_SIZE(msm_camera_resources),
	.flash_data		= &flash_vx6953,
	.sensor_platform_info = &vx6953_sensor_8660_info,
	.csi_if			= 1
};
struct platform_device msm_camera_sensor_vx6953 = {
	.name	= "msm_camera_vx6953",
	.dev	= {
		.platform_data = &msm_camera_sensor_vx6953_data,
	},
};
#endif
#ifdef CONFIG_QS_S5K4E1

static struct msm_camera_sensor_platform_info qs_s5k4e1_sensor_8660_info = {
#ifdef CONFIG_FB_MSM_MIPI_NOVATEK_CMD_QHD_PT
	.mount_angle = 90
#else
	.mount_angle = 0
#endif
};

static char eeprom_data[864];
static struct msm_camera_sensor_flash_data flash_qs_s5k4e1 = {
	.flash_type		= MSM_CAMERA_FLASH_LED,
	.flash_src		= &msm_flash_src
};

static struct msm_camera_sensor_info msm_camera_sensor_qs_s5k4e1_data = {
	.sensor_name	= "qs_s5k4e1",
	.sensor_reset	= 106,
	.sensor_pwd		= 85,
	.vcm_pwd		= 1,
	.vcm_enable		= 0,
	.pdata			= &msm_camera_device_data_qs_cam,
	.resource		= msm_camera_resources,
	.num_resources	= ARRAY_SIZE(msm_camera_resources),
	.flash_data		= &flash_qs_s5k4e1,
	.strobe_flash_data	= &strobe_flash_xenon,
	.sensor_platform_info = &qs_s5k4e1_sensor_8660_info,
	.csi_if			= 1,
	.eeprom_data	= eeprom_data,
};
struct platform_device msm_camera_sensor_qs_s5k4e1 = {
	.name	= "msm_camera_qs_s5k4e1",
	.dev	= {
		.platform_data = &msm_camera_sensor_qs_s5k4e1_data,
	},
};
#endif
#ifdef CONFIG_PANTECH_CAMERA_S5K4ECGX
static struct msm_camera_sensor_flash_data flash_s5k4ecgx = {
    .flash_type	= MSM_CAMERA_FLASH_LED,
    .flash_src	= &msm_flash_src
};
static struct msm_camera_sensor_info msm_camera_sensor_s5k4ecgx_data = {
    .sensor_name	= "s5k4ecgx",
    .pdata		= &msm_camera_device_data_main_cam,
    .resource	= msm_camera_resources,
    .num_resources	= ARRAY_SIZE(msm_camera_resources),
    .flash_data	= &flash_s5k4ecgx,
    .csi_if		= 1
};
struct platform_device msm_camera_sensor_s5k4ecgx = {
    .name	= "msm_camera_s5k4ecgx",
    .dev	= {
        .platform_data = &msm_camera_sensor_s5k4ecgx_data,
    },
};
#endif /* CONFIG_PANTECH_CAMERA_S5K4ECGX */
#ifdef CONFIG_PANTECH_CAMERA_MT9V113
static struct msm_camera_sensor_flash_data flash_mt9v113 = {
    .flash_type	= MSM_CAMERA_FLASH_NONE,
    .flash_src	= &msm_flash_src
};
static struct msm_camera_sensor_info msm_camera_sensor_mt9v113_data = {
    .sensor_name	= "mt9v113",
    .pdata		= &msm_camera_device_data_sub_cam,
    .resource	= msm_camera_resources,
    .num_resources	= ARRAY_SIZE(msm_camera_resources),
    .flash_data	= &flash_mt9v113,
    .csi_if		= 1
};
struct platform_device msm_camera_sensor_mt9v113 = {
    .name	= "msm_camera_mt9v113",
    .dev	= {
        .platform_data = &msm_camera_sensor_mt9v113_data,
    },
};
#endif /* CONFIG_PANTECH_CAMERA_MT9V113 */
static struct i2c_board_info msm_camera_boardinfo[] __initdata = {
	#ifdef CONFIG_MT9E013
	{
		I2C_BOARD_INFO("mt9e013", 0x6C >> 2),
	},
	#endif
	#ifdef CONFIG_IMX074
	{
		I2C_BOARD_INFO("imx074", 0x1A),
	},
	#endif
	#ifdef CONFIG_WEBCAM_OV7692
	{
		I2C_BOARD_INFO("ov7692", 0x78),
	},
	#endif
	#ifdef CONFIG_WEBCAM_OV9726
	{
		I2C_BOARD_INFO("ov9726", 0x10),
	},
	#endif
	#ifdef CONFIG_QS_S5K4E1
	{
		I2C_BOARD_INFO("qs_s5k4e1", 0x20),
	},
	#endif
    #ifdef CONFIG_PANTECH_CAMERA_S5K4ECGX
    {
        I2C_BOARD_INFO("s5k4ecgx", 0x5A >> 1),
    },
    #endif /* CONFIG_PANTECH_CAMERA_S5K4ECGX */
    #ifdef CONFIG_PANTECH_CAMERA_MT9V113
    {
        I2C_BOARD_INFO("mt9v113", 0x78 >> 1),
    },
    #endif /* CONFIG_PANTECH_CAMERA_MT9V113 */
};

static struct i2c_board_info msm_camera_dragon_boardinfo[] __initdata = {
	#ifdef CONFIG_WEBCAM_OV9726
	{
		I2C_BOARD_INFO("ov9726", 0x10),
	},
	#endif
	#ifdef CONFIG_VX6953
	{
		I2C_BOARD_INFO("vx6953", 0x20),
	},
	#endif
    #ifdef CONFIG_PANTECH_CAMERA_S5K4ECGX
    {
        I2C_BOARD_INFO("s5k4ecgx", 0x5A >> 1),
    },
    #endif /* CONFIG_PANTECH_CAMERA_S5K4ECGX */
    #ifdef CONFIG_PANTECH_CAMERA_MT9V113
    {
        I2C_BOARD_INFO("mt9v113", 0x78 >> 1),
    },
    #endif /* CONFIG_PANTECH_CAMERA_MT9V113 */
};
#endif
#endif

#ifdef CONFIG_SKY_BATTERY_MAX17040 //p14682 kobj 110607ps2 team shs : fuel gauge porting
static struct i2c_board_info max17040_i2c_boardinfo[] ={
    {
        I2C_BOARD_INFO("max17040", 0x36),
    },
};
#endif /* CONFIG_SKY_BATTERY_MAX17040 */

#ifdef CONFIG_MSM_GEMINI
static struct resource msm_gemini_resources[] = {
	{
		.start  = 0x04600000,
		.end    = 0x04600000 + SZ_1M - 1,
		.flags  = IORESOURCE_MEM,
	},
	{
		.start  = INT_JPEG,
		.end    = INT_JPEG,
		.flags  = IORESOURCE_IRQ,
	},
};

static struct platform_device msm_gemini_device = {
	.name           = "msm_gemini",
	.resource       = msm_gemini_resources,
	.num_resources  = ARRAY_SIZE(msm_gemini_resources),
};
#endif

#ifdef CONFIG_I2C_QUP
/* pz1946 qtr_i2c_sda qtr_i2c_scl */
#define GSBI7_SDA 59
#define GSBI7_SCL 60

static uint32_t gsbi7_gpio_table[] = {
    GPIO_CFG(GSBI7_SDA, 0, GPIO_CFG_OUTPUT, GPIO_CFG_NO_PULL, GPIO_CFG_8MA),
    GPIO_CFG(GSBI7_SCL, 0, GPIO_CFG_OUTPUT, GPIO_CFG_NO_PULL, GPIO_CFG_8MA),
};

static uint32_t gsbi7_i2c_table[] = {
    GPIO_CFG(GSBI7_SDA, 1, GPIO_CFG_INPUT, GPIO_CFG_NO_PULL, GPIO_CFG_8MA),
    GPIO_CFG(GSBI7_SCL, 1, GPIO_CFG_INPUT, GPIO_CFG_NO_PULL, GPIO_CFG_8MA),
};
/* pz1946 qtr_i2c_sda qtr_i2c_scl */

static void gsbi_qup_i2c_gpio_config(int adap_id, int config_type)
{
}

static void gsbi7_qup_i2c_gpio_config(int adap_id, int config_type)
{
    if (config_type == 0) {
        gpio_tlmm_config(gsbi7_gpio_table[0], GPIO_CFG_ENABLE);
        gpio_tlmm_config(gsbi7_gpio_table[1], GPIO_CFG_ENABLE);
    } else {
        gpio_tlmm_config(gsbi7_i2c_table[0], GPIO_CFG_ENABLE);
        gpio_tlmm_config(gsbi7_i2c_table[1], GPIO_CFG_ENABLE);
    }
}

static struct msm_i2c_platform_data msm_gsbi3_qup_i2c_pdata = {
	.clk_freq = 384000,
	.src_clk_rate = 24000000,
	.msm_i2c_config_gpio = gsbi_qup_i2c_gpio_config,
};

static struct msm_i2c_platform_data msm_gsbi4_qup_i2c_pdata = {
	.clk_freq = 100000,
	.src_clk_rate = 24000000,
	.msm_i2c_config_gpio = gsbi_qup_i2c_gpio_config,
};

static struct msm_i2c_platform_data msm_gsbi7_qup_i2c_pdata = {
	.clk_freq = 100000,
	.src_clk_rate = 24000000,
    /* pz1946 check point */
    .pri_clk = 60,
    .pri_dat = 59,
    /* pz1946 check point */
    .msm_i2c_config_gpio = gsbi7_qup_i2c_gpio_config,
};

static struct msm_i2c_platform_data msm_gsbi8_qup_i2c_pdata = {
	.clk_freq = 100000,
	.src_clk_rate = 24000000,
	.msm_i2c_config_gpio = gsbi_qup_i2c_gpio_config,
};

static struct msm_i2c_platform_data msm_gsbi9_qup_i2c_pdata = {
	.clk_freq = 100000,
	.src_clk_rate = 24000000,
	.msm_i2c_config_gpio = gsbi_qup_i2c_gpio_config,
};

#if defined(CONFIG_PANTECH_AUDIO_PRESTO_AUDIENCE2020)  // 20111014 jmlee 
static struct msm_i2c_platform_data msm_gsbi10_qup_i2c_pdata = {
    .clk_freq = 400000,
    .src_clk_rate = 24000000,
    .msm_i2c_config_gpio = gsbi_qup_i2c_gpio_config,
};
#endif /* CONFIG_PANTECH_AUDIO_PRESTO_AUDIENCE2020 */

#ifdef CONFIG_SKY_BATTERY_MAX17040 //p14682 kobj 110607ps2 team shs : fuel gauge porting
static struct msm_i2c_platform_data msm_gsbi11_qup_i2c_pdata = {
    .clk_freq = 100000,
    .src_clk_rate = 24000000,
    .msm_i2c_config_gpio = gsbi_qup_i2c_gpio_config,
};
#endif /* CONFIG_SKY_BATTERY_MAX17040 */

static struct msm_i2c_platform_data msm_gsbi12_qup_i2c_pdata = {
	.clk_freq = 100000,
	.src_clk_rate = 24000000,
	.use_gsbi_shared_mode = 1,
	.msm_i2c_config_gpio = gsbi_qup_i2c_gpio_config,
};
#endif

#if defined(CONFIG_SPI_QUP) || defined(CONFIG_SPI_QUP_MODULE)
static struct msm_spi_platform_data msm_gsbi1_qup_spi_pdata = {
	.max_clock_speed = 24000000,
};

#ifndef CONFIG_PANTECH_AUDIO_PRESTO_AUDIENCE2020
static struct msm_spi_platform_data msm_gsbi10_qup_spi_pdata = {
	.max_clock_speed = 24000000,
};
#endif /* CONFIG_PANTECH_AUDIO_PRESTO_AUDIENCE2020 */
#endif

#ifdef CONFIG_I2C_SSBI
/* CODEC/TSSC SSBI */
static struct msm_i2c_ssbi_platform_data msm_ssbi3_pdata = {
	.controller_type = MSM_SBI_CTRL_SSBI,
};
#endif

#ifdef CONFIG_BATTERY_MSM
/* Use basic value for fake MSM battery */
static struct msm_psy_batt_pdata msm_psy_batt_data = {
	.avail_chg_sources = AC_CHG,
};

static struct platform_device msm_batt_device = {
	.name              = "msm-battery",
	.id                = -1,
	.dev.platform_data = &msm_psy_batt_data,
};
#endif

#ifdef CONFIG_FB_MSM_LCDC_DSUB
/* VGA = 1440 x 900 x 4(bpp) x 2(pages)
   prim = 1024 x 600 x 4(bpp) x 2(pages)
   This is the difference. */
#define MSM_FB_DSUB_PMEM_ADDER (0xA32000-0x4B0000)
#else
#define MSM_FB_DSUB_PMEM_ADDER (0)
#endif

/* Sensors DSPS platform data */
#ifdef CONFIG_MSM_DSPS

static struct dsps_gpio_info dsps_surf_gpios[] = {
	{
		.name = "compass_rst_n",
		.num = GPIO_COMPASS_RST_N,
		.on_val = 1,	/* device not in reset */
		.off_val = 0,	/* device in reset */
	},
	{
		.name = "gpio_r_altimeter_reset_n",
		.num = GPIO_R_ALTIMETER_RESET_N,
		.on_val = 1,	/* device not in reset */
		.off_val = 0,	/* device in reset */
	}
};

static struct dsps_gpio_info dsps_fluid_gpios[] = {
	{
		.name = "gpio_n_altimeter_reset_n",
		.num = GPIO_N_ALTIMETER_RESET_N,
		.on_val = 1,	/* device not in reset */
		.off_val = 0,	/* device in reset */
	}
};

static void __init msm8x60_init_dsps(void)
{
	struct msm_dsps_platform_data *pdata =
		msm_dsps_device.dev.platform_data;
	/*
	 * On Fluid the Compass sensor Chip-Select (CS) is directly connected
	 * to the power supply and not controled via GPIOs. Fluid uses a
	 * different IO-Expender (north) than used on surf/ffa.
	 */
	if (machine_is_msm8x60_fluid()) {
		/* fluid has different firmware, gpios */
		pdata->pil_name = DSPS_PIL_FLUID_NAME;
		pdata->gpios = dsps_fluid_gpios;
		pdata->gpios_num = ARRAY_SIZE(dsps_fluid_gpios);
	} else {
		pdata->pil_name = DSPS_PIL_GENERIC_NAME;
		pdata->gpios = dsps_surf_gpios;
		pdata->gpios_num = ARRAY_SIZE(dsps_surf_gpios);
	}

	platform_device_register(&msm_dsps_device);
}
#endif /* CONFIG_MSM_DSPS */

#ifdef CONFIG_FB_MSM_TRIPLE_BUFFER
#if defined(CONFIG_MACH_MSM8X60_PRESTO) || defined(CONFIG_MACH_MSM8X60_QUANTINA)
#define MSM_FB_PRIM_BUF_SIZE \
        (roundup((800 * 480 * 4), 4096) * 3) /* 4 bpp x 3 pages */
#else /* CONFIG_MACH_MSM8X60_PRESTO || CONFIG_MACH_MSM8X60_QUANTINA */
#define MSM_FB_PRIM_BUF_SIZE \
		(roundup((1024 * 600 * 4), 4096) * 3) /* 4 bpp x 3 pages */
#endif /* CONFIG_MACH_MSM8X60_PRESTO || CONFIG_MACH_MSM8X60_QUANTINA */
#else
#if defined(CONFIG_MACH_MSM8X60_PRESTO) || defined(CONFIG_MACH_MSM8X60_QUANTINA)
#define MSM_FB_PRIM_BUF_SIZE \
        (roundup((800 * 480 * 4), 4096) * 2) /* 4 bpp x 2 pages */
#else /* CONFIG_MACH_MSM8X60_PRESTO || CONFIG_MACH_MSM8X60_QUANTINA */
#define MSM_FB_PRIM_BUF_SIZE \
		(roundup((1024 * 600 * 4), 4096) * 2) /* 4 bpp x 2 pages */
#endif /* CONFIG_MACH_MSM8X60_PRESTO || CONFIG_MACH_MSM8X60_QUANTINA */
#endif

#ifdef CONFIG_FB_MSM_HDMI_MSM_PANEL
#define MSM_FB_EXT_BUF_SIZE  \
		(roundup((1920 * 1080 * 2), 4096) * 1) /* 2 bpp x 1 page */
#elif defined(CONFIG_FB_MSM_TVOUT)
#define MSM_FB_EXT_BUF_SIZE  \
		(roundup((720 * 576 * 2), 4096) * 2) /* 2 bpp x 2 pages */
#else
#define MSM_FB_EXT_BUF_SIZE	0
#endif

/* Note: must be multiple of 4096 */
#define MSM_FB_SIZE roundup(MSM_FB_PRIM_BUF_SIZE + MSM_FB_EXT_BUF_SIZE + \
				MSM_FB_DSUB_PMEM_ADDER, 4096)

#ifndef CONFIG_F_SKYDISP_USE_ASHMEM
#if defined(CONFIG_MACH_MSM8X60_PRESTO) || defined(CONFIG_MACH_MSM8X60_QUANTINA)
#define MSM_PMEM_SF_SIZE 0x2000000 /* 32 Mbytes */
#else /* CONFIG_MACH_MSM8X60_PRESTO || CONFIG_MACH_MSM8X60_QUANTINA */
#define MSM_PMEM_SF_SIZE 0x4000000 /* 64 Mbytes */
#endif /* CONFIG_MACH_MSM8X60_PRESTO || CONFIG_MACH_MSM8X60_QUANTINA */
#endif /* CONFIG_F_SKYDISP_USE_ASHMEM */
#define MSM_HDMI_PRIM_PMEM_SF_SIZE 0x4000000 /* 64 Mbytes */

#ifdef CONFIG_FB_MSM_HDMI_AS_PRIMARY
unsigned char hdmi_is_primary = 1;
#else
unsigned char hdmi_is_primary;
#endif

#ifdef CONFIG_FB_MSM_OVERLAY0_WRITEBACK
#if defined(CONFIG_MACH_MSM8X60_PRESTO) || defined(CONFIG_MACH_MSM8X60_QUANTINA)
#define MSM_FB_OVERLAY0_WRITEBACK_SIZE roundup((480 * 800 * 3 * 2), 4096)
#else /* CONFIG_MACH_MSM8X60_PRESTO || CONFIG_MACH_MSM8X60_QUANTINA */
#define MSM_FB_OVERLAY0_WRITEBACK_SIZE roundup((1376 * 768 * 3 * 2), 4096)
#endif /* CONFIG_MACH_MSM8X60_PRESTO || CONFIG_MACH_MSM8X60_QUANTINA */
#else
#define MSM_FB_OVERLAY0_WRITEBACK_SIZE (0)
#endif  /* CONFIG_FB_MSM_OVERLAY0_WRITEBACK */

#ifdef CONFIG_FB_MSM_OVERLAY1_WRITEBACK
#if defined(CONFIG_MACH_MSM8X60_PRESTO) || defined(CONFIG_MACH_MSM8X60_QUANTINA)
#define MSM_FB_OVERLAY1_WRITEBACK_SIZE roundup((480 * 800 * 3 * 2), 4096)
#else /* CONFIG_MACH_MSM8X60_PRESTO || CONFIG_MACH_MSM8X60_QUANTINA */
#define MSM_FB_OVERLAY1_WRITEBACK_SIZE roundup((1920 * 1088 * 3 * 2), 4096)
#endif /* CONFIG_MACH_MSM8X60_PRESTO || CONFIG_MACH_MSM8X60_QUANTINA */
#else
#define MSM_FB_OVERLAY1_WRITEBACK_SIZE (0)
#endif  /* CONFIG_FB_MSM_OVERLAY1_WRITEBACK */

#define MSM_PMEM_KERNEL_EBI1_SIZE  0x600000
#ifdef CONFIG_MACH_MSM8X60_PRESTO // pz1945: not used for presto
#define MSM_PMEM_ADSP_SIZE         0x2000000
#else /* CONFIG_MACH_MSM8X60_PRESTO */
#define MSM_PMEM_ADSP_SIZE         0x4200000
#endif /* CONFIG_MACH_MSM8X60_PRESTO */
<<<<<<< HEAD
#define MSM_PMEM_AUDIO_SIZE        0x28B000
=======
#define MSM_PMEM_AUDIO_SIZE        0x1E9000
>>>>>>> 7daf8891

#define MSM_SMI_BASE          0x38000000
#define MSM_SMI_SIZE          0x4000000

#define KERNEL_SMI_BASE       (MSM_SMI_BASE)
#define KERNEL_SMI_SIZE       0x600000

#define USER_SMI_BASE         (KERNEL_SMI_BASE + KERNEL_SMI_SIZE)
#define USER_SMI_SIZE         (MSM_SMI_SIZE - KERNEL_SMI_SIZE)
#define MSM_PMEM_SMIPOOL_SIZE USER_SMI_SIZE

#define MSM_ION_SF_SIZE		0x4000000 /* 64MB */
#define MSM_ION_CAMERA_SIZE     MSM_PMEM_ADSP_SIZE
#define MSM_ION_MM_FW_SIZE	0x200000 /* (2MB) */
#define MSM_ION_MM_SIZE		0x3600000 /* (54MB) Must be a multiple of 64K */
#define MSM_ION_MFC_SIZE	SZ_8K
#define MSM_ION_WB_SIZE		0x600000 /* 6MB */
#define MSM_ION_QSECOM_SIZE	0x600000 /* (6MB) */
#define MSM_ION_AUDIO_SIZE	MSM_PMEM_AUDIO_SIZE

#ifdef CONFIG_MSM_MULTIMEDIA_USE_ION
#define MSM_ION_HEAP_NUM	9
#define MSM_HDMI_PRIM_ION_SF_SIZE MSM_HDMI_PRIM_PMEM_SF_SIZE
static unsigned msm_ion_sf_size = MSM_ION_SF_SIZE;
#else
#define MSM_ION_HEAP_NUM	1
#endif

static unsigned fb_size;
static int __init fb_size_setup(char *p)
{
	fb_size = memparse(p, NULL);
	return 0;
}
early_param("fb_size", fb_size_setup);

static unsigned pmem_kernel_ebi1_size = MSM_PMEM_KERNEL_EBI1_SIZE;
static int __init pmem_kernel_ebi1_size_setup(char *p)
{
	pmem_kernel_ebi1_size = memparse(p, NULL);
	return 0;
}
early_param("pmem_kernel_ebi1_size", pmem_kernel_ebi1_size_setup);

#ifdef CONFIG_ANDROID_PMEM
static unsigned pmem_sf_size = MSM_PMEM_SF_SIZE;
static int __init pmem_sf_size_setup(char *p)
{
	pmem_sf_size = memparse(p, NULL);
	return 0;
}
early_param("pmem_sf_size", pmem_sf_size_setup);

static unsigned pmem_adsp_size = MSM_PMEM_ADSP_SIZE;

static int __init pmem_adsp_size_setup(char *p)
{
	pmem_adsp_size = memparse(p, NULL);
	return 0;
}
early_param("pmem_adsp_size", pmem_adsp_size_setup);

static unsigned pmem_audio_size = MSM_PMEM_AUDIO_SIZE;

static int __init pmem_audio_size_setup(char *p)
{
	pmem_audio_size = memparse(p, NULL);
	return 0;
}
early_param("pmem_audio_size", pmem_audio_size_setup);
#endif

static struct resource msm_fb_resources[] = {
	{
		.flags  = IORESOURCE_DMA,
	}
};

static void set_mdp_clocks_for_wuxga(void);

static int msm_fb_detect_panel(const char *name)
{
    if (machine_is_msm8x60_presto()) {
#ifdef CONFIG_FB_MSM_LCDC_SAMSUNG_OLED_PT
        if (!strncmp(name, LCDC_SAMSUNG_OLED_PANEL_NAME,
                strnlen(LCDC_SAMSUNG_OLED_PANEL_NAME,
                    PANEL_NAME_MAX_LEN)))
            return 0;
#endif
	} else if (machine_is_msm8x60_fluid()) {
		uint32_t soc_platform_version = socinfo_get_platform_version();
		if (SOCINFO_VERSION_MAJOR(soc_platform_version) < 3) {
#ifdef CONFIG_FB_MSM_LCDC_SAMSUNG_OLED_PT
			if (!strncmp(name, LCDC_SAMSUNG_OLED_PANEL_NAME,
					strnlen(LCDC_SAMSUNG_OLED_PANEL_NAME,
						PANEL_NAME_MAX_LEN)))
				return 0;
#endif
		} else { /*P3 and up use AUO panel */
#ifdef CONFIG_FB_MSM_LCDC_AUO_WVGA
			if (!strncmp(name, LCDC_AUO_PANEL_NAME,
					strnlen(LCDC_AUO_PANEL_NAME,
						PANEL_NAME_MAX_LEN)))
				return 0;
#endif
		}
#ifdef CONFIG_FB_MSM_LCDC_NT35582_WVGA
	} else if machine_is_msm8x60_dragon() {
	    if (!strncmp(name, LCDC_NT35582_PANEL_NAME,
				strnlen(LCDC_NT35582_PANEL_NAME,
					PANEL_NAME_MAX_LEN)))
			return 0;
#endif
	} else {
		if (!strncmp(name, LCDC_SAMSUNG_WSVGA_PANEL_NAME,
				strnlen(LCDC_SAMSUNG_WSVGA_PANEL_NAME,
					PANEL_NAME_MAX_LEN)))
			return 0;

#if !defined(CONFIG_FB_MSM_LCDC_AUTO_DETECT) && \
	!defined(CONFIG_FB_MSM_MIPI_PANEL_AUTO_DETECT) && \
	!defined(CONFIG_FB_MSM_LCDC_MIPI_PANEL_AUTO_DETECT)
		if (!strncmp(name, MIPI_VIDEO_TOSHIBA_WVGA_PANEL_NAME,
				strnlen(MIPI_VIDEO_TOSHIBA_WVGA_PANEL_NAME,
					PANEL_NAME_MAX_LEN)))
			return 0;

		if (!strncmp(name, MIPI_VIDEO_NOVATEK_QHD_PANEL_NAME,
				strnlen(MIPI_VIDEO_NOVATEK_QHD_PANEL_NAME,
					  PANEL_NAME_MAX_LEN)))
			return 0;

		if (!strncmp(name, MIPI_CMD_NOVATEK_QHD_PANEL_NAME,
				strnlen(MIPI_CMD_NOVATEK_QHD_PANEL_NAME,
					PANEL_NAME_MAX_LEN)))
			return 0;
#endif
	}

	if (!strncmp(name, HDMI_PANEL_NAME,
			strnlen(HDMI_PANEL_NAME,
				PANEL_NAME_MAX_LEN))) {
		if (hdmi_is_primary)
			set_mdp_clocks_for_wuxga();
		return 0;
	}

	if (!strncmp(name, TVOUT_PANEL_NAME,
			strnlen(TVOUT_PANEL_NAME,
				PANEL_NAME_MAX_LEN)))
		return 0;

	pr_warning("%s: not supported '%s'", __func__, name);
	return -ENODEV;
}

static struct msm_fb_platform_data msm_fb_pdata = {
	.detect_client = msm_fb_detect_panel,
};

static struct platform_device msm_fb_device = {
	.name   = "msm_fb",
	.id     = 0,
	.num_resources     = ARRAY_SIZE(msm_fb_resources),
	.resource          = msm_fb_resources,
	.dev.platform_data = &msm_fb_pdata,
};

#ifdef CONFIG_ANDROID_PMEM
#ifndef CONFIG_MSM_MULTIMEDIA_USE_ION
static struct android_pmem_platform_data android_pmem_pdata = {
	.name = "pmem",
	.allocator_type = PMEM_ALLOCATORTYPE_ALLORNOTHING,
	.cached = 1,
	.memory_type = MEMTYPE_EBI1,
};

static struct platform_device android_pmem_device = {
	.name = "android_pmem",
	.id = 0,
	.dev = {.platform_data = &android_pmem_pdata},
};

static struct android_pmem_platform_data android_pmem_adsp_pdata = {
	.name = "pmem_adsp",
	.allocator_type = PMEM_ALLOCATORTYPE_BITMAP,
	.cached = 0,
	.memory_type = MEMTYPE_EBI1,
};

static struct platform_device android_pmem_adsp_device = {
	.name = "android_pmem",
	.id = 2,
	.dev = { .platform_data = &android_pmem_adsp_pdata },
};
#endif
static struct android_pmem_platform_data android_pmem_audio_pdata = {
	.name = "pmem_audio",
	.allocator_type = PMEM_ALLOCATORTYPE_BITMAP,
	.cached = 0,
	.memory_type = MEMTYPE_EBI1,
};

static struct platform_device android_pmem_audio_device = {
	.name = "android_pmem",
	.id = 4,
	.dev = { .platform_data = &android_pmem_audio_pdata },
};

#define PMEM_BUS_WIDTH(_bw) \
	{ \
		.vectors = &(struct msm_bus_vectors){ \
			.src = MSM_BUS_MASTER_AMPSS_M0, \
			.dst = MSM_BUS_SLAVE_SMI, \
			.ib = (_bw), \
			.ab = 0, \
		}, \
	.num_paths = 1, \
	}

static struct msm_bus_paths mem_smi_table[] = {
	[0] = PMEM_BUS_WIDTH(0), /* Off */
	[1] = PMEM_BUS_WIDTH(1), /* On */
};

static struct msm_bus_scale_pdata smi_client_pdata = {
	.usecase = mem_smi_table,
	.num_usecases = ARRAY_SIZE(mem_smi_table),
	.name = "mem_smi",
};

int request_smi_region(void *data)
{
	int bus_id = (int) data;

	msm_bus_scale_client_update_request(bus_id, 1);
	return 0;
}

int release_smi_region(void *data)
{
	int bus_id = (int) data;

	msm_bus_scale_client_update_request(bus_id, 0);
	return 0;
}

void *setup_smi_region(void)
{
	return (void *)msm_bus_scale_register_client(&smi_client_pdata);
}
#ifndef CONFIG_MSM_MULTIMEDIA_USE_ION
static struct android_pmem_platform_data android_pmem_smipool_pdata = {
	.name = "pmem_smipool",
	.allocator_type = PMEM_ALLOCATORTYPE_BITMAP,
	.cached = 0,
	.memory_type = MEMTYPE_SMI,
	.request_region = request_smi_region,
	.release_region = release_smi_region,
	.setup_region = setup_smi_region,
	.map_on_demand = 1,
};
static struct platform_device android_pmem_smipool_device = {
	.name = "android_pmem",
	.id = 7,
	.dev = { .platform_data = &android_pmem_smipool_pdata },
};
#endif
#endif

#define GPIO_DONGLE_PWR_EN 258
static void setup_display_power(void);
static int lcdc_vga_enabled;
static int vga_enable_request(int enable)
{
	if (enable)
		lcdc_vga_enabled = 1;
	else
		lcdc_vga_enabled = 0;
	setup_display_power();

	return 0;
}

#define GPIO_BACKLIGHT_PWM0 0
#define GPIO_BACKLIGHT_PWM1 1

static int pmic_backlight_gpio[2]
	= { GPIO_BACKLIGHT_PWM0, GPIO_BACKLIGHT_PWM1 };
static struct msm_panel_common_pdata lcdc_samsung_panel_data = {
	.gpio_num = pmic_backlight_gpio, /* two LPG CHANNELS for backlight */
	.vga_switch = vga_enable_request,
};

static struct platform_device lcdc_samsung_panel_device = {
	.name = LCDC_SAMSUNG_WSVGA_PANEL_NAME,
	.id = 0,
	.dev = {
		.platform_data = &lcdc_samsung_panel_data,
	}
};
#if (!defined(CONFIG_SPI_QUP)) && \
	(defined(CONFIG_FB_MSM_LCDC_SAMSUNG_OLED_PT) || \
	defined(CONFIG_FB_MSM_LCDC_AUO_WVGA))

static int lcdc_spi_gpio_array_num[] = {
	LCDC_SPI_GPIO_CLK,
	LCDC_SPI_GPIO_CS,
	LCDC_SPI_GPIO_MOSI,
};

static uint32_t lcdc_spi_gpio_config_data[] = {
	GPIO_CFG(LCDC_SPI_GPIO_CLK, 0,
			GPIO_CFG_OUTPUT,GPIO_CFG_PULL_DOWN, GPIO_CFG_2MA),
	GPIO_CFG(LCDC_SPI_GPIO_CS, 0,
			GPIO_CFG_OUTPUT, GPIO_CFG_NO_PULL, GPIO_CFG_2MA),
	GPIO_CFG(LCDC_SPI_GPIO_MOSI, 0,
			GPIO_CFG_OUTPUT, GPIO_CFG_PULL_DOWN, GPIO_CFG_2MA),
};

#if defined(CONFIG_MACH_MSM8X60_PRESTO) || defined(CONFIG_MACH_MSM8X60_QUANTINA)  // p13777 kej 110623
static uint32_t lcdc_gpio_config_data[] = {
    GPIO_CFG(0, 1, GPIO_CFG_OUTPUT,  GPIO_CFG_NO_PULL, GPIO_CFG_2MA), //"lcdc_pclk" },
    GPIO_CFG(1, 1, GPIO_CFG_OUTPUT,  GPIO_CFG_NO_PULL, GPIO_CFG_2MA), //"lcdc_hsync" },
    GPIO_CFG(2, 1, GPIO_CFG_OUTPUT,  GPIO_CFG_NO_PULL, GPIO_CFG_2MA), //"lcdc_vsync" },
    GPIO_CFG(3, 1, GPIO_CFG_OUTPUT,  GPIO_CFG_NO_PULL, GPIO_CFG_2MA), //"lcdc_en" },

    GPIO_CFG(4, 1, GPIO_CFG_OUTPUT,  GPIO_CFG_NO_PULL, GPIO_CFG_2MA), //"lcdc_red7" },
    GPIO_CFG(5, 1, GPIO_CFG_OUTPUT,  GPIO_CFG_NO_PULL, GPIO_CFG_2MA), //"lcdc_red6" },
    GPIO_CFG(6, 1, GPIO_CFG_OUTPUT,  GPIO_CFG_NO_PULL, GPIO_CFG_2MA), //"lcdc_red5" },
    GPIO_CFG(7, 1, GPIO_CFG_OUTPUT,  GPIO_CFG_NO_PULL, GPIO_CFG_2MA), //"lcdc_red4" },
    GPIO_CFG(8, 1, GPIO_CFG_OUTPUT,  GPIO_CFG_NO_PULL, GPIO_CFG_2MA), //"lcdc_red3" },
    GPIO_CFG(9, 1, GPIO_CFG_OUTPUT,  GPIO_CFG_NO_PULL, GPIO_CFG_2MA), //"lcdc_red2" },
    GPIO_CFG(10, 1, GPIO_CFG_OUTPUT,  GPIO_CFG_NO_PULL, GPIO_CFG_2MA), //"lcdc_red1" },
    GPIO_CFG(11, 1, GPIO_CFG_OUTPUT,  GPIO_CFG_NO_PULL, GPIO_CFG_2MA), //"lcdc_red0" },

    GPIO_CFG(12, 1, GPIO_CFG_OUTPUT,  GPIO_CFG_NO_PULL, GPIO_CFG_2MA), //"lcdc_grn7" },
    GPIO_CFG(13, 1, GPIO_CFG_OUTPUT,  GPIO_CFG_NO_PULL, GPIO_CFG_2MA), //"lcdc_grn6" },
    GPIO_CFG(14, 1, GPIO_CFG_OUTPUT,  GPIO_CFG_NO_PULL, GPIO_CFG_2MA), //"lcdc_grn5" },
    GPIO_CFG(15, 1, GPIO_CFG_OUTPUT,  GPIO_CFG_NO_PULL, GPIO_CFG_2MA), //"lcdc_grn4" },
    GPIO_CFG(16, 1, GPIO_CFG_OUTPUT,  GPIO_CFG_NO_PULL, GPIO_CFG_2MA), //"lcdc_grn3" },
    GPIO_CFG(17, 1, GPIO_CFG_OUTPUT,  GPIO_CFG_NO_PULL, GPIO_CFG_2MA), //"lcdc_grn2" },
    GPIO_CFG(18, 1, GPIO_CFG_OUTPUT,  GPIO_CFG_NO_PULL, GPIO_CFG_2MA), //"lcdc_grn1" },
    GPIO_CFG(19, 1, GPIO_CFG_OUTPUT,  GPIO_CFG_NO_PULL, GPIO_CFG_2MA), //"lcdc_grn0" },

    GPIO_CFG(20, 1, GPIO_CFG_OUTPUT,  GPIO_CFG_NO_PULL, GPIO_CFG_2MA), //"lcdc_blu7" },
    GPIO_CFG(21, 1, GPIO_CFG_OUTPUT,  GPIO_CFG_NO_PULL, GPIO_CFG_2MA), //"lcdc_blu6" },
    GPIO_CFG(22, 1, GPIO_CFG_OUTPUT,  GPIO_CFG_NO_PULL, GPIO_CFG_2MA), //"lcdc_blu5" },
    GPIO_CFG(23, 1, GPIO_CFG_OUTPUT,  GPIO_CFG_NO_PULL, GPIO_CFG_2MA), //"lcdc_blu4" },
    GPIO_CFG(24, 1, GPIO_CFG_OUTPUT,  GPIO_CFG_NO_PULL, GPIO_CFG_2MA), //"lcdc_blu3" },
    GPIO_CFG(25, 1, GPIO_CFG_OUTPUT,  GPIO_CFG_NO_PULL, GPIO_CFG_2MA), //"lcdc_blu2" },
    GPIO_CFG(26, 1, GPIO_CFG_OUTPUT,  GPIO_CFG_NO_PULL, GPIO_CFG_2MA), //"lcdc_blu1" },
    GPIO_CFG(27, 1, GPIO_CFG_OUTPUT,  GPIO_CFG_NO_PULL, GPIO_CFG_2MA), //"lcdc_blu0" },
};
#endif /* CONFIG_MACH_MSM8X60_PRESTO || CONFIG_MACH_MSM8X60_QUANTINA */

#if defined(CONFIG_MACH_MSM8X60_PRESTO) || defined(CONFIG_MACH_MSM8X60_QUANTINA)   // p13777 kej 110623
static void lcdc_config_spi_gpios(int enable)
{
	int n;
#if defined(CONFIG_MACH_MSM8X60_PRESTO) || defined(CONFIG_MACH_MSM8X60_QUANTINA)
    int m;
#endif /* CONFIG_MACH_MSM8X60_PRESTO || CONFIG_MACH_MSM8X60_QUANTINA */
	for (n = 0; n < ARRAY_SIZE(lcdc_spi_gpio_config_data); ++n)
		gpio_tlmm_config(lcdc_spi_gpio_config_data[n], 0);
#if defined(CONFIG_MACH_MSM8X60_PRESTO) || defined(CONFIG_MACH_MSM8X60_QUANTINA)  // kkcho_temp_presto
    for (m = 0; m < ARRAY_SIZE(lcdc_gpio_config_data); ++m)
        gpio_tlmm_config(lcdc_gpio_config_data[m], 0);
#endif /* CONFIG_MACH_MSM8X60_PRESTO || CONFIG_MACH_MSM8X60_QUANTINA */
}
#else /* CONFIG_MACH_MSM8X60_PRESTO || CONFIG_MACH_MSM8X60_QUANTINA */
static void lcdc_config_spi_gpios(int enable)
{
	int n;
	for (n = 0; n < ARRAY_SIZE(lcdc_spi_gpio_config_data); ++n)
		gpio_tlmm_config(lcdc_spi_gpio_config_data[n], 0);
}
#endif /* CONFIG_MACH_MSM8X60_PRESTO || CONFIG_MACH_MSM8X60_QUANTINA */
#endif

#ifdef CONFIG_FB_MSM_LCDC_SAMSUNG_OLED_PT
#ifdef CONFIG_SPI_QUP
static struct spi_board_info lcdc_samsung_spi_board_info[] __initdata = {
	{
		.modalias       = LCDC_SAMSUNG_SPI_DEVICE_NAME,
		.mode           = SPI_MODE_3,
		.bus_num        = 1,
		.chip_select    = 0,
		.max_speed_hz   = 10800000,
	}
};
#endif /* CONFIG_SPI_QUP */

static struct msm_panel_common_pdata lcdc_samsung_oled_panel_data = {
#ifndef CONFIG_SPI_QUP
	.panel_config_gpio = lcdc_config_spi_gpios,
	.gpio_num          = lcdc_spi_gpio_array_num,
#endif
};

static struct platform_device lcdc_samsung_oled_panel_device = {
	.name   = LCDC_SAMSUNG_OLED_PANEL_NAME,
	.id     = 0,
	.dev.platform_data = &lcdc_samsung_oled_panel_data,
};
#endif /*CONFIG_FB_MSM_LCDC_SAMSUNG_OLED_PT */

#ifdef CONFIG_FB_MSM_LCDC_AUO_WVGA
#ifdef CONFIG_SPI_QUP
static struct spi_board_info lcdc_auo_spi_board_info[] __initdata = {
	{
		.modalias       = LCDC_AUO_SPI_DEVICE_NAME,
		.mode           = SPI_MODE_3,
		.bus_num        = 1,
		.chip_select    = 0,
		.max_speed_hz   = 10800000,
	}
};
#endif

static struct msm_panel_common_pdata lcdc_auo_wvga_panel_data = {
#ifndef CONFIG_SPI_QUP
	.panel_config_gpio = lcdc_config_spi_gpios,
	.gpio_num          = lcdc_spi_gpio_array_num,
#endif
};

static struct platform_device lcdc_auo_wvga_panel_device = {
	.name   = LCDC_AUO_PANEL_NAME,
	.id     = 0,
	.dev.platform_data = &lcdc_auo_wvga_panel_data,
};
#endif /*CONFIG_FB_MSM_LCDC_AUO_WVGA*/

#ifdef CONFIG_FB_MSM_LCDC_NT35582_WVGA

#define GPIO_NT35582_RESET			94
#define GPIO_NT35582_BL_EN_HW_PIN	24
#define GPIO_NT35582_BL_EN	\
	PM8058_GPIO_PM_TO_SYS(GPIO_NT35582_BL_EN_HW_PIN - 1)

static int lcdc_nt35582_pmic_gpio[] = {GPIO_NT35582_BL_EN };

static struct msm_panel_common_pdata lcdc_nt35582_panel_data = {
	.gpio_num = lcdc_nt35582_pmic_gpio,
};

static struct platform_device lcdc_nt35582_panel_device = {
	.name = LCDC_NT35582_PANEL_NAME,
	.id = 0,
	.dev = {
		.platform_data = &lcdc_nt35582_panel_data,
	}
};

static struct spi_board_info lcdc_nt35582_spi_board_info[] __initdata = {
	{
		.modalias     = "lcdc_nt35582_spi",
		.mode         = SPI_MODE_0,
		.bus_num      = 0,
		.chip_select  = 0,
		.max_speed_hz = 1100000,
	}
};
#endif

#ifdef CONFIG_FB_MSM_HDMI_MSM_PANEL
static struct resource hdmi_msm_resources[] = {
	{
		.name  = "hdmi_msm_qfprom_addr",
		.start = 0x00700000,
		.end   = 0x007060FF,
		.flags = IORESOURCE_MEM,
	},
	{
		.name  = "hdmi_msm_hdmi_addr",
		.start = 0x04A00000,
		.end   = 0x04A00FFF,
		.flags = IORESOURCE_MEM,
	},
	{
		.name  = "hdmi_msm_irq",
		.start = HDMI_IRQ,
		.end   = HDMI_IRQ,
		.flags = IORESOURCE_IRQ,
	},
};

static int hdmi_enable_5v(int on);
static int hdmi_core_power(int on, int show);
static int hdmi_gpio_config(int on);
static int hdmi_cec_power(int on);
static int hdmi_panel_power(int on);

static struct msm_hdmi_platform_data hdmi_msm_data = {
	.irq = HDMI_IRQ,
	.enable_5v = hdmi_enable_5v,
	.core_power = hdmi_core_power,
	.cec_power = hdmi_cec_power,
	.panel_power = hdmi_panel_power,
	.gpio_config = hdmi_gpio_config,
};

static struct platform_device hdmi_msm_device = {
	.name = "hdmi_msm",
	.id = 0,
	.num_resources = ARRAY_SIZE(hdmi_msm_resources),
	.resource = hdmi_msm_resources,
	.dev.platform_data = &hdmi_msm_data,
};
#endif /* CONFIG_FB_MSM_HDMI_MSM_PANEL */

#ifdef CONFIG_FB_MSM_MIPI_DSI
static struct platform_device mipi_dsi_toshiba_panel_device = {
	.name = "mipi_toshiba",
	.id = 0,
};

#define FPGA_3D_GPIO_CONFIG_ADDR	0x1D00017A

static struct mipi_dsi_panel_platform_data novatek_pdata = {
	.fpga_3d_config_addr  = FPGA_3D_GPIO_CONFIG_ADDR,
	.fpga_ctrl_mode = FPGA_EBI2_INTF,
};

static struct platform_device mipi_dsi_novatek_panel_device = {
	.name = "mipi_novatek",
	.id = 0,
	.dev = {
		.platform_data = &novatek_pdata,
	}
};
#endif

static void __init msm8x60_allocate_memory_regions(void)
{
	void *addr;
	unsigned long size;

	if (hdmi_is_primary)
		size = roundup((1920 * 1088 * 4 * 2), 4096);
	else
		size = MSM_FB_SIZE;

	addr = alloc_bootmem_align(size, 0x1000);
	msm_fb_resources[0].start = __pa(addr);
	msm_fb_resources[0].end = msm_fb_resources[0].start + size - 1;
	pr_info("allocating %lu bytes at %p (%lx physical) for fb\n",
		size, addr, __pa(addr));

}

void __init msm8x60_set_display_params(char *prim_panel, char *ext_panel)
{
	if (strnlen(prim_panel, PANEL_NAME_MAX_LEN)) {
		strlcpy(msm_fb_pdata.prim_panel_name, prim_panel,
			PANEL_NAME_MAX_LEN);
		pr_debug("msm_fb_pdata.prim_panel_name %s\n",
			msm_fb_pdata.prim_panel_name);

		if (!strncmp((char *)msm_fb_pdata.prim_panel_name,
			HDMI_PANEL_NAME, strnlen(HDMI_PANEL_NAME,
				PANEL_NAME_MAX_LEN))) {
			pr_debug("HDMI is the primary display by"
				" boot parameter\n");
			hdmi_is_primary = 1;
			set_mdp_clocks_for_wuxga();
		}
	}
	if (strnlen(ext_panel, PANEL_NAME_MAX_LEN)) {
		strlcpy(msm_fb_pdata.ext_panel_name, ext_panel,
			PANEL_NAME_MAX_LEN);
		pr_debug("msm_fb_pdata.ext_panel_name %s\n",
			msm_fb_pdata.ext_panel_name);
	}
}

#if defined(CONFIG_TOUCHSCREEN_CYTTSP_I2C) || \
		defined(CONFIG_TOUCHSCREEN_CYTTSP_I2C_MODULE)
/*virtual key support */
static ssize_t tma300_vkeys_show(struct kobject *kobj,
			struct kobj_attribute *attr, char *buf)
{
	return sprintf(buf,
	__stringify(EV_KEY) ":" __stringify(KEY_BACK) ":60:900:90:120"
	":" __stringify(EV_KEY) ":" __stringify(KEY_MENU) ":180:900:90:120"
	":" __stringify(EV_KEY) ":" __stringify(KEY_HOME) ":300:900:90:120"
	":" __stringify(EV_KEY) ":" __stringify(KEY_SEARCH) ":420:900:90:120"
	"\n");
}

static struct kobj_attribute tma300_vkeys_attr = {
	.attr = {
		.mode = S_IRUGO,
	},
	.show = &tma300_vkeys_show,
};

static struct attribute *tma300_properties_attrs[] = {
	&tma300_vkeys_attr.attr,
	NULL
};

static struct attribute_group tma300_properties_attr_group = {
	.attrs = tma300_properties_attrs,
};

static struct kobject *properties_kobj;



#define CYTTSP_TS_GPIO_IRQ	61
static int cyttsp_platform_init(struct i2c_client *client)
{
	int rc = -EINVAL;
	struct regulator *pm8058_l5 = NULL, *pm8058_s3;

	if (machine_is_msm8x60_fluid()) {
		pm8058_l5 = regulator_get(NULL, "8058_l5");
		if (IS_ERR(pm8058_l5)) {
			pr_err("%s: regulator get of 8058_l5 failed (%ld)\n",
				__func__, PTR_ERR(pm8058_l5));
			rc = PTR_ERR(pm8058_l5);
			return rc;
		}
		rc = regulator_set_voltage(pm8058_l5, 2850000, 2850000);
		if (rc) {
			pr_err("%s: regulator_set_voltage of 8058_l5 failed(%d)\n",
				__func__, rc);
			goto reg_l5_put;
		}

		rc = regulator_enable(pm8058_l5);
		if (rc) {
			pr_err("%s: regulator_enable of 8058_l5 failed(%d)\n",
				__func__, rc);
			goto reg_l5_put;
		}
	}
	/* vote for s3 to enable i2c communication lines */
	pm8058_s3 = regulator_get(NULL, "8058_s3");
	if (IS_ERR(pm8058_s3)) {
		pr_err("%s: regulator get of 8058_s3 failed (%ld)\n",
			__func__, PTR_ERR(pm8058_s3));
		rc = PTR_ERR(pm8058_s3);
		goto reg_l5_disable;
	}

	rc = regulator_set_voltage(pm8058_s3, 1800000, 1800000);
	if (rc) {
		pr_err("%s: regulator_set_voltage() = %d\n",
			__func__, rc);
		goto reg_s3_put;
	}

	rc = regulator_enable(pm8058_s3);
	if (rc) {
		pr_err("%s: regulator_enable of 8058_l5 failed(%d)\n",
			__func__, rc);
		goto reg_s3_put;
	}

	/* wait for vregs to stabilize */
	usleep_range(10000, 10000);

	/* check this device active by reading first byte/register */
	rc = i2c_smbus_read_byte_data(client, 0x01);
	if (rc < 0) {
		pr_err("%s: i2c sanity check failed\n", __func__);
		goto reg_s3_disable;
	}

	/* virtual keys */
	if (machine_is_msm8x60_fluid()) {
		tma300_vkeys_attr.attr.name = "virtualkeys.cyttsp-i2c";
		properties_kobj = kobject_create_and_add("board_properties",
					NULL);
		if (properties_kobj)
			rc = sysfs_create_group(properties_kobj,
				&tma300_properties_attr_group);
		if (!properties_kobj || rc)
			pr_err("%s: failed to create board_properties\n",
					__func__);
	}
	return CY_OK;

reg_s3_disable:
	regulator_disable(pm8058_s3);
reg_s3_put:
	regulator_put(pm8058_s3);
reg_l5_disable:
	if (machine_is_msm8x60_fluid())
		regulator_disable(pm8058_l5);
reg_l5_put:
	if (machine_is_msm8x60_fluid())
		regulator_put(pm8058_l5);
	return rc;
}

/* TODO: Put the regulator to LPM / HPM in suspend/resume*/
static int cyttsp_platform_suspend(struct i2c_client *client)
{
	msleep(20);

	return CY_OK;
}

static int cyttsp_platform_resume(struct i2c_client *client)
{
	/* add any special code to strobe a wakeup pin or chip reset */
	msleep(10);

	return CY_OK;
}

static struct cyttsp_platform_data cyttsp_fluid_pdata = {
	.flags = 0x04,
	.gen = CY_GEN3,	/* or */
	.use_st = CY_USE_ST,
	.use_mt = CY_USE_MT,
	.use_hndshk = CY_SEND_HNDSHK,
	.use_trk_id = CY_USE_TRACKING_ID,
	.use_sleep = CY_USE_DEEP_SLEEP_SEL | CY_USE_LOW_POWER_SEL,
	.use_gestures = CY_USE_GESTURES,
	/* activate up to 4 groups
	 * and set active distance
	 */
	.gest_set = CY_GEST_GRP1 | CY_GEST_GRP2 |
				CY_GEST_GRP3 | CY_GEST_GRP4 |
				CY_ACT_DIST,
	/* change act_intrvl to customize the Active power state
	 * scanning/processing refresh interval for Operating mode
	 */
	.act_intrvl = CY_ACT_INTRVL_DFLT,
	/* change tch_tmout to customize the touch timeout for the
	 * Active power state for Operating mode
	 */
	.tch_tmout = CY_TCH_TMOUT_DFLT,
	/* change lp_intrvl to customize the Low Power power state
	 * scanning/processing refresh interval for Operating mode
	 */
	.lp_intrvl = CY_LP_INTRVL_DFLT,
	.sleep_gpio = -1,
	.resout_gpio = -1,
	.irq_gpio = CYTTSP_TS_GPIO_IRQ,
	.resume = cyttsp_platform_resume,
	.suspend = cyttsp_platform_suspend,
	.init = cyttsp_platform_init,
};

static struct cyttsp_platform_data cyttsp_tmg240_pdata = {
	.panel_maxx = 1083,
	.panel_maxy = 659,
	.disp_minx = 30,
	.disp_maxx = 1053,
	.disp_miny = 30,
	.disp_maxy = 629,
	.correct_fw_ver = 8,
	.fw_fname = "cyttsp_8660_ffa.hex",
	.flags = 0x00,
	.gen = CY_GEN2,	/* or */
	.use_st = CY_USE_ST,
	.use_mt = CY_USE_MT,
	.use_hndshk = CY_SEND_HNDSHK,
	.use_trk_id = CY_USE_TRACKING_ID,
	.use_sleep = CY_USE_DEEP_SLEEP_SEL | CY_USE_LOW_POWER_SEL,
	.use_gestures = CY_USE_GESTURES,
	/* activate up to 4 groups
	 * and set active distance
	 */
	.gest_set = CY_GEST_GRP1 | CY_GEST_GRP2 |
				CY_GEST_GRP3 | CY_GEST_GRP4 |
				CY_ACT_DIST,
	/* change act_intrvl to customize the Active power state
	 * scanning/processing refresh interval for Operating mode
	 */
	.act_intrvl = CY_ACT_INTRVL_DFLT,
	/* change tch_tmout to customize the touch timeout for the
	 * Active power state for Operating mode
	 */
	.tch_tmout = CY_TCH_TMOUT_DFLT,
	/* change lp_intrvl to customize the Low Power power state
	 * scanning/processing refresh interval for Operating mode
	 */
	.lp_intrvl = CY_LP_INTRVL_DFLT,
	.sleep_gpio = -1,
	.resout_gpio = -1,
	.irq_gpio = CYTTSP_TS_GPIO_IRQ,
	.resume = cyttsp_platform_resume,
	.suspend = cyttsp_platform_suspend,
	.init = cyttsp_platform_init,
	.disable_ghost_det = true,
};
static void cyttsp_set_params(void)
{
	if (SOCINFO_VERSION_MAJOR(socinfo_get_platform_version()) < 3) {
		cyttsp_fluid_pdata.fw_fname = "cyttsp_8660_fluid_p2.hex";
		cyttsp_fluid_pdata.panel_maxx = 539;
		cyttsp_fluid_pdata.panel_maxy = 994;
		cyttsp_fluid_pdata.disp_minx = 30;
		cyttsp_fluid_pdata.disp_maxx = 509;
		cyttsp_fluid_pdata.disp_miny = 60;
		cyttsp_fluid_pdata.disp_maxy = 859;
		cyttsp_fluid_pdata.correct_fw_ver = 4;
	} else {
		cyttsp_fluid_pdata.fw_fname = "cyttsp_8660_fluid_p3.hex";
		cyttsp_fluid_pdata.panel_maxx = 550;
		cyttsp_fluid_pdata.panel_maxy = 1013;
		cyttsp_fluid_pdata.disp_minx = 35;
		cyttsp_fluid_pdata.disp_maxx = 515;
		cyttsp_fluid_pdata.disp_miny = 69;
		cyttsp_fluid_pdata.disp_maxy = 869;
		cyttsp_fluid_pdata.correct_fw_ver = 5;
	}

}

static struct i2c_board_info cyttsp_fluid_info[] __initdata = {
	{
		I2C_BOARD_INFO(CY_I2C_NAME, 0x24),
		.platform_data = &cyttsp_fluid_pdata,
#ifndef CY_USE_TIMER
		.irq = MSM_GPIO_TO_INT(CYTTSP_TS_GPIO_IRQ),
#endif /* CY_USE_TIMER */
	},
};

static struct i2c_board_info cyttsp_ffa_info[] __initdata = {
	{
		I2C_BOARD_INFO(CY_I2C_NAME, 0x3b),
		.platform_data = &cyttsp_tmg240_pdata,
#ifndef CY_USE_TIMER
		.irq = MSM_GPIO_TO_INT(CYTTSP_TS_GPIO_IRQ),
#endif /* CY_USE_TIMER */
	},
};
#endif

#if defined(CONFIG_TOUCHSCREEN_QT602240) || defined(CONFIG_TOUCHSCREEN_PRESTO_WS)
static struct i2c_board_info __initdata qt602240_i2c_boardinfo[] ={
    {
        I2C_BOARD_INFO("qt602240-i2c", 0x4A),
    },
};
#endif /* CONFIG_TOUCHSCREEN_QT602240 || CONFIG_TOUCHSCREEN_PRESTO_WS */

#if defined(CONFIG_TOUCHSCREEN_CYTTSP_I2C)
static struct regulator *vreg_tmg200;

#define TS_PEN_IRQ_GPIO 61
static int tmg200_power(int vreg_on)
{
	int rc = -EINVAL;

	if (!vreg_tmg200) {
		printk(KERN_ERR "%s: regulator 8058_s3 not found (%d)\n",
			__func__, rc);
		return rc;
	}

	rc = vreg_on ? regulator_enable(vreg_tmg200) :
		  regulator_disable(vreg_tmg200);
	if (rc < 0)
		printk(KERN_ERR "%s: vreg 8058_s3 %s failed (%d)\n",
				__func__, vreg_on ? "enable" : "disable", rc);

	/* wait for vregs to stabilize */
	msleep(20);

	return rc;
}

static int tmg200_dev_setup(bool enable)
{
	int rc;

	if (enable) {
		vreg_tmg200 = regulator_get(NULL, "8058_s3");
		if (IS_ERR(vreg_tmg200)) {
			pr_err("%s: regulator get of 8058_s3 failed (%ld)\n",
				__func__, PTR_ERR(vreg_tmg200));
			rc = PTR_ERR(vreg_tmg200);
			return rc;
		}

		rc = regulator_set_voltage(vreg_tmg200, 1800000, 1800000);
		if (rc) {
			pr_err("%s: regulator_set_voltage() = %d\n",
				__func__, rc);
			goto reg_put;
		}
	} else {
		/* put voltage sources */
		regulator_put(vreg_tmg200);
	}
	return 0;
reg_put:
	regulator_put(vreg_tmg200);
	return rc;
}

static struct cy8c_ts_platform_data cy8ctmg200_pdata = {
	.ts_name = "msm_tmg200_ts",
	.dis_min_x = 0,
	.dis_max_x = 1023,
	.dis_min_y = 0,
	.dis_max_y = 599,
	.min_tid = 0,
	.max_tid = 255,
	.min_touch = 0,
	.max_touch = 255,
	.min_width = 0,
	.max_width = 255,
	.power_on = tmg200_power,
	.dev_setup = tmg200_dev_setup,
	.nfingers = 2,
	.irq_gpio = TS_PEN_IRQ_GPIO,
	.resout_gpio = GPIO_CAP_TS_RESOUT_N,
};

static struct i2c_board_info cy8ctmg200_board_info[] = {
	{
		I2C_BOARD_INFO("cy8ctmg200", 0x2),
		.platform_data = &cy8ctmg200_pdata,
	}
};

static struct regulator *vreg_tma340;

static int tma340_power(int vreg_on)
{
	int rc = -EINVAL;

	if (!vreg_tma340) {
		pr_err("%s: regulator 8901_l2 not found (%d)\n",
			__func__, rc);
		return rc;
	}

	rc = vreg_on ? regulator_enable(vreg_tma340) :
			regulator_disable(vreg_tma340);
	if (rc < 0)
		pr_err("%s: vreg 8901_l2 %s failed (%d)\n",
				__func__, vreg_on ? "enable" : "disable", rc);

	/* wait for vregs to stabilize */
	msleep(100);

	return rc;
}

static struct kobject *tma340_prop_kobj;

static int tma340_dragon_dev_setup(bool enable)
{
	int rc;

	if (enable) {
		vreg_tma340 = regulator_get(NULL, "8901_l2");
		if (IS_ERR(vreg_tma340)) {
			pr_err("%s: regulator get of 8901_l2 failed (%ld)\n",
				__func__, PTR_ERR(vreg_tma340));
			rc = PTR_ERR(vreg_tma340);
			return rc;
		}

		rc = regulator_set_voltage(vreg_tma340, 3300000, 3300000);
		if (rc) {
			pr_err("%s: regulator_set_voltage() = %d\n",
				__func__, rc);
			goto reg_put;
		}
		tma300_vkeys_attr.attr.name = "virtualkeys.cy8ctma340";
		tma340_prop_kobj = kobject_create_and_add("board_properties",
					NULL);
		if (tma340_prop_kobj) {
			rc = sysfs_create_group(tma340_prop_kobj,
				&tma300_properties_attr_group);
			if (rc) {
				kobject_put(tma340_prop_kobj);
				pr_err("%s: failed to create board_properties\n",
					__func__);
				goto reg_put;
			}
		}

	} else {
		/* put voltage sources */
		regulator_put(vreg_tma340);
		/* destroy virtual keys */
		if (tma340_prop_kobj) {
			sysfs_remove_group(tma340_prop_kobj,
				&tma300_properties_attr_group);
			kobject_put(tma340_prop_kobj);
		}
	}
	return 0;
reg_put:
	regulator_put(vreg_tma340);
	return rc;
}


static struct cy8c_ts_platform_data cy8ctma340_dragon_pdata = {
	.ts_name = "cy8ctma340",
	.dis_min_x = 0,
	.dis_max_x = 479,
	.dis_min_y = 0,
	.dis_max_y = 799,
	.min_tid = 0,
	.max_tid = 255,
	.min_touch = 0,
	.max_touch = 255,
	.min_width = 0,
	.max_width = 255,
	.power_on = tma340_power,
	.dev_setup = tma340_dragon_dev_setup,
	.nfingers = 2,
	.irq_gpio = TS_PEN_IRQ_GPIO,
	.resout_gpio = -1,
};

static struct i2c_board_info cy8ctma340_dragon_board_info[] = {
	{
		I2C_BOARD_INFO("cy8ctma340", 0x24),
		.platform_data = &cy8ctma340_dragon_pdata,
	}
};
#endif /* CONFIG_TOUCHSCREEN_CYTTSP_I2C */

#ifdef CONFIG_SERIAL_MSM_HS
static int configure_uart_gpios(int on)
{
	int ret = 0, i;
	int uart_gpios[] = {53, 54, 55, 56};
	for (i = 0; i < ARRAY_SIZE(uart_gpios); i++) {
		if (on) {
			ret = msm_gpiomux_get(uart_gpios[i]);
			if (unlikely(ret))
				break;
		} else {
			ret = msm_gpiomux_put(uart_gpios[i]);
			if (unlikely(ret))
				return ret;
		}
	}
	if (ret)
		for (; i >= 0; i--)
			msm_gpiomux_put(uart_gpios[i]);
	return ret;
}
#ifdef CONFIG_PANTECH_BT
static struct msm_serial_hs_platform_data msm_uart_dm1_pdata = {
    #ifndef CONFIG_PANTECH_BT /* P12523 BT not use IBS. */
       .inject_rx_on_wakeup = 1,
       .rx_to_inject = 0xFD,
    #else /* CONFIG_PANTECH_BT */
       .inject_rx_on_wakeup = 0,
       .rx_to_inject = 0x0,
    #endif /* CONFIG_PANTECH_BT */
       .gpio_config = configure_uart_gpios,
};
#endif /* CONFIG_PANTECH_BT */
#endif


#if defined(CONFIG_GPIO_SX150X) || defined(CONFIG_GPIO_SX150X_MODULE)

static struct gpio_led gpio_exp_leds_config[] = {
	{
		.name = "left_led1:green",
		.gpio = GPIO_LEFT_LED_1,
		.active_low = 1,
		.retain_state_suspended = 0,
		.default_state = LEDS_GPIO_DEFSTATE_OFF,
	},
	{
		.name = "left_led2:red",
		.gpio = GPIO_LEFT_LED_2,
		.active_low = 1,
		.retain_state_suspended = 0,
		.default_state = LEDS_GPIO_DEFSTATE_OFF,
	},
	{
		.name = "left_led3:green",
		.gpio = GPIO_LEFT_LED_3,
		.active_low = 1,
		.retain_state_suspended = 0,
		.default_state = LEDS_GPIO_DEFSTATE_OFF,
	},
	{
		.name = "wlan_led:orange",
		.gpio = GPIO_LEFT_LED_WLAN,
		.active_low = 1,
		.retain_state_suspended = 0,
		.default_state = LEDS_GPIO_DEFSTATE_OFF,
	},
	{
		.name = "left_led5:green",
		.gpio = GPIO_LEFT_LED_5,
		.active_low = 1,
		.retain_state_suspended = 0,
		.default_state = LEDS_GPIO_DEFSTATE_OFF,
	},
	{
		.name = "right_led1:green",
		.gpio = GPIO_RIGHT_LED_1,
		.active_low = 1,
		.retain_state_suspended = 0,
		.default_state = LEDS_GPIO_DEFSTATE_OFF,
	},
	{
		.name = "right_led2:red",
		.gpio = GPIO_RIGHT_LED_2,
		.active_low = 1,
		.retain_state_suspended = 0,
		.default_state = LEDS_GPIO_DEFSTATE_OFF,
	},
	{
		.name = "right_led3:green",
		.gpio = GPIO_RIGHT_LED_3,
		.active_low = 1,
		.retain_state_suspended = 0,
		.default_state = LEDS_GPIO_DEFSTATE_OFF,
	},
	{
		.name = "bt_led:blue",
		.gpio = GPIO_RIGHT_LED_BT,
		.active_low = 1,
		.retain_state_suspended = 0,
		.default_state = LEDS_GPIO_DEFSTATE_OFF,
	},
	{
		.name = "right_led5:green",
		.gpio = GPIO_RIGHT_LED_5,
		.active_low = 1,
		.retain_state_suspended = 0,
		.default_state = LEDS_GPIO_DEFSTATE_OFF,
	},
};

static struct gpio_led_platform_data gpio_leds_pdata = {
	.num_leds = ARRAY_SIZE(gpio_exp_leds_config),
	.leds = gpio_exp_leds_config,
};

static struct platform_device gpio_leds = {
	.name          = "leds-gpio",
	.id            = -1,
	.dev           = {
		.platform_data = &gpio_leds_pdata,
	},
};

static struct gpio_led fluid_gpio_leds[] = {
	{
		.name			= "dual_led:green",
		.gpio			= GPIO_LED1_GREEN_N,
		.default_state		= LEDS_GPIO_DEFSTATE_OFF,
		.active_low		= 1,
		.retain_state_suspended = 0,
	},
	{
		.name			= "dual_led:red",
		.gpio			= GPIO_LED2_RED_N,
		.default_state		= LEDS_GPIO_DEFSTATE_OFF,
		.active_low		= 1,
		.retain_state_suspended = 0,
	},
};

static struct gpio_led_platform_data gpio_led_pdata = {
	.leds		= fluid_gpio_leds,
	.num_leds	= ARRAY_SIZE(fluid_gpio_leds),
};

static struct platform_device fluid_leds_gpio = {
	.name	= "leds-gpio",
	.id	= -1,
	.dev	= {
		.platform_data	= &gpio_led_pdata,
	},
};

#endif

#if defined(CONFIG_MSM_RPM_LOG) || defined(CONFIG_MSM_RPM_LOG_MODULE)

static struct msm_rpm_log_platform_data msm_rpm_log_pdata = {
	.phys_addr_base = 0x00106000,
	.reg_offsets = {
		[MSM_RPM_LOG_PAGE_INDICES] = 0x00000C80,
		[MSM_RPM_LOG_PAGE_BUFFER]  = 0x00000CA0,
	},
	.phys_size = SZ_8K,
	.log_len = 4096,		  /* log's buffer length in bytes */
	.log_len_mask = (4096 >> 2) - 1,  /* length mask in units of u32 */
};

static struct platform_device msm_rpm_log_device = {
	.name	= "msm_rpm_log",
	.id	= -1,
	.dev	= {
		.platform_data = &msm_rpm_log_pdata,
	},
};
#endif

#ifdef CONFIG_BATTERY_MSM8X60
static struct msm_charger_platform_data msm_charger_data = {
	.safety_time = 180,
	.update_time = 1,
	.max_voltage = 4200,
	.min_voltage = 3200,
};

static struct platform_device msm_charger_device = {
	.name = "msm-charger",
	.id = -1,
	.dev = {
		.platform_data = &msm_charger_data,
	}
};
#endif

/*
 * Consumer specific regulator names:
 *			 regulator name		consumer dev_name
 */
static struct regulator_consumer_supply vreg_consumers_PM8058_L0[] = {
	REGULATOR_SUPPLY("8058_l0",		NULL),
};
static struct regulator_consumer_supply vreg_consumers_PM8058_L1[] = {
	REGULATOR_SUPPLY("8058_l1",		NULL),
};
static struct regulator_consumer_supply vreg_consumers_PM8058_L2[] = {
	REGULATOR_SUPPLY("8058_l2",		NULL),
};
static struct regulator_consumer_supply vreg_consumers_PM8058_L3[] = {
	REGULATOR_SUPPLY("8058_l3",		NULL),
};
static struct regulator_consumer_supply vreg_consumers_PM8058_L4[] = {
	REGULATOR_SUPPLY("8058_l4",		NULL),
};
static struct regulator_consumer_supply vreg_consumers_PM8058_L5[] = {
	REGULATOR_SUPPLY("8058_l5",		NULL),
};
static struct regulator_consumer_supply vreg_consumers_PM8058_L6[] = {
	REGULATOR_SUPPLY("8058_l6",		NULL),
};
static struct regulator_consumer_supply vreg_consumers_PM8058_L7[] = {
	REGULATOR_SUPPLY("8058_l7",		NULL),
};
static struct regulator_consumer_supply vreg_consumers_PM8058_L8[] = {
	REGULATOR_SUPPLY("8058_l8",		NULL),
};
static struct regulator_consumer_supply vreg_consumers_PM8058_L9[] = {
	REGULATOR_SUPPLY("8058_l9",		NULL),
};
static struct regulator_consumer_supply vreg_consumers_PM8058_L10[] = {
	REGULATOR_SUPPLY("8058_l10",		NULL),
};
static struct regulator_consumer_supply vreg_consumers_PM8058_L11[] = {
	REGULATOR_SUPPLY("8058_l11",		NULL),
};
static struct regulator_consumer_supply vreg_consumers_PM8058_L12[] = {
	REGULATOR_SUPPLY("8058_l12",		NULL),
};
static struct regulator_consumer_supply vreg_consumers_PM8058_L13[] = {
	REGULATOR_SUPPLY("8058_l13",		NULL),
};
static struct regulator_consumer_supply vreg_consumers_PM8058_L14[] = {
	REGULATOR_SUPPLY("8058_l14",		NULL),
};
static struct regulator_consumer_supply vreg_consumers_PM8058_L15[] = {
	REGULATOR_SUPPLY("8058_l15",		NULL),
	REGULATOR_SUPPLY("cam_vana",		"1-001a"),
	REGULATOR_SUPPLY("cam_vana",		"1-006c"),
	REGULATOR_SUPPLY("cam_vana",		"1-0078"),
};
static struct regulator_consumer_supply vreg_consumers_PM8058_L16[] = {
	REGULATOR_SUPPLY("8058_l16",		NULL),
};
static struct regulator_consumer_supply vreg_consumers_PM8058_L17[] = {
	REGULATOR_SUPPLY("8058_l17",		NULL),
};
static struct regulator_consumer_supply vreg_consumers_PM8058_L18[] = {
	REGULATOR_SUPPLY("8058_l18",		NULL),
};
static struct regulator_consumer_supply vreg_consumers_PM8058_L19[] = {
	REGULATOR_SUPPLY("8058_l19",		NULL),
};
static struct regulator_consumer_supply vreg_consumers_PM8058_L20[] = {
	REGULATOR_SUPPLY("8058_l20",		NULL),
};
static struct regulator_consumer_supply vreg_consumers_PM8058_L21[] = {
	REGULATOR_SUPPLY("8058_l21",		NULL),
};
static struct regulator_consumer_supply vreg_consumers_PM8058_L22[] = {
	REGULATOR_SUPPLY("8058_l22",		NULL),
};
static struct regulator_consumer_supply vreg_consumers_PM8058_L23[] = {
	REGULATOR_SUPPLY("8058_l23",		NULL),
};
static struct regulator_consumer_supply vreg_consumers_PM8058_L24[] = {
	REGULATOR_SUPPLY("8058_l24",		NULL),
};
static struct regulator_consumer_supply vreg_consumers_PM8058_L25[] = {
	REGULATOR_SUPPLY("8058_l25",		NULL),
	REGULATOR_SUPPLY("cam_vdig",		"1-001a"),
	REGULATOR_SUPPLY("cam_vdig",		"1-006c"),
	REGULATOR_SUPPLY("cam_vdig",		"1-0078"),
};
static struct regulator_consumer_supply vreg_consumers_PM8058_S0[] = {
	REGULATOR_SUPPLY("8058_s0",		NULL),
};
static struct regulator_consumer_supply vreg_consumers_PM8058_S1[] = {
	REGULATOR_SUPPLY("8058_s1",		NULL),
};
static struct regulator_consumer_supply vreg_consumers_PM8058_S2[] = {
	REGULATOR_SUPPLY("8058_s2",		NULL),
};
static struct regulator_consumer_supply vreg_consumers_PM8058_S3[] = {
	REGULATOR_SUPPLY("8058_s3",		NULL),
};
static struct regulator_consumer_supply vreg_consumers_PM8058_S4[] = {
	REGULATOR_SUPPLY("8058_s4",		NULL),
};
static struct regulator_consumer_supply vreg_consumers_PM8058_LVS0[] = {
	REGULATOR_SUPPLY("8058_lvs0",		NULL),
	REGULATOR_SUPPLY("cam_vio",			"1-001a"),
	REGULATOR_SUPPLY("cam_vio",			"1-006c"),
	REGULATOR_SUPPLY("cam_vio",			"1-0078"),
};
static struct regulator_consumer_supply vreg_consumers_PM8058_LVS1[] = {
	REGULATOR_SUPPLY("8058_lvs1",		NULL),
};
static struct regulator_consumer_supply vreg_consumers_PM8058_NCP[] = {
	REGULATOR_SUPPLY("8058_ncp",		NULL),
};

static struct regulator_consumer_supply vreg_consumers_PM8901_L0[] = {
	REGULATOR_SUPPLY("8901_l0",		NULL),
};
static struct regulator_consumer_supply vreg_consumers_PM8901_L1[] = {
	REGULATOR_SUPPLY("8901_l1",		NULL),
};
static struct regulator_consumer_supply vreg_consumers_PM8901_L2[] = {
	REGULATOR_SUPPLY("8901_l2",		NULL),
};
static struct regulator_consumer_supply vreg_consumers_PM8901_L3[] = {
	REGULATOR_SUPPLY("8901_l3",		NULL),
};
static struct regulator_consumer_supply vreg_consumers_PM8901_L4[] = {
	REGULATOR_SUPPLY("8901_l4",		NULL),
};
static struct regulator_consumer_supply vreg_consumers_PM8901_L5[] = {
	REGULATOR_SUPPLY("8901_l5",		NULL),
};
static struct regulator_consumer_supply vreg_consumers_PM8901_L6[] = {
	REGULATOR_SUPPLY("8901_l6",		NULL),
};
static struct regulator_consumer_supply vreg_consumers_PM8901_S2[] = {
	REGULATOR_SUPPLY("8901_s2",		NULL),
};
static struct regulator_consumer_supply vreg_consumers_PM8901_S3[] = {
	REGULATOR_SUPPLY("8901_s3",		NULL),
};
static struct regulator_consumer_supply vreg_consumers_PM8901_S4[] = {
	REGULATOR_SUPPLY("8901_s4",		NULL),
};
static struct regulator_consumer_supply vreg_consumers_PM8901_LVS0[] = {
	REGULATOR_SUPPLY("8901_lvs0",		NULL),
};
static struct regulator_consumer_supply vreg_consumers_PM8901_LVS1[] = {
	REGULATOR_SUPPLY("8901_lvs1",		NULL),
};
static struct regulator_consumer_supply vreg_consumers_PM8901_LVS2[] = {
	REGULATOR_SUPPLY("8901_lvs2",		NULL),
};
static struct regulator_consumer_supply vreg_consumers_PM8901_LVS3[] = {
	REGULATOR_SUPPLY("8901_lvs3",		NULL),
};
static struct regulator_consumer_supply vreg_consumers_PM8901_MVS0[] = {
	REGULATOR_SUPPLY("8901_mvs0",		NULL),
};

/* Pin control regulators */
static struct regulator_consumer_supply vreg_consumers_PM8058_L8_PC[] = {
	REGULATOR_SUPPLY("8058_l8_pc",		NULL),
};
static struct regulator_consumer_supply vreg_consumers_PM8058_L20_PC[] = {
	REGULATOR_SUPPLY("8058_l20_pc",		NULL),
};
static struct regulator_consumer_supply vreg_consumers_PM8058_L21_PC[] = {
	REGULATOR_SUPPLY("8058_l21_pc",		NULL),
};
static struct regulator_consumer_supply vreg_consumers_PM8058_S2_PC[] = {
	REGULATOR_SUPPLY("8058_s2_pc",		NULL),
};
static struct regulator_consumer_supply vreg_consumers_PM8901_L0_PC[] = {
	REGULATOR_SUPPLY("8901_l0_pc",		NULL),
};
static struct regulator_consumer_supply vreg_consumers_PM8901_S4_PC[] = {
	REGULATOR_SUPPLY("8901_s4_pc",		NULL),
};

#define RPM_VREG_INIT(_id, _min_uV, _max_uV, _modes, _ops, _apply_uV, \
		      _default_uV, _peak_uA, _avg_uA, _pull_down, _pin_ctrl, \
		      _freq, _pin_fn, _force_mode, _state, _sleep_selectable, \
		      _always_on) \
	{ \
		.init_data = { \
			.constraints = { \
				.valid_modes_mask	= _modes, \
				.valid_ops_mask		= _ops, \
				.min_uV			= _min_uV, \
				.max_uV			= _max_uV, \
				.input_uV		= _min_uV, \
				.apply_uV		= _apply_uV, \
				.always_on		= _always_on, \
			}, \
			.consumer_supplies	= vreg_consumers_##_id, \
			.num_consumer_supplies	= \
				ARRAY_SIZE(vreg_consumers_##_id), \
		}, \
		.id			= RPM_VREG_ID_##_id, \
		.default_uV		= _default_uV, \
		.peak_uA		= _peak_uA, \
		.avg_uA			= _avg_uA, \
		.pull_down_enable	= _pull_down, \
		.pin_ctrl		= _pin_ctrl, \
		.freq			= RPM_VREG_FREQ_##_freq, \
		.pin_fn			= _pin_fn, \
		.force_mode		= _force_mode, \
		.state			= _state, \
		.sleep_selectable	= _sleep_selectable, \
	}

/* Pin control initialization */
#define RPM_PC(_id, _always_on, _pin_fn, _pin_ctrl) \
	{ \
		.init_data = { \
			.constraints = { \
				.valid_ops_mask	= REGULATOR_CHANGE_STATUS, \
				.always_on	= _always_on, \
			}, \
			.num_consumer_supplies	= \
					ARRAY_SIZE(vreg_consumers_##_id##_PC), \
			.consumer_supplies	= vreg_consumers_##_id##_PC, \
		}, \
		.id	  = RPM_VREG_ID_##_id##_PC, \
		.pin_fn	  = RPM_VREG_PIN_FN_8660_##_pin_fn, \
		.pin_ctrl = _pin_ctrl, \
	}

/*
 * The default LPM/HPM state of an RPM controlled regulator can be controlled
 * via the peak_uA value specified in the table below.  If the value is less
 * than the high power min threshold for the regulator, then the regulator will
 * be set to LPM.  Otherwise, it will be set to HPM.
 *
 * This value can be further overridden by specifying an initial mode via
 * .init_data.constraints.initial_mode.
 */

#define RPM_LDO(_id, _always_on, _pd, _sleep_selectable, _min_uV, _max_uV, \
		_init_peak_uA) \
	RPM_VREG_INIT(_id, _min_uV, _max_uV, REGULATOR_MODE_FAST | \
		      REGULATOR_MODE_NORMAL | REGULATOR_MODE_IDLE | \
		      REGULATOR_MODE_STANDBY, REGULATOR_CHANGE_VOLTAGE | \
		      REGULATOR_CHANGE_STATUS | REGULATOR_CHANGE_MODE | \
		      REGULATOR_CHANGE_DRMS, 0, _min_uV, _init_peak_uA, \
		      _init_peak_uA, _pd, RPM_VREG_PIN_CTRL_NONE, NONE, \
		      RPM_VREG_PIN_FN_8660_ENABLE, \
		      RPM_VREG_FORCE_MODE_8660_NONE, RPM_VREG_STATE_OFF, \
		      _sleep_selectable, _always_on)

#define RPM_SMPS(_id, _always_on, _pd, _sleep_selectable, _min_uV, _max_uV, \
		 _init_peak_uA, _freq) \
	RPM_VREG_INIT(_id, _min_uV, _max_uV, REGULATOR_MODE_FAST | \
		      REGULATOR_MODE_NORMAL | REGULATOR_MODE_IDLE | \
		      REGULATOR_MODE_STANDBY, REGULATOR_CHANGE_VOLTAGE | \
		      REGULATOR_CHANGE_STATUS | REGULATOR_CHANGE_MODE | \
		      REGULATOR_CHANGE_DRMS, 0, _min_uV, _init_peak_uA, \
		      _init_peak_uA, _pd, RPM_VREG_PIN_CTRL_NONE, _freq, \
		      RPM_VREG_PIN_FN_8660_ENABLE, \
		      RPM_VREG_FORCE_MODE_8660_NONE, RPM_VREG_STATE_OFF, \
		      _sleep_selectable, _always_on)

#define RPM_VS(_id, _always_on, _pd, _sleep_selectable) \
	RPM_VREG_INIT(_id, 0, 0, REGULATOR_MODE_NORMAL | REGULATOR_MODE_IDLE, \
		      REGULATOR_CHANGE_STATUS | REGULATOR_CHANGE_MODE, 0, 0, \
		      1000, 1000, _pd, RPM_VREG_PIN_CTRL_NONE, NONE, \
		      RPM_VREG_PIN_FN_8660_ENABLE, \
		      RPM_VREG_FORCE_MODE_8660_NONE, RPM_VREG_STATE_OFF, \
		      _sleep_selectable, _always_on)

#define RPM_NCP(_id, _always_on, _pd, _sleep_selectable, _min_uV, _max_uV) \
	RPM_VREG_INIT(_id, _min_uV, _max_uV, REGULATOR_MODE_NORMAL, \
		      REGULATOR_CHANGE_VOLTAGE | REGULATOR_CHANGE_STATUS, 0, \
		      _min_uV, 1000, 1000, _pd, RPM_VREG_PIN_CTRL_NONE, NONE, \
		      RPM_VREG_PIN_FN_8660_ENABLE, \
		      RPM_VREG_FORCE_MODE_8660_NONE, RPM_VREG_STATE_OFF, \
		      _sleep_selectable, _always_on)

#define LDO50HMIN	RPM_VREG_8660_LDO_50_HPM_MIN_LOAD
#define LDO150HMIN	RPM_VREG_8660_LDO_150_HPM_MIN_LOAD
#define LDO300HMIN	RPM_VREG_8660_LDO_300_HPM_MIN_LOAD
#define SMPS_HMIN	RPM_VREG_8660_SMPS_HPM_MIN_LOAD
#define FTS_HMIN	RPM_VREG_8660_FTSMPS_HPM_MIN_LOAD

/* RPM early regulator constraints */
static struct rpm_regulator_init_data rpm_regulator_early_init_data[] = {
	/*	 ID       a_on pd ss min_uV   max_uV   init_ip    freq */
#if !defined(CONFIG_MSM_FORCE_MAX_CPU_TABLE)
	RPM_SMPS(PM8058_S0, 0, 1, 1,  500000, 1325000, SMPS_HMIN, 1p60),
	RPM_SMPS(PM8058_S1, 0, 1, 1,  500000, 1250000, SMPS_HMIN, 1p60),
#else
	RPM_SMPS(PM8058_S0, 0, 1, 1,  500000, 1350000, SMPS_HMIN, 1p60),
	RPM_SMPS(PM8058_S1, 0, 1, 1,  500000, 1350000, SMPS_HMIN, 1p60),
#endif /* CONFIG_MSM_FORCE_MAX_CPU_TABLE */
};

/* RPM regulator constraints */
static struct rpm_regulator_init_data rpm_regulator_init_data[] = {
	/*	ID        a_on pd ss min_uV   max_uV   init_ip */
	RPM_LDO(PM8058_L0,  0, 1, 0, 1200000, 1200000, LDO150HMIN),
	RPM_LDO(PM8058_L1,  0, 1, 0, 1200000, 1200000, LDO300HMIN),
//S 20110908 ssoh Change_AVdd_3.3V
#if !defined(CONFIG_MACH_MSM8X60_PRESTO)
    RPM_LDO(PM8058_L2,  0, 1, 0, 3300000, 3300000, LDO300HMIN),
#elif (defined(CONFIG_MACH_MSM8X60_PRESTO) && (BOARD_REV > WS10)) // Presto NR CLK_IN TP Test ws20 remove boot err 
    RPM_LDO(PM8058_L2,  0, 1, 0, 1800000, 1800000, LDO300HMIN), // WS20: XO_OUT_D0 ==> eS310
#else /* CONFIG_MACH_MSM8X60_PRESTO && BOARD_REV > WS10 */
	RPM_LDO(PM8058_L2,  0, 1, 0, 1800000, 2600000, LDO300HMIN),
#endif /* CONFIG_MACH_MSM8X60_PRESTO && BOARD_REV > WS10 */
#if defined(CONFIG_MACH_MSM8X60_PRESTO) // kej for PRESTO
    RPM_LDO(PM8058_L3,  0, 1, 0, 3000000, 3000000, LDO150HMIN),
#else /* CONFIG_MACH_MSM8X60_PRESTO */
	RPM_LDO(PM8058_L3,  0, 1, 0, 1800000, 1800000, LDO150HMIN),
#endif /* CONFIG_MACH_MSM8X60_PRESTO */
	RPM_LDO(PM8058_L4,  0, 1, 0, 2850000, 2850000,  LDO50HMIN),
	RPM_LDO(PM8058_L5,  0, 1, 0, 2850000, 2850000, LDO300HMIN),
	RPM_LDO(PM8058_L6,  0, 1, 0, 3000000, 3600000,  LDO50HMIN),
	RPM_LDO(PM8058_L7,  0, 1, 0, 1800000, 1800000,  LDO50HMIN),
#if defined(CONFIG_INPUT_PANTECH_EARJACK) && defined(CONFIG_MACH_MSM8X60_PRESTO)
    RPM_LDO(PM8058_L8,  0, 1, 0, 2700000, 2700000, LDO300HMIN),
#elif defined(CONFIG_MACH_MSM8X60_PRESTO) && (BOARD_REV <= WS10) // jmlee presto ws10 qtr i2c power is not QC reference	
    RPM_LDO(PM8058_L8,  0, 1, 0, 1800000, 1800000, LDO300HMIN),
#else /* CONFIG_MACH_MSM8X60_PRESTO && BOARD_REV <= WS10 */
	RPM_LDO(PM8058_L8,  0, 1, 0, 2900000, 3050000, LDO300HMIN),
#endif /* CONFIG_MACH_MSM8X60_PRESTO && BOARD_REV <= WS10 */
#if defined(CONFIG_MACH_MSM8X60_PRESTO) // jmlee
    RPM_LDO(PM8058_L9,  0, 1, 0, 2700000, 2700000, LDO300HMIN),
#else /* CONFIG_MACH_MSM8X60_PRESTO */
	RPM_LDO(PM8058_L9,  0, 1, 0, 1800000, 1800000, LDO300HMIN),
#endif /* CONFIG_MACH_MSM8X60_PRESTO */
#if defined(CONFIG_PANTECH_PRESTO_SENSORS_YAS530) || defined(CONFIG_PANTECH_PRESTO_SENSORS_BMA250)
    RPM_LDO(PM8058_L10, 0, 1, 0, 3000000, 3000000, LDO300HMIN),
#else /* CONFIG_PANTECH_PRESTO_SENSORS_YAS530 || CONFIG_PANTECH_PRESTO_SENSORS_BMA250 */
	RPM_LDO(PM8058_L10, 0, 1, 0, 2600000, 2600000, LDO300HMIN),
#endif /* CONFIG_PANTECH_PRESTO_SENSORS_YAS530 || CONFIG_PANTECH_PRESTO_SENSORS_BMA250 */
#if defined(CONFIG_MACH_MSM8X60_PRESTO) // kej for presto
    RPM_LDO(PM8058_L11, 0, 1, 0, 1800000, 1800000, LDO150HMIN),
#else /* CONFIG_MACH_MSM8X60_PRESTO */
	RPM_LDO(PM8058_L11, 0, 1, 0, 1500000, 1500000, LDO150HMIN),
#endif /* CONFIG_MACH_MSM8X60_PRESTO */
// 201110422, kkcho, for MHL-power
#ifdef PANTECH_MHL_SII9244_POWER_CTRL
    RPM_LDO(PM8058_L12, 0, 1, 0, 3300000, 3300000, LDO150HMIN),
#else /* PANTECH_MHL_SII9244_POWER_CTRL */
	RPM_LDO(PM8058_L12, 0, 1, 0, 2900000, 2900000, LDO150HMIN),
#endif /* PANTECH_MHL_SII9244_POWER_CTRL */
	RPM_LDO(PM8058_L13, 0, 1, 0, 2050000, 2050000, LDO300HMIN),
#if defined(CONFIG_MACH_MSM8X60_PRESTO)
#ifdef CONFIG_SKY_MMC
    RPM_LDO(PM8058_L14, 0, 0, 0, 2850000, 3000000, LDO300HMIN),
#else /* CONFIG_SKY_MMC */
	RPM_LDO(PM8058_L14, 0, 0, 0, 2850000, 2850000, LDO300HMIN),
#endif /* CONFIG_SKY_MMC */
#else /* CONFIG_MACH_MSM8X60_PRESTO */
    RPM_LDO(PM8058_L14, 0, 0, 0, 2850000, 2850000, LDO300HMIN),
#endif /* CONFIG_MACH_MSM8X60_PRESTO */
#if defined(CONFIG_PANTECH_PRESTO_SENSORS_APDS9190)
#if (BOARD_REV >= TP10)
    RPM_LDO(PM8058_L15, 0, 1, 0, 3000000, 3000000, LDO300HMIN),
#else /* BOARD_REV >= TP10 */
	RPM_LDO(PM8058_L15, 0, 1, 0, 2850000, 2850000, LDO300HMIN),
#endif /* BOARD_REV >= TP10 */
#else /* CONFIG_PANTECH_PRESTO_SENSORS_APDS9190 */
    RPM_LDO(PM8058_L15, 0, 1, 0, 2850000, 2850000, LDO300HMIN),
#endif /* CONFIG_PANTECH_PRESTO_SENSORS_APDS9190 */
	RPM_LDO(PM8058_L16, 1, 1, 0, 1800000, 1800000, LDO300HMIN),
#if defined(CONFIG_MACH_MSM8X60_PRESTO) // for presto
    RPM_LDO(PM8058_L17, 0, 1, 0, 3300000, 3300000, LDO150HMIN),
#else /* CONFIG_MACH_MSM8X60_PRESTO */
	RPM_LDO(PM8058_L17, 0, 1, 0, 2600000, 2600000, LDO150HMIN),
#endif /* CONFIG_MACH_MSM8X60_PRESTO */
	RPM_LDO(PM8058_L18, 0, 1, 0, 2200000, 2200000, LDO150HMIN),
#if defined(CONFIG_TOUCHSCREEN_MELFAS_TKI) || defined(CONFIG_TOUCHSCREEN_MELFAS_TKI_CUSTOM)
    RPM_LDO(PM8058_L19, 0, 1, 0, 3300000, 3300000, LDO150HMIN),
#else /* CONFIG_TOUCHSCREEN_MELFAS_TKI */
	RPM_LDO(PM8058_L19, 0, 1, 0, 2500000, 2500000, LDO150HMIN),
#endif /* CONFIG_TOUCHSCREEN_MELFAS_TKI */
	RPM_LDO(PM8058_L20, 0, 1, 0, 1800000, 1800000, LDO150HMIN),
	RPM_LDO(PM8058_L21, 1, 1, 0, 1200000, 1200000, LDO150HMIN),
#if defined(CONFIG_MACH_MSM8X60_PRESTO) // for presto
    RPM_LDO(PM8058_L22, 0, 1, 0, 1200000, 1200000, LDO300HMIN),
#else /* CONFIG_MACH_MSM8X60_PRESTO */
	RPM_LDO(PM8058_L22, 0, 1, 0, 1150000, 1150000, LDO300HMIN),
#endif /* CONFIG_MACH_MSM8X60_PRESTO */
	RPM_LDO(PM8058_L23, 0, 1, 0, 1200000, 1200000, LDO300HMIN),
	RPM_LDO(PM8058_L24, 0, 1, 0, 1200000, 1200000, LDO150HMIN),
	RPM_LDO(PM8058_L25, 0, 1, 0, 1200000, 1200000, LDO150HMIN),

	/*	 ID       a_on pd ss min_uV   max_uV   init_ip    freq */
	RPM_SMPS(PM8058_S2, 0, 1, 1, 1200000, 1400000, SMPS_HMIN, 1p60),
	RPM_SMPS(PM8058_S3, 1, 1, 0, 1800000, 1800000, SMPS_HMIN, 1p60),
	RPM_SMPS(PM8058_S4, 1, 1, 0, 2200000, 2200000, SMPS_HMIN, 1p60),

	/*     ID         a_on pd ss */
	RPM_VS(PM8058_LVS0, 0, 1, 0),
#if defined(CONFIG_EF39S_SENSORS_MPU3050) || defined(CONFIG_EF40K_SENSORS_MPU3050) || defined(CONFIG_EF40S_SENSORS_MPU3050) \
     || defined(CONFIG_PANTECH_PRESTO_SENSORS_YAS530) || defined(CONFIG_PANTECH_PRESTO_SENSORS_BMA250)
    RPM_VS(PM8058_LVS1, 0, 1, 1800000),
#else /* CONFIG_PANTECH_PRESTO_SENSORS_YAS530 || CONFIG_PANTECH_PRESTO_SENSORS_BMA250 */
	RPM_VS(PM8058_LVS1, 0, 1, 0),
#endif /* CONFIG_PANTECH_PRESTO_SENSORS_YAS530 || CONFIG_PANTECH_PRESTO_SENSORS_BMA250 */

	/*	ID        a_on pd ss min_uV   max_uV */
	RPM_NCP(PM8058_NCP, 0, 1, 0, 1800000, 1800000),

	/*	ID        a_on pd ss min_uV   max_uV   init_ip */
	RPM_LDO(PM8901_L0,  0, 1, 0, 1200000, 1200000, LDO300HMIN),
#if defined(CONFIG_MACH_MSM8X60_PRESTO)
    RPM_LDO(PM8901_L1,  0, 1, 0, 2800000, 2800000, LDO300HMIN),
    RPM_LDO(PM8901_L2,  0, 1, 0, 2800000, 2800000, LDO300HMIN),
    RPM_LDO(PM8901_L3,  0, 1, 0, 2800000, 2800000, LDO300HMIN),
#else /* CONFIG_MACH_MSM8X60_PRESTO */
	RPM_LDO(PM8901_L1,  0, 1, 0, 3300000, 3300000, LDO300HMIN),
	RPM_LDO(PM8901_L2,  0, 1, 0, 2850000, 3300000, LDO300HMIN),
	RPM_LDO(PM8901_L3,  0, 1, 0, 3300000, 3300000, LDO300HMIN),
#endif /* CONFIG_MACH_MSM8X60_PRESTO */
	RPM_LDO(PM8901_L4,  0, 1, 0, 2600000, 2600000, LDO300HMIN),
	RPM_LDO(PM8901_L5,  0, 1, 0, 2850000, 2850000, LDO300HMIN),
	RPM_LDO(PM8901_L6,  0, 1, 0, 2200000, 2200000, LDO300HMIN),

	/*	 ID       a_on pd ss min_uV   max_uV   init_ip   freq */
	RPM_SMPS(PM8901_S2, 0, 1, 0, 1300000, 1300000, FTS_HMIN, 1p60),
	RPM_SMPS(PM8901_S3, 0, 1, 0, 1100000, 1100000, FTS_HMIN, 1p60),
	RPM_SMPS(PM8901_S4, 0, 1, 0, 1225000, 1225000, FTS_HMIN, 1p60),

	/*	ID        a_on pd ss */
	RPM_VS(PM8901_LVS0, 1, 1, 0),
	RPM_VS(PM8901_LVS1, 0, 1, 0),
	RPM_VS(PM8901_LVS2, 0, 1, 0),
	RPM_VS(PM8901_LVS3, 0, 1, 0),
	RPM_VS(PM8901_MVS0, 0, 1, 0),

	/*     ID         a_on pin_func pin_ctrl */
	RPM_PC(PM8058_L8,   0, SLEEP_B, RPM_VREG_PIN_CTRL_NONE),
	RPM_PC(PM8058_L20,  0, SLEEP_B, RPM_VREG_PIN_CTRL_NONE),
	RPM_PC(PM8058_L21,  1, SLEEP_B, RPM_VREG_PIN_CTRL_NONE),
	RPM_PC(PM8058_S2,   0, ENABLE,  RPM_VREG_PIN_CTRL_PM8058_A0),
	RPM_PC(PM8901_L0,   0, ENABLE,  RPM_VREG_PIN_CTRL_PM8901_A0),
	RPM_PC(PM8901_S4,   0, ENABLE,  RPM_VREG_PIN_CTRL_PM8901_A0),
};

static struct rpm_regulator_platform_data rpm_regulator_early_pdata = {
	.init_data		= rpm_regulator_early_init_data,
	.num_regulators		= ARRAY_SIZE(rpm_regulator_early_init_data),
	.version		= RPM_VREG_VERSION_8660,
	.vreg_id_vdd_mem	= RPM_VREG_ID_PM8058_S0,
	.vreg_id_vdd_dig	= RPM_VREG_ID_PM8058_S1,
};

static struct rpm_regulator_platform_data rpm_regulator_pdata = {
	.init_data		= rpm_regulator_init_data,
	.num_regulators		= ARRAY_SIZE(rpm_regulator_init_data),
	.version		= RPM_VREG_VERSION_8660,
};

static struct platform_device rpm_regulator_early_device = {
	.name	= "rpm-regulator",
	.id	= 0,
	.dev	= {
		.platform_data = &rpm_regulator_early_pdata,
	},
};

static struct platform_device rpm_regulator_device = {
	.name	= "rpm-regulator",
	.id	= 1,
	.dev	= {
		.platform_data = &rpm_regulator_pdata,
	},
};

static struct platform_device *early_regulators[] __initdata = {
	&msm_device_saw_s0,
	&msm_device_saw_s1,
	&rpm_regulator_early_device,
};

static struct platform_device *early_devices[] __initdata = {
#ifdef CONFIG_MSM_BUS_SCALING
	&msm_bus_apps_fabric,
	&msm_bus_sys_fabric,
	&msm_bus_mm_fabric,
	&msm_bus_sys_fpb,
	&msm_bus_cpss_fpb,
#endif
	&msm_device_dmov_adm0,
	&msm_device_dmov_adm1,
};

#ifdef CONFIG_PANTECH_BT //lsi@ps2.20110408 bluez by KSJ_device 2011_05_12
static struct resource bluesleep_resources[] = {
    {
        .name	= "gpio_host_wake",
        .start	= 128,
        .end	= 128,
        .flags	= IORESOURCE_IO,
    },
    {
        .name	= "gpio_ext_wake",
        .start	= 138,
        .end	= 138,
        .flags	= IORESOURCE_IO,
    },
    {
        .name	= "host_wake",
        .start	= MSM_GPIO_TO_INT(128),
        .end	= MSM_GPIO_TO_INT(128),
        .flags	= IORESOURCE_IRQ,
    },
};

static struct platform_device msm_bluesleep_device = {
    .name = "bluesleep",
    .id		= -1,
    .num_resources	= ARRAY_SIZE(bluesleep_resources),
    .resource	= bluesleep_resources,
};

static struct platform_device msm_bt_power_device = {
    .name = "bt_power",
    .id	 = -1,
};

enum {
    BT_WAKE,
    BT_RFR,
    BT_CTS,
    BT_RX,
    BT_TX,
    BT_PCM_DOUT,
    BT_PCM_DIN,
    BT_PCM_SYNC,
    BT_PCM_CLK,
    BT_HOST_WAKE,
    BT_SYSRST,
};
#else /* CONFIG_PANTECH_BT */
#if (defined(CONFIG_MARIMBA_CORE)) && \
	(defined(CONFIG_MSM_BT_POWER) || defined(CONFIG_MSM_BT_POWER_MODULE))

static int bluetooth_power(int);
static struct platform_device msm_bt_power_device = {
	.name	 = "bt_power",
	.id	 = -1,
	.dev	 = {
		.platform_data = &bluetooth_power,
	},
};
#endif
#endif /* CONFIG_PANTECH_BT */

static struct platform_device msm_tsens_device = {
	.name   = "tsens-tm",
	.id = -1,
};

#ifdef CONFIG_SKY_WLAN
#if defined(CONFIG_SKY_EF39S_BOARD) || defined(CONFIG_SKY_EF40K_BOARD) || defined(CONFIG_SKY_EF40S_BOARD)
static uint32_t wlan_on_gpio_cfgs[] = {
    GPIO_CFG(107, 0, GPIO_CFG_OUTPUT, GPIO_CFG_NO_PULL, GPIO_CFG_2MA), 	/* WLAN_SHDN */
    GPIO_CFG(126, 0, GPIO_CFG_INPUT, GPIO_CFG_PULL_DOWN, GPIO_CFG_2MA),	/* WLAN_HOST_WAKE */
};
static uint32_t wlan_off_gpio_cfgs[] = {
    GPIO_CFG(107, 0, GPIO_CFG_OUTPUT, GPIO_CFG_PULL_DOWN, GPIO_CFG_2MA), /* WLAN_SHDN */
    GPIO_CFG(126, 0, GPIO_CFG_INPUT, GPIO_CFG_NO_PULL, GPIO_CFG_2MA),	  /* WLAN_HOST_WAKE */
};
#elif defined(CONFIG_PANTECH_PRESTO_BOARD)
static uint32_t wlan_on_gpio_cfgs[] = {
    GPIO_CFG(107, 0, GPIO_CFG_OUTPUT, GPIO_CFG_NO_PULL, GPIO_CFG_2MA), 	/* WLAN_SHDN */
    GPIO_CFG(126, 0, GPIO_CFG_INPUT, GPIO_CFG_NO_PULL, GPIO_CFG_2MA),	/* WLAN_HOST_WAKE */
};
static uint32_t wlan_off_gpio_cfgs[] = {
    GPIO_CFG(107, 0, GPIO_CFG_OUTPUT, GPIO_CFG_PULL_DOWN, GPIO_CFG_2MA), /* WLAN_SHDN */
    GPIO_CFG(126, 0, GPIO_CFG_INPUT, GPIO_CFG_NO_PULL, GPIO_CFG_2MA),	  /* WLAN_HOST_WAKE */
};
#endif /* CONFIG_SKY_EF39S_BOARD */

static int wlan_power_state;
int wlan_power(int on)
{
    int rc = 0;
    int pin = 0;

    printk(KERN_ERR "%s: %d\n",__func__, on);

#ifdef CONFIG_WIFI_CONTROL_FUNC
    if (on) {
        for (pin = 0; pin < ARRAY_SIZE(wlan_on_gpio_cfgs); pin++) {
            rc = gpio_tlmm_config(wlan_on_gpio_cfgs[pin], GPIO_CFG_ENABLE);
            if (rc) {
                printk(KERN_ERR "%s: gpio_tlmm_config(%#x)=%d\n",
                        __func__, wlan_on_gpio_cfgs[pin], rc);
            }
        }
        mdelay(30);
#if defined(CONFIG_SKY_EF39S_BOARD) || defined(CONFIG_SKY_EF40S_BOARD) || defined(CONFIG_SKY_EF40K_BOARD)
        gpio_set_value(107, on);
#elif defined(CONFIG_PANTECH_PRESTO_BOARD)
        gpio_set_value(107, on);
#endif /* CONFIG_SKY_EF39S_BOARD */
        mdelay(40);

        wlan_power_state = on;
    } else {
        mdelay(30);
#if defined(CONFIG_SKY_EF39S_BOARD) || defined(CONFIG_SKY_EF40S_BOARD) || defined(CONFIG_SKY_EF40K_BOARD)
        gpio_set_value(107, on);
#elif defined(CONFIG_PANTECH_PRESTO_BOARD)
        gpio_set_value(107, on);
#endif /* CONFIG_SKY_EF39S_BOARD */
        mdelay(40);

        wlan_power_state = on;

        for (pin = 0; pin < ARRAY_SIZE(wlan_off_gpio_cfgs); pin++) {
            rc = gpio_tlmm_config(wlan_off_gpio_cfgs[pin], GPIO_CFG_ENABLE);
            if (rc) {
                printk(KERN_ERR "%s: gpio_tlmm_config(%#x)=%d\n",
                        __func__, wlan_off_gpio_cfgs[pin], rc);
            }
        }
    }
#else /* CONFIG_WIFI_CONTROL_FUNC */

    if (on) {
        for (pin = 0; pin < ARRAY_SIZE(wlan_on_gpio_cfgs); pin++) {
            rc = gpio_tlmm_config(wlan_on_gpio_cfgs[pin], GPIO_CFG_ENABLE);
            if (rc) {
                printk(KERN_ERR "%s: gpio_tlmm_config(%#x)=%d\n",
                        __func__, wlan_on_gpio_cfgs[pin], rc);
            }
        }
#if defined(CONFIG_SKY_EF39S_BOARD) || defined(CONFIG_SKY_EF40S_BOARD) || defined(CONFIG_SKY_EF40K_BOARD)
        gpio_set_value(107, on);
        mdelay(10);
        gpio_set_value(107, 0);
        mdelay(10);
        gpio_set_value(107, on);
#elif defined(CONFIG_PANTECH_PRESTO_BOARD)
        gpio_set_value(107, on);
        mdelay(10);
        gpio_set_value(107, 0);
        mdelay(10);
        gpio_set_value(107, on);
#endif /* CONFIG_SKY_EF39S_BOARD */
    } else {
#if defined(CONFIG_SKY_EF39S_BOARD) || defined(CONFIG_SKY_EF40S_BOARD) || defined(CONFIG_SKY_EF40K_BOARD)
        gpio_set_value(107, 0);
#elif defined(CONFIG_PANTECH_PRESTO_BOARD)
        gpio_set_value(107, on);
#endif /* CONFIG_SKY_EF39S_BOARD */

        for (pin = 0; pin < ARRAY_SIZE(wlan_off_gpio_cfgs); pin++) {
            rc = gpio_tlmm_config(wlan_off_gpio_cfgs[pin], GPIO_CFG_ENABLE);
            if (rc) {
                printk(KERN_ERR "%s: gpio_tlmm_config(%#x)=%d\n",
                        __func__, wlan_off_gpio_cfgs[pin], rc);
            }
        }
    }
#endif /* CONFIG_WIFI_CONTROL_FUNC */
    return rc;
}

#ifndef CONFIG_WIFI_CONTROL_FUNC
static void wlan_init(void)
{
    int rc = 0;
    int pin = 0;

    for (pin = 0; pin < ARRAY_SIZE(wlan_off_gpio_cfgs); pin++) {
        rc = gpio_tlmm_config(wlan_off_gpio_cfgs[pin], GPIO_CFG_ENABLE);
        if (rc) {
            printk(KERN_ERR "%s: gpio_tlmm_config(%#x)=%d\n",
                    __func__, wlan_off_gpio_cfgs[pin], rc);
        }
    }
    wlan_power(1);

}
#endif /* CONFIG_WIFI_CONTROL_FUNC */

#ifdef CONFIG_WIFI_MEM_PREALLOC
#define PREALLOC_WLAN_NUMBER_OF_SECTIONS	4
#define PREALLOC_WLAN_NUMBER_OF_BUFFERS		160
#define PREALLOC_WLAN_SECTION_HEADER		24

#define WLAN_SECTION_SIZE_0	(PREALLOC_WLAN_NUMBER_OF_BUFFERS * 128)
#define WLAN_SECTION_SIZE_1	(PREALLOC_WLAN_NUMBER_OF_BUFFERS * 128)
#define WLAN_SECTION_SIZE_2	(PREALLOC_WLAN_NUMBER_OF_BUFFERS * 512)
#define WLAN_SECTION_SIZE_3	(PREALLOC_WLAN_NUMBER_OF_BUFFERS * 1024)

#define WLAN_SKB_BUF_NUM	16

static struct sk_buff *wlan_static_skb[WLAN_SKB_BUF_NUM];

typedef struct wifi_mem_prealloc_struct {
    void *mem_ptr;
    unsigned long size;
} wifi_mem_prealloc_t;

static wifi_mem_prealloc_t wifi_mem_array[PREALLOC_WLAN_NUMBER_OF_SECTIONS] = {
    { NULL, (WLAN_SECTION_SIZE_0 + PREALLOC_WLAN_SECTION_HEADER) },
    { NULL, (WLAN_SECTION_SIZE_1 + PREALLOC_WLAN_SECTION_HEADER) },
    { NULL, (WLAN_SECTION_SIZE_2 + PREALLOC_WLAN_SECTION_HEADER) },
    { NULL, (WLAN_SECTION_SIZE_3 + PREALLOC_WLAN_SECTION_HEADER) }
};

void *wifi_mem_prealloc(int section, unsigned long size)
{
    if (section == PREALLOC_WLAN_NUMBER_OF_SECTIONS)
        return wlan_static_skb;
    if ((section < 0) || (section > PREALLOC_WLAN_NUMBER_OF_SECTIONS))
        return NULL;
    if (wifi_mem_array[section].size < size)
        return NULL;
    return wifi_mem_array[section].mem_ptr;
}
EXPORT_SYMBOL(wifi_mem_prealloc);

static int init_wifi_mem(void)
{
    int i;

    for(i=0;( i < WLAN_SKB_BUF_NUM );i++) {
        if (i < (WLAN_SKB_BUF_NUM/2))
            wlan_static_skb[i] = dev_alloc_skb(4096);
        else
            wlan_static_skb[i] = dev_alloc_skb(8192);
    }
    for(i=0;( i < PREALLOC_WLAN_NUMBER_OF_SECTIONS );i++) {
        wifi_mem_array[i].mem_ptr = kmalloc(wifi_mem_array[i].size,
                GFP_KERNEL);
        if (wifi_mem_array[i].mem_ptr == NULL)
            return -ENOMEM;
    }
    return 0;
}
#endif /* CONFIG_WIFI_MEM_PREALLOC */

#ifdef CONFIG_WIFI_CONTROL_FUNC
static int wlan_reset_state;
static int wlan_cd = 0; /* WIFI virtual 'card detect' status */
static void (*wlan_status_cb)(int card_present, void *dev_id);
static void *wlan_status_cb_devid;

/* BCM4329 returns wrong sdio_vsn(1) when we read cccr,
 * we use predefined value (sdio_vsn=2) here to initial sdio driver well
 */
static struct embedded_sdio_data wlan_emb_data = {
    .cccr	= {
        .sdio_vsn	= 2,
        .multi_block	= 1,
        .low_speed	= 0,
        .wide_bus	= 0,
        .high_power	= 1,
        .high_speed	= 1,
    },
};

int wlan_reset(int on)
{
    printk("%s: do nothing\n", __func__);
    wlan_reset_state = on;
    return 0;
}

static int wlan_status_register(
            void (*callback)(int card_present, void *dev_id),
            void *dev_id)
{
    if (wlan_status_cb)
        return -EINVAL;
    wlan_status_cb = callback;
    wlan_status_cb_devid = dev_id;
    return 0;
}

static unsigned int wlan_status(struct device *dev)
{
    return wlan_cd;
}

int wlan_set_carddetect(int val)
{
    printk(KERN_ERR"%s: %d\n", __func__, val);
    wlan_cd = val;
    if (wlan_status_cb) {
        wlan_status_cb(val, wlan_status_cb_devid);
    } else
        printk(KERN_ERR"%s: Nobody to notify\n", __func__);
    return 0;
}

static struct resource wlan_resources[] = {
    [0] = {
#if defined(CONFIG_SKY_EF39S_BOARD) || defined(CONFIG_SKY_EF40S_BOARD) || defined(CONFIG_SKY_EF40K_BOARD)
        .name	= "bcm4330_wlan_irq",
        .start	= MSM_GPIO_TO_INT(126),
        .end		= MSM_GPIO_TO_INT(126),
        .flags      = IORESOURCE_IRQ | IORESOURCE_IRQ_HIGHLEVEL,//IORESOURCE_IRQ_LOWLEVEL, //IORESOURCE_IRQ_LOWEDGE,
#elif defined(CONFIG_PANTECH_PRESTO_BOARD)
        .name	= "bcm4329_wlan_irq",
        .start	= MSM_GPIO_TO_INT(126),
        .end		= MSM_GPIO_TO_INT(126),
        .flags      = IORESOURCE_IRQ | IORESOURCE_IRQ_LOWLEVEL, //IORESOURCE_IRQ_LOWEDGE,
#endif /* CONFIG_SKY_EF39S_BOARD */
    },
};

static struct wifi_platform_data wlan_control = {
    .set_power	= wlan_power,
    .set_reset	= wlan_reset,
    .set_carddetect = wlan_set_carddetect,
#ifdef CONFIG_WIFI_MEM_PREALLOC
    .mem_prealloc = wifi_mem_prealloc,
#endif /* CONFIG_WIFI_MEM_PREALLOC */

};

static struct platform_device wlan_device = {
#if defined(CONFIG_SKY_EF39S_BOARD) || defined(CONFIG_SKY_EF40S_BOARD) || defined(CONFIG_SKY_EF40K_BOARD)
    .name		= "bcm4330_wlan",
#elif defined(CONFIG_PANTECH_PRESTO_BOARD)
    .name		= "bcm4329_wlan",
#endif /* CONFIG_SKY_EF39S_BOARD */
    .id             	= 1,
    .num_resources = ARRAY_SIZE(wlan_resources),
    .resource		= wlan_resources,
    .dev			= {
        .platform_data = &wlan_control,
    },
};
#endif /* CONFIG_WIFI_CONTROL_FUNC */

static void msm8x60_wlan_init(void)
{

#ifdef CONFIG_WIFI_MEM_PREALLOC
    int rc = 0;
#endif /* CONFIG_WIFI_MEM_PREALLOC */
    wlan_power(0);

#ifdef CONFIG_WIFI_MEM_PREALLOC
    rc = init_wifi_mem();
    if (rc != 0){
        printk(KERN_ERR "%s: init_wifi_mem_return val: %d \n", __func__, rc);
    }
#endif /* CONFIG_WIFI_MEM_PREALLOC */
}
#endif /* CONFIG_SKY_WLAN */

static struct platform_device *rumi_sim_devices[] __initdata = {
	&smc91x_device,
	&msm_device_uart_dm12,
#ifdef CONFIG_I2C_QUP
	&msm_gsbi3_qup_i2c_device,
	&msm_gsbi4_qup_i2c_device,
	&msm_gsbi7_qup_i2c_device,
	&msm_gsbi8_qup_i2c_device,
	&msm_gsbi9_qup_i2c_device,
	&msm_gsbi12_qup_i2c_device,
#endif
#ifdef CONFIG_I2C_SSBI
	&msm_device_ssbi3,
#endif
#ifdef CONFIG_ANDROID_PMEM
#ifndef CONFIG_MSM_MULTIMEDIA_USE_ION
	&android_pmem_device,
	&android_pmem_adsp_device,
	&android_pmem_smipool_device,
#endif
	&android_pmem_audio_device,
#endif
#ifdef CONFIG_MSM_ROTATOR
	&msm_rotator_device,
#endif
	&msm_fb_device,
	&msm_kgsl_3d0,
	&msm_kgsl_2d0,
	&msm_kgsl_2d1,
#ifdef CONFIG_INPUT_PANTECH_EARJACK
    &pantech_earjack_device,
#endif /* CONFIG_INPUT_PANTECH_EARJACK */
	&lcdc_samsung_panel_device,
#ifdef CONFIG_FB_MSM_HDMI_MSM_PANEL
	&hdmi_msm_device,
#endif /* CONFIG_FB_MSM_HDMI_MSM_PANEL */
#ifdef CONFIG_MSM_CAMERA
#ifndef CONFIG_MSM_CAMERA_V4L2
#ifdef CONFIG_MT9E013
	&msm_camera_sensor_mt9e013,
#endif
#ifdef CONFIG_IMX074
	&msm_camera_sensor_imx074,
#endif
#ifdef CONFIG_VX6953
	&msm_camera_sensor_vx6953,
#endif
#ifdef CONFIG_WEBCAM_OV7692
	&msm_camera_sensor_webcam_ov7692,
#endif
#ifdef CONFIG_WEBCAM_OV9726
	&msm_camera_sensor_webcam_ov9726,
#endif
#ifdef CONFIG_QS_S5K4E1
	&msm_camera_sensor_qs_s5k4e1,
#endif
#endif
#endif
#ifdef CONFIG_MSM_GEMINI
	&msm_gemini_device,
#endif
#ifdef CONFIG_MSM_VPE
#ifndef CONFIG_MSM_CAMERA_V4L2
	&msm_vpe_device,
#endif
#endif
	&msm_device_vidc,
};

#if defined(CONFIG_GPIO_SX150X) || defined(CONFIG_GPIO_SX150X_MODULE)
enum {
	SX150X_CORE,
	SX150X_DOCKING,
	SX150X_SURF,
	SX150X_LEFT_FHA,
	SX150X_RIGHT_FHA,
	SX150X_SOUTH,
	SX150X_NORTH,
	SX150X_CORE_FLUID,
};

static struct sx150x_platform_data sx150x_data[] __initdata = {
	[SX150X_CORE] = {
		.gpio_base         = GPIO_CORE_EXPANDER_BASE,
		.oscio_is_gpo      = false,
		.io_pullup_ena     = 0x0c08,
		.io_pulldn_ena     = 0x4060,
		.io_open_drain_ena = 0x000c,
		.io_polarity       = 0,
		.irq_summary       = -1, /* see fixup_i2c_configs() */
		.irq_base          = GPIO_EXPANDER_IRQ_BASE,
	},
	[SX150X_DOCKING] = {
		.gpio_base         = GPIO_DOCKING_EXPANDER_BASE,
		.oscio_is_gpo      = false,
		.io_pullup_ena     = 0x5e06,
		.io_pulldn_ena     = 0x81b8,
		.io_open_drain_ena = 0,
		.io_polarity       = 0,
		.irq_summary       = PM8058_GPIO_IRQ(PM8058_IRQ_BASE,
						     UI_INT2_N),
		.irq_base          = GPIO_EXPANDER_IRQ_BASE +
				     GPIO_DOCKING_EXPANDER_BASE -
				     GPIO_EXPANDER_GPIO_BASE,
	},
	[SX150X_SURF] = {
		.gpio_base         = GPIO_SURF_EXPANDER_BASE,
		.oscio_is_gpo      = false,
		.io_pullup_ena     = 0,
		.io_pulldn_ena     = 0,
		.io_open_drain_ena = 0,
		.io_polarity       = 0,
		.irq_summary       = PM8058_GPIO_IRQ(PM8058_IRQ_BASE,
						     UI_INT1_N),
		.irq_base          = GPIO_EXPANDER_IRQ_BASE +
				     GPIO_SURF_EXPANDER_BASE -
				     GPIO_EXPANDER_GPIO_BASE,
	},
	[SX150X_LEFT_FHA] = {
		.gpio_base         = GPIO_LEFT_KB_EXPANDER_BASE,
		.oscio_is_gpo      = false,
		.io_pullup_ena     = 0,
		.io_pulldn_ena     = 0x40,
		.io_open_drain_ena = 0,
		.io_polarity       = 0,
		.irq_summary       = PM8058_GPIO_IRQ(PM8058_IRQ_BASE,
						     UI_INT3_N),
		.irq_base          = GPIO_EXPANDER_IRQ_BASE +
				     GPIO_LEFT_KB_EXPANDER_BASE -
				     GPIO_EXPANDER_GPIO_BASE,
	},
	[SX150X_RIGHT_FHA] = {
		.gpio_base         = GPIO_RIGHT_KB_EXPANDER_BASE,
		.oscio_is_gpo      = true,
		.io_pullup_ena     = 0,
		.io_pulldn_ena     = 0,
		.io_open_drain_ena = 0,
		.io_polarity       = 0,
		.irq_summary       = PM8058_GPIO_IRQ(PM8058_IRQ_BASE,
						     UI_INT3_N),
		.irq_base          = GPIO_EXPANDER_IRQ_BASE +
				     GPIO_RIGHT_KB_EXPANDER_BASE -
				     GPIO_EXPANDER_GPIO_BASE,
	},
	[SX150X_SOUTH] = {
		.gpio_base    = GPIO_SOUTH_EXPANDER_BASE,
		.irq_base     = GPIO_EXPANDER_IRQ_BASE +
				GPIO_SOUTH_EXPANDER_BASE -
				GPIO_EXPANDER_GPIO_BASE,
		.irq_summary  = PM8058_GPIO_IRQ(PM8058_IRQ_BASE, UI_INT3_N),
	},
	[SX150X_NORTH] = {
		.gpio_base    = GPIO_NORTH_EXPANDER_BASE,
		.irq_base     = GPIO_EXPANDER_IRQ_BASE +
				GPIO_NORTH_EXPANDER_BASE -
				GPIO_EXPANDER_GPIO_BASE,
		.irq_summary  = PM8058_GPIO_IRQ(PM8058_IRQ_BASE, UI_INT3_N),
		.oscio_is_gpo = true,
		.io_open_drain_ena = 0x30,
	},
	[SX150X_CORE_FLUID] = {
		.gpio_base         = GPIO_CORE_EXPANDER_BASE,
		.oscio_is_gpo      = false,
		.io_pullup_ena     = 0x0408,
		.io_pulldn_ena     = 0x4060,
		.io_open_drain_ena = 0x0008,
		.io_polarity       = 0,
		.irq_summary       = -1, /* see fixup_i2c_configs() */
		.irq_base          = GPIO_EXPANDER_IRQ_BASE,
	},
};

#ifdef CONFIG_SENSORS_MSM_ADC
/* Configuration of EPM expander is done when client
 * request an adc read
 */
static struct sx150x_platform_data sx150x_epmdata = {
	.gpio_base         = GPIO_EPM_EXPANDER_BASE,
	.irq_base	   = GPIO_EXPANDER_IRQ_BASE +
				GPIO_EPM_EXPANDER_BASE -
				GPIO_EXPANDER_GPIO_BASE,
	.irq_summary       = -1,
};
#endif

/* sx150x_low_power_cfg
 *
 * This data and init function are used to put unused gpio-expander output
 * lines into their low-power states at boot. The init
 * function must be deferred until a later init stage because the i2c
 * gpio expander drivers do not probe until after they are registered
 * (see register_i2c_devices) and the work-queues for those registrations
 * are processed.  Because these lines are unused, there is no risk of
 * competing with a device driver for the gpio.
 *
 * gpio lines whose low-power states are input are naturally in their low-
 * power configurations once probed, see the platform data structures above.
 */
struct sx150x_low_power_cfg {
	unsigned gpio;
	unsigned val;
};

static struct sx150x_low_power_cfg
common_sx150x_lp_cfgs[] __initdata = {
	{GPIO_WLAN_DEEP_SLEEP_N, 0},
	{GPIO_EXT_GPS_LNA_EN,    0},
	{GPIO_MSM_WAKES_BT,      0},
	{GPIO_USB_UICC_EN,       0},
	{GPIO_BATT_GAUGE_EN,     0},
};

static struct sx150x_low_power_cfg
surf_ffa_sx150x_lp_cfgs[] __initdata = {
	{GPIO_MIPI_DSI_RST_N,      0},
	{GPIO_DONGLE_PWR_EN,       0},
	{GPIO_CAP_TS_SLEEP,        1},
	{GPIO_WEB_CAMIF_RESET_N,   0},
};

static void __init
cfg_gpio_low_power(struct sx150x_low_power_cfg *cfgs, unsigned nelems)
{
	unsigned n;
	int rc;

	for (n = 0; n < nelems; ++n) {
		rc = gpio_request(cfgs[n].gpio, NULL);
		if (!rc) {
			rc = gpio_direction_output(cfgs[n].gpio, cfgs[n].val);
			gpio_free(cfgs[n].gpio);
		}

		if (rc) {
			printk(KERN_NOTICE "%s: failed to sleep gpio %d: %d\n",
			       __func__, cfgs[n].gpio, rc);
		}
	}
}

static int __init cfg_sx150xs_low_power(void)
{
	cfg_gpio_low_power(common_sx150x_lp_cfgs,
		ARRAY_SIZE(common_sx150x_lp_cfgs));
	if (!machine_is_msm8x60_fluid())
		cfg_gpio_low_power(surf_ffa_sx150x_lp_cfgs,
			ARRAY_SIZE(surf_ffa_sx150x_lp_cfgs));
	return 0;
}
module_init(cfg_sx150xs_low_power);

#ifdef CONFIG_I2C
static struct i2c_board_info core_expander_i2c_info[] __initdata = {
	{
		I2C_BOARD_INFO("sx1509q", 0x3e),
		.platform_data = &sx150x_data[SX150X_CORE]
	},
};

static struct i2c_board_info docking_expander_i2c_info[] __initdata = {
	{
		I2C_BOARD_INFO("sx1509q", 0x3f),
		.platform_data = &sx150x_data[SX150X_DOCKING]
	},
};

static struct i2c_board_info surf_expanders_i2c_info[] __initdata = {
	{
		I2C_BOARD_INFO("sx1509q", 0x70),
		.platform_data = &sx150x_data[SX150X_SURF]
	}
};

static struct i2c_board_info fha_expanders_i2c_info[] __initdata = {
	{
		I2C_BOARD_INFO("sx1508q", 0x21),
		.platform_data = &sx150x_data[SX150X_LEFT_FHA]
	},
	{
		I2C_BOARD_INFO("sx1508q", 0x22),
		.platform_data = &sx150x_data[SX150X_RIGHT_FHA]
	}
};

static struct i2c_board_info fluid_expanders_i2c_info[] __initdata = {
	{
		I2C_BOARD_INFO("sx1508q", 0x23),
		.platform_data = &sx150x_data[SX150X_SOUTH]
	},
	{
		I2C_BOARD_INFO("sx1508q", 0x20),
		.platform_data = &sx150x_data[SX150X_NORTH]
	}
};

static struct i2c_board_info fluid_core_expander_i2c_info[] __initdata = {
	{
		I2C_BOARD_INFO("sx1509q", 0x3e),
		.platform_data = &sx150x_data[SX150X_CORE_FLUID]
	},
};

#ifdef CONFIG_SENSORS_MSM_ADC
static struct i2c_board_info fluid_expanders_i2c_epm_info[] = {
	{
		I2C_BOARD_INFO("sx1509q", 0x3e),
		.platform_data = &sx150x_epmdata
	},
};
#endif
#endif
#endif

#ifdef CONFIG_SENSORS_MSM_ADC

static struct adc_access_fn xoadc_fn = {
	pm8058_xoadc_select_chan_and_start_conv,
	pm8058_xoadc_read_adc_code,
	pm8058_xoadc_get_properties,
	pm8058_xoadc_slot_request,
	pm8058_xoadc_restore_slot,
	pm8058_xoadc_calibrate,
};

#if defined(CONFIG_I2C) && \
	(defined(CONFIG_GPIO_SX150X) || defined(CONFIG_GPIO_SX150X_MODULE))
static struct regulator *vreg_adc_epm1;

static struct i2c_client *epm_expander_i2c_register_board(void)

{
	struct i2c_adapter *i2c_adap;
	struct i2c_client *client = NULL;
	i2c_adap = i2c_get_adapter(0x0);

	if (i2c_adap == NULL)
		printk(KERN_ERR "\nepm_expander_i2c_adapter is NULL\n");

	if (i2c_adap != NULL)
		client = i2c_new_device(i2c_adap,
			&fluid_expanders_i2c_epm_info[0]);
	return client;

}

static unsigned int msm_adc_gpio_configure_expander_enable(void)
{
	int rc = 0;
	static struct i2c_client *epm_i2c_client;

	printk(KERN_DEBUG "Enter msm_adc_gpio_configure_expander_enable\n");

	vreg_adc_epm1 = regulator_get(NULL, "8058_s3");

	if (IS_ERR(vreg_adc_epm1)) {
		printk(KERN_ERR "%s: Unable to get 8058_s3\n", __func__);
		return 0;
	}

	rc = regulator_set_voltage(vreg_adc_epm1, 1800000, 1800000);
	if (rc)
		printk(KERN_ERR "msm_adc_gpio_configure_expander_enable: "
				"regulator set voltage failed\n");

	rc = regulator_enable(vreg_adc_epm1);
	if (rc) {
		printk(KERN_ERR "msm_adc_gpio_configure_expander_enable: "
			"Error while enabling regulator for epm s3 %d\n", rc);
		return rc;
	}

	printk(KERN_DEBUG "msm_adc_gpio_configure_expander_enable: Start"
			" setting the value of the EPM 3.3, 5v and lvlsft\n");

	msleep(1000);

	rc = gpio_request(GPIO_EPM_5V_BOOST_EN, "boost_epm_5v");
	if (!rc) {
		printk(KERN_DEBUG "msm_adc_gpio_configure_expander_enable: "
				"Configure 5v boost\n");
		gpio_direction_output(GPIO_EPM_5V_BOOST_EN, 1);
	} else {
		printk(KERN_ERR "msm_adc_gpio_configure_expander_enable: "
				"Error for epm 5v boost en\n");
		goto exit_vreg_epm;
	}

	msleep(500);

	rc = gpio_request(GPIO_EPM_3_3V_EN, "epm_3_3v");
	if (!rc) {
		gpio_direction_output(GPIO_EPM_3_3V_EN, 1);
		printk(KERN_DEBUG "msm_adc_gpio_configure_expander_enable: "
				"Configure epm 3.3v\n");
	} else {
		printk(KERN_ERR "msm_adc_gpio_configure_expander_enable: "
				"Error for gpio 3.3ven\n");
		goto exit_vreg_epm;
	}
	msleep(500);

	printk(KERN_DEBUG "msm_adc_gpio_configure_expander_enable: "
			"Trying to request EPM LVLSFT_EN\n");
	rc = gpio_request(GPIO_EPM_LVLSFT_EN, "lvsft_en");
	if (!rc) {
		gpio_direction_output(GPIO_EPM_LVLSFT_EN, 1);
		printk(KERN_DEBUG "msm_adc_gpio_configure_expander_enable: "
				"Configure the lvlsft\n");
	} else {
		printk(KERN_ERR "msm_adc_gpio_configure_expander_enable: "
				"Error for epm lvlsft_en\n");
		goto exit_vreg_epm;
	}

	msleep(500);

	if (!epm_i2c_client)
		epm_i2c_client = epm_expander_i2c_register_board();

	rc = gpio_request(GPIO_PWR_MON_ENABLE, "pwr_mon_enable");
	if (!rc)
		rc = gpio_direction_output(GPIO_PWR_MON_ENABLE, 1);
		if (rc) {
			printk(KERN_ERR "msm_adc_gpio_configure_expander_enable"
					": GPIO PWR MON Enable issue\n");
			goto exit_vreg_epm;
		}

	msleep(1000);

	rc = gpio_request(GPIO_ADC1_PWDN_N, "adc1_pwdn");
	if (!rc) {
		rc = gpio_direction_output(GPIO_ADC1_PWDN_N, 1);
		if (rc) {
			printk(KERN_ERR "msm_adc_gpio_configure_expander_enable"
					": ADC1_PWDN error direction out\n");
			goto exit_vreg_epm;
		}
	}

	msleep(100);

	rc = gpio_request(GPIO_ADC2_PWDN_N, "adc2_pwdn");
	if (!rc) {
		rc = gpio_direction_output(GPIO_ADC2_PWDN_N, 1);
		if (rc) {
			printk(KERN_ERR "msm_adc_gpio_configure_expander_enable"
					": ADC2_PWD error direction out\n");
			goto exit_vreg_epm;
		}
	}

	msleep(1000);

	rc = gpio_request(GPIO_PWR_MON_START, "pwr_mon_start");
	if (!rc) {
		rc = gpio_direction_output(GPIO_PWR_MON_START, 0);
		if (rc) {
			printk(KERN_ERR "msm_adc_gpio_configure_expander_enable"
				"Gpio request problem %d\n", rc);
			goto exit_vreg_epm;
		}
	}

	rc = gpio_request(GPIO_EPM_SPI_ADC1_CS_N, "spi_adc1_cs");
	if (!rc) {
		rc = gpio_direction_output(GPIO_EPM_SPI_ADC1_CS_N, 0);
		if (rc) {
			printk(KERN_ERR "msm_adc_gpio_configure_expander_enable"
					": EPM_SPI_ADC1_CS_N error\n");
			goto exit_vreg_epm;
		}
	}

	rc = gpio_request(GPIO_EPM_SPI_ADC2_CS_N, "spi_adc2_cs");
	if (!rc) {
		rc = gpio_direction_output(GPIO_EPM_SPI_ADC2_CS_N, 0);
		if (rc) {
			printk(KERN_ERR "msm_adc_gpio_configure_expander_enable"
					": EPM_SPI_ADC2_Cs_N error\n");
			goto exit_vreg_epm;
		}
	}

	printk(KERN_DEBUG "msm_adc_gpio_configure_expander_enable: Set "
			"the power monitor reset for epm\n");

	rc = gpio_request(GPIO_PWR_MON_RESET_N, "pwr_mon_reset_n");
	if (!rc) {
		gpio_direction_output(GPIO_PWR_MON_RESET_N, 0);
		if (rc)	{
			printk(KERN_ERR "msm_adc_gpio_configure_expander_enable"
					": Error in the power mon reset\n");
			goto exit_vreg_epm;
		}
	}

	msleep(1000);

	gpio_set_value_cansleep(GPIO_PWR_MON_RESET_N, 1);

	msleep(500);

	gpio_set_value_cansleep(GPIO_EPM_SPI_ADC1_CS_N, 1);

	gpio_set_value_cansleep(GPIO_EPM_SPI_ADC2_CS_N, 1);

	return rc;

exit_vreg_epm:
	regulator_disable(vreg_adc_epm1);

	printk(KERN_ERR "msm_adc_gpio_configure_expander_enable: Exit."
			" rc = %d.\n", rc);
	return rc;
};

static unsigned int msm_adc_gpio_configure_expander_disable(void)
{
	int rc = 0;

	gpio_set_value_cansleep(GPIO_PWR_MON_RESET_N, 0);
	gpio_free(GPIO_PWR_MON_RESET_N);

	gpio_set_value_cansleep(GPIO_EPM_SPI_ADC1_CS_N, 0);
	gpio_free(GPIO_EPM_SPI_ADC1_CS_N);

	gpio_set_value_cansleep(GPIO_EPM_SPI_ADC2_CS_N, 0);
	gpio_free(GPIO_EPM_SPI_ADC2_CS_N);

	gpio_set_value_cansleep(GPIO_PWR_MON_START, 0);
	gpio_free(GPIO_PWR_MON_START);

	gpio_direction_output(GPIO_ADC1_PWDN_N, 0);
	gpio_free(GPIO_ADC1_PWDN_N);

	gpio_direction_output(GPIO_ADC2_PWDN_N, 0);
	gpio_free(GPIO_ADC2_PWDN_N);

	gpio_set_value_cansleep(GPIO_PWR_MON_ENABLE, 0);
	gpio_free(GPIO_PWR_MON_ENABLE);

	gpio_set_value_cansleep(GPIO_EPM_LVLSFT_EN, 0);
	gpio_free(GPIO_EPM_LVLSFT_EN);

	gpio_set_value_cansleep(GPIO_EPM_5V_BOOST_EN, 0);
	gpio_free(GPIO_EPM_5V_BOOST_EN);

	gpio_set_value_cansleep(GPIO_EPM_3_3V_EN, 0);
	gpio_free(GPIO_EPM_3_3V_EN);

	rc = regulator_disable(vreg_adc_epm1);
	if (rc)
		printk(KERN_DEBUG "msm_adc_gpio_configure_expander_disable: "
			"Error while enabling regulator for epm s3 %d\n", rc);
	regulator_put(vreg_adc_epm1);

	printk(KERN_DEBUG "Exi msm_adc_gpio_configure_expander_disable\n");
	return rc;
};

unsigned int msm_adc_gpio_expander_enable(int cs_enable)
{
	int rc = 0;

	printk(KERN_DEBUG "msm_adc_gpio_expander_enable: cs_enable = %d",
		cs_enable);

	if (cs_enable < 16) {
		gpio_set_value_cansleep(GPIO_EPM_SPI_ADC1_CS_N, 0);
		gpio_set_value_cansleep(GPIO_EPM_SPI_ADC2_CS_N, 1);
	} else {
		gpio_set_value_cansleep(GPIO_EPM_SPI_ADC2_CS_N, 0);
		gpio_set_value_cansleep(GPIO_EPM_SPI_ADC1_CS_N, 1);
	}
	return rc;
};

unsigned int msm_adc_gpio_expander_disable(int cs_disable)
{
	int rc = 0;

	printk(KERN_DEBUG "Enter msm_adc_gpio_expander_disable.\n");

	gpio_set_value_cansleep(GPIO_EPM_SPI_ADC1_CS_N, 1);

	gpio_set_value_cansleep(GPIO_EPM_SPI_ADC2_CS_N, 1);

	return rc;
};
#endif

static struct msm_adc_channels msm_adc_channels_data[] = {
	{"vbatt", CHANNEL_ADC_VBATT, 0, &xoadc_fn, CHAN_PATH_TYPE2,
		ADC_CONFIG_TYPE2, ADC_CALIB_CONFIG_TYPE3, scale_default},
	{"vcoin", CHANNEL_ADC_VCOIN, 0, &xoadc_fn, CHAN_PATH_TYPE1,
		ADC_CONFIG_TYPE2, ADC_CALIB_CONFIG_TYPE2, scale_default},
	{"vcharger_channel", CHANNEL_ADC_VCHG, 0, &xoadc_fn, CHAN_PATH_TYPE3,
		ADC_CONFIG_TYPE2, ADC_CALIB_CONFIG_TYPE4, scale_default},
	{"charger_current_monitor", CHANNEL_ADC_CHG_MONITOR, 0, &xoadc_fn,
		CHAN_PATH_TYPE4,
		ADC_CONFIG_TYPE2, ADC_CALIB_CONFIG_TYPE1, scale_default},
	{"vph_pwr", CHANNEL_ADC_VPH_PWR, 0, &xoadc_fn, CHAN_PATH_TYPE5,
		ADC_CONFIG_TYPE2, ADC_CALIB_CONFIG_TYPE3, scale_default},
	{"usb_vbus", CHANNEL_ADC_USB_VBUS, 0, &xoadc_fn, CHAN_PATH_TYPE11,
		ADC_CONFIG_TYPE2, ADC_CALIB_CONFIG_TYPE3, scale_default},
	{"pmic_therm", CHANNEL_ADC_DIE_TEMP, 0, &xoadc_fn, CHAN_PATH_TYPE12,
		ADC_CONFIG_TYPE2, ADC_CALIB_CONFIG_TYPE1, scale_pmic_therm},
	{"pmic_therm_4K", CHANNEL_ADC_DIE_TEMP_4K, 0, &xoadc_fn,
		CHAN_PATH_TYPE12,
		ADC_CONFIG_TYPE1, ADC_CALIB_CONFIG_TYPE7, scale_pmic_therm},
	{"xo_therm", CHANNEL_ADC_XOTHERM, 0, &xoadc_fn, CHAN_PATH_TYPE_NONE,
		ADC_CONFIG_TYPE2, ADC_CALIB_CONFIG_TYPE5, tdkntcgtherm},
	{"xo_therm_4K", CHANNEL_ADC_XOTHERM_4K, 0, &xoadc_fn,
		CHAN_PATH_TYPE_NONE,
		ADC_CONFIG_TYPE1, ADC_CALIB_CONFIG_TYPE6, tdkntcgtherm},
	{"hdset_detect", CHANNEL_ADC_HDSET, 0, &xoadc_fn, CHAN_PATH_TYPE6,
		ADC_CONFIG_TYPE2, ADC_CALIB_CONFIG_TYPE1, scale_default},
	{"chg_batt_amon", CHANNEL_ADC_BATT_AMON, 0, &xoadc_fn, CHAN_PATH_TYPE10,
		ADC_CONFIG_TYPE2, ADC_CALIB_CONFIG_TYPE1,
		scale_xtern_chgr_cur},
	{"msm_therm", CHANNEL_ADC_MSM_THERM, 0, &xoadc_fn, CHAN_PATH_TYPE8,
		ADC_CONFIG_TYPE2, ADC_CALIB_CONFIG_TYPE2, scale_msm_therm},
	{"batt_therm", CHANNEL_ADC_BATT_THERM, 0, &xoadc_fn, CHAN_PATH_TYPE7,
		ADC_CONFIG_TYPE2, ADC_CALIB_CONFIG_TYPE2, scale_batt_therm},
	{"batt_id", CHANNEL_ADC_BATT_ID, 0, &xoadc_fn, CHAN_PATH_TYPE9,
		ADC_CONFIG_TYPE2, ADC_CALIB_CONFIG_TYPE2, scale_default},
	{"ref_625mv", CHANNEL_ADC_625_REF, 0, &xoadc_fn, CHAN_PATH_TYPE15,
		ADC_CONFIG_TYPE2, ADC_CALIB_CONFIG_TYPE2, scale_default},
	{"ref_1250mv", CHANNEL_ADC_1250_REF, 0, &xoadc_fn, CHAN_PATH_TYPE13,
		ADC_CONFIG_TYPE2, ADC_CALIB_CONFIG_TYPE2, scale_default},
	{"ref_325mv", CHANNEL_ADC_325_REF, 0, &xoadc_fn, CHAN_PATH_TYPE14,
		ADC_CONFIG_TYPE2, ADC_CALIB_CONFIG_TYPE2, scale_default},
    {"touch_id", CHANNEL_ADC_TOUCH_ID, 0, &xoadc_fn, CHAN_PATH_TYPE8,
        ADC_CONFIG_TYPE2, ADC_CALIB_CONFIG_TYPE1, scale_default},
};

static char *msm_adc_fluid_device_names[] = {
	"ADS_ADC1",
	"ADS_ADC2",
};

static struct msm_adc_platform_data msm_adc_pdata = {
	.channel = msm_adc_channels_data,
	.num_chan_supported = ARRAY_SIZE(msm_adc_channels_data),
#if defined(CONFIG_I2C) && \
	(defined(CONFIG_GPIO_SX150X) || defined(CONFIG_GPIO_SX150X_MODULE))
	.adc_gpio_enable = msm_adc_gpio_expander_enable,
	.adc_gpio_disable   = msm_adc_gpio_expander_disable,
	.adc_fluid_enable = msm_adc_gpio_configure_expander_enable,
	.adc_fluid_disable  = msm_adc_gpio_configure_expander_disable,
#endif
};

static struct platform_device msm_adc_device = {
	.name   = "msm_adc",
	.id = -1,
	.dev = {
		.platform_data = &msm_adc_pdata,
	},
};

static void pmic8058_xoadc_mpp_config(void)
{
	int rc, i;
	struct pm8xxx_mpp_init_info xoadc_mpps[] = {
#if defined(CONFIG_INPUT_PANTECH_EARJACK)
#else /* CONFIG_INPUT_PANTECH_EARJACK */
		PM8058_MPP_INIT(XOADC_MPP_3, A_INPUT, PM8XXX_MPP_AIN_AMUX_CH5,
							AOUT_CTRL_DISABLE),
#endif /* CONFIG_INPUT_PANTECH_EARJACK */
		PM8058_MPP_INIT(XOADC_MPP_5, A_INPUT, PM8XXX_MPP_AIN_AMUX_CH9,
							AOUT_CTRL_DISABLE),
		PM8058_MPP_INIT(XOADC_MPP_7, A_INPUT, PM8XXX_MPP_AIN_AMUX_CH6,
							AOUT_CTRL_DISABLE),
		PM8058_MPP_INIT(XOADC_MPP_8, A_INPUT, PM8XXX_MPP_AIN_AMUX_CH8,
							AOUT_CTRL_DISABLE),
		PM8058_MPP_INIT(XOADC_MPP_10, A_INPUT, PM8XXX_MPP_AIN_AMUX_CH7,
							AOUT_CTRL_DISABLE),
		PM8901_MPP_INIT(XOADC_MPP_4, D_OUTPUT, PM8901_MPP_DIG_LEVEL_S4,
							DOUT_CTRL_LOW),
	};

	for (i = 0; i < ARRAY_SIZE(xoadc_mpps); i++) {
		rc = pm8xxx_mpp_config(xoadc_mpps[i].mpp,
					&xoadc_mpps[i].config);
		if (rc) {
			pr_err("%s: Config MPP %d of PM8058 failed\n",
					__func__, xoadc_mpps[i].mpp);
		}
	}
}

static struct regulator *vreg_ldo18_adc;

static int pmic8058_xoadc_vreg_config(int on)
{
	int rc;

	if (on) {
		rc = regulator_enable(vreg_ldo18_adc);
		if (rc)
			pr_err("%s: Enable of regulator ldo18_adc "
						"failed\n", __func__);
	} else {
#if defined(CONFIG_SKY_CHARGING) || defined(CONFIG_SKY_SMB_CHARGER)
        rc = 0;
#else /* CONFIG_SKY_CHARGING || CONFIG_SKY_SMB_CHARGER */
		rc = regulator_disable(vreg_ldo18_adc);
		if (rc)
			pr_err("%s: Disable of regulator ldo18_adc "
						"failed\n", __func__);
#endif /* CONFIG_SKY_CHARGING || CONFIG_SKY_SMB_CHARGER */
	}

	return rc;
}

static int pmic8058_xoadc_vreg_setup(void)
{
	int rc;

	vreg_ldo18_adc = regulator_get(NULL, "8058_l18");
	if (IS_ERR(vreg_ldo18_adc)) {
		printk(KERN_ERR "%s: vreg get failed (%ld)\n",
			__func__, PTR_ERR(vreg_ldo18_adc));
		rc = PTR_ERR(vreg_ldo18_adc);
		goto fail;
	}

	rc = regulator_set_voltage(vreg_ldo18_adc, 2200000, 2200000);
	if (rc) {
		pr_err("%s: unable to set ldo18 voltage to 2.2V\n", __func__);
		goto fail;
	}

	return rc;
fail:
	regulator_put(vreg_ldo18_adc);
	return rc;
}

static void pmic8058_xoadc_vreg_shutdown(void)
{
	regulator_put(vreg_ldo18_adc);
}

/* usec. For this ADC,
 * this time represents clk rate @ txco w/ 1024 decimation ratio.
 * Each channel has different configuration, thus at the time of starting
 * the conversion, xoadc will return actual conversion time
 * */
static struct adc_properties pm8058_xoadc_data = {
	.adc_reference          = 2200, /* milli-voltage for this adc */
	.bitresolution         = 15,
	.bipolar                = 0,
	.conversiontime         = 54,
};

static struct xoadc_platform_data pm8058_xoadc_pdata = {
	.xoadc_prop = &pm8058_xoadc_data,
	.xoadc_mpp_config = pmic8058_xoadc_mpp_config,
	.xoadc_vreg_set = pmic8058_xoadc_vreg_config,
	.xoadc_num = XOADC_PMIC_0,
	.xoadc_vreg_setup = pmic8058_xoadc_vreg_setup,
	.xoadc_vreg_shutdown = pmic8058_xoadc_vreg_shutdown,
};
#endif

#ifdef CONFIG_MSM_SDIO_AL

static unsigned mdm2ap_status = 140;

static int configure_mdm2ap_status(int on)
{
	int ret = 0;
	if (on)
		ret = msm_gpiomux_get(mdm2ap_status);
	else
		ret = msm_gpiomux_put(mdm2ap_status);

	if (ret)
		pr_err("%s: mdm2ap_status config failed, on = %d\n", __func__,
		       on);

	return ret;
}


static int get_mdm2ap_status(void)
{
	return gpio_get_value(mdm2ap_status);
}

static struct sdio_al_platform_data sdio_al_pdata = {
	.config_mdm2ap_status = configure_mdm2ap_status,
	.get_mdm2ap_status = get_mdm2ap_status,
	.allow_sdioc_version_major_2 = 0,
	.peer_sdioc_version_minor = 0x0202,
	.peer_sdioc_version_major = 0x0004,
	.peer_sdioc_boot_version_minor = 0x0001,
	.peer_sdioc_boot_version_major = 0x0003
};

struct platform_device msm_device_sdio_al = {
	.name = "msm_sdio_al",
	.id = -1,
	.dev		= {
		.parent = &msm_charm_modem.dev,
		.platform_data	= &sdio_al_pdata,
	},
};

#endif /* CONFIG_MSM_SDIO_AL */

#define GPIO_VREG_ID_EXT_5V		0

static struct regulator_consumer_supply vreg_consumers_EXT_5V[] = {
	REGULATOR_SUPPLY("ext_5v",	NULL),
	REGULATOR_SUPPLY("8901_mpp0",	NULL),
};

#define GPIO_VREG_INIT(_id, _reg_name, _gpio_label, _gpio, _active_low) \
	[GPIO_VREG_ID_##_id] = { \
		.init_data = { \
			.constraints = { \
				.valid_ops_mask	= REGULATOR_CHANGE_STATUS, \
			}, \
			.num_consumer_supplies	= \
					ARRAY_SIZE(vreg_consumers_##_id), \
			.consumer_supplies	= vreg_consumers_##_id, \
		}, \
		.regulator_name	= _reg_name, \
		.active_low	= _active_low, \
		.gpio_label	= _gpio_label, \
		.gpio		= _gpio, \
	}

/* GPIO regulator constraints */
static struct gpio_regulator_platform_data msm_gpio_regulator_pdata[] = {
	GPIO_VREG_INIT(EXT_5V, "ext_5v", "ext_5v_en",
					PM8901_MPP_PM_TO_SYS(0), 0),
};

/* GPIO regulator */
static struct platform_device msm8x60_8901_mpp_vreg __devinitdata = {
	.name	= GPIO_REGULATOR_DEV_NAME,
	.id	= PM8901_MPP_PM_TO_SYS(0),
	.dev	= {
		.platform_data =
			&msm_gpio_regulator_pdata[GPIO_VREG_ID_EXT_5V],
	},
};

static void __init pm8901_vreg_mpp0_init(void)
{
	int rc;

	struct pm8xxx_mpp_init_info pm8901_vreg_mpp0 = {
		.mpp	= PM8901_MPP_PM_TO_SYS(0),
		.config =  {
			.type	= PM8XXX_MPP_TYPE_D_OUTPUT,
			.level	= PM8901_MPP_DIG_LEVEL_VPH,
		},
	};

	/*
	 * Set PMIC 8901 MPP0 active_high to 0 for surf and charm_surf. This
	 * implies that the regulator connected to MPP0 is enabled when
	 * MPP0 is low.
	 */
	if (machine_is_msm8x60_surf() || machine_is_msm8x60_fusion()) {
		msm_gpio_regulator_pdata[GPIO_VREG_ID_EXT_5V].active_low = 1;
		pm8901_vreg_mpp0.config.control = PM8XXX_MPP_DOUT_CTRL_HIGH;
	} else {
		msm_gpio_regulator_pdata[GPIO_VREG_ID_EXT_5V].active_low = 0;
		pm8901_vreg_mpp0.config.control = PM8XXX_MPP_DOUT_CTRL_LOW;
	}

	rc = pm8xxx_mpp_config(pm8901_vreg_mpp0.mpp, &pm8901_vreg_mpp0.config);
	if (rc)
		pr_err("%s: pm8xxx_mpp_config: rc=%d\n", __func__, rc);
}

static struct platform_device *charm_devices[] __initdata = {
	&msm_charm_modem,
#ifdef CONFIG_MSM_SDIO_AL
	&msm_device_sdio_al,
#endif
};

#ifdef CONFIG_SND_SOC_MSM8660_APQ
static struct platform_device *dragon_alsa_devices[] __initdata = {
	&msm_pcm,
	&msm_pcm_routing,
	&msm_cpudai0,
	&msm_cpudai1,
	&msm_cpudai_hdmi_rx,
	&msm_cpudai_bt_rx,
	&msm_cpudai_bt_tx,
	&msm_cpudai_fm_rx,
	&msm_cpudai_fm_tx,
	&msm_cpu_fe,
	&msm_stub_codec,
	&msm_lpa_pcm,
};
#endif

static struct platform_device *asoc_devices[] __initdata = {
	&asoc_msm_pcm,
	&asoc_msm_dai0,
	&asoc_msm_dai1,
};

static struct platform_device *surf_devices[] __initdata = {
	&msm_device_smd,
	&msm_device_uart_dm12,
	&msm_pil_q6v3,
	&msm_pil_modem,
	&msm_pil_tzapps,
#ifdef CONFIG_I2C_QUP
	&msm_gsbi3_qup_i2c_device,
	&msm_gsbi4_qup_i2c_device,
	&msm_gsbi7_qup_i2c_device,
	&msm_gsbi8_qup_i2c_device,
	&msm_gsbi9_qup_i2c_device,
#if defined(CONFIG_PANTECH_AUDIO_PRESTO_AUDIENCE2020)  // 20111014 jmlee 
    &msm_gsbi10_qup_i2c_device,
#endif /* CONFIG_PANTECH_AUDIO_PRESTO_AUDIENCE2020 */
	&msm_gsbi12_qup_i2c_device,
#endif
#ifdef CONFIG_SKY_BATTERY_MAX17040  // p14682 kobj 110607
    &msm_gsbi11_qup_i2c_device,
#endif /* CONFIG_SKY_BATTERY_MAX17040 */
#if defined(CONFIG_SERIAL_MSM_HS) || defined(CONFIG_PANTECH_BT) //lsi@ps2.bluez
	&msm_device_uart_dm1,
#endif
#ifdef CONFIG_MSM_SSBI
	&msm_device_ssbi_pmic1,
	&msm_device_ssbi_pmic2,
#endif
#ifdef CONFIG_I2C_SSBI
	&msm_device_ssbi3,
#endif
#if defined(CONFIG_USB_PEHCI_HCD) || defined(CONFIG_USB_PEHCI_HCD_MODULE)
	&isp1763_device,
#endif

#if defined (CONFIG_MSM_8x60_VOIP)
	&asoc_msm_mvs,
	&asoc_mvs_dai0,
	&asoc_mvs_dai1,
#endif

#if defined(CONFIG_USB_GADGET_MSM_72K) || defined(CONFIG_USB_EHCI_HCD)
	&msm_device_otg,
#endif
#ifdef CONFIG_USB_GADGET_MSM_72K
	&msm_device_gadget_peripheral,
#endif
#ifdef CONFIG_USB_G_ANDROID
	&android_usb_device,
#endif
#ifdef CONFIG_BATTERY_MSM
	&msm_batt_device,
#endif
#ifdef CONFIG_ANDROID_PMEM
#ifndef CONFIG_MSM_MULTIMEDIA_USE_ION
	&android_pmem_device,
	&android_pmem_adsp_device,
	&android_pmem_smipool_device,
#endif
	&android_pmem_audio_device,
#endif
#ifdef CONFIG_MSM_ROTATOR
	&msm_rotator_device,
#endif
#ifdef CONFIG_INPUT_PANTECH_EARJACK
    &pantech_earjack_device,
#endif /* CONFIG_INPUT_PANTECH_EARJACK */
	&msm_fb_device,
	&msm_kgsl_3d0,
	&msm_kgsl_2d0,
	&msm_kgsl_2d1,
#if !defined(CONFIG_MACH_MSM8X60_PRESTO)
	&lcdc_samsung_panel_device,
#endif
#ifdef CONFIG_FB_MSM_LCDC_NT35582_WVGA
	&lcdc_nt35582_panel_device,
#endif
#ifdef CONFIG_FB_MSM_LCDC_SAMSUNG_OLED_PT
	&lcdc_samsung_oled_panel_device,
#endif
#ifdef CONFIG_FB_MSM_LCDC_AUO_WVGA
	&lcdc_auo_wvga_panel_device,
#endif
#ifdef CONFIG_FB_MSM_HDMI_MSM_PANEL
	&hdmi_msm_device,
#endif /* CONFIG_FB_MSM_HDMI_MSM_PANEL */
#ifdef CONFIG_FB_MSM_MIPI_DSI
	&mipi_dsi_toshiba_panel_device,
	&mipi_dsi_novatek_panel_device,
#endif
#ifdef CONFIG_MSM_CAMERA
#ifndef CONFIG_MSM_CAMERA_V4L2
#ifdef CONFIG_MT9E013
	&msm_camera_sensor_mt9e013,
#endif
#ifdef CONFIG_IMX074
	&msm_camera_sensor_imx074,
#endif
#ifdef CONFIG_WEBCAM_OV7692
	&msm_camera_sensor_webcam_ov7692,
#endif
#ifdef CONFIG_WEBCAM_OV9726
	&msm_camera_sensor_webcam_ov9726,
#endif
#ifdef CONFIG_QS_S5K4E1
	&msm_camera_sensor_qs_s5k4e1,
#endif
#ifdef CONFIG_VX6953
	&msm_camera_sensor_vx6953,
#endif
#ifdef CONFIG_PANTECH_CAMERA_S5K4ECGX
    &msm_camera_sensor_s5k4ecgx,
#endif /* CONFIG_PANTECH_CAMERA_S5K4ECGX */
#ifdef CONFIG_PANTECH_CAMERA_MT9V113
    &msm_camera_sensor_mt9v113,
#endif /* CONFIG_PANTECH_CAMERA_MT9V113 */
#endif
#endif
#ifdef CONFIG_MSM_GEMINI
	&msm_gemini_device,
#endif
#ifdef CONFIG_MSM_VPE
#ifndef CONFIG_MSM_CAMERA_V4L2
	&msm_vpe_device,
#endif
#endif

#if defined(CONFIG_MSM_RPM_LOG) || defined(CONFIG_MSM_RPM_LOG_MODULE)
	&msm_rpm_log_device,
#endif
#if defined(CONFIG_MSM_RPM_STATS_LOG)
	&msm_rpm_stat_device,
#endif
	&msm_device_vidc,
#if (defined(CONFIG_MARIMBA_CORE) || defined(CONFIG_PANTECH_BT)) && \
	(defined(CONFIG_MSM_BT_POWER) || defined(CONFIG_MSM_BT_POWER_MODULE))
	&msm_bt_power_device,
#endif
#ifdef CONFIG_PANTECH_BT
    &msm_bluesleep_device,
#endif /* CONFIG_PANTECH_BT */
#ifdef CONFIG_SENSORS_MSM_ADC
	&msm_adc_device,
#endif
	&rpm_regulator_device,

#if defined(CONFIG_CRYPTO_DEV_QCRYPTO) || \
		defined(CONFIG_CRYPTO_DEV_QCRYPTO_MODULE)
	&qcrypto_device,
#endif

#if defined(CONFIG_CRYPTO_DEV_QCEDEV) || \
		defined(CONFIG_CRYPTO_DEV_QCEDEV_MODULE)
	&qcedev_device,
#endif


#if defined(CONFIG_TSIF) || defined(CONFIG_TSIF_MODULE)
#ifdef CONFIG_MSM_USE_TSIF1
	&msm_device_tsif[1],
#else
	&msm_device_tsif[0],
#endif /* CONFIG_MSM_USE_TSIF1 */
#endif /* CONFIG_TSIF */

#ifdef CONFIG_HW_RANDOM_MSM
	&msm_device_rng,
#endif

#if defined(CONFIG_TOUCHSCREEN_MELFAS_TKI) || defined(CONFIG_TOUCHSCREEN_MELFAS_TKI_CUSTOM)
    &msm_device_i2c_gpio_tki,
#endif /* CONFIG_TOUCHSCREEN_MELFAS_TKI */

#ifdef CONFIG_WIFI_CONTROL_FUNC
    &wlan_device,
#endif /* CONFIG_WIFI_CONTROL_FUNC */

	&msm_tsens_device,
	&msm_rpm_device,
#ifdef CONFIG_ION_MSM
	&ion_dev,
#endif
	&msm8660_device_watchdog,

#ifdef CONFIG_INPUT_SENSOR
#ifdef CONFIG_MACH_MSM8X60_PRESTO
    &msm_device_sensor_geomagnetic,
    &msm_device_sensor_accelerometer,
#else /* CONFIG_MACH_MSM8X60_PRESTO */
#if (defined(CONFIG_MACH_MSM8X60_EF39S) && (BOARD_REV < TP10)) || \
    (defined(CONFIG_MACH_MSM8X60_EF40K) && (BOARD_REV < WS20)) || \
    (defined(CONFIG_MACH_MSM8X60_EF40S) && (BOARD_REV < WS20))
    &msm_device_sensor_gyroscope,
#endif /* CONFIG_MACH_MSM8X60_EF39S ... */
#endif /* CONFIG_MACH_MSM8X60_PRESTO */
    &msm_device_sensor_proximity,
#endif /* CONFIG_INPUT_SENSOR */
};

#ifdef CONFIG_ANDROID_RAM_CONSOLE
static struct platform_device ram_console_device = {
        .name = "ram_console",
        .id = -1,
};

void __init presto_add_ramconsole_devices(void)
{
        platform_device_register(&ram_console_device);
}
#endif /* CONFIG_ANDROID_RAM_CONSOLE */

#ifdef CONFIG_ANDROID_RAM_CONSOLE || CONFIG_ANDROID_PERSISTENT_RAM
#define PRESTO_RAM_CONSOLE_SIZE (124 * SZ_1K * 2)
#define PRESTO_PERSISTENT_RAM_SIZE PRESTO_RAM_CONSOLE_SIZE
#endif /* CONFIG_ANDROID_RAM_CONSOLE || CONFIG_ANDROID_PERSISTENT_RAM */

#ifdef CONFIG_ANDROID_PERSISTENT_RAM
static struct persistent_ram_descriptor pram_descs[] = {
#ifdef CONFIG_ANDROID_RAM_CONSOLE
        {
                .name = "ram_console",
                .size = PRESTO_RAM_CONSOLE_SIZE,
        },
#endif /* CONFIG_ANDROID_RAM_CONSOLE */
};

static struct persistent_ram presto_persistent_ram = {
        .size = PRESTO_PERSISTENT_RAM_SIZE,
        .num_descs = ARRAY_SIZE(pram_descs),
        .descs = pram_descs,
};

void __init presto_add_persistent_ram(void)
{
        struct persistent_ram *pram = &presto_persistent_ram;
        struct membank* bank = &meminfo.bank[0];

        pram->start = bank->start + bank->size - PRESTO_PERSISTENT_RAM_SIZE;

        persistent_ram_early_init(pram);
}
#endif /* CONFIG_ANDROID_PERSISTENT_RAM */

#ifdef CONFIG_ION_MSM
#ifdef CONFIG_MSM_MULTIMEDIA_USE_ION
static struct ion_cp_heap_pdata cp_mm_ion_pdata = {
	.permission_type = IPT_TYPE_MM_CARVEOUT,
	.align = SZ_64K,
	.request_region = request_smi_region,
	.release_region = release_smi_region,
	.setup_region = setup_smi_region,
	.iommu_map_all = 1,
	.iommu_2x_map_domain = VIDEO_DOMAIN,
};

static struct ion_cp_heap_pdata cp_mfc_ion_pdata = {
	.permission_type = IPT_TYPE_MFC_SHAREDMEM,
	.align = PAGE_SIZE,
	.request_region = request_smi_region,
	.release_region = release_smi_region,
	.setup_region = setup_smi_region,
};

static struct ion_cp_heap_pdata cp_wb_ion_pdata = {
	.permission_type = IPT_TYPE_MDP_WRITEBACK,
	.align = PAGE_SIZE,
};

static struct ion_co_heap_pdata fw_co_ion_pdata = {
	.adjacent_mem_id = ION_CP_MM_HEAP_ID,
	.align = SZ_128K,
};

static struct ion_co_heap_pdata co_ion_pdata = {
	.adjacent_mem_id = INVALID_HEAP_ID,
	.align = PAGE_SIZE,
};
#endif

/**
 * These heaps are listed in the order they will be allocated. Due to
 * video hardware restrictions and content protection the FW heap has to
 * be allocated adjacent (below) the MM heap and the MFC heap has to be
 * allocated after the MM heap to ensure MFC heap is not more than 256MB
 * away from the base address of the FW heap.
 * However, the order of FW heap and MM heap doesn't matter since these
 * two heaps are taken care of by separate code to ensure they are adjacent
 * to each other.
 * Don't swap the order unless you know what you are doing!
 */
static struct ion_platform_data ion_pdata = {
	.nr = MSM_ION_HEAP_NUM,
	.heaps = {
		{
			.id	= ION_SYSTEM_HEAP_ID,
			.type	= ION_HEAP_TYPE_SYSTEM,
			.name	= ION_VMALLOC_HEAP_NAME,
		},
#ifdef CONFIG_MSM_MULTIMEDIA_USE_ION
		{
			.id	= ION_CP_MM_HEAP_ID,
			.type	= ION_HEAP_TYPE_CP,
			.name	= ION_MM_HEAP_NAME,
			.size	= MSM_ION_MM_SIZE,
			.memory_type = ION_SMI_TYPE,
			.extra_data = (void *) &cp_mm_ion_pdata,
		},
		{
			.id	= ION_MM_FIRMWARE_HEAP_ID,
			.type	= ION_HEAP_TYPE_CARVEOUT,
			.name	= ION_MM_FIRMWARE_HEAP_NAME,
			.size	= MSM_ION_MM_FW_SIZE,
			.memory_type = ION_SMI_TYPE,
			.extra_data = (void *) &fw_co_ion_pdata,
		},
		{
			.id	= ION_CP_MFC_HEAP_ID,
			.type	= ION_HEAP_TYPE_CP,
			.name	= ION_MFC_HEAP_NAME,
			.size	= MSM_ION_MFC_SIZE,
			.memory_type = ION_SMI_TYPE,
			.extra_data = (void *) &cp_mfc_ion_pdata,
		},
		{
			.id	= ION_SF_HEAP_ID,
			.type	= ION_HEAP_TYPE_CARVEOUT,
			.name	= ION_SF_HEAP_NAME,
			.size	= MSM_ION_SF_SIZE,
			.memory_type = ION_EBI_TYPE,
			.extra_data = (void *)&co_ion_pdata,
		},
		{
			.id	= ION_CAMERA_HEAP_ID,
			.type	= ION_HEAP_TYPE_CARVEOUT,
			.name	= ION_CAMERA_HEAP_NAME,
			.size	= MSM_ION_CAMERA_SIZE,
			.memory_type = ION_EBI_TYPE,
			.extra_data = &co_ion_pdata,
		},
		{
			.id	= ION_CP_WB_HEAP_ID,
			.type	= ION_HEAP_TYPE_CP,
			.name	= ION_WB_HEAP_NAME,
			.size	= MSM_ION_WB_SIZE,
			.memory_type = ION_EBI_TYPE,
			.extra_data = (void *) &cp_wb_ion_pdata,
		},
		{
			.id	= ION_QSECOM_HEAP_ID,
			.type	= ION_HEAP_TYPE_CARVEOUT,
			.name	= ION_QSECOM_HEAP_NAME,
			.size	= MSM_ION_QSECOM_SIZE,
			.memory_type = ION_EBI_TYPE,
			.extra_data = (void *) &co_ion_pdata,
		},
		{
			.id	= ION_AUDIO_HEAP_ID,
			.type	= ION_HEAP_TYPE_CARVEOUT,
			.name	= ION_AUDIO_HEAP_NAME,
			.size	= MSM_ION_AUDIO_SIZE,
			.memory_type = ION_EBI_TYPE,
			.extra_data = (void *)&co_ion_pdata,
		},
#endif
	}
};

static struct platform_device ion_dev = {
	.name = "ion-msm",
	.id = 1,
	.dev = { .platform_data = &ion_pdata },
};
#endif


static struct memtype_reserve msm8x60_reserve_table[] __initdata = {
	/* Kernel SMI memory pool for video core, used for firmware */
	/* and encoder, decoder scratch buffers */
	/* Kernel SMI memory pool should always precede the user space */
	/* SMI memory pool, as the video core will use offset address */
	/* from the Firmware base */
	[MEMTYPE_SMI_KERNEL] = {
		.start	=	KERNEL_SMI_BASE,
		.limit	=	KERNEL_SMI_SIZE,
		.size	=	KERNEL_SMI_SIZE,
		.flags	=	MEMTYPE_FLAGS_FIXED,
	},
	/* User space SMI memory pool for video core */
	/* used for encoder, decoder input & output buffers  */
	[MEMTYPE_SMI] = {
		.start	=	USER_SMI_BASE,
		.limit	=	USER_SMI_SIZE,
		.flags	=	MEMTYPE_FLAGS_FIXED,
	},
	[MEMTYPE_EBI0] = {
		.flags	=	MEMTYPE_FLAGS_1M_ALIGN,
	},
	[MEMTYPE_EBI1] = {
		.flags	=	MEMTYPE_FLAGS_1M_ALIGN,
	},
};

static void reserve_ion_memory(void)
{
#if defined(CONFIG_ION_MSM) && defined(CONFIG_MSM_MULTIMEDIA_USE_ION)
	unsigned int i;

	if (hdmi_is_primary) {
		msm_ion_sf_size = MSM_HDMI_PRIM_ION_SF_SIZE;
		for (i = 0; i < ion_pdata.nr; i++) {
			if (ion_pdata.heaps[i].id == ION_SF_HEAP_ID) {
				ion_pdata.heaps[i].size = msm_ion_sf_size;
				pr_debug("msm_ion_sf_size 0x%x\n",
					msm_ion_sf_size);
				break;
			}
		}
	}

	/* Verify size of heap is a multiple of 64K */
	for (i = 0; i < ion_pdata.nr; i++) {
		struct ion_platform_heap *heap = &(ion_pdata.heaps[i]);

		if (heap->extra_data && heap->type == ION_HEAP_TYPE_CP) {
			int map_all = ((struct ion_cp_heap_pdata *)
				heap->extra_data)->iommu_map_all;

			if (map_all && (heap->size & (SZ_64K-1))) {
				heap->size = ALIGN(heap->size, SZ_64K);
				pr_err("Heap %s size is not a multiple of 64K. Adjusting size to %x\n",
					heap->name, heap->size);

			}
		}
	}

	msm8x60_reserve_table[MEMTYPE_EBI1].size += msm_ion_sf_size;
	msm8x60_reserve_table[MEMTYPE_SMI].size += MSM_ION_MM_FW_SIZE;
	msm8x60_reserve_table[MEMTYPE_SMI].size += MSM_ION_MM_SIZE;
	msm8x60_reserve_table[MEMTYPE_SMI].size += MSM_ION_MFC_SIZE;
	msm8x60_reserve_table[MEMTYPE_EBI1].size += MSM_ION_CAMERA_SIZE;
	msm8x60_reserve_table[MEMTYPE_EBI1].size += MSM_ION_WB_SIZE;
	msm8x60_reserve_table[MEMTYPE_EBI1].size += MSM_ION_AUDIO_SIZE;
#endif
}

static void __init size_pmem_devices(void)
{
#ifdef CONFIG_ANDROID_PMEM
#ifndef CONFIG_MSM_MULTIMEDIA_USE_ION
	android_pmem_adsp_pdata.size = pmem_adsp_size;
	android_pmem_smipool_pdata.size = MSM_PMEM_SMIPOOL_SIZE;

	if (hdmi_is_primary)
		pmem_sf_size = MSM_HDMI_PRIM_PMEM_SF_SIZE;
	android_pmem_pdata.size = pmem_sf_size;
#endif
	android_pmem_audio_pdata.size = MSM_PMEM_AUDIO_SIZE;
#endif
}

static void __init reserve_memory_for(struct android_pmem_platform_data *p)
{
	msm8x60_reserve_table[p->memory_type].size += p->size;
}

static void __init reserve_pmem_memory(void)
{
#ifdef CONFIG_ANDROID_PMEM
#ifndef CONFIG_MSM_MULTIMEDIA_USE_ION
	reserve_memory_for(&android_pmem_adsp_pdata);
	reserve_memory_for(&android_pmem_smipool_pdata);
	reserve_memory_for(&android_pmem_pdata);
#endif
	reserve_memory_for(&android_pmem_audio_pdata);
	msm8x60_reserve_table[MEMTYPE_EBI1].size += pmem_kernel_ebi1_size;
#endif
}

static void __init reserve_mdp_memory(void);

static void __init msm8x60_calculate_reserve_sizes(void)
{
	size_pmem_devices();
	reserve_pmem_memory();
	reserve_ion_memory();
	reserve_mdp_memory();
}

static int msm8x60_paddr_to_memtype(unsigned int paddr)
{
	if (paddr >= 0x40000000 && paddr < 0x80000000) /* ALRAN for 1GB by qualcomm sr. */
		return MEMTYPE_EBI1;
	if (paddr >= 0x38000000 && paddr < 0x40000000)
		return MEMTYPE_SMI;
	return MEMTYPE_NONE;
}

static struct reserve_info msm8x60_reserve_info __initdata = {
	.memtype_reserve_table = msm8x60_reserve_table,
	.calculate_reserve_sizes = msm8x60_calculate_reserve_sizes,
	.paddr_to_memtype = msm8x60_paddr_to_memtype,
};

static char prim_panel_name[PANEL_NAME_MAX_LEN];
static char ext_panel_name[PANEL_NAME_MAX_LEN];
static int __init prim_display_setup(char *param)
{
	if (strnlen(param, PANEL_NAME_MAX_LEN))
		strlcpy(prim_panel_name, param, PANEL_NAME_MAX_LEN);
	return 0;
}
early_param("prim_display", prim_display_setup);

static int __init ext_display_setup(char *param)
{
	if (strnlen(param, PANEL_NAME_MAX_LEN))
		strlcpy(ext_panel_name, param, PANEL_NAME_MAX_LEN);
	return 0;
}
early_param("ext_display", ext_display_setup);

static void __init msm8x60_reserve(void)
{
	msm8x60_set_display_params(prim_panel_name, ext_panel_name);
	reserve_info = &msm8x60_reserve_info;
	msm_reserve();
#ifdef CONFIG_ANDROID_PERSISTENT_RAM
        presto_add_persistent_ram();
#endif /* CONFIG_ANDROID_PERSISTENT_RAM */
}

#if defined(CONFIG_SMB137B_CHARGER) || defined(CONFIG_SMB137B_CHARGER_MODULE) || defined(CONFIG_ISL9519_CHARGER)
#define EXT_CHG_VALID_MPP 10
#define EXT_CHG_VALID_MPP_2 11

static struct pm8xxx_mpp_init_info isl_mpp[] = {
	PM8058_MPP_INIT(EXT_CHG_VALID_MPP, D_INPUT,
		PM8058_MPP_DIG_LEVEL_S3, DIN_TO_INT),
	PM8058_MPP_INIT(EXT_CHG_VALID_MPP_2, D_BI_DIR,
		PM8058_MPP_DIG_LEVEL_S3, BI_PULLUP_10KOHM),
};
#endif /* CONFIG_SMB137B_CHARGER || CONFIG_SMB137B_CHARGER_MODULE || CONFIG_ISL9519_CHARGER */

#ifdef CONFIG_ISL9519_CHARGER
static int isl_detection_setup(void)
{
	int ret = 0, i;

	for (i = 0; i < ARRAY_SIZE(isl_mpp); i++) {
		ret = pm8xxx_mpp_config(isl_mpp[i].mpp,
					&isl_mpp[i].config);
		if (ret) {
			pr_err("%s: Config MPP %d of PM8058 failed\n",
						 __func__, isl_mpp[i].mpp);
			return ret;
		}
	}

	return ret;
}

static struct isl_platform_data isl_data __initdata = {
	.chgcurrent		= 700,
	.valid_n_gpio		= PM8058_MPP_PM_TO_SYS(10),
	.chg_detection_config	= isl_detection_setup,
	.max_system_voltage	= 4200,
	.min_system_voltage	= 3200,
	.term_current		= 120,
	.input_current		= 2048,
};

static struct i2c_board_info isl_charger_i2c_info[] __initdata = {
	{
		I2C_BOARD_INFO("isl9519q", 0x9),
		.irq = PM8058_IRQ_BASE + PM8058_CBLPWR_IRQ,
		.platform_data = &isl_data,
	},
};
#endif

#if defined(CONFIG_SMB137B_CHARGER) || defined(CONFIG_SMB137B_CHARGER_MODULE)
static int smb137b_detection_setup(void)
{
	int ret = 0, i;

	for (i = 0; i < ARRAY_SIZE(isl_mpp); i++) {
		ret = pm8xxx_mpp_config(isl_mpp[i].mpp,
					&isl_mpp[i].config);
		if (ret) {
			pr_err("%s: Config MPP %d of PM8058 failed\n",
						 __func__, isl_mpp[i].mpp);
			return ret;
		}
	}

	return ret;
}

static struct smb137b_platform_data smb137b_data __initdata = {
	.chg_detection_config = smb137b_detection_setup,
	.valid_n_gpio = PM8058_MPP_PM_TO_SYS(10),
	.batt_mah_rating = 950,
};

static struct i2c_board_info smb137b_charger_i2c_info[] __initdata = {
	{
		I2C_BOARD_INFO("smb137b", 0x08),
		.irq = PM8058_IRQ_BASE + PM8058_CBLPWR_IRQ,
		.platform_data = &smb137b_data,
	},
};
#endif

#ifdef CONFIG_PMIC8058
#define PMIC_GPIO_SDC3_DET 22
#define PMIC_GPIO_TOUCH_DISC_INTR 5

static int pm8058_gpios_init(void)
{
	int i;
	int rc;
	struct pm8058_gpio_cfg {
		int                gpio;
		struct pm_gpio	   cfg;
	};

	struct pm8058_gpio_cfg gpio_cfgs[] = {
		{ /* FFA ethernet */
			PM8058_GPIO_PM_TO_SYS(6),
			{
				.direction      = PM_GPIO_DIR_IN,
				.pull           = PM_GPIO_PULL_DN,
				.vin_sel        = 2,
				.function       = PM_GPIO_FUNC_NORMAL,
				.inv_int_pol    = 0,
			},
		},
#if defined (CONFIG_MMC_MSM_CARD_HW_DETECTION) || defined(CONFIG_SKY_MMC)
		{
			PM8058_GPIO_PM_TO_SYS(PMIC_GPIO_SDC3_DET - 1),
			{
				.direction      = PM_GPIO_DIR_IN,
				.pull           = PM_GPIO_PULL_UP_30,
				.vin_sel        = 2,
				.function       = PM_GPIO_FUNC_NORMAL,
				.inv_int_pol    = 0,
			},
		},
#endif
		{ /* core&surf gpio expander */
			PM8058_GPIO_PM_TO_SYS(UI_INT1_N),
			{
				.direction      = PM_GPIO_DIR_IN,
				.pull           = PM_GPIO_PULL_NO,
				.vin_sel        = PM8058_GPIO_VIN_S3,
				.function       = PM_GPIO_FUNC_NORMAL,
				.inv_int_pol    = 0,
			},
		},
		{ /* docking gpio expander */
			PM8058_GPIO_PM_TO_SYS(UI_INT2_N),
			{
				.direction      = PM_GPIO_DIR_IN,
				.pull           = PM_GPIO_PULL_NO,
				.vin_sel        = PM8058_GPIO_VIN_S3,
				.function       = PM_GPIO_FUNC_NORMAL,
				.inv_int_pol    = 0,
			},
		},
		{ /* FHA/keypad gpio expanders */
			PM8058_GPIO_PM_TO_SYS(UI_INT3_N),
			{
				.direction      = PM_GPIO_DIR_IN,
				.pull           = PM_GPIO_PULL_NO,
				.vin_sel        = PM8058_GPIO_VIN_S3,
				.function       = PM_GPIO_FUNC_NORMAL,
				.inv_int_pol    = 0,
			},
		},
		{ /* Timpani Reset */
			PM8058_GPIO_PM_TO_SYS(20),
			{
				.direction	= PM_GPIO_DIR_OUT,
				.output_value	= 1,
				.output_buffer	= PM_GPIO_OUT_BUF_CMOS,
				.pull		= PM_GPIO_PULL_DN,
				.out_strength	= PM_GPIO_STRENGTH_HIGH,
				.function	= PM_GPIO_FUNC_NORMAL,
				.vin_sel	= 2,
				.inv_int_pol	= 0,
			}
		},
//20101015 choiseulkee add for uart console, PM8058 UART MUX GPIO config
#ifdef CONFIG_SKY_GSBI12_UART_CONSOLE
        { /* UART_TX3 : PM8058 GPIO_23 */
            PM8058_GPIO_PM_TO_SYS(22),
            {
                .direction      = PM_GPIO_DIR_OUT,
                .pull           = PM_GPIO_PULL_NO,//PM_GPIO_PULL_DN,
                .vin_sel        = 5, //PM_GPIO_VIN_L6,
                .function       = PM_GPIO_FUNC_2,
                .inv_int_pol    = 0,
            }
        },
        { /* UART_RX3 : PM8058 GPIO_35 */
            PM8058_GPIO_PM_TO_SYS(34),
            {
                .direction      = PM_GPIO_DIR_IN,
                .pull           = PM_GPIO_PULL_NO,//PM_GPIO_PULL_DN,
                .vin_sel        = 5, //PM_GPIO_VIN_L6,
                .function       = PM_GPIO_FUNC_NORMAL,//PM_GPIO_FUNC_2,
                .inv_int_pol    = 0,
            }
        },
        { /* UART_M_TX : PM8058 GPIO_36 */
            PM8058_GPIO_PM_TO_SYS(35),
            {
                .direction      = PM_GPIO_DIR_IN,
                .pull           = PM_GPIO_PULL_NO,//PM_GPIO_PULL_DN,
                .vin_sel        = 2, //PM_GPIO_VIN_S3,
                .function       = PM_GPIO_FUNC_NORMAL,//PM_GPIO_FUNC_2,
                .inv_int_pol    = 0,
            }
        },
        { /* UART_M_RX : PM8058 GPIO_37 */
            PM8058_GPIO_PM_TO_SYS(36),
            {
                .direction      = PM_GPIO_DIR_OUT,
                .pull           = PM_GPIO_PULL_NO,//PM_GPIO_PULL_DN,
                .vin_sel        = 2, //PM_GPIO_VIN_S3,
                .function       = PM_GPIO_FUNC_2,
                .inv_int_pol    = 0,
            }
        }
#elif !defined(CONFIG_SKY_GSBI12_UART_CONSOLE_DISABLE)
		{ /* PMIC ID interrupt */
			PM8058_GPIO_PM_TO_SYS(36),
			{
				.direction	= PM_GPIO_DIR_IN,
				.pull		= PM_GPIO_PULL_NO,
				.function	= PM_GPIO_FUNC_NORMAL,
				.vin_sel	= 2,
				.inv_int_pol	= 0,
			}
		},
#endif /* CONFIG_SKY_GSBI12_UART_CONSOLE */
	};

#if defined(CONFIG_TOUCHDISC_VTD518_SHINETSU) || \
		defined(CONFIG_TOUCHDISC_VTD518_SHINETSU_MODULE)
	struct pm_gpio touchdisc_intr_gpio_cfg = {
		.direction      = PM_GPIO_DIR_IN,
		.pull           = PM_GPIO_PULL_UP_1P5,
		.vin_sel        = 2,
		.function       = PM_GPIO_FUNC_NORMAL,
	};
#endif

#if defined(CONFIG_HAPTIC_ISA1200) || \
			defined(CONFIG_HAPTIC_ISA1200_MODULE)
	struct pm_gpio en_hap_gpio_cfg = {
		.direction      = PM_GPIO_DIR_OUT,
		.pull           = PM_GPIO_PULL_NO,
		.out_strength   = PM_GPIO_STRENGTH_HIGH,
		.function       = PM_GPIO_FUNC_NORMAL,
		.inv_int_pol    = 0,
		.vin_sel        = 2,
		.output_buffer  = PM_GPIO_OUT_BUF_CMOS,
		.output_value   = 0,
	};
#endif

#if defined(CONFIG_PMIC8058_OTHC) || defined(CONFIG_PMIC8058_OTHC_MODULE)
	struct pm8058_gpio_cfg line_in_gpio_cfg = {
			PM8058_GPIO_PM_TO_SYS(18),
			{
				.direction	= PM_GPIO_DIR_IN,
				.pull           = PM_GPIO_PULL_UP_1P5,
				.vin_sel        = 2,
				.function       = PM_GPIO_FUNC_NORMAL,
				.inv_int_pol    = 0,
			}
	};
#endif

#if defined(CONFIG_QS_S5K4E1)
		{
			struct pm8058_gpio_cfg qs_hc37_cam_pd_gpio_cfg = {
			PM8058_GPIO_PM_TO_SYS(26),
			{
				.direction		= PM_GPIO_DIR_OUT,
				.output_value	= 0,
				.output_buffer	= PM_GPIO_OUT_BUF_CMOS,
				.pull			= PM_GPIO_PULL_DN,
				.out_strength	= PM_GPIO_STRENGTH_HIGH,
				.function		= PM_GPIO_FUNC_NORMAL,
				.vin_sel		= 2,
				.inv_int_pol	= 0,
			}
		};
#endif
#ifdef CONFIG_FB_MSM_LCDC_NT35582_WVGA
	struct pm8058_gpio_cfg pmic_lcdc_nt35582_gpio_cfg = {
		PM8058_GPIO_PM_TO_SYS(GPIO_NT35582_BL_EN_HW_PIN - 1),
		{
			.direction		= PM_GPIO_DIR_OUT,
			.output_buffer	= PM_GPIO_OUT_BUF_CMOS,
			.output_value	= 1,
			.pull			= PM_GPIO_PULL_UP_30,
			/* 2.9V  PM_GPIO_VIN_L2, which gives 2.6V */
			.vin_sel		= PM8058_GPIO_VIN_L5,
			.out_strength	= PM_GPIO_STRENGTH_HIGH,
			.function		= PM_GPIO_FUNC_NORMAL,
			.inv_int_pol	= 0,
		}
	};
#endif
#if defined(CONFIG_HAPTIC_ISA1200) || \
			defined(CONFIG_HAPTIC_ISA1200_MODULE)
	if (machine_is_msm8x60_fluid()) {
		rc = pm8xxx_gpio_config(
			PM8058_GPIO_PM_TO_SYS(PMIC_GPIO_HAP_ENABLE),
			&en_hap_gpio_cfg);
		if (rc < 0) {
			pr_err("%s: pmic haptics gpio config failed\n",
							__func__);
		}
		rc = pm8xxx_gpio_config(
			PM8058_GPIO_PM_TO_SYS(PMIC_GPIO_HAP_LDO_ENABLE),
			&en_hap_gpio_cfg);
		if (rc < 0) {
			pr_err("%s: pmic haptics ldo gpio config failed\n",
							__func__);
		}

	}
#endif

#if defined(CONFIG_TOUCHDISC_VTD518_SHINETSU) || \
		defined(CONFIG_TOUCHDISC_VTD518_SHINETSU_MODULE)
	if (machine_is_msm8x60_ffa() || machine_is_msm8x60_surf() ||
		machine_is_msm8x60_fusion() || machine_is_msm8x60_fusn_ffa()) {
		rc = pm8xxx_gpio_config(
			PM8058_GPIO_PM_TO_SYS(PMIC_GPIO_TOUCH_DISC_INTR),
			&touchdisc_intr_gpio_cfg);
		if (rc < 0) {
			pr_err("%s: Touchdisc interrupt gpio config failed\n",
							__func__);
		}
	}
#endif

#if defined(CONFIG_PMIC8058_OTHC) || defined(CONFIG_PMIC8058_OTHC_MODULE)
	/* Line_in only for 8660 ffa & surf */
	if (machine_is_msm8x60_ffa() || machine_is_msm8x60_surf() ||
		machine_is_msm8x60_fusion() || machine_is_msm8x60_dragon() ||
		machine_is_msm8x60_fusn_ffa()
#ifdef CONFIG_MACH_MSM8X60_PRESTO
		|| machine_is_msm8x60_presto()
#endif
		) {
		rc = pm8xxx_gpio_config(line_in_gpio_cfg.gpio,
				&line_in_gpio_cfg.cfg);
		if (rc < 0) {
			pr_err("%s pmic line_in gpio config failed\n",
							__func__);
			return rc;
		}
	}
#endif

#ifdef CONFIG_FB_MSM_LCDC_NT35582_WVGA
	if (machine_is_msm8x60_dragon()) {
		rc = pm8xxx_gpio_config(pmic_lcdc_nt35582_gpio_cfg.gpio,
				&pmic_lcdc_nt35582_gpio_cfg.cfg);
		if (rc < 0) {
			pr_err("%s pmic gpio config failed\n", __func__);
			return rc;
		}
	}
#endif

#if defined(CONFIG_QS_S5K4E1)
		/* qs_cam_hc37_cam_pd only for 8660 fluid qs camera*/
		if (machine_is_msm8x60_fluid()) {
			rc = pm8xxx_gpio_config(qs_hc37_cam_pd_gpio_cfg.gpio,
					&qs_hc37_cam_pd_gpio_cfg.cfg);
			if (rc < 0) {
				pr_err("%s pmic qs_hc37_cam_pd gpio config failed\n",
								__func__);
				return rc;
			}
		}
	}
#endif

	for (i = 0; i < ARRAY_SIZE(gpio_cfgs); ++i) {
		rc = pm8xxx_gpio_config(gpio_cfgs[i].gpio,
				&gpio_cfgs[i].cfg);
		if (rc < 0) {
			pr_err("%s pmic gpio config failed\n",
				__func__);
			return rc;
		}
	}

	return 0;
}

#if defined(CONFIG_MACH_MSM8X60_PRESTO) || defined(CONFIG_MACH_MSM8X60_QUANTINA)
static const unsigned int ffa_keymap[] = {
    KEY(0, 0, KEY_VOLUMEUP), // DRV1, SNS1 : Home
    KEY(0, 1, KEY_VOLUMEDOWN), // DRV1, SNS2 : Volume Down
    KEY(0, 2, KEY_UNKNOWN), //DRV1, SNS3 : LTE Key
    KEY(0, 3, KEY_UNKNOWN),
    KEY(1, 0, KEY_VOLUMEDOWN),
    KEY(1, 1, KEY_VOLUMEUP), // DRV2, SNS2 : Volume Up
    KEY(1, 2, KEY_SEARCH), //DRV2, SNS3 : Search
    KEY(1, 3, KEY_UNKNOWN),
    KEY(2, 3, KEY_UNKNOWN),
};
#else /* CONFIG_MACH_MSM8X60_PRESTO || CONFIG_MACH_MSM8X60_QUANTINA */
static const unsigned int ffa_keymap[] = {
	KEY(0, 0, KEY_FN_F1),	 /* LS - PUSH1 */
	KEY(0, 1, KEY_UP),	 /* NAV - UP */
	KEY(0, 2, KEY_LEFT),	 /* NAV - LEFT */
	KEY(0, 3, KEY_VOLUMEUP), /* Shuttle SW_UP */

	KEY(1, 0, KEY_FN_F2), 	 /* LS - PUSH2 */
	KEY(1, 1, KEY_RIGHT),    /* NAV - RIGHT */
	KEY(1, 2, KEY_DOWN),     /* NAV - DOWN */
	KEY(1, 3, KEY_VOLUMEDOWN),

	KEY(2, 3, KEY_ENTER),     /* SW_PUSH key */

	KEY(4, 0, KEY_CAMERA_FOCUS), /* RS - PUSH1 */
	KEY(4, 1, KEY_UP),	  /* USER_UP */
	KEY(4, 2, KEY_LEFT),	  /* USER_LEFT */
	KEY(4, 3, KEY_HOME),	  /* Right switch: MIC Bd */
	KEY(4, 4, KEY_FN_F3),	  /* Reserved MIC */

	KEY(5, 0, KEY_CAMERA), /* RS - PUSH2 */
	KEY(5, 1, KEY_RIGHT),	  /* USER_RIGHT */
	KEY(5, 2, KEY_DOWN),	  /* USER_DOWN */
	KEY(5, 3, KEY_BACK),	  /* Left switch: MIC */
	KEY(5, 4, KEY_MENU),	  /* Center switch: MIC */
};
#endif /* CONFIG_MACH_MSM8X60_PRESTO || CONFIG_MACH_MSM8X60_QUANTINA */

static const unsigned int dragon_keymap[] = {
	KEY(0, 0, KEY_MENU),
	KEY(0, 2, KEY_1),
	KEY(0, 3, KEY_4),
	KEY(0, 4, KEY_7),

	KEY(1, 0, KEY_UP),
	KEY(1, 1, KEY_LEFT),
	KEY(1, 2, KEY_DOWN),
	KEY(1, 3, KEY_5),
	KEY(1, 4, KEY_8),

	KEY(2, 0, KEY_HOME),
	KEY(2, 1, KEY_REPLY),
	KEY(2, 2, KEY_2),
	KEY(2, 3, KEY_6),
	KEY(2, 4, KEY_0),

	KEY(3, 0, KEY_VOLUMEUP),
	KEY(3, 1, KEY_RIGHT),
	KEY(3, 2, KEY_3),
	KEY(3, 3, KEY_9),
	KEY(3, 4, KEY_SWITCHVIDEOMODE),

	KEY(4, 0, KEY_VOLUMEDOWN),
	KEY(4, 1, KEY_BACK),
	KEY(4, 2, KEY_CAMERA),
	KEY(4, 3, KEY_KBDILLUMTOGGLE),
};

static struct matrix_keymap_data ffa_keymap_data = {
	.keymap_size	= ARRAY_SIZE(ffa_keymap),
	.keymap		= ffa_keymap,
};

static struct pm8xxx_keypad_platform_data ffa_keypad_data = {
	.input_name		= "ffa-keypad",
	.input_phys_device	= "ffa-keypad/input0",
	.num_rows		= 6,
	.num_cols		= 5,
	.rows_gpio_start	= PM8058_GPIO_PM_TO_SYS(8),
	.cols_gpio_start	= PM8058_GPIO_PM_TO_SYS(0),
	.debounce_ms		= 15,
	.scan_delay_ms		= 32,
	.row_hold_ns            = 91500,
	.wakeup			= 1,
	.keymap_data		= &ffa_keymap_data,
};

static struct matrix_keymap_data dragon_keymap_data = {
	.keymap_size = ARRAY_SIZE(dragon_keymap),
	.keymap = dragon_keymap,
};

static struct pm8xxx_keypad_platform_data dragon_keypad_data = {
	.input_name = "dragon-keypad",
	.input_phys_device = "dragon-keypad/input0",
	.num_rows = 6,
	.num_cols = 5,
	.rows_gpio_start	= PM8058_GPIO_PM_TO_SYS(8),
	.cols_gpio_start	= PM8058_GPIO_PM_TO_SYS(0),
	.debounce_ms		= 15,
	.scan_delay_ms = 32,
	.row_hold_ns = 91500,
	.wakeup = 1,
	.keymap_data = &dragon_keymap_data,
};

static const unsigned int fluid_keymap[] = {
	KEY(0, 0, KEY_FN_F1),	 /* LS - PUSH1 */
	KEY(0, 1, KEY_UP),	 /* NAV - UP */
	KEY(0, 2, KEY_LEFT),	 /* NAV - LEFT */
	KEY(0, 3, KEY_VOLUMEDOWN), /* Shuttle SW_UP */

	KEY(1, 0, KEY_FN_F2),	 /* LS - PUSH2 */
	KEY(1, 1, KEY_RIGHT),    /* NAV - RIGHT */
	KEY(1, 2, KEY_DOWN),     /* NAV - DOWN */
	KEY(1, 3, KEY_VOLUMEUP),

	KEY(2, 3, KEY_ENTER),     /* SW_PUSH key */

	KEY(4, 0, KEY_CAMERA_FOCUS), /* RS - PUSH1 */
	KEY(4, 1, KEY_UP),	  /* USER_UP */
	KEY(4, 2, KEY_LEFT),	  /* USER_LEFT */
	KEY(4, 3, KEY_HOME),	  /* Right switch: MIC Bd */
	KEY(4, 4, KEY_FN_F3),	  /* Reserved MIC */

	KEY(5, 0, KEY_CAMERA), /* RS - PUSH2 */
	KEY(5, 1, KEY_RIGHT),	  /* USER_RIGHT */
	KEY(5, 2, KEY_DOWN),	  /* USER_DOWN */
	KEY(5, 3, KEY_BACK),	  /* Left switch: MIC */
	KEY(5, 4, KEY_MENU),	  /* Center switch: MIC */
};

static struct matrix_keymap_data fluid_keymap_data = {
	.keymap_size	= ARRAY_SIZE(fluid_keymap),
	.keymap		= fluid_keymap,
};

static struct pm8xxx_keypad_platform_data fluid_keypad_data = {
	.input_name		= "fluid-keypad",
	.input_phys_device	= "fluid-keypad/input0",
	.num_rows		= 6,
	.num_cols		= 5,
	.rows_gpio_start	= PM8058_GPIO_PM_TO_SYS(8),
	.cols_gpio_start	= PM8058_GPIO_PM_TO_SYS(0),
	.debounce_ms		= 15,
	.scan_delay_ms		= 32,
	.row_hold_ns            = 91500,
	.wakeup			= 1,
	.keymap_data		= &fluid_keymap_data,
};

static struct pm8xxx_vibrator_platform_data pm8058_vib_pdata = {
	.initial_vibrate_ms  = 500,
	.level_mV = 3000,
	.max_timeout_ms = 15000,
};

static struct pm8xxx_rtc_platform_data pm8058_rtc_pdata = {
	.rtc_write_enable       = true,
	.rtc_alarm_powerup	= false,
};

static struct pm8xxx_pwrkey_platform_data pm8058_pwrkey_pdata = {
	.pull_up		= 1,
	.kpd_trigger_delay_us   = 15625,
	.wakeup			= 1,
};

#define PM8058_LINE_IN_DET_GPIO	PM8058_GPIO_PM_TO_SYS(18)

static struct othc_accessory_info othc_accessories[]  = {
	{
		.accessory = OTHC_SVIDEO_OUT,
		.detect_flags = OTHC_MICBIAS_DETECT | OTHC_SWITCH_DETECT
							| OTHC_ADC_DETECT,
		.key_code = SW_VIDEOOUT_INSERT,
		.enabled = false,
		.adc_thres = {
				.min_threshold = 20,
				.max_threshold = 40,
			},
	},
	{
		.accessory = OTHC_ANC_HEADPHONE,
		.detect_flags = OTHC_MICBIAS_DETECT | OTHC_GPIO_DETECT |
							OTHC_SWITCH_DETECT,
		.gpio = PM8058_LINE_IN_DET_GPIO,
		.active_low = 1,
		.key_code = SW_HEADPHONE_INSERT,
		.enabled = true,
	},
	{
		.accessory = OTHC_ANC_HEADSET,
		.detect_flags = OTHC_MICBIAS_DETECT | OTHC_GPIO_DETECT,
		.gpio = PM8058_LINE_IN_DET_GPIO,
		.active_low = 1,
		.key_code = SW_HEADPHONE_INSERT,
		.enabled = true,
	},
	{
		.accessory = OTHC_HEADPHONE,
		.detect_flags = OTHC_MICBIAS_DETECT | OTHC_SWITCH_DETECT,
		.key_code = SW_HEADPHONE_INSERT,
		.enabled = true,
	},
	{
		.accessory = OTHC_MICROPHONE,
		.detect_flags = OTHC_GPIO_DETECT,
		.gpio = PM8058_LINE_IN_DET_GPIO,
		.active_low = 1,
		.key_code = SW_MICROPHONE_INSERT,
		.enabled = true,
	},
	{
		.accessory = OTHC_HEADSET,
		.detect_flags = OTHC_MICBIAS_DETECT,
		.key_code = SW_HEADPHONE_INSERT,
		.enabled = true,
	},
};

static struct othc_switch_info switch_info[] = {
	{
		.min_adc_threshold = 0,
		.max_adc_threshold = 100,
		.key_code = KEY_PLAYPAUSE,
	},
	{
		.min_adc_threshold = 100,
		.max_adc_threshold = 200,
		.key_code = KEY_REWIND,
	},
	{
		.min_adc_threshold = 200,
		.max_adc_threshold = 500,
		.key_code = KEY_FASTFORWARD,
	},
};

static struct othc_n_switch_config switch_config = {
	.voltage_settling_time_ms = 0,
	.num_adc_samples = 3,
	.adc_channel = CHANNEL_ADC_HDSET,
	.switch_info = switch_info,
	.num_keys = ARRAY_SIZE(switch_info),
	.default_sw_en = true,
	.default_sw_idx = 0,
};

static struct hsed_bias_config hsed_bias_config = {
	/* HSED mic bias config info */
	.othc_headset = OTHC_HEADSET_NO,
	.othc_lowcurr_thresh_uA = 100,
	.othc_highcurr_thresh_uA = 600,
	.othc_hyst_prediv_us = 7800,
	.othc_period_clkdiv_us = 62500,
	.othc_hyst_clk_us = 121000,
	.othc_period_clk_us = 312500,
	.othc_wakeup = 1,
};

static struct othc_hsed_config hsed_config_1 = {
	.hsed_bias_config = &hsed_bias_config,
	/*
	 * The detection delay and switch reporting delay are
	 * required to encounter a hardware bug (spurious switch
	 * interrupts on slow insertion/removal of the headset).
	 * This will introduce a delay in reporting the accessory
	 * insertion and removal to the userspace.
	 */
	.detection_delay_ms = 1500,
	/* Switch info */
	.switch_debounce_ms = 1500,
	.othc_support_n_switch = false,
	.switch_config = &switch_config,
	.ir_gpio = -1,
	/* Accessory info */
	.accessories_support = true,
	.accessories = othc_accessories,
	.othc_num_accessories = ARRAY_SIZE(othc_accessories),
};

static struct othc_regulator_config othc_reg = {
	.regulator	 = "8058_l5",
	.max_uV		 = 2850000,
	.min_uV		 = 2850000,
};

/* MIC_BIAS0 is configured as normal MIC BIAS */
static struct pmic8058_othc_config_pdata othc_config_pdata_0 = {
	.micbias_select = OTHC_MICBIAS_0,
	.micbias_capability = OTHC_MICBIAS,
	.micbias_enable = OTHC_SIGNAL_OFF,
	.micbias_regulator = &othc_reg,
};

/* MIC_BIAS1 is configured as HSED_BIAS for OTHC */
static struct pmic8058_othc_config_pdata othc_config_pdata_1 = {
	.micbias_select = OTHC_MICBIAS_1,
	.micbias_capability = OTHC_MICBIAS_HSED,
	.micbias_enable = OTHC_SIGNAL_PWM_TCXO,
	.micbias_regulator = &othc_reg,
	.hsed_config = &hsed_config_1,
	.hsed_name = "8660_handset",
};

/* MIC_BIAS2 is configured as normal MIC BIAS */
static struct pmic8058_othc_config_pdata othc_config_pdata_2 = {
	.micbias_select = OTHC_MICBIAS_2,
	.micbias_capability = OTHC_MICBIAS,
	.micbias_enable = OTHC_SIGNAL_OFF,
	.micbias_regulator = &othc_reg,
};


static void __init msm8x60_init_pm8058_othc(void)
{
	int i;

	if (SOCINFO_VERSION_MAJOR(socinfo_get_version()) == 2 ||
		machine_is_msm8x60_fluid() || machine_is_msm8x60_fusion() ||
		machine_is_msm8x60_fusn_ffa()
#ifdef CONFIG_MACH_MSM8X60_PRESTO
		|| machine_is_msm8x60_presto()
#endif
		) {
		/* 3-switch headset supported only by V2 FFA and FLUID */
		hsed_config_1.accessories_adc_support = true,
		/* ADC based accessory detection works only on V2 and FLUID */
		hsed_config_1.accessories_adc_channel = CHANNEL_ADC_HDSET,
		hsed_config_1.othc_support_n_switch = true;
	}

	/* IR GPIO is absent on FLUID */
	if (machine_is_msm8x60_fluid())
		hsed_config_1.ir_gpio = -1;

	for (i = 0; i < ARRAY_SIZE(othc_accessories); i++) {
		if (machine_is_msm8x60_fluid()) {
			switch (othc_accessories[i].accessory) {
			case OTHC_ANC_HEADPHONE:
			case OTHC_ANC_HEADSET:
				othc_accessories[i].gpio = GPIO_HEADSET_DET_N;
				break;
			case OTHC_MICROPHONE:
				othc_accessories[i].enabled = false;
				break;
			case OTHC_SVIDEO_OUT:
				othc_accessories[i].enabled = true;
				hsed_config_1.video_out_gpio = GPIO_HS_SW_DIR;
				break;
			}
		}
	}
}


static int pm8058_pwm_config(struct pwm_device *pwm, int ch, int on)
{
	struct pm_gpio pwm_gpio_config = {
		.direction      = PM_GPIO_DIR_OUT,
		.output_buffer  = PM_GPIO_OUT_BUF_CMOS,
		.output_value   = 0,
		.pull           = PM_GPIO_PULL_NO,
		.vin_sel        = PM8058_GPIO_VIN_VPH,
		.out_strength   = PM_GPIO_STRENGTH_HIGH,
		.function       = PM_GPIO_FUNC_2,
	};

	int rc = -EINVAL;
	int id, mode, max_mA;

	id = mode = max_mA = 0;
	switch (ch) {
	case 0:
	case 1:
	case 2:
		if (on) {
			id = 24 + ch;
			rc = pm8xxx_gpio_config(PM8058_GPIO_PM_TO_SYS(id - 1),
							&pwm_gpio_config);
			if (rc)
				pr_err("%s: pm8xxx_gpio_config(%d): rc=%d\n",
					__func__, id, rc);
		}
		break;

	case 6:
		id = PM_PWM_LED_FLASH;
		mode = PM_PWM_CONF_PWM1;
		max_mA = 300;
		break;

	case 7:
		id = PM_PWM_LED_FLASH1;
		mode = PM_PWM_CONF_PWM1;
		max_mA = 300;
		break;

	default:
		break;
	}

	if (ch >= 6 && ch <= 7) {
		if (!on) {
			mode = PM_PWM_CONF_NONE;
			max_mA = 0;
		}
		rc = pm8058_pwm_config_led(pwm, id, mode, max_mA);
		if (rc)
			pr_err("%s: pm8058_pwm_config_led(ch=%d): rc=%d\n",
			       __func__, ch, rc);
	}
	return rc;

}

static struct pm8058_pwm_pdata pm8058_pwm_data = {
	.config		= pm8058_pwm_config,
};

#define PM8058_GPIO_INT           88

static struct pmic8058_led pmic8058_flash_leds[] = {
	[0] = {
		.name		= "camera:flash0",
		.max_brightness = 15,
		.id		= PMIC8058_ID_FLASH_LED_0,
	},
	[1] = {
		.name		= "camera:flash1",
		.max_brightness = 15,
		.id		= PMIC8058_ID_FLASH_LED_1,
	},
#if defined(CONFIG_MACH_MSM8X60_EF39S)||defined(CONFIG_MACH_MSM8X60_EF40K)||defined(CONFIG_MACH_MSM8X60_EF40S)||defined(CONFIG_MACH_MSM8X60_PRESTO) || defined(CONFIG_MACH_MSM8X60_QUANTINA)
    [2] = {
        .name		= "keyboard-backlight",
        .max_brightness = 3,
        .id		= PMIC8058_ID_LED_KB_LIGHT,
    },
#endif /* CONFIG_MACH_MSM8X60_PRESTO ... */
};

static struct pmic8058_leds_platform_data pm8058_flash_leds_data = {
	.num_leds = ARRAY_SIZE(pmic8058_flash_leds),
	.leds	= pmic8058_flash_leds,
};

static struct pmic8058_led pmic8058_dragon_leds[] = {
	[0] = {
		/* RED */
		.name		= "led_drv0",
		.max_brightness = 15,
		.id		= PMIC8058_ID_LED_0,
	},/* 300 mA flash led0 drv sink */
	[1] = {
		/* Yellow */
		.name		= "led_drv1",
		.max_brightness = 15,
		.id		= PMIC8058_ID_LED_1,
	},/* 300 mA flash led0 drv sink */
	[2] = {
		/* Green */
		.name		= "led_drv2",
		.max_brightness = 15,
		.id		= PMIC8058_ID_LED_2,
	},/* 300 mA flash led0 drv sink */
	[3] = {
		.name		= "led_psensor",
		.max_brightness = 15,
		.id		= PMIC8058_ID_LED_KB_LIGHT,
	},/* 300 mA flash led0 drv sink */
};

static struct pmic8058_leds_platform_data pm8058_dragon_leds_data = {
	.num_leds = ARRAY_SIZE(pmic8058_dragon_leds),
	.leds	= pmic8058_dragon_leds,
};

static struct pmic8058_led pmic8058_fluid_flash_leds[] = {
	[0] = {
		.name		= "led:drv0",
		.max_brightness = 15,
		.id		= PMIC8058_ID_FLASH_LED_0,
	},/* 300 mA flash led0 drv sink */
	[1] = {
		.name		= "led:drv1",
		.max_brightness = 15,
		.id		= PMIC8058_ID_FLASH_LED_1,
	},/* 300 mA flash led1 sink */
	[2] = {
		.name		= "led:drv2",
		.max_brightness = 20,
		.id		= PMIC8058_ID_LED_0,
	},/* 40 mA led0 sink */
	[3] = {
		.name		= "keypad:drv",
		.max_brightness = 15,
		.id		= PMIC8058_ID_LED_KB_LIGHT,
	},/* 300 mA keypad drv sink */
};

static struct pmic8058_leds_platform_data pm8058_fluid_flash_leds_data = {
	.num_leds = ARRAY_SIZE(pmic8058_fluid_flash_leds),
	.leds	= pmic8058_fluid_flash_leds,
};

static struct pmic8058_charger_data pmic8058_charger_dragon = {
		.charger_data_valid = true,
		.max_source_current = 1800,
		.charger_type = CHG_TYPE_AC,
};

static struct pmic8058_charger_data pmic8058_charger_ffa_surf = {
		.charger_data_valid = false,
};

static struct pm8xxx_misc_platform_data pm8058_misc_pdata = {
	.priority		= 0,
};

static struct pm8xxx_irq_platform_data pm8058_irq_pdata = {
	.irq_base		= PM8058_IRQ_BASE,
	.devirq			= MSM_GPIO_TO_INT(PM8058_GPIO_INT),
	.irq_trigger_flag	= IRQF_TRIGGER_LOW,
};

static struct pm8xxx_gpio_platform_data pm8058_gpio_pdata = {
	.gpio_base	= PM8058_GPIO_PM_TO_SYS(0),
};

static struct pm8xxx_mpp_platform_data pm8058_mpp_pdata = {
	.mpp_base	= PM8058_MPP_PM_TO_SYS(0),
};

static struct pm8058_platform_data pm8058_platform_data = {
	.irq_pdata		= &pm8058_irq_pdata,
	.gpio_pdata		= &pm8058_gpio_pdata,
	.mpp_pdata		= &pm8058_mpp_pdata,
	.rtc_pdata		= &pm8058_rtc_pdata,
	.pwrkey_pdata		= &pm8058_pwrkey_pdata,
	.othc0_pdata		= &othc_config_pdata_0,
	.othc1_pdata		= &othc_config_pdata_1,
	.othc2_pdata		= &othc_config_pdata_2,
	.pwm_pdata		= &pm8058_pwm_data,
	.misc_pdata		= &pm8058_misc_pdata,
#ifdef CONFIG_SENSORS_MSM_ADC
	.xoadc_pdata		= &pm8058_xoadc_pdata,
#endif
};

#ifdef CONFIG_MSM_SSBI
static struct msm_ssbi_platform_data msm8x60_ssbi_pm8058_pdata __devinitdata = {
	.controller_type = MSM_SBI_CTRL_PMIC_ARBITER,
	.slave	= {
		.name			= "pm8058-core",
		.platform_data		= &pm8058_platform_data,
	},
};
#endif
#endif  /* CONFIG_PMIC8058 */

#if defined(CONFIG_TOUCHDISC_VTD518_SHINETSU) || \
		defined(CONFIG_TOUCHDISC_VTD518_SHINETSU_MODULE)
#define TDISC_I2C_SLAVE_ADDR	0x67
#define PMIC_GPIO_TDISC		PM8058_GPIO_PM_TO_SYS(5)
#define TDISC_INT		PM8058_GPIO_IRQ(PM8058_IRQ_BASE, 5)

static const char *vregs_tdisc_name[] = {
	"8058_l5",
	"8058_s3",
};

static const int vregs_tdisc_val[] = {
	2850000,/* uV */
	1800000,
};
static struct regulator *vregs_tdisc[ARRAY_SIZE(vregs_tdisc_name)];

static int tdisc_shinetsu_setup(void)
{
	int rc, i;

	rc = gpio_request(PMIC_GPIO_TDISC, "tdisc_interrupt");
	if (rc) {
		pr_err("%s: gpio_request failed for PMIC_GPIO_TDISC\n",
								__func__);
		return rc;
	}

	rc = gpio_request(GPIO_JOYSTICK_EN, "tdisc_oe");
	if (rc) {
		pr_err("%s: gpio_request failed for GPIO_JOYSTICK_EN\n",
							__func__);
		goto fail_gpio_oe;
	}

	rc = gpio_direction_output(GPIO_JOYSTICK_EN, 1);
	if (rc) {
		pr_err("%s: gpio_direction_output failed for GPIO_JOYSTICK_EN\n",
								__func__);
		gpio_free(GPIO_JOYSTICK_EN);
		goto fail_gpio_oe;
	}

	for (i = 0; i < ARRAY_SIZE(vregs_tdisc_name); i++) {
		vregs_tdisc[i] = regulator_get(NULL, vregs_tdisc_name[i]);
		if (IS_ERR(vregs_tdisc[i])) {
			printk(KERN_ERR "%s: regulator get %s failed (%ld)\n",
				__func__, vregs_tdisc_name[i],
				PTR_ERR(vregs_tdisc[i]));
			rc = PTR_ERR(vregs_tdisc[i]);
			goto vreg_get_fail;
		}

		rc = regulator_set_voltage(vregs_tdisc[i],
				vregs_tdisc_val[i], vregs_tdisc_val[i]);
		if (rc) {
			printk(KERN_ERR "%s: regulator_set_voltage() = %d\n",
				__func__, rc);
			goto vreg_set_voltage_fail;
		}
	}

	return rc;
vreg_set_voltage_fail:
	i++;
vreg_get_fail:
	while (i)
		regulator_put(vregs_tdisc[--i]);
fail_gpio_oe:
	gpio_free(PMIC_GPIO_TDISC);
	return rc;
}

static void tdisc_shinetsu_release(void)
{
	int i;

	for (i = 0; i < ARRAY_SIZE(vregs_tdisc_name); i++)
		regulator_put(vregs_tdisc[i]);

	gpio_free(PMIC_GPIO_TDISC);
	gpio_free(GPIO_JOYSTICK_EN);
}

static int tdisc_shinetsu_enable(void)
{
	int i, rc = -EINVAL;

	for (i = 0; i < ARRAY_SIZE(vregs_tdisc_name); i++) {
		rc = regulator_enable(vregs_tdisc[i]);
		if (rc < 0) {
			printk(KERN_ERR "%s: vreg %s enable failed (%d)\n",
				__func__, vregs_tdisc_name[i], rc);
			goto vreg_fail;
		}
	}

	/* Enable the OE (output enable) gpio */
	gpio_set_value_cansleep(GPIO_JOYSTICK_EN, 1);
	/* voltage and gpio stabilization delay */
	msleep(50);

	return 0;
vreg_fail:
	while (i)
		regulator_disable(vregs_tdisc[--i]);
	return rc;
}

static int tdisc_shinetsu_disable(void)
{
	int i, rc;

	for (i = 0; i < ARRAY_SIZE(vregs_tdisc_name); i++) {
		rc = regulator_disable(vregs_tdisc[i]);
		if (rc < 0) {
			printk(KERN_ERR "%s: vreg %s disable failed (%d)\n",
				__func__, vregs_tdisc_name[i], rc);
			goto tdisc_reg_fail;
		}
	}

	/* Disable the OE (output enable) gpio */
	gpio_set_value_cansleep(GPIO_JOYSTICK_EN, 0);

	return 0;

tdisc_reg_fail:
	while (i)
		regulator_enable(vregs_tdisc[--i]);
	return rc;
}

static struct tdisc_abs_values tdisc_abs = {
	.x_max = 32,
	.y_max = 32,
	.x_min = -32,
	.y_min = -32,
	.pressure_max = 32,
	.pressure_min = 0,
};

static struct tdisc_platform_data tdisc_data = {
	.tdisc_setup = tdisc_shinetsu_setup,
	.tdisc_release = tdisc_shinetsu_release,
	.tdisc_enable = tdisc_shinetsu_enable,
	.tdisc_disable = tdisc_shinetsu_disable,
	.tdisc_wakeup  = 0,
	.tdisc_gpio = PMIC_GPIO_TDISC,
	.tdisc_report_keys = true,
	.tdisc_report_relative = true,
	.tdisc_report_absolute = false,
	.tdisc_report_wheel = false,
	.tdisc_reverse_x = false,
	.tdisc_reverse_y = true,
	.tdisc_abs  = &tdisc_abs,
};

static struct i2c_board_info msm_i2c_gsbi3_tdisc_info[] = {
	{
		I2C_BOARD_INFO("vtd518", TDISC_I2C_SLAVE_ADDR),
		.irq =  TDISC_INT,
		.platform_data = &tdisc_data,
	},
};
#endif

#define PM_GPIO_CDC_RST_N 20
#define GPIO_CDC_RST_N PM8058_GPIO_PM_TO_SYS(PM_GPIO_CDC_RST_N)

static struct regulator *vreg_timpani_1;
static struct regulator *vreg_timpani_2;

static unsigned int msm_timpani_setup_power(void)
{
	int rc;

	vreg_timpani_1 = regulator_get(NULL, "8058_l0");
	if (IS_ERR(vreg_timpani_1)) {
		pr_err("%s: Unable to get 8058_l0\n", __func__);
		return -ENODEV;
	}

	vreg_timpani_2 = regulator_get(NULL, "8058_s3");
	if (IS_ERR(vreg_timpani_2)) {
		pr_err("%s: Unable to get 8058_s3\n", __func__);
		regulator_put(vreg_timpani_1);
		return -ENODEV;
	}

	rc = regulator_set_voltage(vreg_timpani_1, 1200000, 1200000);
	if (rc) {
		pr_err("%s: unable to set L0 voltage to 1.2V\n", __func__);
		goto fail;
	}

	rc = regulator_set_voltage(vreg_timpani_2, 1800000, 1800000);
	if (rc) {
		pr_err("%s: unable to set S3 voltage to 1.8V\n", __func__);
		goto fail;
	}

	rc = regulator_enable(vreg_timpani_1);
	if (rc) {
		pr_err("%s: Enable regulator 8058_l0 failed\n", __func__);
		goto fail;
	}

	/* The settings for LDO0 should be set such that
	*  it doesn't require to reset the timpani. */
	rc = regulator_set_optimum_mode(vreg_timpani_1, 5000);
	if (rc < 0) {
		pr_err("Timpani regulator optimum mode setting failed\n");
		goto fail;
	}

	rc = regulator_enable(vreg_timpani_2);
	if (rc) {
		pr_err("%s: Enable regulator 8058_s3 failed\n", __func__);
		regulator_disable(vreg_timpani_1);
		goto fail;
	}

	rc = gpio_request(GPIO_CDC_RST_N, "CDC_RST_N");
	if (rc) {
		pr_err("%s: GPIO Request %d failed\n", __func__,
			GPIO_CDC_RST_N);
		regulator_disable(vreg_timpani_1);
		regulator_disable(vreg_timpani_2);
		goto fail;
	} else {
		gpio_direction_output(GPIO_CDC_RST_N, 1);
		usleep_range(1000, 1050);
		gpio_direction_output(GPIO_CDC_RST_N, 0);
		usleep_range(1000, 1050);
		gpio_direction_output(GPIO_CDC_RST_N, 1);
		gpio_free(GPIO_CDC_RST_N);
	}
	return rc;

fail:
	regulator_put(vreg_timpani_1);
	regulator_put(vreg_timpani_2);
	return rc;
}

static void msm_timpani_shutdown_power(void)
{
	int rc;

	rc = regulator_disable(vreg_timpani_1);
	if (rc)
		pr_err("%s: Disable regulator 8058_l0 failed\n", __func__);

	regulator_put(vreg_timpani_1);

	rc = regulator_disable(vreg_timpani_2);
	if (rc)
		pr_err("%s: Disable regulator 8058_s3 failed\n", __func__);

	regulator_put(vreg_timpani_2);
}

/* Power analog function of codec */
static struct regulator *vreg_timpani_cdc_apwr;
static int msm_timpani_codec_power(int vreg_on)
{
	int rc = 0;

	if (!vreg_timpani_cdc_apwr) {

		vreg_timpani_cdc_apwr = regulator_get(NULL, "8058_s4");

		if (IS_ERR(vreg_timpani_cdc_apwr)) {
			pr_err("%s: vreg_get failed (%ld)\n",
			__func__, PTR_ERR(vreg_timpani_cdc_apwr));
			rc = PTR_ERR(vreg_timpani_cdc_apwr);
			return rc;
		}
	}

	if (vreg_on) {

		rc = regulator_set_voltage(vreg_timpani_cdc_apwr,
				2200000, 2200000);
		if (rc) {
			pr_err("%s: unable to set 8058_s4 voltage to 2.2 V\n",
					__func__);
			goto vreg_fail;
		}

		rc = regulator_enable(vreg_timpani_cdc_apwr);
		if (rc) {
			pr_err("%s: vreg_enable failed %d\n", __func__, rc);
			goto vreg_fail;
		}
	} else {
		rc = regulator_disable(vreg_timpani_cdc_apwr);
		if (rc) {
			pr_err("%s: vreg_disable failed %d\n",
			__func__, rc);
			goto vreg_fail;
		}
	}

	return 0;

vreg_fail:
	regulator_put(vreg_timpani_cdc_apwr);
	vreg_timpani_cdc_apwr = NULL;
	return rc;
}

static struct marimba_codec_platform_data timpani_codec_pdata = {
	.marimba_codec_power =  msm_timpani_codec_power,
};

#define TIMPANI_SLAVE_ID_CDC_ADDR		0X77
#define TIMPANI_SLAVE_ID_QMEMBIST_ADDR		0X66

static struct marimba_platform_data timpani_pdata = {
	.slave_id[MARIMBA_SLAVE_ID_CDC]	= TIMPANI_SLAVE_ID_CDC_ADDR,
	.slave_id[MARIMBA_SLAVE_ID_QMEMBIST] = TIMPANI_SLAVE_ID_QMEMBIST_ADDR,
	.marimba_setup = msm_timpani_setup_power,
	.marimba_shutdown = msm_timpani_shutdown_power,
	.codec = &timpani_codec_pdata,
	.tsadc_ssbi_adap = MARIMBA_SSBI_ADAP,
};

#define TIMPANI_I2C_SLAVE_ADDR	0xD

static struct i2c_board_info msm_i2c_gsbi7_timpani_info[] = {
	{
		I2C_BOARD_INFO("timpani", TIMPANI_I2C_SLAVE_ADDR),
		.platform_data = &timpani_pdata,
	},
};

#ifdef CONFIG_SND_SOC_WM8903
static struct wm8903_platform_data wm8903_pdata = {
	.gpio_cfg[2] = 0x3A8,
};

#define WM8903_I2C_SLAVE_ADDR 0x34
static struct i2c_board_info wm8903_codec_i2c_info[] = {
	{
		I2C_BOARD_INFO("wm8903", WM8903_I2C_SLAVE_ADDR >> 1),
		.platform_data = &wm8903_pdata,
	},
};
#endif
#ifdef CONFIG_PMIC8901

#define PM8901_GPIO_INT           91
/*
 * Consumer specific regulator names:
 *			 regulator name		consumer dev_name
 */
static struct regulator_consumer_supply vreg_consumers_8901_USB_OTG[] = {
	REGULATOR_SUPPLY("8901_usb_otg",	NULL),
};
static struct regulator_consumer_supply vreg_consumers_8901_HDMI_MVS[] = {
	REGULATOR_SUPPLY("8901_hdmi_mvs",	NULL),
};

#define PM8901_VREG_INIT(_id, _min_uV, _max_uV, _modes, _ops, _apply_uV, \
			 _always_on) \
	{ \
		.init_data = { \
			.constraints = { \
				.valid_modes_mask = _modes, \
				.valid_ops_mask = _ops, \
				.min_uV = _min_uV, \
				.max_uV = _max_uV, \
				.input_uV = _min_uV, \
				.apply_uV = _apply_uV, \
				.always_on = _always_on, \
			}, \
			.consumer_supplies = vreg_consumers_8901_##_id, \
			.num_consumer_supplies = \
				ARRAY_SIZE(vreg_consumers_8901_##_id), \
		}, \
		.id = PM8901_VREG_ID_##_id, \
	}

#define PM8901_VREG_INIT_VS(_id) \
	PM8901_VREG_INIT(_id, 0, 0, REGULATOR_MODE_NORMAL, \
			REGULATOR_CHANGE_STATUS, 0, 0)

static struct pm8901_vreg_pdata pm8901_vreg_init[] = {
	PM8901_VREG_INIT_VS(USB_OTG),
	PM8901_VREG_INIT_VS(HDMI_MVS),
};

static struct pm8xxx_misc_platform_data pm8901_misc_pdata = {
	.priority		= 1,
};

static struct pm8xxx_irq_platform_data pm8901_irq_pdata = {
	.irq_base		= PM8901_IRQ_BASE,
	.devirq			= MSM_GPIO_TO_INT(PM8901_GPIO_INT),
	.irq_trigger_flag	= IRQF_TRIGGER_LOW,
};

static struct pm8xxx_mpp_platform_data pm8901_mpp_pdata = {
	.mpp_base		= PM8901_MPP_PM_TO_SYS(0),
};

static struct pm8901_platform_data pm8901_platform_data = {
	.irq_pdata		= &pm8901_irq_pdata,
	.mpp_pdata		= &pm8901_mpp_pdata,
	.regulator_pdatas	= pm8901_vreg_init,
	.num_regulators		= ARRAY_SIZE(pm8901_vreg_init),
	.misc_pdata		= &pm8901_misc_pdata,
};

static struct msm_ssbi_platform_data msm8x60_ssbi_pm8901_pdata __devinitdata = {
	.controller_type = MSM_SBI_CTRL_PMIC_ARBITER,
	.slave	= {
		.name = "pm8901-core",
		.platform_data = &pm8901_platform_data,
	},
};
#endif /* CONFIG_PMIC8901 */

#if defined(CONFIG_MARIMBA_CORE) && (defined(CONFIG_GPIO_SX150X) \
	|| defined(CONFIG_GPIO_SX150X_MODULE))

static struct regulator *vreg_bahama;
static int msm_bahama_sys_rst = GPIO_MS_SYS_RESET_N;

struct bahama_config_register{
	u8 reg;
	u8 value;
	u8 mask;
};

enum version{
	VER_1_0,
	VER_2_0,
	VER_UNSUPPORTED = 0xFF
};

static u8 read_bahama_ver(void)
{
	int rc;
	struct marimba config = { .mod_id = SLAVE_ID_BAHAMA };
	u8 bahama_version;

	rc = marimba_read_bit_mask(&config, 0x00,  &bahama_version, 1, 0x1F);
	if (rc < 0) {
		printk(KERN_ERR
			 "%s: version read failed: %d\n",
			__func__, rc);
			return VER_UNSUPPORTED;
	} else {
		printk(KERN_INFO
		"%s: version read got: 0x%x\n",
		__func__, bahama_version);
	}

	switch (bahama_version) {
	case 0x08: /* varient of bahama v1 */
	case 0x10:
	case 0x00:
		return VER_1_0;
	case 0x09: /* variant of bahama v2 */
		return VER_2_0;
	default:
		return VER_UNSUPPORTED;
	}
}

static int msm_bahama_setup_power_enable;
static unsigned int msm_bahama_setup_power(void)
{
	int rc = 0;
	const char *msm_bahama_regulator = "8058_s3";

	if (machine_is_msm8x60_dragon())
		msm_bahama_sys_rst = GPIO_CDC_RST_N;

	vreg_bahama = regulator_get(NULL, msm_bahama_regulator);

	if (IS_ERR(vreg_bahama)) {
		rc = PTR_ERR(vreg_bahama);
		pr_err("%s: regulator_get %s = %d\n", __func__,
			msm_bahama_regulator, rc);
		return rc;
	}

	rc = regulator_set_voltage(vreg_bahama, 1800000, 1800000);
	if (rc) {
		pr_err("%s: regulator_set_voltage %s = %d\n", __func__,
			msm_bahama_regulator, rc);
		goto unget;
	}

	rc = regulator_enable(vreg_bahama);
	if (rc) {
		pr_err("%s: regulator_enable %s = %d\n", __func__,
			msm_bahama_regulator, rc);
		goto unget;
	}

	rc = gpio_request(msm_bahama_sys_rst, "bahama sys_rst_n");
	if (rc) {
		pr_err("%s: gpio_request %d = %d\n", __func__,
			msm_bahama_sys_rst, rc);
		goto unenable;
	}

	gpio_direction_output(msm_bahama_sys_rst, 0);
	usleep_range(1000, 1050);
	gpio_set_value_cansleep(msm_bahama_sys_rst, 1);
	usleep_range(1000, 1050);
	msm_bahama_setup_power_enable = 1;
	return rc;

unenable:
	regulator_disable(vreg_bahama);
unget:
	regulator_put(vreg_bahama);
	return rc;
};

static unsigned int msm_bahama_shutdown_power(int value)
{
#ifndef CONFIG_PANTECH /* 20110323 choiseulkee chg for EF39S bring-up */
	if (msm_bahama_setup_power_enable) {
		gpio_set_value_cansleep(msm_bahama_sys_rst, 0);
		gpio_free(msm_bahama_sys_rst);
		regulator_disable(vreg_bahama);
		regulator_put(vreg_bahama);
		msm_bahama_setup_power_enable = 0;
	}
#endif /* CONFIG_PANTECH */

	return 0;
};

static unsigned int msm_bahama_core_config(int type)
{
	int rc = 0;

	if (type == BAHAMA_ID) {

		int i;
		struct marimba config = { .mod_id = SLAVE_ID_BAHAMA };

		const struct bahama_config_register v20_init[] = {
			/* reg, value, mask */
			{ 0xF4, 0x84, 0xFF }, /* AREG */
			{ 0xF0, 0x04, 0xFF } /* DREG */
		};

		if (read_bahama_ver() == VER_2_0) {
			for (i = 0; i < ARRAY_SIZE(v20_init); i++) {
				u8 value = v20_init[i].value;
				rc = marimba_write_bit_mask(&config,
					v20_init[i].reg,
					&value,
					sizeof(v20_init[i].value),
					v20_init[i].mask);
				if (rc < 0) {
					printk(KERN_ERR
						"%s: reg %d write failed: %d\n",
						__func__, v20_init[i].reg, rc);
					return rc;
				}
				printk(KERN_INFO "%s: reg 0x%02x value 0x%02x"
					" mask 0x%02x\n",
					__func__, v20_init[i].reg,
					v20_init[i].value, v20_init[i].mask);
			}
		}
	}
	printk(KERN_INFO "core type: %d\n", type);

	return rc;
}

static struct regulator *fm_regulator_s3;
static struct msm_xo_voter *fm_clock;

static int fm_radio_setup(struct marimba_fm_platform_data *pdata)
{
	int rc = 0;
	struct pm_gpio cfg = {
				.direction      = PM_GPIO_DIR_IN,
				.pull           = PM_GPIO_PULL_NO,
				.vin_sel        = PM8058_GPIO_VIN_S3,
				.function       = PM_GPIO_FUNC_NORMAL,
				.inv_int_pol    = 0,
				};

	if (!fm_regulator_s3) {
		fm_regulator_s3 = regulator_get(NULL, "8058_s3");
		if (IS_ERR(fm_regulator_s3)) {
			rc = PTR_ERR(fm_regulator_s3);
			printk(KERN_ERR "%s: regulator get s3 (%d)\n",
				__func__, rc);
			goto out;
			}
	}


	rc = regulator_set_voltage(fm_regulator_s3, 1800000, 1800000);
	if (rc < 0) {
		printk(KERN_ERR "%s: regulator set voltage failed (%d)\n",
				__func__, rc);
		goto fm_fail_put;
	}

	rc = regulator_enable(fm_regulator_s3);
	if (rc < 0) {
		printk(KERN_ERR "%s: regulator s3 enable failed (%d)\n",
					__func__, rc);
		goto fm_fail_put;
	}

	/*Vote for XO clock*/
	fm_clock = msm_xo_get(MSM_XO_TCXO_D0, "fm_power");

	if (IS_ERR(fm_clock)) {
		rc = PTR_ERR(fm_clock);
		printk(KERN_ERR "%s: Couldn't get TCXO_D0 vote for FM (%d)\n",
					__func__, rc);
		goto fm_fail_switch;
	}

	rc = msm_xo_mode_vote(fm_clock, MSM_XO_MODE_ON);
	if (rc < 0) {
		printk(KERN_ERR "%s:  Failed to vote for TCX0_D0 ON (%d)\n",
					__func__, rc);
		goto fm_fail_vote;
	}

	/*GPIO 18 on PMIC is FM_IRQ*/
	rc = pm8xxx_gpio_config(PM8058_GPIO_PM_TO_SYS(FM_GPIO), &cfg);
	if (rc) {
		printk(KERN_ERR "%s: return val of pm8xxx_gpio_config: %d\n",
						__func__,  rc);
		goto fm_fail_clock;
	}
	goto out;

fm_fail_clock:
		msm_xo_mode_vote(fm_clock, MSM_XO_MODE_OFF);
fm_fail_vote:
		msm_xo_put(fm_clock);
fm_fail_switch:
		regulator_disable(fm_regulator_s3);
fm_fail_put:
		regulator_put(fm_regulator_s3);
out:
	return rc;
};

static void fm_radio_shutdown(struct marimba_fm_platform_data *pdata)
{
	int rc = 0;
	if (fm_regulator_s3 != NULL) {
		rc = regulator_disable(fm_regulator_s3);
		if (rc < 0) {
			printk(KERN_ERR "%s: regulator s3 disable (%d)\n",
							__func__, rc);
		}
		regulator_put(fm_regulator_s3);
		fm_regulator_s3 = NULL;
	}
	printk(KERN_ERR "%s: Voting off for XO", __func__);

	if (fm_clock != NULL) {
		rc = msm_xo_mode_vote(fm_clock, MSM_XO_MODE_OFF);
		if (rc < 0) {
			printk(KERN_ERR "%s: Voting off XO clock (%d)\n",
					__func__, rc);
		}
		msm_xo_put(fm_clock);
	}
	printk(KERN_ERR "%s: coming out of fm_radio_shutdown", __func__);
}

/* Slave id address for FM/CDC/QMEMBIST
 * Values can be programmed using Marimba slave id 0
 * should there be a conflict with other I2C devices
 * */
#define BAHAMA_SLAVE_ID_FM_ADDR         0x2A
#define BAHAMA_SLAVE_ID_QMEMBIST_ADDR   0x7B

static struct marimba_fm_platform_data marimba_fm_pdata = {
	.fm_setup =  fm_radio_setup,
	.fm_shutdown = fm_radio_shutdown,
	.irq = PM8058_GPIO_IRQ(PM8058_IRQ_BASE, FM_GPIO),
	.is_fm_soc_i2s_master = false,
	.config_i2s_gpio = NULL,
};

/*
Just initializing the BAHAMA related slave
*/
static struct marimba_platform_data marimba_pdata = {
	.slave_id[SLAVE_ID_BAHAMA_FM]        = BAHAMA_SLAVE_ID_FM_ADDR,
	.slave_id[SLAVE_ID_BAHAMA_QMEMBIST]  = BAHAMA_SLAVE_ID_QMEMBIST_ADDR,
	.bahama_setup = msm_bahama_setup_power,
	.bahama_shutdown = msm_bahama_shutdown_power,
	.bahama_core_config = msm_bahama_core_config,
	.fm = &marimba_fm_pdata,
	.tsadc_ssbi_adap = MARIMBA_SSBI_ADAP,
};


static struct i2c_board_info msm_marimba_board_info[] = {
	{
		I2C_BOARD_INFO("marimba", 0xc),
		.platform_data = &marimba_pdata,
	}
};
#endif /* CONFIG_MAIMBA_CORE */

#ifdef CONFIG_I2C
#define I2C_SURF 1
#define I2C_FFA  (1 << 1)
#define I2C_RUMI (1 << 2)
#define I2C_SIM  (1 << 3)
#define I2C_FLUID (1 << 4)
#define I2C_DRAGON (1 << 5)

struct i2c_registry {
	u8                     machs;
	int                    bus;
	struct i2c_board_info *info;
	int                    len;
};

static struct i2c_registry msm8x60_i2c_devices[] __initdata = {
#if defined(CONFIG_GPIO_SX150X) || defined(CONFIG_GPIO_SX150X_MODULE)
	{
		I2C_SURF | I2C_FFA | I2C_DRAGON,
		MSM_GSBI8_QUP_I2C_BUS_ID,
		core_expander_i2c_info,
		ARRAY_SIZE(core_expander_i2c_info),
	},
	{
		I2C_SURF | I2C_FFA | I2C_DRAGON,
		MSM_GSBI8_QUP_I2C_BUS_ID,
		docking_expander_i2c_info,
		ARRAY_SIZE(docking_expander_i2c_info),
	},
	{
		I2C_SURF,
		MSM_GSBI8_QUP_I2C_BUS_ID,
		surf_expanders_i2c_info,
		ARRAY_SIZE(surf_expanders_i2c_info),
	},
	{
		I2C_SURF | I2C_FFA | I2C_DRAGON,
		MSM_GSBI3_QUP_I2C_BUS_ID,
		fha_expanders_i2c_info,
		ARRAY_SIZE(fha_expanders_i2c_info),
	},
	{
		I2C_FLUID,
		MSM_GSBI3_QUP_I2C_BUS_ID,
		fluid_expanders_i2c_info,
		ARRAY_SIZE(fluid_expanders_i2c_info),
	},
	{
		I2C_FLUID,
		MSM_GSBI8_QUP_I2C_BUS_ID,
		fluid_core_expander_i2c_info,
		ARRAY_SIZE(fluid_core_expander_i2c_info),
	},
#endif
#if defined(CONFIG_TOUCHDISC_VTD518_SHINETSU) || \
		defined(CONFIG_TOUCHDISC_VTD518_SHINETSU_MODULE)
	{
		I2C_SURF | I2C_FFA | I2C_FLUID | I2C_DRAGON,
		MSM_GSBI3_QUP_I2C_BUS_ID,
		msm_i2c_gsbi3_tdisc_info,
		ARRAY_SIZE(msm_i2c_gsbi3_tdisc_info),
	},
#endif
#ifdef CONFIG_TOUCHSCREEN_CYTTSP_I2C
	{
		I2C_SURF | I2C_FFA | I2C_FLUID,
		MSM_GSBI3_QUP_I2C_BUS_ID,
		cy8ctmg200_board_info,
		ARRAY_SIZE(cy8ctmg200_board_info),
	},
	{
		I2C_DRAGON,
		MSM_GSBI3_QUP_I2C_BUS_ID,
		cy8ctma340_dragon_board_info,
		ARRAY_SIZE(cy8ctma340_dragon_board_info),
	},
#endif /* CONFIG_TOUCHSCREEN_CYTTSP_I2C */
#if defined(CONFIG_TOUCHSCREEN_CYTTSP_I2C) || \
		defined(CONFIG_TOUCHSCREEN_CYTTSP_I2C_MODULE)
	{
		I2C_FLUID,
		MSM_GSBI3_QUP_I2C_BUS_ID,
		cyttsp_fluid_info,
		ARRAY_SIZE(cyttsp_fluid_info),
	},
	{
		I2C_FFA | I2C_SURF,
		MSM_GSBI3_QUP_I2C_BUS_ID,
		cyttsp_ffa_info,
		ARRAY_SIZE(cyttsp_ffa_info),
	},
#endif
#if defined(CONFIG_TOUCHSCREEN_QT602240) 
    {
        I2C_SURF | I2C_FFA,
        MSM_GSBI8_QUP_I2C_BUS_ID,
        qt602240_i2c_boardinfo,
        ARRAY_SIZE(qt602240_i2c_boardinfo),
    },
#endif /* CONFIG_TOUCHSCREEN_QT602240 */
#ifdef CONFIG_MSM_CAMERA
#ifndef CONFIG_MSM_CAMERA_V4L2
	{
		I2C_SURF | I2C_FFA | I2C_FLUID ,
		MSM_GSBI4_QUP_I2C_BUS_ID,
		msm_camera_boardinfo,
		ARRAY_SIZE(msm_camera_boardinfo),
	},
	{
		I2C_DRAGON,
		MSM_GSBI4_QUP_I2C_BUS_ID,
		msm_camera_dragon_boardinfo,
		ARRAY_SIZE(msm_camera_dragon_boardinfo),
	},
#endif
#endif
	{
		I2C_SURF | I2C_FFA | I2C_FLUID,
		MSM_GSBI7_QUP_I2C_BUS_ID,
		msm_i2c_gsbi7_timpani_info,
		ARRAY_SIZE(msm_i2c_gsbi7_timpani_info),
	},
#if defined(CONFIG_MARIMBA_CORE)
	{
		I2C_SURF | I2C_FFA | I2C_FLUID | I2C_DRAGON,
		MSM_GSBI7_QUP_I2C_BUS_ID,
		msm_marimba_board_info,
		ARRAY_SIZE(msm_marimba_board_info),
	},
#endif /* CONFIG_MARIMBA_CORE */
#ifdef CONFIG_ISL9519_CHARGER
	{
		I2C_SURF | I2C_FFA,
		MSM_GSBI8_QUP_I2C_BUS_ID,
		isl_charger_i2c_info,
		ARRAY_SIZE(isl_charger_i2c_info),
	},
#endif
#if defined(CONFIG_HAPTIC_ISA1200) || \
		defined(CONFIG_HAPTIC_ISA1200_MODULE)
	{
		I2C_FLUID,
		MSM_GSBI8_QUP_I2C_BUS_ID,
		msm_isa1200_board_info,
		ARRAY_SIZE(msm_isa1200_board_info),
	},
#endif
#if defined(CONFIG_SMB137B_CHARGER) || defined(CONFIG_SMB137B_CHARGER_MODULE)
	{
		I2C_FLUID,
		MSM_GSBI8_QUP_I2C_BUS_ID,
		smb137b_charger_i2c_info,
		ARRAY_SIZE(smb137b_charger_i2c_info),
	},
#endif
#ifdef CONFIG_SKY_BATTERY_MAX17040 //p14682 kobj 110607PS2 TEAM shs : fuel gauge porting
    {
        I2C_SURF | I2C_FFA | I2C_FLUID,
        MSM_GSBI11_QUP_I2C_BUS_ID,
        max17040_i2c_boardinfo,
        ARRAY_SIZE(max17040_i2c_boardinfo),
    },
#endif /* CONFIG_SKY_BATTERY_MAX17040 */
#ifdef CONFIG_PANTECH_AUDIO_PRESTO_FAB2200  // jmlee 20110505 add
    {
        I2C_SURF | I2C_FFA | I2C_FLUID,
        MSM_GSBI3_QUP_I2C_BUS_ID,
        msm_audio_i2c_board_info,
        ARRAY_SIZE(msm_audio_i2c_board_info),
    },
#endif /* CONFIG_PANTECH_AUDIO_PRESTO_FAB2200 */
#ifdef CONFIG_PANTECH_AUDIO_PRESTO_AUDIENCE2020  // 20111014 jmlee 
    {
        I2C_SURF | I2C_FFA | I2C_FLUID,
        MSM_GSBI10_QUP_I2C_BUS_ID,
        msm_audience_i2c_board_info,
        ARRAY_SIZE(msm_audience_i2c_board_info),
    },
#endif /* CONFIG_PANTECH_AUDIO_PRESTO_AUDIENCE2020 */
#if defined(CONFIG_BATTERY_BQ27520) || \
		defined(CONFIG_BATTERY_BQ27520_MODULE)
	{
		I2C_FLUID,
		MSM_GSBI8_QUP_I2C_BUS_ID,
		msm_bq27520_board_info,
		ARRAY_SIZE(msm_bq27520_board_info),
	},
#endif
#if defined(CONFIG_SND_SOC_WM8903) || defined(CONFIG_SND_SOC_WM8903_MODULE)
	{
		I2C_DRAGON,
		MSM_GSBI8_QUP_I2C_BUS_ID,
		wm8903_codec_i2c_info,
		ARRAY_SIZE(wm8903_codec_i2c_info),
	},
#endif
};
#endif /* CONFIG_I2C */

static void fixup_i2c_configs(void)
{
#ifdef CONFIG_I2C
#if defined(CONFIG_GPIO_SX150X) || defined(CONFIG_GPIO_SX150X_MODULE)
	if (machine_is_msm8x60_surf() || machine_is_msm8x60_fusion())
		sx150x_data[SX150X_CORE].irq_summary =
			PM8058_GPIO_IRQ(PM8058_IRQ_BASE, UI_INT2_N);
	else if (machine_is_msm8x60_ffa() || machine_is_msm8x60_fusn_ffa() ||
		machine_is_msm8x60_dragon()
#ifdef CONFIG_MACH_MSM8X60_PRESTO
					|| machine_is_msm8x60_presto()
#endif
		)
		sx150x_data[SX150X_CORE].irq_summary =
			PM8058_GPIO_IRQ(PM8058_IRQ_BASE, UI_INT1_N);
	else if (machine_is_msm8x60_fluid())
		sx150x_data[SX150X_CORE_FLUID].irq_summary =
			PM8058_GPIO_IRQ(PM8058_IRQ_BASE, UI_INT1_N);
#endif
#endif
}

static void register_i2c_devices(void)
{
#ifdef CONFIG_I2C
	u8 mach_mask = 0;
	int i;
#ifdef CONFIG_MSM_CAMERA_V4L2
	struct i2c_registry msm8x60_camera_i2c_devices = {
		I2C_SURF | I2C_FFA | I2C_FLUID,
		MSM_GSBI4_QUP_I2C_BUS_ID,
		msm8x60_camera_board_info.board_info,
		msm8x60_camera_board_info.num_i2c_board_info,
	};
#endif

	/* Build the matching 'supported_machs' bitmask */
	if (machine_is_msm8x60_surf() || machine_is_msm8x60_fusion())
		mach_mask = I2C_SURF;
	else if (machine_is_msm8x60_ffa() || machine_is_msm8x60_fusn_ffa()
#ifdef CONFIG_MACH_MSM8X60_PRESTO
					|| machine_is_msm8x60_presto()
#endif
	)
		mach_mask = I2C_FFA;
	else if (machine_is_msm8x60_rumi3())
		mach_mask = I2C_RUMI;
	else if (machine_is_msm8x60_sim())
		mach_mask = I2C_SIM;
	else if (machine_is_msm8x60_fluid())
		mach_mask = I2C_FLUID;
	else if (machine_is_msm8x60_dragon())
		mach_mask = I2C_DRAGON;
	else
		pr_err("unmatched machine ID in register_i2c_devices\n");

	/* Run the array and install devices as appropriate */
	for (i = 0; i < ARRAY_SIZE(msm8x60_i2c_devices); ++i) {
		if (msm8x60_i2c_devices[i].machs & mach_mask)
			i2c_register_board_info(msm8x60_i2c_devices[i].bus,
						msm8x60_i2c_devices[i].info,
						msm8x60_i2c_devices[i].len);
	}
#ifdef CONFIG_MSM_CAMERA_V4L2
	if (msm8x60_camera_i2c_devices.machs & mach_mask)
		i2c_register_board_info(msm8x60_camera_i2c_devices.bus,
			msm8x60_camera_i2c_devices.info,
			msm8x60_camera_i2c_devices.len);
#endif
#endif
}

//20101015 choiseulkee add for uart console, GSBI12 port UART GPIO config
#ifdef CONFIG_SKY_GSBI12_UART_CONSOLE
static uint32_t uart12_config_gpio[] = {
    GPIO_CFG(117, 2, GPIO_CFG_INPUT, GPIO_CFG_PULL_DOWN, GPIO_CFG_2MA),
    GPIO_CFG(118, 2, GPIO_CFG_OUTPUT, GPIO_CFG_PULL_DOWN, GPIO_CFG_2MA)
};
#endif /* CONFIG_SKY_GSBI12_UART_CONSOLE */
static void __init msm8x60_init_uart12dm(void)
{
//20101015 choiseulkee add for uart console, GSBI12 port UART GPIO config
#ifdef CONFIG_SKY_GSBI12_UART_CONSOLE
    pr_info("%s: GSBI12 port uart12_config_gpio configuration\n", __func__);
    gpio_tlmm_config(uart12_config_gpio[0], GPIO_CFG_ENABLE);
    gpio_tlmm_config(uart12_config_gpio[1], GPIO_CFG_ENABLE);
#else /* CONFIG_SKY_GSBI12_UART_CONSOLE */
#if !defined(CONFIG_USB_PEHCI_HCD) && !defined(CONFIG_USB_PEHCI_HCD_MODULE) && !defined(CONFIG_SKY_GSBI12_UART_CONSOLE_DISABLE)
	/* 0x1D000000 now belongs to EBI2:CS3 i.e. USB ISP Controller */
	void *fpga_mem = ioremap_nocache(0x1D000000, SZ_4K);

	if (!fpga_mem)
		pr_err("%s(): Error getting memory\n", __func__);

	/* Advanced mode */
	writew(0xFFFF, fpga_mem + 0x15C);
	/* FPGA_UART_SEL */
	writew(0, fpga_mem + 0x172);
	/* FPGA_GPIO_CONFIG_117 */
	writew(1, fpga_mem + 0xEA);
	/* FPGA_GPIO_CONFIG_118 */
	writew(1, fpga_mem + 0xEC);
	mb();
	iounmap(fpga_mem);
#endif
#endif /* CONFIG_SKY_GSBI12_UART_CONSOLE */
}

#define MSM_GSBI9_PHYS		0x19900000
#define GSBI_DUAL_MODE_CODE	0x60

static void __init msm8x60_init_buses(void)
{
#ifdef CONFIG_I2C_QUP
	void *gsbi_mem = ioremap_nocache(0x19C00000, 4);
	/* Setting protocol code to 0x60 for dual UART/I2C in GSBI12 */
	writel_relaxed(0x6 << 4, gsbi_mem);
	/* Ensure protocol code is written before proceeding further */
	mb();
	iounmap(gsbi_mem);

	msm_gsbi3_qup_i2c_device.dev.platform_data = &msm_gsbi3_qup_i2c_pdata;
	msm_gsbi4_qup_i2c_device.dev.platform_data = &msm_gsbi4_qup_i2c_pdata;
	msm_gsbi7_qup_i2c_device.dev.platform_data = &msm_gsbi7_qup_i2c_pdata;
	msm_gsbi8_qup_i2c_device.dev.platform_data = &msm_gsbi8_qup_i2c_pdata;

#ifdef CONFIG_MSM_GSBI9_UART
	if (machine_is_msm8x60_fusion() || machine_is_msm8x60_fusn_ffa()
#ifdef CONFIG_MACH_MSM8X60_PRESTO
			|| machine_is_msm8x60_presto()
#endif
	) {
		/* Setting protocol code to 0x60 for dual UART/I2C in GSBI9 */
		gsbi_mem = ioremap_nocache(MSM_GSBI9_PHYS, 4);
		writel_relaxed(GSBI_DUAL_MODE_CODE, gsbi_mem);
		iounmap(gsbi_mem);
		msm_gsbi9_qup_i2c_pdata.use_gsbi_shared_mode = 1;
	}
#endif
	msm_gsbi9_qup_i2c_device.dev.platform_data = &msm_gsbi9_qup_i2c_pdata;
#ifdef CONFIG_SKY_BATTERY_MAX17040 //p14682 kobj 110607 PS2 TEAM SHS : fuel gauge porting
    msm_gsbi11_qup_i2c_device.dev.platform_data = &msm_gsbi11_qup_i2c_pdata;
#endif /* CONFIG_SKY_BATTERY_MAX17040 */
#if defined(CONFIG_PANTECH_AUDIO_PRESTO_AUDIENCE2020)  // 20111014 jmlee 
    msm_gsbi10_qup_i2c_device.dev.platform_data = &msm_gsbi10_qup_i2c_pdata;
#endif /* CONFIG_PANTECH_AUDIO_PRESTO_AUDIENCE2020 */
	msm_gsbi12_qup_i2c_device.dev.platform_data = &msm_gsbi12_qup_i2c_pdata;
#endif
#if defined(CONFIG_SPI_QUP) || defined(CONFIG_SPI_QUP_MODULE)
	msm_gsbi1_qup_spi_device.dev.platform_data = &msm_gsbi1_qup_spi_pdata;
#endif
#ifdef CONFIG_I2C_SSBI
	msm_device_ssbi3.dev.platform_data = &msm_ssbi3_pdata;
#endif

#ifdef CONFIG_MSM_SSBI
	msm_device_ssbi_pmic1.dev.platform_data =
				&msm8x60_ssbi_pm8058_pdata;
	msm_device_ssbi_pmic2.dev.platform_data =
				&msm8x60_ssbi_pm8901_pdata;
#endif

	if (machine_is_msm8x60_fluid()) {
#if (defined(CONFIG_USB_EHCI_MSM_72K) && \
	(defined(CONFIG_SMB137B_CHARGER) || \
	 defined(CONFIG_SMB137B_CHARGER_MODULE)))
		msm_otg_pdata.vbus_power = msm_hsusb_smb137b_vbus_power;
#endif
#ifndef CONFIG_PANTECH_AUDIO_PRESTO_AUDIENCE2020  // jmlee 20110505 add
#if defined(CONFIG_SPI_QUP) || defined(CONFIG_SPI_QUP_MODULE)
		msm_gsbi10_qup_spi_device.dev.platform_data =
					&msm_gsbi10_qup_spi_pdata;
#endif
#endif /* CONFIG_PANTECH_AUDIO_PRESTO_AUDIENCE2020 */
	}

#if defined(CONFIG_USB_GADGET_MSM_72K) || defined(CONFIG_USB_EHCI_HCD)
	/*
	 * We can not put USB regulators (8058_l6 and 8058_l7) in LPM
	 * when we depend on USB PHY for VBUS/ID notifications. VBUS
	 * and ID notifications are available only on V2 surf and FFA
	 * with a hardware workaround.
	 */
	if (SOCINFO_VERSION_MAJOR(socinfo_get_version()) == 2 &&
			(machine_is_msm8x60_surf() ||
			(machine_is_msm8x60_ffa() &&
			pmic_id_notif_supported)))
		msm_otg_pdata.phy_can_powercollapse = 1;
	msm_device_otg.dev.platform_data = &msm_otg_pdata;
#endif

#ifdef CONFIG_USB_GADGET_MSM_72K
	msm_device_gadget_peripheral.dev.platform_data = &msm_gadget_pdata;
#endif

#if defined(CONFIG_SERIAL_MSM_HS) || defined(CONFIG_PANTECH_BT)
#ifndef CONFIG_PANTECH_BT // P12523 BT not use IBS.
	msm_uart_dm1_pdata.wakeup_irq = gpio_to_irq(54); /* GSBI6(2) */
#endif /* CONFIG_PANTECH_BT */
	msm_device_uart_dm1.dev.platform_data = &msm_uart_dm1_pdata;
#endif
#ifdef CONFIG_MSM_GSBI9_UART
	if (machine_is_msm8x60_fusion() || machine_is_msm8x60_fusn_ffa()
#ifdef CONFIG_MACH_MSM8X60_PRESTO
			|| machine_is_msm8x60_presto()
#endif
	) {
		msm_device_uart_gsbi9 = msm_add_gsbi9_uart();
		if (IS_ERR(msm_device_uart_gsbi9))
			pr_err("%s(): Failed to create uart gsbi9 device\n",
								__func__);
	}
#endif

#ifdef CONFIG_MSM_BUS_SCALING

	/* RPM calls are only enabled on V2 */
	if (SOCINFO_VERSION_MAJOR(socinfo_get_version()) == 2) {
		msm_bus_apps_fabric_pdata.rpm_enabled = 1;
		msm_bus_sys_fabric_pdata.rpm_enabled = 1;
		msm_bus_mm_fabric_pdata.rpm_enabled = 1;
		msm_bus_sys_fpb_pdata.rpm_enabled = 1;
		msm_bus_cpss_fpb_pdata.rpm_enabled = 1;
	}

	msm_bus_apps_fabric.dev.platform_data = &msm_bus_apps_fabric_pdata;
	msm_bus_sys_fabric.dev.platform_data = &msm_bus_sys_fabric_pdata;
	msm_bus_mm_fabric.dev.platform_data = &msm_bus_mm_fabric_pdata;
	msm_bus_sys_fpb.dev.platform_data = &msm_bus_sys_fpb_pdata;
	msm_bus_cpss_fpb.dev.platform_data = &msm_bus_cpss_fpb_pdata;
#endif
}

static void __init msm8x60_map_io(void)
{
	msm_shared_ram_phys = MSM_SHARED_RAM_PHYS;
	msm_map_msm8x60_io();

	if (socinfo_init() < 0)
		pr_err("socinfo_init() failed!\n");
}

/*
 * Most segments of the EBI2 bus are disabled by default.
 */
static void __init msm8x60_init_ebi2(void)
{
	uint32_t ebi2_cfg;
	void *ebi2_cfg_ptr;
#ifndef CONFIG_MACH_MSM8X60_PRESTO //(clk)march 2012.5.17
	struct clk *mem_clk = clk_get_sys("msm_ebi2", "mem_clk");

	if (IS_ERR(mem_clk)) {
		pr_err("%s: clk_get_sys(%s,%s), failed", __func__,
					"msm_ebi2", "mem_clk");
		return;
	}
	clk_enable(mem_clk);
	clk_put(mem_clk);
#endif /* CONFIG_MACH_MSM8X60_PRESTO */

	ebi2_cfg_ptr = ioremap_nocache(0x1a100000, sizeof(uint32_t));
	if (ebi2_cfg_ptr != 0) {
		ebi2_cfg = readl_relaxed(ebi2_cfg_ptr);

		if (machine_is_msm8x60_surf() || machine_is_msm8x60_ffa() ||
			machine_is_msm8x60_fluid() ||
			machine_is_msm8x60_dragon())
			ebi2_cfg |= (1 << 4) | (1 << 5); /* CS2, CS3 */
		else if (machine_is_msm8x60_sim())
			ebi2_cfg |= (1 << 4); /* CS2 */
		else if (machine_is_msm8x60_rumi3())
			ebi2_cfg |= (1 << 5); /* CS3 */

		writel_relaxed(ebi2_cfg, ebi2_cfg_ptr);
		iounmap(ebi2_cfg_ptr);
	}

	if (machine_is_msm8x60_surf() || machine_is_msm8x60_ffa() ||
	    machine_is_msm8x60_fluid() || machine_is_msm8x60_dragon()) {
		ebi2_cfg_ptr = ioremap_nocache(0x1a110000, SZ_4K);
		if (ebi2_cfg_ptr != 0) {
			/* EBI2_XMEM_CFG:PWRSAVE_MODE off */
			writel_relaxed(0UL, ebi2_cfg_ptr);

			/* CS2: Delay 9 cycles (140ns@64MHz) between SMSC
			 * LAN9221 Ethernet controller reads and writes.
			 * The lowest 4 bits are the read delay, the next
			 * 4 are the write delay. */
			writel_relaxed(0x031F1C99, ebi2_cfg_ptr + 0x10);
#if defined(CONFIG_USB_PEHCI_HCD) || defined(CONFIG_USB_PEHCI_HCD_MODULE)
			/*
			 * RECOVERY=5, HOLD_WR=1
			 * INIT_LATENCY_WR=1, INIT_LATENCY_RD=1
			 * WAIT_WR=1, WAIT_RD=2
			 */
			writel_relaxed(0x51010112, ebi2_cfg_ptr + 0x14);
			/*
			 * HOLD_RD=1
			 * ADV_OE_RECOVERY=0, ADDR_HOLD_ENA=1
			 */
			writel_relaxed(0x01000020, ebi2_cfg_ptr + 0x34);
#else
			/* EBI2 CS3 muxed address/data,
			* two cyc addr enable */
			writel_relaxed(0xA3030020, ebi2_cfg_ptr + 0x34);

#endif
			iounmap(ebi2_cfg_ptr);
		}
	}
}

static void __init msm8x60_configure_smc91x(void)
{
	if (machine_is_msm8x60_sim()) {

		smc91x_resources[0].start = 0x1b800300;
		smc91x_resources[0].end   = 0x1b8003ff;

		smc91x_resources[1].start = (NR_MSM_IRQS + 40);
		smc91x_resources[1].end   = (NR_MSM_IRQS + 40);

	} else if (machine_is_msm8x60_rumi3()) {

		smc91x_resources[0].start = 0x1d000300;
		smc91x_resources[0].end   = 0x1d0003ff;

		smc91x_resources[1].start = TLMM_MSM_DIR_CONN_IRQ_0;
		smc91x_resources[1].end   = TLMM_MSM_DIR_CONN_IRQ_0;
	}
}

static void __init msm8x60_init_tlmm(void)
{
// paiksun...
#ifdef CONFIG_PANTECH
    int rc = 0;
    int pin = 0;

    static unsigned BOOT_CONFIG[] = {
        GPIO_CFG(76, 0, GPIO_CFG_INPUT, GPIO_CFG_PULL_UP, GPIO_CFG_2MA),
        GPIO_CFG(81, 0, GPIO_CFG_INPUT, GPIO_CFG_PULL_UP, GPIO_CFG_2MA),
        GPIO_CFG(84, 0, GPIO_CFG_INPUT, GPIO_CFG_PULL_UP, GPIO_CFG_2MA),
#if defined(CONFIG_MACH_MSM8X60_EF39S)||defined(CONFIG_MACH_MSM8X60_EF40S)||defined(CONFIG_MACH_MSM8X60_EF40K)
        GPIO_CFG(63, 0, GPIO_CFG_INPUT, GPIO_CFG_PULL_UP, GPIO_CFG_2MA),
#endif
    };

    for (pin = 0; pin < ARRAY_SIZE(BOOT_CONFIG); pin++) {
        rc = gpio_tlmm_config(BOOT_CONFIG[pin], GPIO_CFG_ENABLE);
        if (rc) {
            printk(KERN_ERR "%s: gpio_tlmm_config(%#x)=%d\n",
                    __func__, BOOT_CONFIG[pin], rc);
        }
    }
#endif /* CONFIG_PANTECH */

	if (machine_is_msm8x60_rumi3())
		msm_gpio_install_direct_irq(0, 0, 1);
}

#if (defined(CONFIG_MMC_MSM_SDC1_SUPPORT)\
	|| defined(CONFIG_MMC_MSM_SDC2_SUPPORT)\
	|| defined(CONFIG_MMC_MSM_SDC3_SUPPORT)\
	|| defined(CONFIG_MMC_MSM_SDC4_SUPPORT)\
	|| defined(CONFIG_MMC_MSM_SDC5_SUPPORT))

/* 8x60 has 5 SDCC controllers */
#define MAX_SDCC_CONTROLLER	5

struct msm_sdcc_gpio {
	/* maximum 10 GPIOs per SDCC controller */
	s16 no;
	/* name of this GPIO */
	const char *name;
	bool always_on;
	bool is_enabled;
};

#ifdef CONFIG_MMC_MSM_SDC1_SUPPORT
static struct msm_sdcc_gpio sdc1_gpio_cfg[] = {
	{159, "sdc1_dat_0"},
	{160, "sdc1_dat_1"},
	{161, "sdc1_dat_2"},
	{162, "sdc1_dat_3"},
#ifdef CONFIG_MMC_MSM_SDC1_8_BIT_SUPPORT
	{163, "sdc1_dat_4"},
	{164, "sdc1_dat_5"},
	{165, "sdc1_dat_6"},
	{166, "sdc1_dat_7"},
#endif
	{167, "sdc1_clk"},
	{168, "sdc1_cmd"}
};
#endif

#ifdef CONFIG_MMC_MSM_SDC2_SUPPORT
static struct msm_sdcc_gpio sdc2_gpio_cfg[] = {
	{143, "sdc2_dat_0"},
	{144, "sdc2_dat_1", 1},
	{145, "sdc2_dat_2"},
	{146, "sdc2_dat_3"},
#ifdef CONFIG_MMC_MSM_SDC2_8_BIT_SUPPORT
	{147, "sdc2_dat_4"},
	{148, "sdc2_dat_5"},
	{149, "sdc2_dat_6"},
	{150, "sdc2_dat_7"},
#endif
	{151, "sdc2_cmd"},
	{152, "sdc2_clk", 1}
};
#endif

#ifdef CONFIG_MMC_MSM_SDC5_SUPPORT
static struct msm_sdcc_gpio sdc5_gpio_cfg[] = {
	{95, "sdc5_cmd"},
	{96, "sdc5_dat_3"},
	{97, "sdc5_clk", 1},
	{98, "sdc5_dat_2"},
	{99, "sdc5_dat_1", 1},
	{100, "sdc5_dat_0"}
};
#endif

struct msm_sdcc_pad_pull_cfg {
	enum msm_tlmm_pull_tgt pull;
	u32 pull_val;
};

struct msm_sdcc_pad_drv_cfg {
	enum msm_tlmm_hdrive_tgt drv;
	u32 drv_val;
};

#ifdef CONFIG_MMC_MSM_SDC3_SUPPORT
static struct msm_sdcc_pad_drv_cfg sdc3_pad_on_drv_cfg[] = {
	{TLMM_HDRV_SDC3_CLK, GPIO_CFG_8MA},
	{TLMM_HDRV_SDC3_CMD, GPIO_CFG_8MA},
	{TLMM_HDRV_SDC3_DATA, GPIO_CFG_8MA}
};

static struct msm_sdcc_pad_pull_cfg sdc3_pad_on_pull_cfg[] = {
	{TLMM_PULL_SDC3_CMD, GPIO_CFG_PULL_UP},
	{TLMM_PULL_SDC3_DATA, GPIO_CFG_PULL_UP}
};

static struct msm_sdcc_pad_drv_cfg sdc3_pad_off_drv_cfg[] = {
	{TLMM_HDRV_SDC3_CLK, GPIO_CFG_2MA},
	{TLMM_HDRV_SDC3_CMD, GPIO_CFG_2MA},
	{TLMM_HDRV_SDC3_DATA, GPIO_CFG_2MA}
};

static struct msm_sdcc_pad_pull_cfg sdc3_pad_off_pull_cfg[] = {
	{TLMM_PULL_SDC3_CMD, GPIO_CFG_PULL_DOWN},
	{TLMM_PULL_SDC3_DATA, GPIO_CFG_PULL_DOWN}
};
#endif

#ifdef CONFIG_MMC_MSM_SDC4_SUPPORT
static struct msm_sdcc_pad_drv_cfg sdc4_pad_on_drv_cfg[] = {
	{TLMM_HDRV_SDC4_CLK, GPIO_CFG_8MA},
	{TLMM_HDRV_SDC4_CMD, GPIO_CFG_8MA},
	{TLMM_HDRV_SDC4_DATA, GPIO_CFG_8MA}
};

static struct msm_sdcc_pad_pull_cfg sdc4_pad_on_pull_cfg[] = {
	{TLMM_PULL_SDC4_CMD, GPIO_CFG_PULL_UP},
	{TLMM_PULL_SDC4_DATA, GPIO_CFG_PULL_UP}
};

static struct msm_sdcc_pad_drv_cfg sdc4_pad_off_drv_cfg[] = {
	{TLMM_HDRV_SDC4_CLK, GPIO_CFG_2MA},
	{TLMM_HDRV_SDC4_CMD, GPIO_CFG_2MA},
	{TLMM_HDRV_SDC4_DATA, GPIO_CFG_2MA}
};

#if defined(CONFIG_PANTECH_PRESTO_BOARD) || defined(CONFIG_MACH_MSM8X60_QUANTINA)
// 20110519 khlee_wifi for PRESTO wifi sleep gpio settings
static struct msm_sdcc_pad_pull_cfg sdc4_pad_off_pull_cfg[] = {
    {TLMM_PULL_SDC4_CMD, GPIO_CFG_PULL_UP},
    {TLMM_PULL_SDC4_DATA, GPIO_CFG_PULL_UP}
};
#else /* CONFIG_MACH_MSM8X60_PRESTO || CONFIG_MACH_MSM8X60_QUANTINA */
static struct msm_sdcc_pad_pull_cfg sdc4_pad_off_pull_cfg[] = {
	{TLMM_PULL_SDC4_CMD, GPIO_CFG_PULL_DOWN},
	{TLMM_PULL_SDC4_DATA, GPIO_CFG_PULL_DOWN}
};
#endif /* CONFIG_MACH_MSM8X60_PRESTO || CONFIG_MACH_MSM8X60_QUANTINA */
#endif

struct msm_sdcc_pin_cfg {
	/*
	 * = 1 if controller pins are using gpios
	 * = 0 if controller has dedicated MSM pins
	 */
	u8 is_gpio;
	u8 cfg_sts;
	u8 gpio_data_size;
	struct msm_sdcc_gpio *gpio_data;
	struct msm_sdcc_pad_drv_cfg *pad_drv_on_data;
	struct msm_sdcc_pad_drv_cfg *pad_drv_off_data;
	struct msm_sdcc_pad_pull_cfg *pad_pull_on_data;
	struct msm_sdcc_pad_pull_cfg *pad_pull_off_data;
	u8 pad_drv_data_size;
	u8 pad_pull_data_size;
	u8 sdio_lpm_gpio_cfg;
};


static struct msm_sdcc_pin_cfg sdcc_pin_cfg_data[MAX_SDCC_CONTROLLER] = {
#ifdef CONFIG_MMC_MSM_SDC1_SUPPORT
	[0] = {
		.is_gpio = 1,
		.gpio_data_size = ARRAY_SIZE(sdc1_gpio_cfg),
		.gpio_data = sdc1_gpio_cfg
	},
#endif
#ifdef CONFIG_MMC_MSM_SDC2_SUPPORT
	[1] = {
		.is_gpio = 1,
		.gpio_data_size = ARRAY_SIZE(sdc2_gpio_cfg),
		.gpio_data = sdc2_gpio_cfg
	},
#endif
#ifdef CONFIG_MMC_MSM_SDC3_SUPPORT
	[2] = {
		.is_gpio = 0,
		.pad_drv_on_data = sdc3_pad_on_drv_cfg,
		.pad_drv_off_data = sdc3_pad_off_drv_cfg,
		.pad_pull_on_data = sdc3_pad_on_pull_cfg,
		.pad_pull_off_data = sdc3_pad_off_pull_cfg,
		.pad_drv_data_size = ARRAY_SIZE(sdc3_pad_on_drv_cfg),
		.pad_pull_data_size = ARRAY_SIZE(sdc3_pad_on_pull_cfg)
	},
#endif
#ifdef CONFIG_MMC_MSM_SDC4_SUPPORT
	[3] = {
		.is_gpio = 0,
		.pad_drv_on_data = sdc4_pad_on_drv_cfg,
		.pad_drv_off_data = sdc4_pad_off_drv_cfg,
		.pad_pull_on_data = sdc4_pad_on_pull_cfg,
		.pad_pull_off_data = sdc4_pad_off_pull_cfg,
		.pad_drv_data_size = ARRAY_SIZE(sdc4_pad_on_drv_cfg),
		.pad_pull_data_size = ARRAY_SIZE(sdc4_pad_on_pull_cfg)
	},
#endif
#ifdef CONFIG_MMC_MSM_SDC5_SUPPORT
	[4] = {
		.is_gpio = 1,
		.gpio_data_size = ARRAY_SIZE(sdc5_gpio_cfg),
		.gpio_data = sdc5_gpio_cfg
	}
#endif
};

static int msm_sdcc_setup_gpio(int dev_id, unsigned int enable)
{
	int rc = 0;
	struct msm_sdcc_pin_cfg *curr;
	int n;

	curr = &sdcc_pin_cfg_data[dev_id - 1];
	if (!curr->gpio_data)
		goto out;

	for (n = 0; n < curr->gpio_data_size; n++) {
		if (enable) {

			if (curr->gpio_data[n].always_on &&
				curr->gpio_data[n].is_enabled)
				continue;
			pr_debug("%s: enable: %s\n", __func__,
					curr->gpio_data[n].name);
			rc = gpio_request(curr->gpio_data[n].no,
				curr->gpio_data[n].name);
			if (rc) {
				pr_err("%s: gpio_request(%d, %s)"
					"failed", __func__,
					curr->gpio_data[n].no,
					curr->gpio_data[n].name);
				goto free_gpios;
			}
			/* set direction as output for all GPIOs */
			rc = gpio_direction_output(
				curr->gpio_data[n].no, 1);
			if (rc) {
				pr_err("%s: gpio_direction_output"
					"(%d, 1) failed\n", __func__,
					curr->gpio_data[n].no);
				goto free_gpios;
			}
			curr->gpio_data[n].is_enabled = 1;
		} else {
			/*
			 * now free this GPIO which will put GPIO
			 * in low power mode and will also put GPIO
			 * in input mode
			 */
			if (curr->gpio_data[n].always_on)
				continue;
			pr_debug("%s: disable: %s\n", __func__,
					curr->gpio_data[n].name);
			gpio_free(curr->gpio_data[n].no);
			curr->gpio_data[n].is_enabled = 0;
		}
	}
	curr->cfg_sts = enable;
	goto out;

free_gpios:
	for (; n >= 0; n--)
		gpio_free(curr->gpio_data[n].no);
out:
	return rc;
}

static int msm_sdcc_setup_pad(int dev_id, unsigned int enable)
{
	int rc = 0;
	struct msm_sdcc_pin_cfg *curr;
	int n;

	curr = &sdcc_pin_cfg_data[dev_id - 1];
	if (!curr->pad_drv_on_data || !curr->pad_pull_on_data)
		goto out;

	if (enable) {
		/*
		 * set up the normal driver strength and
		 * pull config for pads
		 */
		for (n = 0; n < curr->pad_drv_data_size; n++) {
			if (curr->sdio_lpm_gpio_cfg) {
				if (curr->pad_drv_on_data[n].drv ==
						TLMM_HDRV_SDC4_DATA)
					continue;
			}
			msm_tlmm_set_hdrive(curr->pad_drv_on_data[n].drv,
				curr->pad_drv_on_data[n].drv_val);
		}
		for (n = 0; n < curr->pad_pull_data_size; n++) {
			if (curr->sdio_lpm_gpio_cfg) {
				if (curr->pad_pull_on_data[n].pull ==
						TLMM_PULL_SDC4_DATA)
					continue;
			}
			msm_tlmm_set_pull(curr->pad_pull_on_data[n].pull,
				curr->pad_pull_on_data[n].pull_val);
		}
	} else {
		/* set the low power config for pads */
		for (n = 0; n < curr->pad_drv_data_size; n++) {
			if (curr->sdio_lpm_gpio_cfg) {
				if (curr->pad_drv_off_data[n].drv ==
						TLMM_HDRV_SDC4_DATA)
					continue;
			}
			msm_tlmm_set_hdrive(
				curr->pad_drv_off_data[n].drv,
				curr->pad_drv_off_data[n].drv_val);
		}
		for (n = 0; n < curr->pad_pull_data_size; n++) {
			if (curr->sdio_lpm_gpio_cfg) {
				if (curr->pad_pull_off_data[n].pull ==
						TLMM_PULL_SDC4_DATA)
					continue;
			}
			msm_tlmm_set_pull(
				curr->pad_pull_off_data[n].pull,
				curr->pad_pull_off_data[n].pull_val);
		}
	}
	curr->cfg_sts = enable;
out:
	return rc;
}

struct sdcc_reg {
	/* VDD/VCC/VCCQ regulator name on PMIC8058/PMIC8089*/
	const char *reg_name;
	/*
	 * is set voltage supported for this regulator?
	 * 0 = not supported, 1 = supported
	 */
	unsigned char set_voltage_sup;
	/* voltage level to be set */
	unsigned int level;
	/* VDD/VCC/VCCQ voltage regulator handle */
	struct regulator *reg;
	/* is this regulator enabled? */
	bool enabled;
	/* is this regulator needs to be always on? */
	bool always_on;
	/* is operating power mode setting required for this regulator? */
	bool op_pwr_mode_sup;
	/* Load values for low power and high power mode */
	unsigned int lpm_uA;
	unsigned int hpm_uA;
};
/* all SDCC controllers require VDD/VCC voltage */
static struct sdcc_reg sdcc_vdd_reg_data[MAX_SDCC_CONTROLLER];
/* only SDCC1 requires VCCQ voltage */
static struct sdcc_reg sdcc_vccq_reg_data[1];
/* all SDCC controllers may require voting for VDD PAD voltage */
static struct sdcc_reg sdcc_vddp_reg_data[MAX_SDCC_CONTROLLER];

struct sdcc_reg_data {
	struct sdcc_reg *vdd_data; /* keeps VDD/VCC regulator info */
	struct sdcc_reg *vccq_data; /* keeps VCCQ regulator info */
	struct sdcc_reg *vddp_data; /* keeps VDD Pad regulator info */
	unsigned char sts; /* regulator enable/disable status */
};
/* msm8x60 has 5 SDCC controllers */
static struct sdcc_reg_data sdcc_vreg_data[MAX_SDCC_CONTROLLER];

static int msm_sdcc_vreg_init_reg(struct sdcc_reg *vreg)
{
	int rc = 0;

	/* Get the regulator handle */
	vreg->reg = regulator_get(NULL, vreg->reg_name);
	if (IS_ERR(vreg->reg)) {
		rc = PTR_ERR(vreg->reg);
		pr_err("%s: regulator_get(%s) failed. rc=%d\n",
			__func__, vreg->reg_name, rc);
		goto out;
	}

	/* Set the voltage level if required */
	if (vreg->set_voltage_sup) {
		rc = regulator_set_voltage(vreg->reg, vreg->level,
					vreg->level);
		if (rc) {
			pr_err("%s: regulator_set_voltage(%s) failed rc=%d\n",
				__func__, vreg->reg_name, rc);
			goto vreg_put;
		}
	}
	goto out;

vreg_put:
	regulator_put(vreg->reg);
out:
	return rc;
}

static inline void msm_sdcc_vreg_deinit_reg(struct sdcc_reg *vreg)
{
	regulator_put(vreg->reg);
}

/* this init function should be called only once for each SDCC */
static int msm_sdcc_vreg_init(int dev_id, unsigned char init)
{
	int rc = 0;
	struct sdcc_reg *curr_vdd_reg, *curr_vccq_reg, *curr_vddp_reg;
	struct sdcc_reg_data *curr;

	curr = &sdcc_vreg_data[dev_id - 1];
	curr_vdd_reg = curr->vdd_data;
	curr_vccq_reg = curr->vccq_data;
	curr_vddp_reg = curr->vddp_data;

	if (init) {
		/*
		 * get the regulator handle from voltage regulator framework
		 * and then try to set the voltage level for the regulator
		 */
		if (curr_vdd_reg) {
			rc = msm_sdcc_vreg_init_reg(curr_vdd_reg);
			if (rc)
				goto out;
		}
		if (curr_vccq_reg) {
			rc = msm_sdcc_vreg_init_reg(curr_vccq_reg);
			if (rc)
				goto vdd_reg_deinit;
		}
		if (curr_vddp_reg) {
			rc = msm_sdcc_vreg_init_reg(curr_vddp_reg);
			if (rc)
				goto vccq_reg_deinit;
		}
		goto out;
	} else
		/* deregister with all regulators from regulator framework */
		goto vddp_reg_deinit;

vddp_reg_deinit:
	if (curr_vddp_reg)
		msm_sdcc_vreg_deinit_reg(curr_vddp_reg);
vccq_reg_deinit:
	if (curr_vccq_reg)
		msm_sdcc_vreg_deinit_reg(curr_vccq_reg);
vdd_reg_deinit:
	if (curr_vdd_reg)
		msm_sdcc_vreg_deinit_reg(curr_vdd_reg);
out:
	return rc;
}

static int msm_sdcc_vreg_enable(struct sdcc_reg *vreg)
{
	int rc;

	if (!vreg->enabled) {
		rc = regulator_enable(vreg->reg);
		if (rc) {
			pr_err("%s: regulator_enable(%s) failed. rc=%d\n",
				__func__, vreg->reg_name, rc);
			goto out;
		}
		vreg->enabled = 1;
	}

	/* Put always_on regulator in HPM (high power mode) */
	if (vreg->always_on && vreg->op_pwr_mode_sup) {
		rc = regulator_set_optimum_mode(vreg->reg, vreg->hpm_uA);
		if (rc < 0) {
			pr_err("%s: reg=%s: HPM setting failed"
				" hpm_uA=%d, rc=%d\n",
				__func__, vreg->reg_name,
				vreg->hpm_uA, rc);
			goto vreg_disable;
		}
		rc = 0;
	}
	goto out;

vreg_disable:
	regulator_disable(vreg->reg);
	vreg->enabled = 0;
out:
	return rc;
}

static int msm_sdcc_vreg_disable(struct sdcc_reg *vreg)
{
	int rc;

	/* Never disable always_on regulator */
	if (!vreg->always_on) {
		rc = regulator_disable(vreg->reg);
		if (rc) {
			pr_err("%s: regulator_disable(%s) failed. rc=%d\n",
				__func__, vreg->reg_name, rc);
			goto out;
		}
		vreg->enabled = 0;
	}

	/* Put always_on regulator in LPM (low power mode) */
	if (vreg->always_on && vreg->op_pwr_mode_sup) {
		rc = regulator_set_optimum_mode(vreg->reg, vreg->lpm_uA);
		if (rc < 0) {
			pr_err("%s: reg=%s: LPM setting failed"
				" lpm_uA=%d, rc=%d\n",
				__func__,
				vreg->reg_name,
				vreg->lpm_uA, rc);
			goto out;
		}
		rc = 0;
	}

out:
	return rc;
}

static int msm_sdcc_setup_vreg(int dev_id, unsigned char enable)
{
	int rc = 0;
	struct sdcc_reg *curr_vdd_reg, *curr_vccq_reg, *curr_vddp_reg;
	struct sdcc_reg_data *curr;

	curr = &sdcc_vreg_data[dev_id - 1];
	curr_vdd_reg = curr->vdd_data;
	curr_vccq_reg = curr->vccq_data;
	curr_vddp_reg = curr->vddp_data;

	/* check if regulators are initialized or not? */
	if ((curr_vdd_reg && !curr_vdd_reg->reg) ||
		(curr_vccq_reg && !curr_vccq_reg->reg) ||
		(curr_vddp_reg && !curr_vddp_reg->reg)) {
		/* initialize voltage regulators required for this SDCC */
		rc = msm_sdcc_vreg_init(dev_id, 1);
		if (rc) {
			pr_err("%s: regulator init failed = %d\n",
				__func__, rc);
			goto out;
		}
	}

	if (curr->sts == enable)
		goto out;

	if (curr_vdd_reg) {
		if (enable)
			rc = msm_sdcc_vreg_enable(curr_vdd_reg);
		else
			rc = msm_sdcc_vreg_disable(curr_vdd_reg);
		if (rc)
			goto out;
	}

	if (curr_vccq_reg) {
		if (enable)
			rc = msm_sdcc_vreg_enable(curr_vccq_reg);
		else
			rc = msm_sdcc_vreg_disable(curr_vccq_reg);
		if (rc)
			goto out;
	}

	if (curr_vddp_reg) {
		if (enable)
			rc = msm_sdcc_vreg_enable(curr_vddp_reg);
		else
			rc = msm_sdcc_vreg_disable(curr_vddp_reg);
		if (rc)
			goto out;
	}
	curr->sts = enable;

out:
	return rc;
}

static u32 msm_sdcc_setup_power(struct device *dv, unsigned int vdd)
{
	u32 rc_pin_cfg = 0;
	u32 rc_vreg_cfg = 0;
	u32 rc = 0;
	struct platform_device *pdev;
	struct msm_sdcc_pin_cfg *curr_pin_cfg;

	pdev = container_of(dv, struct platform_device, dev);

	/* setup gpio/pad */
	curr_pin_cfg = &sdcc_pin_cfg_data[pdev->id - 1];
	if (curr_pin_cfg->cfg_sts == !!vdd)
		goto setup_vreg;

	if (curr_pin_cfg->is_gpio)
		rc_pin_cfg = msm_sdcc_setup_gpio(pdev->id, !!vdd);
	else
		rc_pin_cfg = msm_sdcc_setup_pad(pdev->id, !!vdd);

setup_vreg:
	/* setup voltage regulators */
	rc_vreg_cfg = msm_sdcc_setup_vreg(pdev->id, !!vdd);

	if (rc_pin_cfg || rc_vreg_cfg)
		rc = rc_pin_cfg ? rc_pin_cfg : rc_vreg_cfg;

	return rc;
}

static void msm_sdcc_sdio_lpm_gpio(struct device *dv, unsigned int active)
{
	struct msm_sdcc_pin_cfg *curr_pin_cfg;
	struct platform_device *pdev;

	pdev = container_of(dv, struct platform_device, dev);
	/* setup gpio/pad */
	curr_pin_cfg = &sdcc_pin_cfg_data[pdev->id - 1];

	if (curr_pin_cfg->cfg_sts == active)
		return;

	curr_pin_cfg->sdio_lpm_gpio_cfg = 1;
	if (curr_pin_cfg->is_gpio)
		msm_sdcc_setup_gpio(pdev->id, active);
	else
		msm_sdcc_setup_pad(pdev->id, active);
	curr_pin_cfg->sdio_lpm_gpio_cfg = 0;
}

static int msm_sdc3_get_wpswitch(struct device *dev)
{
	struct platform_device *pdev;
	int status;
	pdev = container_of(dev, struct platform_device, dev);

	status = gpio_request(GPIO_SDC_WP, "SD_WP_Switch");
	if (status) {
		pr_err("%s:Failed to request GPIO %d\n",
					__func__, GPIO_SDC_WP);
	} else {
		status = gpio_direction_input(GPIO_SDC_WP);
		if (!status) {
			status = gpio_get_value_cansleep(GPIO_SDC_WP);
			pr_info("%s: WP Status for Slot %d = %d\n",
				 __func__, pdev->id, status);
		}
		gpio_free(GPIO_SDC_WP);
	}
	return status;
}

#ifdef CONFIG_MMC_MSM_SDC5_SUPPORT
int sdc5_register_status_notify(void (*callback)(int, void *),
	void *dev_id)
{
	sdc5_status_notify_cb = callback;
	sdc5_status_notify_cb_devid = dev_id;
	return 0;
}
#endif

#ifdef CONFIG_MMC_MSM_SDC2_SUPPORT
int sdc2_register_status_notify(void (*callback)(int, void *),
	void *dev_id)
{
	sdc2_status_notify_cb = callback;
	sdc2_status_notify_cb_devid = dev_id;
	return 0;
}
#endif

/* Interrupt handler for SDC2 and SDC5 detection
 * This function uses dual-edge interrputs settings in order
 * to get SDIO detection when the GPIO is rising and SDIO removal
 * when the GPIO is falling */
static irqreturn_t msm8x60_multi_sdio_slot_status_irq(int irq, void *dev_id)
{
	int status;

	if (!machine_is_msm8x60_fusion() &&
	    !machine_is_msm8x60_fusn_ffa()
#ifdef CONFIG_MACH_MSM8X60_PRESTO
	    && !machine_is_msm8x60_presto()
#endif
		)
		return IRQ_NONE;

	status = gpio_get_value(MDM2AP_SYNC);
	pr_info("%s: MDM2AP_SYNC Status = %d\n",
		 __func__, status);

#ifdef CONFIG_MMC_MSM_SDC2_SUPPORT
	if (sdc2_status_notify_cb) {
		pr_info("%s: calling sdc2_status_notify_cb\n", __func__);
		sdc2_status_notify_cb(status,
			sdc2_status_notify_cb_devid);
	}
#endif

#ifdef CONFIG_MMC_MSM_SDC5_SUPPORT
	if (sdc5_status_notify_cb) {
		pr_info("%s: calling sdc5_status_notify_cb\n", __func__);
		sdc5_status_notify_cb(status,
			sdc5_status_notify_cb_devid);
	}
#endif
	return IRQ_HANDLED;
}

static int msm8x60_multi_sdio_init(void)
{
	int ret, irq_num;

	if (!machine_is_msm8x60_fusion() &&
	    !machine_is_msm8x60_fusn_ffa()
#ifdef CONFIG_MACH_MSM8X60_PRESTO
	    && !machine_is_msm8x60_presto()
#endif
		)
		return 0;

	ret = msm_gpiomux_get(MDM2AP_SYNC);
	if (ret) {
		pr_err("%s:Failed to request GPIO %d, ret=%d\n",
					__func__, MDM2AP_SYNC, ret);
		return ret;
	}

	irq_num = gpio_to_irq(MDM2AP_SYNC);

	ret = request_irq(irq_num,
		msm8x60_multi_sdio_slot_status_irq,
		IRQ_TYPE_EDGE_BOTH,
		"sdio_multidetection", NULL);

	if (ret) {
		pr_err("%s:Failed to request irq, ret=%d\n",
					__func__, ret);
		return ret;
	}

	return ret;
}

#ifdef CONFIG_MMC_MSM_SDC3_SUPPORT
#ifdef CONFIG_SKY_MMC
unsigned int msm8x60_sdcc_slot_status(void)
{
    int status;

    status = gpio_request(PM8058_GPIO_PM_TO_SYS(PMIC_GPIO_SDC3_DET - 1)
                , "SD_HW_Detect");
    if (status) {
        pr_err("%s:Failed to request GPIO %d\n", __func__,
                PM8058_GPIO_PM_TO_SYS(PMIC_GPIO_SDC3_DET - 1));
    } else {
        status = gpio_direction_input(
                PM8058_GPIO_PM_TO_SYS(PMIC_GPIO_SDC3_DET - 1));
        if (!status)
            status = !(gpio_get_value_cansleep(
                PM8058_GPIO_PM_TO_SYS(PMIC_GPIO_SDC3_DET - 1)));
        gpio_free(PM8058_GPIO_PM_TO_SYS(PMIC_GPIO_SDC3_DET - 1));
    }
    return (unsigned int) status;
}
#else /* CONFIG_SKY_MMC */
#ifdef CONFIG_MMC_MSM_CARD_HW_DETECTION
static unsigned int msm8x60_sdcc_slot_status(struct device *dev)
{
	int status;

	status = gpio_request(PM8058_GPIO_PM_TO_SYS(PMIC_GPIO_SDC3_DET - 1)
				, "SD_HW_Detect");
	if (status) {
		pr_err("%s:Failed to request GPIO %d\n", __func__,
				PM8058_GPIO_PM_TO_SYS(PMIC_GPIO_SDC3_DET - 1));
	} else {
		status = gpio_direction_input(
				PM8058_GPIO_PM_TO_SYS(PMIC_GPIO_SDC3_DET - 1));
		if (!status)
			status = !(gpio_get_value_cansleep(
				PM8058_GPIO_PM_TO_SYS(PMIC_GPIO_SDC3_DET - 1)));
		gpio_free(PM8058_GPIO_PM_TO_SYS(PMIC_GPIO_SDC3_DET - 1));
	}
	return (unsigned int) status;
}
#endif
#endif /* CONFIG_SKY_MMC */
#endif

#ifdef	CONFIG_MMC_MSM_SDC4_SUPPORT
#ifndef CONFIG_SKY_WLAN
static int msm_sdcc_cfg_mpm_sdiowakeup(struct device *dev, unsigned mode)
{
	struct platform_device *pdev;
	enum msm_mpm_pin pin;
	int ret = 0;

	pdev = container_of(dev, struct platform_device, dev);

	/* Only SDCC4 slot connected to WLAN chip has wakeup capability */
	if (pdev->id == 4)
		pin = MSM_MPM_PIN_SDC4_DAT1;
	else
		return -EINVAL;

	switch (mode) {
	case SDC_DAT1_DISABLE:
		ret = msm_mpm_enable_pin(pin, 0);
		break;
	case SDC_DAT1_ENABLE:
		ret = msm_mpm_set_pin_type(pin, IRQ_TYPE_LEVEL_LOW);
		ret = msm_mpm_enable_pin(pin, 1);
		break;
	case SDC_DAT1_ENWAKE:
		ret = msm_mpm_set_pin_wake(pin, 1);
		break;
	case SDC_DAT1_DISWAKE:
		ret = msm_mpm_set_pin_wake(pin, 0);
		break;
	default:
		ret = -EINVAL;
		break;
	}
	return ret;
}
#endif /* CONFIG_SKY_WLAN */
#endif
#endif

#ifdef CONFIG_MMC_MSM_SDC1_SUPPORT
static struct mmc_platform_data msm8x60_sdc1_data = {
	.ocr_mask       = MMC_VDD_27_28 | MMC_VDD_28_29,
	.translate_vdd  = msm_sdcc_setup_power,
#ifdef CONFIG_MMC_MSM_SDC1_8_BIT_SUPPORT
	.mmc_bus_width  = MMC_CAP_8_BIT_DATA,
#else
	.mmc_bus_width  = MMC_CAP_4_BIT_DATA,
#endif
	.msmsdcc_fmin	= 400000,
	.msmsdcc_fmid	= 24000000,
	.msmsdcc_fmax	= 48000000,
	.nonremovable	= 1,
	.pclk_src_dfab	= 1,
	.msm_bus_voting_data = &sps_to_ddr_bus_voting_data,
};
#endif

#ifdef CONFIG_MMC_MSM_SDC2_SUPPORT
static struct mmc_platform_data msm8x60_sdc2_data = {
	.ocr_mask       = MMC_VDD_27_28 | MMC_VDD_28_29 | MMC_VDD_165_195,
	.translate_vdd  = msm_sdcc_setup_power,
	.sdio_lpm_gpio_setup = msm_sdcc_sdio_lpm_gpio,
	.mmc_bus_width  = MMC_CAP_8_BIT_DATA,
	.msmsdcc_fmin	= 400000,
	.msmsdcc_fmid	= 24000000,
	.msmsdcc_fmax	= 48000000,
	.nonremovable	= 0,
	.pclk_src_dfab  = 1,
	.register_status_notify = sdc2_register_status_notify,
#ifdef CONFIG_MSM_SDIO_AL
	.is_sdio_al_client = 1,
#endif
	.msm_bus_voting_data = &sps_to_ddr_bus_voting_data,
};
#endif

#ifdef CONFIG_MMC_MSM_SDC3_SUPPORT
static struct mmc_platform_data msm8x60_sdc3_data = {
	.ocr_mask       = MMC_VDD_27_28 | MMC_VDD_28_29,
	.translate_vdd  = msm_sdcc_setup_power,
	.mmc_bus_width  = MMC_CAP_4_BIT_DATA,
	.wpswitch  	= msm_sdc3_get_wpswitch,
#ifdef CONFIG_MMC_MSM_CARD_HW_DETECTION
	.status      = msm8x60_sdcc_slot_status,
	.status_irq  = PM8058_GPIO_IRQ(PM8058_IRQ_BASE,
				       PMIC_GPIO_SDC3_DET - 1),
	.irq_flags   = IRQF_TRIGGER_RISING | IRQF_TRIGGER_FALLING,
#endif
	.msmsdcc_fmin	= 400000,
	.msmsdcc_fmid	= 24000000,
	.msmsdcc_fmax	= 48000000,
	.nonremovable	= 0,
	.pclk_src_dfab  = 1,
	.msm_bus_voting_data = &sps_to_ddr_bus_voting_data,
};
#endif

#ifdef CONFIG_MMC_MSM_SDC4_SUPPORT
static struct mmc_platform_data msm8x60_sdc4_data = {
	.ocr_mask       = MMC_VDD_27_28 | MMC_VDD_28_29,
	.translate_vdd  = msm_sdcc_setup_power,
#ifdef CONFIG_WIFI_CONTROL_FUNC
	.status				= wlan_status,
	.register_status_notify	= wlan_status_register,
	.embedded_sdio		= &wlan_emb_data,
#endif /* CONFIG_WIFI_CONTROL_FUNC */
	.mmc_bus_width  = MMC_CAP_4_BIT_DATA,
	.msmsdcc_fmin	= 400000,
	.msmsdcc_fmid	= 24000000,
	.msmsdcc_fmax	= 48000000,
	.nonremovable	= 0,
	.pclk_src_dfab  = 1,
#ifndef CONFIG_SKY_WLAN	
	.cfg_mpm_sdiowakeup = msm_sdcc_cfg_mpm_sdiowakeup,
#endif /* CONFIG_SKY_WLAN */
	.msm_bus_voting_data = &sps_to_ddr_bus_voting_data,
};
#endif

#ifdef CONFIG_MMC_MSM_SDC5_SUPPORT
static struct mmc_platform_data msm8x60_sdc5_data = {
	.ocr_mask       = MMC_VDD_27_28 | MMC_VDD_28_29 | MMC_VDD_165_195,
	.translate_vdd  = msm_sdcc_setup_power,
	.sdio_lpm_gpio_setup = msm_sdcc_sdio_lpm_gpio,
	.mmc_bus_width  = MMC_CAP_4_BIT_DATA,
	.msmsdcc_fmin	= 400000,
	.msmsdcc_fmid	= 24000000,
	.msmsdcc_fmax	= 48000000,
	.nonremovable	= 0,
	.pclk_src_dfab  = 1,
	.register_status_notify = sdc5_register_status_notify,
#ifdef CONFIG_MSM_SDIO_AL
	.is_sdio_al_client = 1,
#endif
	.msm_bus_voting_data = &sps_to_ddr_bus_voting_data,
};
#endif

static void __init msm8x60_init_mmc(void)
{
#ifdef CONFIG_MMC_MSM_SDC1_SUPPORT
	/* SDCC1 : eMMC card connected */
	sdcc_vreg_data[0].vdd_data = &sdcc_vdd_reg_data[0];
	sdcc_vreg_data[0].vdd_data->reg_name = "8901_l5";
	sdcc_vreg_data[0].vdd_data->set_voltage_sup = 1;
	sdcc_vreg_data[0].vdd_data->level = 2850000;
	sdcc_vreg_data[0].vdd_data->always_on = 1;
	sdcc_vreg_data[0].vdd_data->op_pwr_mode_sup = 1;
	sdcc_vreg_data[0].vdd_data->lpm_uA = 9000;
	sdcc_vreg_data[0].vdd_data->hpm_uA = 200000;

	sdcc_vreg_data[0].vccq_data = &sdcc_vccq_reg_data[0];
	sdcc_vreg_data[0].vccq_data->reg_name = "8901_lvs0";
	sdcc_vreg_data[0].vccq_data->set_voltage_sup = 0;
	sdcc_vreg_data[0].vccq_data->always_on = 1;

	msm_add_sdcc(1, &msm8x60_sdc1_data);
#endif
#ifdef CONFIG_MMC_MSM_SDC2_SUPPORT
	/*
	 * MDM SDIO client is connected to SDC2 on charm SURF/FFA
	 * and no card is connected on 8660 SURF/FFA/FLUID.
	 */
	sdcc_vreg_data[1].vdd_data = &sdcc_vdd_reg_data[1];
	sdcc_vreg_data[1].vdd_data->reg_name = "8058_s3";
	sdcc_vreg_data[1].vdd_data->set_voltage_sup = 1;
	sdcc_vreg_data[1].vdd_data->level = 1800000;

	sdcc_vreg_data[1].vccq_data = NULL;

	if (machine_is_msm8x60_fusion())
		msm8x60_sdc2_data.msmsdcc_fmax = 24000000;
	if (machine_is_msm8x60_fusion() || machine_is_msm8x60_fusn_ffa()
#ifdef CONFIG_MACH_MSM8X60_PRESTO
			|| machine_is_msm8x60_presto()
#endif
	) {
#ifdef CONFIG_MMC_MSM_SDIO_SUPPORT
		msm8x60_sdc2_data.sdiowakeup_irq = gpio_to_irq(144);
		msm_sdcc_setup_gpio(2, 1);
#endif
		msm_add_sdcc(2, &msm8x60_sdc2_data);
	}
#endif
#ifdef CONFIG_MMC_MSM_SDC3_SUPPORT
	/* SDCC3 : External card slot connected */
	sdcc_vreg_data[2].vdd_data = &sdcc_vdd_reg_data[2];
#if defined(CONFIG_MACH_MSM8X60_EF39S) || defined(CONFIG_MACH_MSM8X60_EF40S) || defined(CONFIG_MACH_MSM8X60_EF40K)
#if (BOARD_REV >= WS10)
    sdcc_vreg_data[2].vdd_data->reg_name = "8058_l15";
#else
	sdcc_vreg_data[2].vdd_data->reg_name = "8058_l14";
#endif
#else
    sdcc_vreg_data[2].vdd_data->reg_name = "8058_l14";
#endif /* CONFIG_MACH_MSM8X60_EF39S */
	sdcc_vreg_data[2].vdd_data->set_voltage_sup = 1;
#ifdef CONFIG_SKY_MMC
    sdcc_vreg_data[2].vdd_data->level = 3000000;
    sdcc_vreg_data[2].vdd_data->always_on = 1;
#else /* CONFIG_SKY_MMC */
	sdcc_vreg_data[2].vdd_data->level = 2850000;
	sdcc_vreg_data[2].vdd_data->always_on = 1;
#endif /* CONFIG_SKY_MMC */
	sdcc_vreg_data[2].vdd_data->op_pwr_mode_sup = 1;
	sdcc_vreg_data[2].vdd_data->lpm_uA = 9000;
	sdcc_vreg_data[2].vdd_data->hpm_uA = 200000;

	sdcc_vreg_data[2].vccq_data = NULL;

	sdcc_vreg_data[2].vddp_data = &sdcc_vddp_reg_data[2];
	sdcc_vreg_data[2].vddp_data->reg_name = "8058_l5";
	sdcc_vreg_data[2].vddp_data->set_voltage_sup = 1;
	sdcc_vreg_data[2].vddp_data->level = 2850000;
	sdcc_vreg_data[2].vddp_data->always_on = 1;
	sdcc_vreg_data[2].vddp_data->op_pwr_mode_sup = 1;
	/* Sleep current required is ~300 uA. But min. RPM
	 * vote can be in terms of mA (min. 1 mA).
	 * So let's vote for 2 mA during sleep.
	 */
	sdcc_vreg_data[2].vddp_data->lpm_uA = 2000;
	/* Max. Active current required is 16 mA */
	sdcc_vreg_data[2].vddp_data->hpm_uA = 16000;

	if (machine_is_msm8x60_fluid())
		msm8x60_sdc3_data.wpswitch = NULL;
	msm_add_sdcc(3, &msm8x60_sdc3_data);
#endif
#ifdef CONFIG_MMC_MSM_SDC4_SUPPORT
	/* SDCC4 : WLAN WCN1314 chip is connected */
	sdcc_vreg_data[3].vdd_data = &sdcc_vdd_reg_data[3];
	sdcc_vreg_data[3].vdd_data->reg_name = "8058_s3";
	sdcc_vreg_data[3].vdd_data->set_voltage_sup = 1;
	sdcc_vreg_data[3].vdd_data->level = 1800000;

	sdcc_vreg_data[3].vccq_data = NULL;

	msm_add_sdcc(4, &msm8x60_sdc4_data);
#endif
#ifdef CONFIG_MMC_MSM_SDC5_SUPPORT
	/*
	 * MDM SDIO client is connected to SDC5 on charm SURF/FFA
	 * and no card is connected on 8660 SURF/FFA/FLUID.
	 */
	sdcc_vreg_data[4].vdd_data = &sdcc_vdd_reg_data[4];
	sdcc_vreg_data[4].vdd_data->reg_name = "8058_s3";
	sdcc_vreg_data[4].vdd_data->set_voltage_sup = 1;
	sdcc_vreg_data[4].vdd_data->level = 1800000;

	sdcc_vreg_data[4].vccq_data = NULL;

	if (machine_is_msm8x60_fusion())
		msm8x60_sdc5_data.msmsdcc_fmax = 24000000;
	if (machine_is_msm8x60_fusion() || machine_is_msm8x60_fusn_ffa()
#ifdef CONFIG_MACH_MSM8X60_PRESTO
			|| machine_is_msm8x60_presto()
#endif
	) {
#ifdef CONFIG_MMC_MSM_SDIO_SUPPORT
		msm8x60_sdc5_data.sdiowakeup_irq = gpio_to_irq(99);
		msm_sdcc_setup_gpio(5, 1);
#endif
		msm_add_sdcc(5, &msm8x60_sdc5_data);
	}
#endif
}

#if !defined(CONFIG_GPIO_SX150X) && !defined(CONFIG_GPIO_SX150X_MODULE)
static inline void display_common_power(int on) {}
#else

#define _GET_REGULATOR(var, name) do {					\
	if (var == NULL) {						\
		var = regulator_get(NULL, name);			\
		if (IS_ERR(var)) {					\
			pr_err("'%s' regulator not found, rc=%ld\n",	\
				name, PTR_ERR(var));			\
			var = NULL;					\
		}							\
	}								\
} while (0)

static int dsub_regulator(int on)
{
	static struct regulator *dsub_reg;
	static struct regulator *mpp0_reg;
	static int dsub_reg_enabled;
	int rc = 0;

	_GET_REGULATOR(dsub_reg, "8901_l3");
	if (IS_ERR(dsub_reg)) {
		printk(KERN_ERR "%s: failed to get reg 8901_l3 err=%ld",
		       __func__, PTR_ERR(dsub_reg));
		return PTR_ERR(dsub_reg);
	}

	_GET_REGULATOR(mpp0_reg, "8901_mpp0");
	if (IS_ERR(mpp0_reg)) {
		printk(KERN_ERR "%s: failed to get reg 8901_mpp0 err=%ld",
		       __func__, PTR_ERR(mpp0_reg));
		return PTR_ERR(mpp0_reg);
	}

	if (on && !dsub_reg_enabled) {
		rc = regulator_set_voltage(dsub_reg, 3300000, 3300000);
		if (rc) {
			printk(KERN_ERR "%s: failed to set reg 8901_l3 voltage"
			       " err=%d", __func__, rc);
			goto dsub_regulator_err;
		}
		rc = regulator_enable(dsub_reg);
		if (rc) {
			printk(KERN_ERR "%s: failed to enable reg 8901_l3"
			       " err=%d", __func__, rc);
			goto dsub_regulator_err;
		}
		rc = regulator_enable(mpp0_reg);
		if (rc) {
			printk(KERN_ERR "%s: failed to enable reg 8901_mpp0"
			       " err=%d", __func__, rc);
			goto dsub_regulator_err;
		}
		dsub_reg_enabled = 1;
	} else if (!on && dsub_reg_enabled) {
		rc = regulator_disable(dsub_reg);
		if (rc)
			printk(KERN_WARNING "%s: failed to disable reg 8901_l3"
			       " err=%d", __func__, rc);
		rc = regulator_disable(mpp0_reg);
		if (rc)
			printk(KERN_WARNING "%s: failed to disable reg "
			       "8901_mpp0 err=%d", __func__, rc);
		dsub_reg_enabled = 0;
	}

	return rc;

dsub_regulator_err:
	regulator_put(mpp0_reg);
	regulator_put(dsub_reg);
	return rc;
}

static int display_power_on;
static void setup_display_power(void)
{
	if (display_power_on)
		if (lcdc_vga_enabled) {
			dsub_regulator(1);
			gpio_set_value_cansleep(GPIO_LVDS_SHUTDOWN_N, 0);
			gpio_set_value_cansleep(GPIO_BACKLIGHT_EN, 0);
			if (machine_is_msm8x60_ffa() ||
			    machine_is_msm8x60_fusn_ffa()
#ifdef CONFIG_MACH_MSM8X60_PRESTO
			    || machine_is_msm8x60_presto()
#endif
				)
				gpio_set_value_cansleep(GPIO_DONGLE_PWR_EN, 1);
		} else {
			dsub_regulator(0);
			gpio_set_value_cansleep(GPIO_LVDS_SHUTDOWN_N, 1);
			gpio_set_value_cansleep(GPIO_BACKLIGHT_EN, 1);
			if (machine_is_msm8x60_ffa() ||
			    machine_is_msm8x60_fusn_ffa()
#ifdef CONFIG_MACH_MSM8X60_PRESTO
			    || machine_is_msm8x60_presto()
#endif
				)
				gpio_set_value_cansleep(GPIO_DONGLE_PWR_EN, 0);
		}
	else {
		dsub_regulator(0);
		if (machine_is_msm8x60_ffa() || machine_is_msm8x60_fusn_ffa()
#ifdef CONFIG_MACH_MSM8X60_PRESTO
			    || machine_is_msm8x60_presto()
#endif
		)
			gpio_set_value_cansleep(GPIO_DONGLE_PWR_EN, 0);
		/* BACKLIGHT */
		gpio_set_value_cansleep(GPIO_BACKLIGHT_EN, 0);
		/* LVDS */
		gpio_set_value_cansleep(GPIO_LVDS_SHUTDOWN_N, 0);
	}
}

#define _GET_REGULATOR(var, name) do {					\
	if (var == NULL) {						\
		var = regulator_get(NULL, name);			\
		if (IS_ERR(var)) {					\
			pr_err("'%s' regulator not found, rc=%ld\n",	\
				name, PTR_ERR(var));			\
			var = NULL;					\
		}							\
	}								\
} while (0)

#define GPIO_RESX_N (GPIO_EXPANDER_GPIO_BASE + 2)

#if 0//def CONFIG_SKY_CHARGING
extern unsigned int sky_charging_status(void);
#endif
#if defined(CONFIG_MACH_MSM8X60_PRESTO) || defined(CONFIG_MACH_MSM8X60_QUANTINA)    // p13777 kej 110623
#ifdef CONFIG_FB_MSM_LCDC_SAMSUNG_OLED_PT
static int display_common_power(int on)
{
    static struct regulator *reg_8058_l3;
    static struct regulator *reg_8058_l11;
    static int prev_on;
    int rc;

    if (on == prev_on)
        return 0;

    if (!reg_8058_l3)
        _GET_REGULATOR(reg_8058_l3, "8058_l3");
    if (!reg_8058_l11)
        _GET_REGULATOR(reg_8058_l11, "8058_l11");

    if (on) {
#if 0//def CONFIG_SKY_CHARGING
        if (sky_charging_status())
        {			
            rc = regulator_set_voltage(reg_8058_l17, 3300000, 3300000);
            if (!rc)
                rc = regulator_enable(reg_8058_l17);
            if (rc) {
                pr_err("'%s' regulator enable failed, rc=%d\n",
                    "8058_l17", rc);
                return rc;
            }
        }
#endif

        rc = regulator_set_voltage(reg_8058_l11, 1800000, 1800000);
        if (!rc)
            rc = regulator_enable(reg_8058_l11);
        if (rc) {
            pr_err("'%s' regulator enable failed, rc=%d\n",
                "8058_l11", rc);
            return rc;
        }

        rc = regulator_set_voltage(reg_8058_l3, 3000000, 3000000);
        if (!rc)
            rc = regulator_enable(reg_8058_l3);
        if (rc) {
            pr_err("'%s' regulator enable failed, rc=%d\n",
                "8058_l3", rc);
            return rc;
        }

        pr_info("%s(on): success\n", __func__);
    }
    else 
    {
        rc = regulator_disable(reg_8058_l3);
        if (rc)
            pr_warning("'%s' regulator disable failed, rc=%d\n",
                "reg_8058_l3", rc);

#if 0 //def CONFIG_SKY_CHARGING
        if (sky_charging_status())
        {				
            rc = regulator_disable(reg_8058_l11);
            if (rc)
                pr_warning("'%s' regulator disable failed, rc=%d\n",
                    "reg_8058_l11", rc);

            rc = regulator_disable(reg_8058_l17);
            if (rc)
                pr_warning("'%s' regulator disable failed, rc=%d\n",
                    "reg_8058_l17", rc);

            msleep(20);
            pr_info(" [sky_charging_status]  \n");		
        }
#endif
        pr_info("%s(off): success\n", __func__);
    }

    prev_on = on;

    return 0;
}
#endif /* CONFIG_FB_MSM_LCDC_SAMSUNG_OLED_PT */
#else /* CONFIG_MACH_MSM8X60_PRESTO || CONFIG_MACH_MSM8X60_QUANTINA */
#ifdef CONFIG_FB_MSM_LCDC_SAMSUNG_OLED_PT
static void display_common_power(int on)
{
	int rc;
	static struct regulator *display_reg;

	if (machine_is_msm8x60_surf() || machine_is_msm8x60_ffa() ||
	    machine_is_msm8x60_fusion() || machine_is_msm8x60_fusn_ffa()
#ifdef CONFIG_MACH_MSM8X60_PRESTO
	    || machine_is_msm8x60_presto()
#endif
		) {
		if (on) {
			/* LVDS */
			_GET_REGULATOR(display_reg, "8901_l2");
			if (!display_reg)
				return;
			rc = regulator_set_voltage(display_reg,
				3300000, 3300000);
			if (rc)
				goto out;
			rc = regulator_enable(display_reg);
			if (rc)
				goto out;
			rc = gpio_request(GPIO_LVDS_SHUTDOWN_N,
				"LVDS_STDN_OUT_N");
			if (rc) {
				printk(KERN_ERR "%s: LVDS gpio %d request"
					"failed\n", __func__,
					 GPIO_LVDS_SHUTDOWN_N);
				goto out2;
			}

			/* BACKLIGHT */
			rc = gpio_request(GPIO_BACKLIGHT_EN, "BACKLIGHT_EN");
			if (rc) {
				printk(KERN_ERR "%s: BACKLIGHT gpio %d request"
					"failed\n", __func__,
					 GPIO_BACKLIGHT_EN);
				goto out3;
			}

			if (machine_is_msm8x60_ffa() ||
			    machine_is_msm8x60_fusn_ffa()
#ifdef CONFIG_MACH_MSM8X60_PRESTO
			    || machine_is_msm8x60_presto()
#endif
				) {
				rc = gpio_request(GPIO_DONGLE_PWR_EN,
						  "DONGLE_PWR_EN");
				if (rc) {
					printk(KERN_ERR "%s: DONGLE_PWR_EN gpio"
					       " %d request failed\n", __func__,
					       GPIO_DONGLE_PWR_EN);
					goto out4;
				}
			}

			gpio_direction_output(GPIO_LVDS_SHUTDOWN_N, 0);
			gpio_direction_output(GPIO_BACKLIGHT_EN, 0);
			if (machine_is_msm8x60_ffa() ||
			    machine_is_msm8x60_fusn_ffa()
#ifdef CONFIG_MACH_MSM8X60_PRESTO
			    || machine_is_msm8x60_presto()
#endif
			    )
				gpio_direction_output(GPIO_DONGLE_PWR_EN, 0);
			mdelay(20);
			display_power_on = 1;
			setup_display_power();
		} else {
			if (display_power_on) {
				display_power_on = 0;
				setup_display_power();
				mdelay(20);
				if (machine_is_msm8x60_ffa() ||
				    machine_is_msm8x60_fusn_ffa()
#ifdef CONFIG_MACH_MSM8X60_PRESTO
				    || machine_is_msm8x60_presto()
#endif
					)
					gpio_free(GPIO_DONGLE_PWR_EN);
				goto out4;
			}
		}
	}
#if defined(CONFIG_FB_MSM_LCDC_SAMSUNG_OLED_PT) || \
	defined(CONFIG_FB_MSM_LCDC_AUO_WVGA)
	else if (machine_is_msm8x60_fluid()) {
		static struct regulator *fluid_reg;
		static struct regulator *fluid_reg2;

		if (on) {
			_GET_REGULATOR(fluid_reg, "8901_l2");
			if (!fluid_reg)
				return;
			_GET_REGULATOR(fluid_reg2, "8058_s3");
			if (!fluid_reg2) {
				regulator_put(fluid_reg);
				return;
			}
			rc = gpio_request(GPIO_RESX_N, "RESX_N");
			if (rc) {
				regulator_put(fluid_reg2);
				regulator_put(fluid_reg);
				return;
			}
			regulator_set_voltage(fluid_reg, 2850000, 2850000);
			regulator_set_voltage(fluid_reg2, 1800000, 1800000);
			regulator_enable(fluid_reg);
			regulator_enable(fluid_reg2);
			msleep(20);
			gpio_direction_output(GPIO_RESX_N, 0);
			udelay(10);
			gpio_set_value_cansleep(GPIO_RESX_N, 1);
			display_power_on = 1;
			setup_display_power();
		} else {
			gpio_set_value_cansleep(GPIO_RESX_N, 0);
			gpio_free(GPIO_RESX_N);
			msleep(20);
			regulator_disable(fluid_reg2);
			regulator_disable(fluid_reg);
			regulator_put(fluid_reg2);
			regulator_put(fluid_reg);
			display_power_on = 0;
			setup_display_power();
			fluid_reg = NULL;
			fluid_reg2 = NULL;
		}
	}
#endif
#if defined(CONFIG_FB_MSM_LCDC_NT35582_WVGA)
	else if (machine_is_msm8x60_dragon()) {
		static struct regulator *dragon_reg;
		static struct regulator *dragon_reg2;

		if (on) {
			_GET_REGULATOR(dragon_reg, "8901_l2");
			if (!dragon_reg)
				return;
			_GET_REGULATOR(dragon_reg2, "8058_l16");
			if (!dragon_reg2) {
				regulator_put(dragon_reg);
				dragon_reg = NULL;
				return;
			}

			rc = gpio_request(GPIO_NT35582_BL_EN, "lcdc_bl_en");
			if (rc) {
				pr_err("%s: gpio %d request failed with rc=%d\n",
					__func__, GPIO_NT35582_BL_EN, rc);
				regulator_put(dragon_reg);
				regulator_put(dragon_reg2);
				dragon_reg = NULL;
				dragon_reg2 = NULL;
				return;
			}

			if (gpio_tlmm_config(GPIO_CFG(GPIO_NT35582_RESET, 0,
				GPIO_CFG_OUTPUT, GPIO_CFG_PULL_DOWN,
				GPIO_CFG_16MA), GPIO_CFG_ENABLE)) {
				pr_err("%s: config gpio '%d' failed!\n",
					__func__, GPIO_NT35582_RESET);
				gpio_free(GPIO_NT35582_BL_EN);
				regulator_put(dragon_reg);
				regulator_put(dragon_reg2);
				dragon_reg = NULL;
				dragon_reg2 = NULL;
				return;
			}

			rc = gpio_request(GPIO_NT35582_RESET, "lcdc_reset");
			if (rc) {
				pr_err("%s: unable to request gpio %d (rc=%d)\n",
					__func__, GPIO_NT35582_RESET, rc);
				gpio_free(GPIO_NT35582_BL_EN);
				regulator_put(dragon_reg);
				regulator_put(dragon_reg2);
				dragon_reg = NULL;
				dragon_reg2 = NULL;
				return;
			}

			regulator_set_voltage(dragon_reg, 3300000, 3300000);
			regulator_set_voltage(dragon_reg2, 1800000, 1800000);
			regulator_enable(dragon_reg);
			regulator_enable(dragon_reg2);
			msleep(20);

			gpio_set_value_cansleep(GPIO_NT35582_RESET, 1);
			msleep(20);
			gpio_set_value_cansleep(GPIO_NT35582_RESET, 0);
			msleep(20);
			gpio_set_value_cansleep(GPIO_NT35582_RESET, 1);
			msleep(50);

			gpio_set_value_cansleep(GPIO_NT35582_BL_EN, 1);

			display_power_on = 1;
		} else if ((dragon_reg != NULL) && (dragon_reg2 != NULL)) {
			gpio_free(GPIO_NT35582_RESET);
			gpio_free(GPIO_NT35582_BL_EN);
			regulator_disable(dragon_reg2);
			regulator_disable(dragon_reg);
			regulator_put(dragon_reg2);
			regulator_put(dragon_reg);
			display_power_on = 0;
			dragon_reg = NULL;
			dragon_reg2 = NULL;
		}
	}
#endif
	return;

out4:
	gpio_free(GPIO_BACKLIGHT_EN);
out3:
	gpio_free(GPIO_LVDS_SHUTDOWN_N);
out2:
	regulator_disable(display_reg);
out:
	regulator_put(display_reg);
	display_reg = NULL;
}
#endif /* CONFIG_FB_MSM_LCDC_SAMSUNG_OLED_PT */
#endif /* CONFIG_MACH_MSM8X60_PRESTO || CONFIG_MACH_MSM8X60_QUANTINA */
#undef _GET_REGULATOR
#endif

#ifdef CONFIG_FB_MSM_MIPI_DSI
static int mipi_dsi_panel_power(int on);
#endif /* CONFIG_FB_MSM_MIPI_DSI */

#define LCDC_NUM_GPIO 28
#define LCDC_GPIO_START 0

#ifdef CONFIG_FB_MSM_LCDC_SAMSUNG_OLED_PT
static void lcdc_samsung_panel_power(int on)
{
	int n, ret = 0;

	display_common_power(on);

	for (n = 0; n < LCDC_NUM_GPIO; n++) {
		if (on) {
			ret = gpio_request(LCDC_GPIO_START + n, "LCDC_GPIO");
			if (unlikely(ret)) {
				pr_err("%s not able to get gpio\n", __func__);
				break;
			}
		} else
			gpio_free(LCDC_GPIO_START + n);
	}

	if (ret) {
		for (n--; n >= 0; n--)
			gpio_free(LCDC_GPIO_START + n);
	}
#ifdef CONFIG_FB_MSM_MIPI_DSI
	mipi_dsi_panel_power(0); /* set 8058_ldo0 to LPM */
#endif /* CONFIG_FB_MSM_MIPI_DSI */
}
#endif /* CONFIG_FB_MSM_LCDC_SAMSUNG_OLED_PT */

//pz1946 20111002 leakeage current recover
#if defined(CONFIG_SKY_CHARGING) || defined(CONFIG_SKY_SMB_CHARGER)
void gpio_set_132_trickle_leakeage(void)
{
    int rc = 0;

    rc = gpio_tlmm_config(GPIO_CFG(132, 0, GPIO_CFG_OUTPUT,	GPIO_CFG_PULL_DOWN, GPIO_CFG_8MA),GPIO_CFG_ENABLE);
    if (!rc) {
        gpio_set_value_cansleep(132,1);
        mdelay(200);
        gpio_set_value_cansleep(132,0);
    }
}
#endif /* CONFIG_SKY_CHARGING || CONFIG_SKY_SMB_CHARGER */

#ifdef CONFIG_FB_MSM_HDMI_MSM_PANEL
#define _GET_REGULATOR(var, name) do {				\
	var = regulator_get(NULL, name);			\
	if (IS_ERR(var)) {					\
		pr_err("'%s' regulator not found, rc=%ld\n",	\
			name, IS_ERR(var));			\
		var = NULL;					\
		return -ENODEV;					\
	}							\
} while (0)

static int hdmi_enable_5v(int on)
{
	static struct regulator *reg_8901_hdmi_mvs;	/* HDMI_5V */
	static struct regulator *reg_8901_mpp0;		/* External 5V */
	static int prev_on;
	int rc;

	if (on == prev_on)
		return 0;

	if (!reg_8901_hdmi_mvs)
		_GET_REGULATOR(reg_8901_hdmi_mvs, "8901_hdmi_mvs");
	if (!reg_8901_mpp0)
		_GET_REGULATOR(reg_8901_mpp0, "8901_mpp0");

	if (on) {
		rc = regulator_enable(reg_8901_mpp0);
		if (rc) {
			pr_err("'%s' regulator enable failed, rc=%d\n",
				"reg_8901_mpp0", rc);
			return rc;
		}
		rc = regulator_enable(reg_8901_hdmi_mvs);
		if (rc) {
			pr_err("'%s' regulator enable failed, rc=%d\n",
				"8901_hdmi_mvs", rc);
			return rc;
		}
		pr_info("%s(on): success\n", __func__);
	} else {
		rc = regulator_disable(reg_8901_hdmi_mvs);
		if (rc)
			pr_warning("'%s' regulator disable failed, rc=%d\n",
				"8901_hdmi_mvs", rc);
		rc = regulator_disable(reg_8901_mpp0);
		if (rc)
			pr_warning("'%s' regulator disable failed, rc=%d\n",
				"reg_8901_mpp0", rc);
		pr_info("%s(off): success\n", __func__);
	}

	prev_on = on;

	return 0;
}

static int hdmi_core_power(int on, int show)
{
	static struct regulator *reg_8058_l16;		/* VDD_HDMI */
	static int prev_on;
	int rc;

	if (on == prev_on)
		return 0;

	if (!reg_8058_l16)
		_GET_REGULATOR(reg_8058_l16, "8058_l16");

	if (on) {
		rc = regulator_set_voltage(reg_8058_l16, 1800000, 1800000);
		if (!rc)
			rc = regulator_enable(reg_8058_l16);
		if (rc) {
			pr_err("'%s' regulator enable failed, rc=%d\n",
				"8058_l16", rc);
			return rc;
		}
		pr_debug("%s(on): success\n", __func__);
	} else {
		rc = regulator_disable(reg_8058_l16);
		if (rc)
			pr_warning("'%s' regulator disable failed, rc=%d\n",
				"8058_l16", rc);
		pr_debug("%s(off): success\n", __func__);
	}

	prev_on = on;

	return 0;
}

static int hdmi_gpio_config(int on)
{
	int rc = 0;
	static int prev_on;

	if (on == prev_on)
		return 0;

	if (on) {
		rc = gpio_request(170, "HDMI_DDC_CLK");
		if (rc) {
			pr_err("'%s'(%d) gpio_request failed, rc=%d\n",
				"HDMI_DDC_CLK", 170, rc);
			goto error1;
		}
		rc = gpio_request(171, "HDMI_DDC_DATA");
		if (rc) {
			pr_err("'%s'(%d) gpio_request failed, rc=%d\n",
				"HDMI_DDC_DATA", 171, rc);
			goto error2;
		}
		rc = gpio_request(172, "HDMI_HPD");
		if (rc) {
			pr_err("'%s'(%d) gpio_request failed, rc=%d\n",
				"HDMI_HPD", 172, rc);
			goto error3;
		}
		pr_debug("%s(on): success\n", __func__);
	} else {
		gpio_free(170);
		gpio_free(171);
		gpio_free(172);
		pr_debug("%s(off): success\n", __func__);
	}

	prev_on = on;
	return 0;

error3:
	gpio_free(171);
error2:
	gpio_free(170);
error1:
	return rc;
}

static int hdmi_cec_power(int on)
{
	static struct regulator *reg_8901_l3;		/* HDMI_CEC */
	static int prev_on;
	int rc;

	if (on == prev_on)
		return 0;

	if (!reg_8901_l3)
		_GET_REGULATOR(reg_8901_l3, "8901_l3");

	if (on) {
		rc = regulator_set_voltage(reg_8901_l3, 3300000, 3300000);
		if (!rc)
			rc = regulator_enable(reg_8901_l3);
		if (rc) {
			pr_err("'%s' regulator enable failed, rc=%d\n",
				"8901_l3", rc);
			return rc;
		}
		rc = gpio_request(169, "HDMI_CEC_VAR");
		if (rc) {
			pr_err("'%s'(%d) gpio_request failed, rc=%d\n",
				"HDMI_CEC_VAR", 169, rc);
			goto error;
		}
		pr_info("%s(on): success\n", __func__);
	} else {
		gpio_free(169);
		rc = regulator_disable(reg_8901_l3);
		if (rc)
			pr_warning("'%s' regulator disable failed, rc=%d\n",
				"8901_l3", rc);
		pr_info("%s(off): success\n", __func__);
	}

	prev_on = on;

	return 0;
error:
	regulator_disable(reg_8901_l3);
	return rc;
}

static int hdmi_panel_power(int on)
{
	int rc;

	pr_debug("%s: HDMI Core: %s\n", __func__, (on ? "ON" : "OFF"));
	rc = hdmi_core_power(on, 1);
	if (rc)
		rc = hdmi_cec_power(on);

	pr_debug("%s: HDMI Core: %s Success\n", __func__, (on ? "ON" : "OFF"));
	return rc;
}
#undef _GET_REGULATOR

#endif /* CONFIG_FB_MSM_HDMI_MSM_PANEL */

#ifdef CONFIG_FB_MSM_LCDC_SAMSUNG_OLED_PT
static int lcdc_panel_power(int on)
{
	int flag_on = !!on;
	static int lcdc_power_save_on;

	if (lcdc_power_save_on == flag_on)
		return 0;

	lcdc_power_save_on = flag_on;

	lcdc_samsung_panel_power(on);

	return 0;
}
#endif /* CONFIG_FB_MSM_LCDC_SAMSUNG_OLED_PT */

#ifdef CONFIG_MSM_BUS_SCALING

static struct msm_bus_vectors rotator_init_vectors[] = {
	{
		.src = MSM_BUS_MASTER_ROTATOR,
		.dst = MSM_BUS_SLAVE_SMI,
		.ab = 0,
		.ib = 0,
	},
	{
		.src = MSM_BUS_MASTER_ROTATOR,
		.dst = MSM_BUS_SLAVE_EBI_CH0,
		.ab = 0,
		.ib = 0,
	},
};

static struct msm_bus_vectors rotator_ui_vectors[] = {
	{
		.src = MSM_BUS_MASTER_ROTATOR,
		.dst = MSM_BUS_SLAVE_SMI,
		.ab  = 0,
		.ib  = 0,
	},
	{
		.src = MSM_BUS_MASTER_ROTATOR,
		.dst = MSM_BUS_SLAVE_EBI_CH0,
		.ab  = (1024 * 600 * 4 * 2 * 60),
		.ib  = (1024 * 600 * 4 * 2 * 60 * 1.5),
	},
};

static struct msm_bus_vectors rotator_vga_vectors[] = {
	{
		.src = MSM_BUS_MASTER_ROTATOR,
		.dst = MSM_BUS_SLAVE_SMI,
		.ab  = (640 * 480 * 2 * 2 * 30),
		.ib  = (640 * 480 * 2 * 2 * 30 * 1.5),
	},
	{
		.src = MSM_BUS_MASTER_ROTATOR,
		.dst = MSM_BUS_SLAVE_EBI_CH0,
		.ab  = (640 * 480 * 2 * 2 * 30),
		.ib  = (640 * 480 * 2 * 2 * 30 * 1.5),
	},
};

static struct msm_bus_vectors rotator_720p_vectors[] = {
	{
		.src = MSM_BUS_MASTER_ROTATOR,
		.dst = MSM_BUS_SLAVE_SMI,
		.ab  = (1280 * 736 * 2 * 2 * 30),
		.ib  = (1280 * 736 * 2 * 2 * 30 * 1.5),
	},
	{
		.src = MSM_BUS_MASTER_ROTATOR,
		.dst = MSM_BUS_SLAVE_EBI_CH0,
		.ab  = (1280 * 736 * 2 * 2 * 30),
		.ib  = (1280 * 736 * 2 * 2 * 30 * 1.5),
	},
};

static struct msm_bus_vectors rotator_1080p_vectors[] = {
	{
		.src = MSM_BUS_MASTER_ROTATOR,
		.dst = MSM_BUS_SLAVE_SMI,
		.ab  = (1920 * 1088 * 2 * 2 * 30),
		.ib  = (1920 * 1088 * 2 * 2 * 30 * 1.5),
	},
	{
		.src = MSM_BUS_MASTER_ROTATOR,
		.dst = MSM_BUS_SLAVE_EBI_CH0,
		.ab  = (1920 * 1088 * 2 * 2 * 30),
		.ib  = (1920 * 1088 * 2 * 2 * 30 * 1.5),
	},
};

static struct msm_bus_paths rotator_bus_scale_usecases[] = {
	{
		ARRAY_SIZE(rotator_init_vectors),
		rotator_init_vectors,
	},
	{
		ARRAY_SIZE(rotator_ui_vectors),
		rotator_ui_vectors,
	},
	{
		ARRAY_SIZE(rotator_vga_vectors),
		rotator_vga_vectors,
	},
	{
		ARRAY_SIZE(rotator_720p_vectors),
		rotator_720p_vectors,
	},
	{
		ARRAY_SIZE(rotator_1080p_vectors),
		rotator_1080p_vectors,
	},
};

struct msm_bus_scale_pdata rotator_bus_scale_pdata = {
	rotator_bus_scale_usecases,
	ARRAY_SIZE(rotator_bus_scale_usecases),
	.name = "rotator",
};

static struct msm_bus_vectors mdp_init_vectors[] = {
	/* For now, 0th array entry is reserved.
	 * Please leave 0 as is and don't use it
	 */
	{
		.src = MSM_BUS_MASTER_MDP_PORT0,
		.dst = MSM_BUS_SLAVE_SMI,
		.ab = 0,
		.ib = 0,
	},
	/* Master and slaves can be from different fabrics */
	{
		.src = MSM_BUS_MASTER_MDP_PORT0,
		.dst = MSM_BUS_SLAVE_EBI_CH0,
		.ab = 0,
		.ib = 0,
	},
};

#ifdef CONFIG_FB_MSM_LCDC_DSUB
static struct msm_bus_vectors mdp_sd_smi_vectors[] = {
	/* Default case static display/UI/2d/3d if FB SMI */
	{
		.src = MSM_BUS_MASTER_MDP_PORT0,
		.dst = MSM_BUS_SLAVE_SMI,
		.ab = 388800000,
		.ib = 486000000,
	},
	/* Master and slaves can be from different fabrics */
	{
		.src = MSM_BUS_MASTER_MDP_PORT0,
		.dst = MSM_BUS_SLAVE_EBI_CH0,
		.ab = 0,
		.ib = 0,
	},
};

static struct msm_bus_vectors mdp_sd_ebi_vectors[] = {
	/* Default case static display/UI/2d/3d if FB SMI */
	{
		.src = MSM_BUS_MASTER_MDP_PORT0,
		.dst = MSM_BUS_SLAVE_SMI,
		.ab = 0,
		.ib = 0,
	},
	/* Master and slaves can be from different fabrics */
	{
		.src = MSM_BUS_MASTER_MDP_PORT0,
		.dst = MSM_BUS_SLAVE_EBI_CH0,
		.ab = 388800000,
		.ib = 486000000 * 2,
	},
};
static struct msm_bus_vectors mdp_vga_vectors[] = {
	/* VGA and less video */
	{
		.src = MSM_BUS_MASTER_MDP_PORT0,
		.dst = MSM_BUS_SLAVE_SMI,
		.ab = 458092800,
		.ib = 572616000,
	},
	{
		.src = MSM_BUS_MASTER_MDP_PORT0,
		.dst = MSM_BUS_SLAVE_EBI_CH0,
		.ab = 458092800,
		.ib = 572616000 * 2,
	},
};
static struct msm_bus_vectors mdp_720p_vectors[] = {
	/* 720p and less video */
	{
		.src = MSM_BUS_MASTER_MDP_PORT0,
		.dst = MSM_BUS_SLAVE_SMI,
		.ab = 471744000,
		.ib = 589680000,
	},
	/* Master and slaves can be from different fabrics */
       {
		.src = MSM_BUS_MASTER_MDP_PORT0,
		.dst = MSM_BUS_SLAVE_EBI_CH0,
	       .ab = 471744000,
	       .ib = 589680000 * 2,
	},
};

static struct msm_bus_vectors mdp_1080p_vectors[] = {
	/* 1080p and less video */
	{
		.src = MSM_BUS_MASTER_MDP_PORT0,
		.dst = MSM_BUS_SLAVE_SMI,
		.ab = 575424000,
		.ib = 719280000,
	},
	/* Master and slaves can be from different fabrics */
	{
		.src = MSM_BUS_MASTER_MDP_PORT0,
		.dst = MSM_BUS_SLAVE_EBI_CH0,
		.ab = 575424000,
		.ib = 719280000 * 2,
	},
};

#else
static struct msm_bus_vectors mdp_sd_smi_vectors[] = {
	/* Default case static display/UI/2d/3d if FB SMI */
	{
		.src = MSM_BUS_MASTER_MDP_PORT0,
		.dst = MSM_BUS_SLAVE_SMI,
		.ab = 175110000,
		.ib = 218887500,
	},
	/* Master and slaves can be from different fabrics */
	{
		.src = MSM_BUS_MASTER_MDP_PORT0,
		.dst = MSM_BUS_SLAVE_EBI_CH0,
		.ab = 0,
		.ib = 0,
	},
};

static struct msm_bus_vectors mdp_sd_ebi_vectors[] = {
	/* Default case static display/UI/2d/3d if FB SMI */
	{
		.src = MSM_BUS_MASTER_MDP_PORT0,
		.dst = MSM_BUS_SLAVE_SMI,
		.ab = 0,
		.ib = 0,
	},
	/* Master and slaves can be from different fabrics */
	{
		.src = MSM_BUS_MASTER_MDP_PORT0,
		.dst = MSM_BUS_SLAVE_EBI_CH0,
		.ab = 216000000,
		.ib = 270000000 * 2,
	},
};
static struct msm_bus_vectors mdp_vga_vectors[] = {
	/* VGA and less video */
	{
		.src = MSM_BUS_MASTER_MDP_PORT0,
		.dst = MSM_BUS_SLAVE_SMI,
		.ab = 216000000,
		.ib = 270000000,
	},
	{
		.src = MSM_BUS_MASTER_MDP_PORT0,
		.dst = MSM_BUS_SLAVE_EBI_CH0,
		.ab = 216000000,
		.ib = 270000000 * 2,
	},
};

static struct msm_bus_vectors mdp_720p_vectors[] = {
	/* 720p and less video */
	{
		.src = MSM_BUS_MASTER_MDP_PORT0,
		.dst = MSM_BUS_SLAVE_SMI,
		.ab = 230400000,
		.ib = 288000000,
	},
	/* Master and slaves can be from different fabrics */
	{
		.src = MSM_BUS_MASTER_MDP_PORT0,
		.dst = MSM_BUS_SLAVE_EBI_CH0,
		.ab = 230400000,
		.ib = 288000000 * 2,
	},
};

static struct msm_bus_vectors mdp_1080p_vectors[] = {
	/* 1080p and less video */
	{
		.src = MSM_BUS_MASTER_MDP_PORT0,
		.dst = MSM_BUS_SLAVE_SMI,
		.ab = 334080000,
		.ib = 417600000,
	},
	/* Master and slaves can be from different fabrics */
	{
		.src = MSM_BUS_MASTER_MDP_PORT0,
		.dst = MSM_BUS_SLAVE_EBI_CH0,
		.ab = 334080000,
		.ib = 550000000 * 2,
	},
};

#endif
static struct msm_bus_paths mdp_bus_scale_usecases[] = {
	{
		ARRAY_SIZE(mdp_init_vectors),
		mdp_init_vectors,
	},
	{
		ARRAY_SIZE(mdp_sd_smi_vectors),
		mdp_sd_smi_vectors,
	},
	{
		ARRAY_SIZE(mdp_sd_ebi_vectors),
		mdp_sd_ebi_vectors,
	},
	{
		ARRAY_SIZE(mdp_vga_vectors),
		mdp_vga_vectors,
	},
	{
		ARRAY_SIZE(mdp_720p_vectors),
		mdp_720p_vectors,
	},
	{
		ARRAY_SIZE(mdp_1080p_vectors),
		mdp_1080p_vectors,
	},
};
static struct msm_bus_scale_pdata mdp_bus_scale_pdata = {
	mdp_bus_scale_usecases,
	ARRAY_SIZE(mdp_bus_scale_usecases),
	.name = "mdp",
};

#endif
#ifdef CONFIG_MSM_BUS_SCALING
static struct msm_bus_vectors dtv_bus_init_vectors[] = {
	/* For now, 0th array entry is reserved.
	 * Please leave 0 as is and don't use it
	 */
	{
		.src = MSM_BUS_MASTER_MDP_PORT0,
		.dst = MSM_BUS_SLAVE_SMI,
		.ab = 0,
		.ib = 0,
	},
	/* Master and slaves can be from different fabrics */
	{
		.src = MSM_BUS_MASTER_MDP_PORT0,
		.dst = MSM_BUS_SLAVE_EBI_CH0,
		.ab = 0,
		.ib = 0,
	},
};

static struct msm_bus_vectors dtv_bus_def_vectors[] = {
	/* For now, 0th array entry is reserved.
	 * Please leave 0 as is and don't use it
	 */
	{
		.src = MSM_BUS_MASTER_MDP_PORT0,
		.dst = MSM_BUS_SLAVE_SMI,
		.ab = 566092800,
		.ib = 707616000,
	},
	/* Master and slaves can be from different fabrics */
	{
		.src = MSM_BUS_MASTER_MDP_PORT0,
		.dst = MSM_BUS_SLAVE_EBI_CH0,
		.ab = 566092800,
		.ib = 707616000,
	},
};

static struct msm_bus_vectors dtv_bus_hdmi_prim_vectors[] = {
	/* For now, 0th array entry is reserved.
	 * Please leave 0 as is and don't use it
	 */
	{
		.src = MSM_BUS_MASTER_MDP_PORT0,
		.dst = MSM_BUS_SLAVE_SMI,
		.ab = 2000000000,
		.ib = 2000000000,
	},
	/* Master and slaves can be from different fabrics */
	{
		.src = MSM_BUS_MASTER_MDP_PORT0,
		.dst = MSM_BUS_SLAVE_EBI_CH0,
		.ab = 2000000000,
		.ib = 2000000000,
	},
};

static struct msm_bus_paths dtv_bus_scale_usecases[] = {
	{
		ARRAY_SIZE(dtv_bus_init_vectors),
		dtv_bus_init_vectors,
	},
	{
		ARRAY_SIZE(dtv_bus_def_vectors),
		dtv_bus_def_vectors,
	},
};

static struct msm_bus_scale_pdata dtv_bus_scale_pdata = {
	dtv_bus_scale_usecases,
	ARRAY_SIZE(dtv_bus_scale_usecases),
	.name = "dtv",
};

static struct lcdc_platform_data dtv_pdata = {
	.bus_scale_table = &dtv_bus_scale_pdata,
#ifdef CONFIG_FB_MSM_TVOUT
	.lcdc_power_save = hdmi_panel_power,
#endif /* CONFIG_FB_MSM_TVOUT */
};

static struct msm_bus_paths dtv_hdmi_prim_bus_scale_usecases[] = {
	{
		ARRAY_SIZE(dtv_bus_init_vectors),
		dtv_bus_init_vectors,
	},
	{
		ARRAY_SIZE(dtv_bus_hdmi_prim_vectors),
		dtv_bus_hdmi_prim_vectors,
	},
};

static struct msm_bus_scale_pdata dtv_hdmi_prim_bus_scale_pdata = {
	dtv_hdmi_prim_bus_scale_usecases,
	ARRAY_SIZE(dtv_hdmi_prim_bus_scale_usecases),
	.name = "dtv",
};

static struct lcdc_platform_data dtv_hdmi_prim_pdata = {
	.bus_scale_table = &dtv_hdmi_prim_bus_scale_pdata,
};
#endif


#ifdef CONFIG_FB_MSM_LCDC_SAMSUNG_OLED_PT
static struct lcdc_platform_data lcdc_pdata = {
	.lcdc_power_save   = lcdc_panel_power,
};
#endif /* CONFIG_FB_MSM_LCDC_SAMSUNG_OLED_PT */


#ifdef CONFIG_FB_MSM_MIPI_DSI
#define MDP_VSYNC_GPIO			28

/*
 * MIPI_DSI only use 8058_LDO0 which need always on
 * therefore it need to be put at low power mode if
 * it was not used instead of turn it off.
 */
static int mipi_dsi_panel_power(int on)
{
	int flag_on = !!on;
	static int mipi_dsi_power_save_on;
	static struct regulator *ldo0;
	int rc = 0;

	if (mipi_dsi_power_save_on == flag_on)
		return 0;

	mipi_dsi_power_save_on = flag_on;

	if (ldo0 == NULL) {	/* init */
		ldo0 = regulator_get(NULL, "8058_l0");
		if (IS_ERR(ldo0)) {
			pr_debug("%s: LDO0 failed\n", __func__);
			rc = PTR_ERR(ldo0);
			return rc;
		}

		rc = regulator_set_voltage(ldo0, 1200000, 1200000);
		if (rc)
			goto out;

		rc = regulator_enable(ldo0);
		if (rc)
			goto out;
	}

	if (on) {
		/* set ldo0 to HPM */
		rc = regulator_set_optimum_mode(ldo0, 100000);
		if (rc < 0)
			goto out;
	} else {
		/* set ldo0 to LPM */
		rc = regulator_set_optimum_mode(ldo0, 1000);
		if (rc < 0)
			goto out;
	}

	return 0;
out:
	regulator_disable(ldo0);
	regulator_put(ldo0);
	ldo0 = NULL;
	return rc;
}

static struct mipi_dsi_platform_data mipi_dsi_pdata = {
	.vsync_gpio = MDP_VSYNC_GPIO,
	.dsi_power_save   = mipi_dsi_panel_power,
};
#endif /* CONFIG_FB_MSM_MIPI_DSI */

#ifdef CONFIG_FB_MSM_TVOUT
static struct regulator *reg_8058_l13;

static int atv_dac_power(int on)
{
	int rc = 0;
	#define _GET_REGULATOR(var, name) do {				\
		var = regulator_get(NULL, name);			\
		if (IS_ERR(var)) {					\
			pr_info("'%s' regulator not found, rc=%ld\n",	\
				name, IS_ERR(var));			\
			var = NULL;					\
			return -ENODEV;					\
		}							\
	} while (0)

	if (!reg_8058_l13)
		_GET_REGULATOR(reg_8058_l13, "8058_l13");
	#undef _GET_REGULATOR

	if (on) {
		rc = regulator_set_voltage(reg_8058_l13, 2050000, 2050000);
		if (rc) {
			pr_info("%s: '%s' regulator set voltage failed,\
				rc=%d\n", __func__, "8058_l13", rc);
			return rc;
		}

		rc = regulator_enable(reg_8058_l13);
		if (rc) {
			pr_err("%s: '%s' regulator enable failed,\
				rc=%d\n", __func__, "8058_l13", rc);
			return rc;
		}
	} else {
		rc = regulator_force_disable(reg_8058_l13);
		if (rc)
			pr_warning("%s: '%s' regulator disable failed, rc=%d\n",
				__func__, "8058_l13", rc);
	}
	return rc;

}
#endif

static struct msm_panel_common_pdata mdp_pdata = {
#ifdef CONFIG_FB_MSM_MIPI_DSI
	.gpio = MDP_VSYNC_GPIO,
#endif /* CONFIG_FB_MSM_MIPI_DSI */
#ifdef CONFIG_FB_MSM_HDMI_AS_PRIMARY // ?? ICS_PATCH30145 ??
	.mdp_max_clk = 200000000,
#else /* CONFIG_FB_MSM_HDMI_AS_PRIMARY */
    .mdp_max_clk = 59080000,
#endif /* CONFIG_FB_MSM_HDMI_AS_PRIMARY */
	.mdp_max_bw = 2000000000,
	.mdp_bw_ab_factor = 115,
	.mdp_bw_ib_factor = 150,
#ifdef CONFIG_MSM_BUS_SCALING
	.mdp_bus_scale_table = &mdp_bus_scale_pdata,
#endif
	.mdp_rev = MDP_REV_41,
#ifdef CONFIG_MSM_MULTIMEDIA_USE_ION
	.mem_hid = BIT(ION_CP_WB_HEAP_ID),
#else
	.mem_hid = MEMTYPE_EBI1,
#endif
	.mdp_iommu_split_domain = 0,
};

static void __init reserve_mdp_memory(void)
{
	mdp_pdata.ov0_wb_size = MSM_FB_OVERLAY0_WRITEBACK_SIZE;
	mdp_pdata.ov1_wb_size = MSM_FB_OVERLAY1_WRITEBACK_SIZE;
#if defined(CONFIG_ANDROID_PMEM) && !defined(CONFIG_MSM_MULTIMEDIA_USE_ION)
	msm8x60_reserve_table[mdp_pdata.mem_hid].size +=
		mdp_pdata.ov0_wb_size;
	msm8x60_reserve_table[mdp_pdata.mem_hid].size +=
		mdp_pdata.ov1_wb_size;
#endif
}

#ifdef CONFIG_FB_MSM_TVOUT

#ifdef CONFIG_MSM_BUS_SCALING
static struct msm_bus_vectors atv_bus_init_vectors[] = {
	/* For now, 0th array entry is reserved.
	 * Please leave 0 as is and don't use it
	 */
	{
		.src = MSM_BUS_MASTER_MDP_PORT0,
		.dst = MSM_BUS_SLAVE_SMI,
		.ab = 0,
		.ib = 0,
	},
	/* Master and slaves can be from different fabrics */
	{
		.src = MSM_BUS_MASTER_MDP_PORT0,
		.dst = MSM_BUS_SLAVE_EBI_CH0,
		.ab = 0,
		.ib = 0,
	},
};
static struct msm_bus_vectors atv_bus_def_vectors[] = {
	/* For now, 0th array entry is reserved.
	 * Please leave 0 as is and don't use it
	 */
	{
		.src = MSM_BUS_MASTER_MDP_PORT0,
		.dst = MSM_BUS_SLAVE_SMI,
		.ab = 236390400,
		.ib = 265939200,
	},
	/* Master and slaves can be from different fabrics */
	{
		.src = MSM_BUS_MASTER_MDP_PORT0,
		.dst = MSM_BUS_SLAVE_EBI_CH0,
		.ab = 236390400,
		.ib = 265939200,
	},
};
static struct msm_bus_paths atv_bus_scale_usecases[] = {
	{
		ARRAY_SIZE(atv_bus_init_vectors),
		atv_bus_init_vectors,
	},
	{
		ARRAY_SIZE(atv_bus_def_vectors),
		atv_bus_def_vectors,
	},
};
static struct msm_bus_scale_pdata atv_bus_scale_pdata = {
	atv_bus_scale_usecases,
	ARRAY_SIZE(atv_bus_scale_usecases),
	.name = "atv",
};
#endif

static struct tvenc_platform_data atv_pdata = {
	.poll		 = 0,
	.pm_vid_en	 = atv_dac_power,
#ifdef CONFIG_MSM_BUS_SCALING
	.bus_scale_table = &atv_bus_scale_pdata,
#endif
};
#endif

static void __init msm_fb_add_devices(void)
{
#ifdef CONFIG_FB_MSM_LCDC_DSUB
	mdp_pdata.mdp_max_clk = 200000000;
#endif
	if (machine_is_msm8x60_rumi3())
		msm_fb_register_device("mdp", NULL);
	else
		msm_fb_register_device("mdp", &mdp_pdata);

#ifdef CONFIG_FB_MSM_LCDC_SAMSUNG_OLED_PT
	msm_fb_register_device("lcdc", &lcdc_pdata);
    display_common_power(1);//kkcho
#endif /* CONFIG_FB_MSM_LCDC_SAMSUNG_OLED_PT */
#ifdef CONFIG_FB_MSM_MIPI_DSI
	msm_fb_register_device("mipi_dsi", &mipi_dsi_pdata);
#endif /* CONFIG_FB_MSM_MIPI_DSI */
#ifdef CONFIG_MSM_BUS_SCALING
	if (hdmi_is_primary)
		msm_fb_register_device("dtv", &dtv_hdmi_prim_pdata);
	else
		msm_fb_register_device("dtv", &dtv_pdata);
#endif
#ifdef CONFIG_FB_MSM_TVOUT
	msm_fb_register_device("tvenc", &atv_pdata);
	msm_fb_register_device("tvout_device", NULL);
#endif
}

/**
 * Set MDP clocks to high frequency to avoid underflow when
 * using high resolution 1200x1920 WUXGA/HDMI as primary panels
 */
static void set_mdp_clocks_for_wuxga(void)
{
	mdp_sd_smi_vectors[0].ab = 2000000000;
	mdp_sd_smi_vectors[0].ib = 2000000000;
	mdp_sd_smi_vectors[1].ab = 2000000000;
	mdp_sd_smi_vectors[1].ib = 2000000000;

	mdp_sd_ebi_vectors[0].ab = 2000000000;
	mdp_sd_ebi_vectors[0].ib = 2000000000;
	mdp_sd_ebi_vectors[1].ab = 2000000000;
	mdp_sd_ebi_vectors[1].ib = 2000000000;

	mdp_vga_vectors[0].ab = 2000000000;
	mdp_vga_vectors[0].ib = 2000000000;
	mdp_vga_vectors[1].ab = 2000000000;
	mdp_vga_vectors[1].ib = 2000000000;

	mdp_720p_vectors[0].ab = 2000000000;
	mdp_720p_vectors[0].ib = 2000000000;
	mdp_720p_vectors[1].ab = 2000000000;
	mdp_720p_vectors[1].ib = 2000000000;

	mdp_1080p_vectors[0].ab = 2000000000;
	mdp_1080p_vectors[0].ib = 2000000000;
	mdp_1080p_vectors[1].ab = 2000000000;
	mdp_1080p_vectors[1].ib = 2000000000;

	mdp_pdata.mdp_max_clk = 200000000;
}

#ifdef CONFIG_PANTECH_BT //lsi@ps2.20110408 bluez by KSJ_device 2011_05_12
static unsigned bt_config_power_on[] = {
#if 1
    GPIO_CFG(128, 0, GPIO_CFG_INPUT,  GPIO_CFG_NO_PULL, GPIO_CFG_2MA),	/* BT_WAKE_MSM : Maoint */
    GPIO_CFG(138, 0, GPIO_CFG_OUTPUT, GPIO_CFG_NO_PULL, GPIO_CFG_2MA),	/* MSM_WAKE_BT */
    GPIO_CFG(158, 0, GPIO_CFG_OUTPUT, GPIO_CFG_NO_PULL, GPIO_CFG_2MA),	/* BT_SYSRST */
#ifndef CONFIG_MACH_MSM8X60_PRESTO		// SWB-B42 EF39S/EF40S/EF40K
    GPIO_CFG(101, 0, GPIO_CFG_OUTPUT, GPIO_CFG_NO_PULL, GPIO_CFG_2MA),	/* BT_REG_ON */
#endif /* CONFIG_MACH_MSM8X60_PRESTO */
    GPIO_CFG( 56, 1, GPIO_CFG_OUTPUT, GPIO_CFG_NO_PULL, GPIO_CFG_2MA),	/* RFR */
    GPIO_CFG( 55, 1, GPIO_CFG_INPUT,  GPIO_CFG_NO_PULL, GPIO_CFG_2MA),	/* CTS */
    GPIO_CFG( 54, 1, GPIO_CFG_INPUT,  GPIO_CFG_NO_PULL, GPIO_CFG_2MA),	/* Rx : Maoint */
    GPIO_CFG( 53, 1, GPIO_CFG_OUTPUT, GPIO_CFG_NO_PULL, GPIO_CFG_2MA),	/* Tx */
    GPIO_CFG(114, 1, GPIO_CFG_OUTPUT, GPIO_CFG_NO_PULL, GPIO_CFG_2MA),	/* PCM_CLK */
    GPIO_CFG(113, 1, GPIO_CFG_OUTPUT, GPIO_CFG_NO_PULL, GPIO_CFG_2MA),	/* PCM_SYNC */
    GPIO_CFG(112, 1, GPIO_CFG_INPUT,  GPIO_CFG_NO_PULL, GPIO_CFG_2MA),	/* PCM_DIN */
    GPIO_CFG(111, 1, GPIO_CFG_OUTPUT, GPIO_CFG_NO_PULL, GPIO_CFG_2MA),	/* PCM_DOUT */
#else
    GPIO_CFG(128, 0, GPIO_CFG_INPUT,  GPIO_CFG_NO_PULL, GPIO_CFG_2MA),	/* BT_WAKE_MSM / BT_HOST_WAKE : Maoint */
    GPIO_CFG( 56, 1, GPIO_CFG_OUTPUT, GPIO_CFG_NO_PULL, GPIO_CFG_2MA),	/* RFR */
    GPIO_CFG( 55, 1, GPIO_CFG_INPUT,  GPIO_CFG_NO_PULL, GPIO_CFG_2MA),	/* CTS */
    GPIO_CFG( 54, 1, GPIO_CFG_INPUT,  GPIO_CFG_NO_PULL, GPIO_CFG_2MA),	/* Rx : Maoint */
    GPIO_CFG( 53, 1, GPIO_CFG_OUTPUT, GPIO_CFG_NO_PULL, GPIO_CFG_2MA),	/* Tx */
    GPIO_CFG(111, 1, GPIO_CFG_OUTPUT, GPIO_CFG_NO_PULL, GPIO_CFG_2MA),	/* PCM_DOUT */
    GPIO_CFG(112, 1, GPIO_CFG_INPUT,  GPIO_CFG_NO_PULL, GPIO_CFG_2MA),	/* PCM_DIN */
    GPIO_CFG(113, 1, GPIO_CFG_OUTPUT, GPIO_CFG_NO_PULL, GPIO_CFG_2MA),	/* PCM_SYNC */
    GPIO_CFG(114, 1, GPIO_CFG_OUTPUT, GPIO_CFG_NO_PULL, GPIO_CFG_2MA),	/* PCM_CLK */
    GPIO_CFG(138, 0, GPIO_CFG_OUTPUT, GPIO_CFG_NO_PULL, GPIO_CFG_2MA),	/* BT_WAKE_MSM / BT_EXT_WAKE*/
    GPIO_CFG(158, 0, GPIO_CFG_OUTPUT, GPIO_CFG_NO_PULL, GPIO_CFG_2MA),	/* BT_SYSRST */
    /*	GPIO_CFG(101, 0, GPIO_CFG_OUTPUT, GPIO_CFG_NO_PULL, GPIO_CFG_2MA),*/	/* BT_REG_ON */
#endif
};

static unsigned bt_config_power_off[] = {
#if 1
    GPIO_CFG(128, 0, GPIO_CFG_INPUT, GPIO_CFG_PULL_DOWN, GPIO_CFG_2MA),	/* BT_WAKE_MSM : Maoint */
    GPIO_CFG(138, 0, GPIO_CFG_INPUT, GPIO_CFG_PULL_DOWN, GPIO_CFG_2MA),	/* MSM_WAKE_BT */
    GPIO_CFG(158, 0, GPIO_CFG_INPUT, GPIO_CFG_PULL_DOWN, GPIO_CFG_2MA),	/* BT_SYSRST */
#ifndef CONFIG_MACH_MSM8X60_PRESTO		//SWB-B42 EF39S/EF40S/EF40K
    GPIO_CFG(101, 0, GPIO_CFG_INPUT, GPIO_CFG_PULL_DOWN, GPIO_CFG_2MA),	/* BT_REG_ON */
#endif /* CONFIG_MACH_MSM8X60_PRESTO */
    GPIO_CFG( 56, 0, GPIO_CFG_INPUT, GPIO_CFG_PULL_DOWN, GPIO_CFG_2MA),	/* RFR */
    GPIO_CFG( 55, 0, GPIO_CFG_INPUT, GPIO_CFG_PULL_DOWN, GPIO_CFG_2MA),	/* CTS */
    GPIO_CFG( 54, 0, GPIO_CFG_INPUT, GPIO_CFG_PULL_DOWN, GPIO_CFG_2MA),	/* Rx : Maoint */
    GPIO_CFG( 53, 0, GPIO_CFG_INPUT, GPIO_CFG_PULL_DOWN, GPIO_CFG_2MA),	/* Tx */
    GPIO_CFG(114, 0, GPIO_CFG_INPUT, GPIO_CFG_PULL_DOWN, GPIO_CFG_2MA),	/* PCM_CLK */
    GPIO_CFG(113, 0, GPIO_CFG_INPUT, GPIO_CFG_PULL_DOWN, GPIO_CFG_2MA),	/* PCM_SYNC */
    GPIO_CFG(112, 0, GPIO_CFG_INPUT, GPIO_CFG_PULL_DOWN, GPIO_CFG_2MA),	/* PCM_DIN */
    GPIO_CFG(111, 0, GPIO_CFG_INPUT, GPIO_CFG_PULL_DOWN, GPIO_CFG_2MA),	/* PCM_DOUT */
#else
    GPIO_CFG(128, 0, GPIO_CFG_INPUT, GPIO_CFG_PULL_DOWN, GPIO_CFG_2MA),	/* BT_WAKE_MSM / BT_HOST_WAKE : Maoint */
    GPIO_CFG( 56, 0, GPIO_CFG_INPUT, GPIO_CFG_PULL_DOWN, GPIO_CFG_2MA),	/* RFR */
    GPIO_CFG( 55, 0, GPIO_CFG_INPUT, GPIO_CFG_PULL_DOWN, GPIO_CFG_2MA),	/* CTS */
    GPIO_CFG( 54, 0, GPIO_CFG_INPUT, GPIO_CFG_PULL_DOWN, GPIO_CFG_2MA),	/* Rx : Maoint */
    GPIO_CFG( 53, 0, GPIO_CFG_INPUT, GPIO_CFG_PULL_DOWN, GPIO_CFG_2MA),	/* Tx */
    GPIO_CFG(111, 0, GPIO_CFG_INPUT, GPIO_CFG_PULL_DOWN, GPIO_CFG_2MA),	/* PCM_DOUT */
    GPIO_CFG(112, 0, GPIO_CFG_INPUT, GPIO_CFG_PULL_DOWN, GPIO_CFG_2MA),	/* PCM_DIN */
    GPIO_CFG(113, 0, GPIO_CFG_INPUT, GPIO_CFG_PULL_DOWN, GPIO_CFG_2MA),	/* PCM_SYNC */
    GPIO_CFG(114, 0, GPIO_CFG_INPUT, GPIO_CFG_PULL_DOWN, GPIO_CFG_2MA),	/* PCM_CLK */
    GPIO_CFG(138, 0, GPIO_CFG_INPUT, GPIO_CFG_PULL_DOWN, GPIO_CFG_2MA),	/* MSM_WAKE_BT / BT_EXT_WAKE */
    GPIO_CFG(158, 0, GPIO_CFG_OUTPUT, GPIO_CFG_PULL_DOWN, GPIO_CFG_2MA), /* BT_SYSRST */
    /*	GPIO_CFG(158, 0, GPIO_CFG_INPUT, GPIO_CFG_PULL_DOWN, GPIO_CFG_2MA),*/ /* BT_SYSRST */
    /*	GPIO_CFG(101, 0, GPIO_CFG_INPUT, GPIO_CFG_PULL_DOWN, GPIO_CFG_2MA),*/	/* BT_REG_ON */
#endif
};

static int bluetooth_power(int on)
{
    int pin, rc;

    if (on) {
        for (pin = 0; pin < ARRAY_SIZE(bt_config_power_on); pin++) {
            rc = gpio_tlmm_config(bt_config_power_on[pin], GPIO_CFG_ENABLE);
            if (rc) {
                printk(KERN_ERR "%s: gpio_tlmm_config(%#x)=%d\n",
                        __func__, bt_config_power_on[pin], rc);
                return -EIO;
            }
        }
#if 1 // +++PRESTO BCM43291 Power Control!! Plz don't merge this section P12523
        mdelay(20);
        gpio_set_value(158, 0); /* BT_SYSRST */
        mdelay(100);
        gpio_set_value(158, on); /* BT_SYSRST */
        mdelay(100);	
#else  //SWB-B42
        gpio_set_value(158, on); /* BT_SYSRST */
        mdelay(10);
        gpio_set_value(158, 0); /* BT_SYSRST */
        mdelay(10);
        gpio_set_value(158, on); /* BT_SYSRST */
#endif  //SWB-B42
    } else {
        mdelay(100);
        gpio_set_value(158, on); /* BT_SYSRST */
        mdelay(20);
        /* PRESTO BCM43291 Power Control!! Plz don't merge this section P12523 */
        for (pin = 0; pin < ARRAY_SIZE(bt_config_power_off); pin++) {
            rc = gpio_tlmm_config(bt_config_power_off[pin], GPIO_CFG_ENABLE);
            if (rc) {
                printk(KERN_ERR "%s: gpio_tlmm_config(%#x)=%d\n",
                        __func__, bt_config_power_off[pin], rc);
                return -EIO;
            }
        }
    }
    printk(KERN_ERR "BT - %s: on(%d) Done!! \n",__func__, on);
    return 0;
}

static void __init bt_power_init(void)
{
    printk(KERN_ERR "BT - %s: \n",__func__);
    bluetooth_power(0);
    msm_bt_power_device.dev.platform_data = &bluetooth_power;
}
#else /* CONFIG_PANTECH_BT */
#if (defined(CONFIG_MARIMBA_CORE)) && \
	(defined(CONFIG_MSM_BT_POWER) || defined(CONFIG_MSM_BT_POWER_MODULE))

static const struct {
	char *name;
	int vmin;
	int vmax;
} bt_regs_info[] = {
	{ "8058_s3", 1800000, 1800000 },
	{ "8058_s2", 1300000, 1300000 },
	{ "8058_l8", 2900000, 3050000 },
};

static struct {
	bool enabled;
} bt_regs_status[] = {
	{ false },
	{ false },
	{ false },
};
static struct regulator *bt_regs[ARRAY_SIZE(bt_regs_info)];

static int bahama_bt(int on)
{
	int rc;
	int i;
	struct marimba config = { .mod_id =  SLAVE_ID_BAHAMA};

	struct bahama_variant_register {
		const size_t size;
		const struct bahama_config_register *set;
	};

	const struct bahama_config_register *p;

	u8 version;

	const struct bahama_config_register v10_bt_on[] = {
		{ 0xE9, 0x00, 0xFF },
		{ 0xF4, 0x80, 0xFF },
		{ 0xE4, 0x00, 0xFF },
		{ 0xE5, 0x00, 0x0F },
#ifdef CONFIG_WLAN
		{ 0xE6, 0x38, 0x7F },
		{ 0xE7, 0x06, 0xFF },
#endif
		{ 0xE9, 0x21, 0xFF },
		{ 0x01, 0x0C, 0x1F },
		{ 0x01, 0x08, 0x1F },
	};

	const struct bahama_config_register v20_bt_on_fm_off[] = {
		{ 0x11, 0x0C, 0xFF },
		{ 0x13, 0x01, 0xFF },
		{ 0xF4, 0x80, 0xFF },
		{ 0xF0, 0x00, 0xFF },
		{ 0xE9, 0x00, 0xFF },
#ifdef CONFIG_WLAN
		{ 0x81, 0x00, 0x7F },
		{ 0x82, 0x00, 0xFF },
		{ 0xE6, 0x38, 0x7F },
		{ 0xE7, 0x06, 0xFF },
#endif
		{ 0xE9, 0x21, 0xFF },
	};

	const struct bahama_config_register v20_bt_on_fm_on[] = {
		{ 0x11, 0x0C, 0xFF },
		{ 0x13, 0x01, 0xFF },
		{ 0xF4, 0x86, 0xFF },
		{ 0xF0, 0x06, 0xFF },
		{ 0xE9, 0x00, 0xFF },
#ifdef CONFIG_WLAN
		{ 0x81, 0x00, 0x7F },
		{ 0x82, 0x00, 0xFF },
		{ 0xE6, 0x38, 0x7F },
		{ 0xE7, 0x06, 0xFF },
#endif
		{ 0xE9, 0x21, 0xFF },
	};

	const struct bahama_config_register v10_bt_off[] = {
		{ 0xE9, 0x00, 0xFF },
	};

	const struct bahama_config_register v20_bt_off_fm_off[] = {
		{ 0xF4, 0x84, 0xFF },
		{ 0xF0, 0x04, 0xFF },
		{ 0xE9, 0x00, 0xFF }
	};

	const struct bahama_config_register v20_bt_off_fm_on[] = {
		{ 0xF4, 0x86, 0xFF },
		{ 0xF0, 0x06, 0xFF },
		{ 0xE9, 0x00, 0xFF }
	};
	const struct bahama_variant_register bt_bahama[2][3] = {
		{
			{ ARRAY_SIZE(v10_bt_off), v10_bt_off },
			{ ARRAY_SIZE(v20_bt_off_fm_off), v20_bt_off_fm_off },
			{ ARRAY_SIZE(v20_bt_off_fm_on), v20_bt_off_fm_on }
		},
		{
			{ ARRAY_SIZE(v10_bt_on), v10_bt_on },
			{ ARRAY_SIZE(v20_bt_on_fm_off), v20_bt_on_fm_off },
			{ ARRAY_SIZE(v20_bt_on_fm_on), v20_bt_on_fm_on }
		}
	};

	u8 offset = 0; /* index into bahama configs */

	on = on ? 1 : 0;
	version = read_bahama_ver();

	if (version ==  VER_UNSUPPORTED) {
		dev_err(&msm_bt_power_device.dev,
			"%s: unsupported version\n",
			__func__);
		return -EIO;
	}

	if (version == VER_2_0) {
		if (marimba_get_fm_status(&config))
			offset = 0x01;
	}

	/* Voting off 1.3V S2 Regulator,BahamaV2 used in Normal mode */
	if (on && (version == VER_2_0)) {
		for (i = 0; i < ARRAY_SIZE(bt_regs_info); i++) {
			if ((!strcmp(bt_regs_info[i].name, "8058_s2"))
				&& (bt_regs_status[i].enabled == true)) {
				if (regulator_disable(bt_regs[i])) {
					dev_err(&msm_bt_power_device.dev,
						"%s: regulator disable failed",
						__func__);
				}
				bt_regs_status[i].enabled = false;
				break;
			}
		}
	}

	p = bt_bahama[on][version + offset].set;

	dev_info(&msm_bt_power_device.dev,
		"%s: found version %d\n", __func__, version);

	for (i = 0; i < bt_bahama[on][version + offset].size; i++) {
		u8 value = (p+i)->value;
		rc = marimba_write_bit_mask(&config,
			(p+i)->reg,
			&value,
			sizeof((p+i)->value),
			(p+i)->mask);
		if (rc < 0) {
			dev_err(&msm_bt_power_device.dev,
				"%s: reg %d write failed: %d\n",
				__func__, (p+i)->reg, rc);
			return rc;
		}
		dev_dbg(&msm_bt_power_device.dev,
			"%s: reg 0x%02x write value 0x%02x mask 0x%02x\n",
				__func__, (p+i)->reg,
				value, (p+i)->mask);
	}
	/* Update BT Status */
	if (on)
		marimba_set_bt_status(&config, true);
	else
		marimba_set_bt_status(&config, false);

	return 0;
}

static int bluetooth_use_regulators(int on)
{
	int i, recover = -1, rc = 0;

	for (i = 0; i < ARRAY_SIZE(bt_regs_info); i++) {
		bt_regs[i] = on ? regulator_get(&msm_bt_power_device.dev,
						bt_regs_info[i].name) :
				(regulator_put(bt_regs[i]), NULL);
		if (IS_ERR(bt_regs[i])) {
			rc = PTR_ERR(bt_regs[i]);
			dev_err(&msm_bt_power_device.dev,
				"regulator %s get failed (%d)\n",
				bt_regs_info[i].name, rc);
			recover = i - 1;
			bt_regs[i] = NULL;
			break;
		}

		if (!on)
			continue;

		rc = regulator_set_voltage(bt_regs[i],
					  bt_regs_info[i].vmin,
					  bt_regs_info[i].vmax);
		if (rc < 0) {
			dev_err(&msm_bt_power_device.dev,
				"regulator %s voltage set (%d)\n",
				bt_regs_info[i].name, rc);
			recover = i;
			break;
		}
	}

	if (on && (recover > -1))
		for (i = recover; i >= 0; i--) {
			regulator_put(bt_regs[i]);
			bt_regs[i] = NULL;
		}

	return rc;
}

static int bluetooth_switch_regulators(int on)
{
	int i, rc = 0;

	for (i = 0; i < ARRAY_SIZE(bt_regs_info); i++) {
		if (on && (bt_regs_status[i].enabled == false)) {
			rc = regulator_enable(bt_regs[i]);
			if (rc < 0) {
				dev_err(&msm_bt_power_device.dev,
					"regulator %s %s failed (%d)\n",
					bt_regs_info[i].name,
					"enable", rc);
				if (i > 0) {
					while (--i) {
						regulator_disable(bt_regs[i]);
						bt_regs_status[i].enabled
								 = false;
					}
					break;
				}
			}
			bt_regs_status[i].enabled = true;
		} else if (!on && (bt_regs_status[i].enabled == true)) {
			rc = regulator_disable(bt_regs[i]);
			if (rc < 0) {
				dev_err(&msm_bt_power_device.dev,
					"regulator %s %s failed (%d)\n",
					bt_regs_info[i].name,
					"disable", rc);
				break;
			}
			bt_regs_status[i].enabled = false;
		}
	}
	return rc;
}

static struct msm_xo_voter *bt_clock;

static int bluetooth_power(int on)
{
	int rc = 0;
	int id;

	/* In case probe function fails, cur_connv_type would be -1 */
	id = adie_get_detected_connectivity_type();
	if (id != BAHAMA_ID) {
		pr_err("%s: unexpected adie connectivity type: %d\n",
			__func__, id);
		return -ENODEV;
	}

	if (on) {

		rc = bluetooth_use_regulators(1);
		if (rc < 0)
			goto out;

		rc = bluetooth_switch_regulators(1);

		if (rc < 0)
			goto fail_put;

		bt_clock = msm_xo_get(MSM_XO_TCXO_D0, "bt_power");

		if (IS_ERR(bt_clock)) {
			pr_err("Couldn't get TCXO_D0 voter\n");
			goto fail_switch;
		}

		rc = msm_xo_mode_vote(bt_clock, MSM_XO_MODE_ON);

		if (rc < 0) {
			pr_err("Failed to vote for TCXO_DO ON\n");
			goto fail_vote;
		}

		rc = bahama_bt(1);

		if (rc < 0)
			goto fail_clock;

		msleep(10);

		rc = msm_xo_mode_vote(bt_clock, MSM_XO_MODE_PIN_CTRL);

		if (rc < 0) {
			pr_err("Failed to vote for TCXO_DO pin control\n");
			goto fail_vote;
		}
	} else {
		/* check for initial RFKILL block (power off) */
		/* some RFKILL versions/configurations rfkill_register */
		/* calls here for an initial set_block */
		/* avoid calling i2c and regulator before unblock (on) */
		if (platform_get_drvdata(&msm_bt_power_device) == NULL) {
			dev_info(&msm_bt_power_device.dev,
				"%s: initialized OFF/blocked\n", __func__);
			goto out;
		}

		bahama_bt(0);

fail_clock:
		msm_xo_mode_vote(bt_clock, MSM_XO_MODE_OFF);
fail_vote:
		msm_xo_put(bt_clock);
fail_switch:
		bluetooth_switch_regulators(0);
fail_put:
		bluetooth_use_regulators(0);
	}

out:
	if (rc < 0)
		on = 0;
	dev_info(&msm_bt_power_device.dev,
		"Bluetooth power switch: state %d result %d\n", on, rc);

	return rc;
}

#endif /*CONFIG_MARIMBA_CORE, CONFIG_MSM_BT_POWER, CONFIG_MSM_BT_POWER_MODULE*/
#endif /* CONFIG_PANTECH_BT */

static void __init msm8x60_cfg_smsc911x(void)
{
	smsc911x_resources[1].start =
		PM8058_GPIO_IRQ(PM8058_IRQ_BASE, 6);
	smsc911x_resources[1].end =
		PM8058_GPIO_IRQ(PM8058_IRQ_BASE, 6);
}

#ifdef CONFIG_MSM_RPM
static struct msm_rpm_platform_data msm_rpm_data = {
	.reg_base_addrs = {
		[MSM_RPM_PAGE_STATUS] = MSM_RPM_BASE,
		[MSM_RPM_PAGE_CTRL] = MSM_RPM_BASE + 0x400,
		[MSM_RPM_PAGE_REQ] = MSM_RPM_BASE + 0x600,
		[MSM_RPM_PAGE_ACK] = MSM_RPM_BASE + 0xa00,
	},

	.irq_ack = RPM_SCSS_CPU0_GP_HIGH_IRQ,
	.irq_err = RPM_SCSS_CPU0_GP_LOW_IRQ,
	.irq_vmpm = RPM_SCSS_CPU0_GP_MEDIUM_IRQ,
	.msm_apps_ipc_rpm_reg = MSM_GCC_BASE + 0x008,
	.msm_apps_ipc_rpm_val = 4,
};
#endif

void msm_fusion_setup_pinctrl(void)
{
	struct msm_xo_voter *a1;

	if (socinfo_get_platform_subtype() == 0x3) {
		/*
		 * Vote for the A1 clock to be in pin control mode before
		* the external images are loaded.
		*/
		a1 = msm_xo_get(MSM_XO_TCXO_A1, "mdm");
		BUG_ON(!a1);
		msm_xo_mode_vote(a1, MSM_XO_MODE_PIN_CTRL);
	}
}

struct msm_board_data {
	struct msm_gpiomux_configs *gpiomux_cfgs;
};

static struct msm_board_data msm8x60_rumi3_board_data __initdata = {
	.gpiomux_cfgs = msm8x60_surf_ffa_gpiomux_cfgs,
};

static struct msm_board_data msm8x60_sim_board_data __initdata = {
	.gpiomux_cfgs = msm8x60_surf_ffa_gpiomux_cfgs,
};

static struct msm_board_data msm8x60_surf_board_data __initdata = {
	.gpiomux_cfgs = msm8x60_surf_ffa_gpiomux_cfgs,
};

static struct msm_board_data msm8x60_ffa_board_data __initdata = {
	.gpiomux_cfgs = msm8x60_surf_ffa_gpiomux_cfgs,
};

static struct msm_board_data msm8x60_fluid_board_data __initdata = {
	.gpiomux_cfgs = msm8x60_fluid_gpiomux_cfgs,
};

static struct msm_board_data msm8x60_charm_surf_board_data __initdata = {
	.gpiomux_cfgs = msm8x60_charm_gpiomux_cfgs,
};

static struct msm_board_data msm8x60_charm_ffa_board_data __initdata = {
	.gpiomux_cfgs = msm8x60_charm_gpiomux_cfgs,
};
#ifdef CONFIG_SKY_BATTERY_MAX17040  // p14682 kobj 110607
static unsigned max17040_config_gpio[] = {
    /* FUEL_I2C_SCL */
    GPIO_CFG(103, 2, GPIO_CFG_OUTPUT, GPIO_CFG_PULL_DOWN, GPIO_CFG_2MA),
    /* FUEL_I2C_SDA */
    GPIO_CFG(104, 2, GPIO_CFG_OUTPUT, GPIO_CFG_PULL_UP, GPIO_CFG_2MA),
};

static void max17040_init(void) //ps2 team shs : add filed
{
    int rc = 0;
    int pin = 0;
    printk(KERN_ERR "%s: \n",__func__);
    for (pin = 0; pin < ARRAY_SIZE(max17040_config_gpio); pin++) {
        rc = gpio_tlmm_config(max17040_config_gpio[pin], GPIO_CFG_ENABLE);
        if (rc) {
            printk(KERN_ERR "%s: gpio_tlmm_config(%#x)=%d\n",
            __func__, max17040_config_gpio[pin], rc);
        }
    }
}

int Max_gpio_Sleep_set(int insleep)  //20120319 PZ1949 max17040 update
{
    int rc = 0;

    if(insleep)
    {
        rc = gpio_tlmm_config(GPIO_CFG(103, 2, GPIO_CFG_INPUT, GPIO_CFG_PULL_UP, GPIO_CFG_2MA),GPIO_CFG_ENABLE);
        rc = gpio_tlmm_config(GPIO_CFG(104, 2, GPIO_CFG_INPUT, GPIO_CFG_PULL_UP, GPIO_CFG_2MA),GPIO_CFG_ENABLE);	
    }
    else
    {
        rc = gpio_tlmm_config(GPIO_CFG(103, 2, GPIO_CFG_OUTPUT, GPIO_CFG_PULL_UP, GPIO_CFG_2MA),GPIO_CFG_ENABLE);
        rc = gpio_tlmm_config(GPIO_CFG(104, 2, GPIO_CFG_OUTPUT, GPIO_CFG_PULL_UP, GPIO_CFG_2MA),GPIO_CFG_ENABLE);

    }

    if (!rc) {
        gpio_set_value_cansleep(103,1);
        gpio_set_value_cansleep(104,1);
    }

    return 0;
}
EXPORT_SYMBOL(Max_gpio_Sleep_set);


static unsigned battery_life_gpio[] = {

    GPIO_CFG(154, 2, GPIO_CFG_INPUT, GPIO_CFG_PULL_DOWN, GPIO_CFG_2MA),

    GPIO_CFG(155, 2, GPIO_CFG_INPUT, GPIO_CFG_PULL_DOWN, GPIO_CFG_2MA),

    GPIO_CFG(156, 2, GPIO_CFG_INPUT, GPIO_CFG_PULL_DOWN, GPIO_CFG_2MA)	
};

void battery_life_gpio_init(void) //ps2 team shs : add filed
{
    int rc = 0;
    int pin = 0;
    printk(KERN_ERR "%s: \n",__func__);
    for (pin = 0; pin < ARRAY_SIZE(battery_life_gpio); pin++) {
        rc = gpio_tlmm_config(battery_life_gpio[pin], GPIO_CFG_ENABLE);
        if (rc) {
            printk(KERN_ERR "%s: gpio_tlmm_config(%#x)=%d\n",
            __func__, battery_life_gpio[pin], rc);
        }
    }
}
EXPORT_SYMBOL(battery_life_gpio_init);
#endif /* CONFIG_SKY_BATTERY_MAX17040 */

static struct msm_board_data msm8x60_dragon_board_data __initdata = {
	.gpiomux_cfgs = msm8x60_dragon_gpiomux_cfgs,
};

static void __init msm8x60_init(struct msm_board_data *board_data)
{
	uint32_t soc_platform_version;
#ifdef CONFIG_USB_EHCI_MSM_72K
	struct pm8xxx_mpp_config_data hsusb_phy_mpp = {
		.type		= PM8XXX_MPP_TYPE_D_OUTPUT,
		.level		= PM8901_MPP_DIG_LEVEL_L5,
		.control	= PM8XXX_MPP_DOUT_CTRL_HIGH,
	};
#endif
	pmic_reset_irq = PM8058_IRQ_BASE + PM8058_RESOUT_IRQ;

	/*
	 * Initialize RPM first as other drivers and devices may need
	 * it for their initialization.
	 */
#ifdef CONFIG_MSM_RPM
	BUG_ON(msm_rpm_init(&msm_rpm_data));
#endif
	BUG_ON(msm_rpmrs_levels_init(msm_rpmrs_levels,
				ARRAY_SIZE(msm_rpmrs_levels)));
	if (msm_xo_init())
		pr_err("Failed to initialize XO votes\n");

	msm8x60_check_2d_hardware();

	/* Change SPM handling of core 1 if PMM 8160 is present. */
	soc_platform_version = socinfo_get_platform_version();
	if (SOCINFO_VERSION_MAJOR(soc_platform_version) == 1 &&
			SOCINFO_VERSION_MINOR(soc_platform_version) >= 2) {
		struct msm_spm_platform_data *spm_data;

		spm_data = &msm_spm_data_v1[1];
		spm_data->reg_init_values[MSM_SPM_REG_SAW_CFG] &= ~0x0F00UL;
		spm_data->reg_init_values[MSM_SPM_REG_SAW_CFG] |= 0x0100UL;

		spm_data = &msm_spm_data[1];
		spm_data->reg_init_values[MSM_SPM_REG_SAW_CFG] &= ~0x0F00UL;
		spm_data->reg_init_values[MSM_SPM_REG_SAW_CFG] |= 0x0100UL;
	}

	/*
	 * Initialize SPM before acpuclock as the latter calls into SPM
	 * driver to set ACPU voltages.
	 */
	if (SOCINFO_VERSION_MAJOR(socinfo_get_version()) != 1)
		msm_spm_init(msm_spm_data, ARRAY_SIZE(msm_spm_data));
	else
		msm_spm_init(msm_spm_data_v1, ARRAY_SIZE(msm_spm_data_v1));

	/*
	 * Set regulators 8901_l4 and 8901_l6 to be always on in HPM for SURF
	 * devices so that the RPM doesn't drop into a low power mode that an
	 * un-reworked SURF cannot resume from.
	 */
	if (machine_is_msm8x60_surf()) {
		int i;

		for (i = 0; i < ARRAY_SIZE(rpm_regulator_init_data); i++)
			if (rpm_regulator_init_data[i].id
				== RPM_VREG_ID_PM8901_L4
			    || rpm_regulator_init_data[i].id
				== RPM_VREG_ID_PM8901_L6)
				rpm_regulator_init_data[i]
					.init_data.constraints.always_on = 1;
	}

	/*
	 * Disable regulator info printing so that regulator registration
	 * messages do not enter the kmsg log.
	 */
	regulator_suppress_info_printing();

	/* Initialize regulators needed for clock_init. */
	platform_add_devices(early_regulators, ARRAY_SIZE(early_regulators));

	msm_clock_init(&msm8x60_clock_init_data);

	/* Buses need to be initialized before early-device registration
	 * to get the platform data for fabrics.
	 */
	msm8x60_init_buses();
	platform_add_devices(early_devices, ARRAY_SIZE(early_devices));
	/* CPU frequency control is not supported on simulated targets. */
	if (!machine_is_msm8x60_rumi3() && !machine_is_msm8x60_sim())
		acpuclk_init(&acpuclk_8x60_soc_data);

	/*
	 * Enable EBI2 only for boards which make use of it. Leave
	 * it disabled for all others for additional power savings.
	 */
	if (machine_is_msm8x60_surf() || machine_is_msm8x60_ffa() ||
			machine_is_msm8x60_rumi3() ||
			machine_is_msm8x60_sim() ||
			machine_is_msm8x60_fluid() ||
			machine_is_msm8x60_dragon()
#ifdef CONFIG_MACH_MSM8X60_PRESTO
			 || machine_is_msm8x60_presto()	
#endif
			)
		msm8x60_init_ebi2();
	msm8x60_init_tlmm();
	msm8x60_init_gpiomux(board_data->gpiomux_cfgs);
	msm8x60_init_uart12dm();
#ifdef CONFIG_MSM_CAMERA_V4L2
	msm8x60_init_cam();
#endif
	msm8x60_init_mmc();


#if defined(CONFIG_PMIC8058_OTHC) || defined(CONFIG_PMIC8058_OTHC_MODULE)
	msm8x60_init_pm8058_othc();
#endif

	if (machine_is_msm8x60_fluid())
		pm8058_platform_data.keypad_pdata = &fluid_keypad_data;
	else if (machine_is_msm8x60_dragon())
		pm8058_platform_data.keypad_pdata = &dragon_keypad_data;
	else
		pm8058_platform_data.keypad_pdata = &ffa_keypad_data;
#ifdef CONFIG_WEBCAM_OV9726 /* pz1946 debug */
	/* Specify reset pin for OV9726 */
	if (machine_is_msm8x60_dragon()) {
		msm_camera_sensor_ov9726_data.sensor_reset = 62;
		ov9726_sensor_8660_info.mount_angle = 270;
	}
#endif
#ifdef CONFIG_BATTERY_MSM8X60
	if (machine_is_msm8x60_surf() || machine_is_msm8x60_ffa() ||
		machine_is_msm8x60_fusion() || machine_is_msm8x60_dragon() ||
		machine_is_msm8x60_fusn_ffa() || machine_is_msm8x60_fluid()
#ifdef CONFIG_MACH_MSM8X60_PRESTO
		|| machine_is_msm8x60_presto()
#endif
		)
		platform_device_register(&msm_charger_device);
#endif

	if (machine_is_msm8x60_dragon())
		pm8058_platform_data.charger_pdata = &pmic8058_charger_dragon;
	if (!machine_is_msm8x60_fluid())
		pm8058_platform_data.charger_pdata = &pmic8058_charger_ffa_surf;

	/* configure pmic leds */
	if (machine_is_msm8x60_fluid())
		pm8058_platform_data.leds_pdata = &pm8058_fluid_flash_leds_data;
	else if (machine_is_msm8x60_dragon())
		pm8058_platform_data.leds_pdata = &pm8058_dragon_leds_data;
	else
		pm8058_platform_data.leds_pdata = &pm8058_flash_leds_data;

	if (machine_is_msm8x60_ffa() || machine_is_msm8x60_fusn_ffa() ||
		machine_is_msm8x60_dragon() || machine_is_msm8x60_presto()) {//JcK
		pm8058_platform_data.vibrator_pdata = &pm8058_vib_pdata;
	}

	if (machine_is_msm8x60_surf() || machine_is_msm8x60_ffa() ||
	    machine_is_msm8x60_fluid() || machine_is_msm8x60_fusion() ||
	    machine_is_msm8x60_fusn_ffa() || machine_is_msm8x60_dragon()
#ifdef CONFIG_MACH_MSM8X60_PRESTO
			|| machine_is_msm8x60_presto()
#endif
		) {
		msm8x60_cfg_smsc911x();
		if (SOCINFO_VERSION_MAJOR(socinfo_get_version()) != 1)
			platform_add_devices(msm_footswitch_devices,
					     msm_num_footswitch_devices);
		platform_add_devices(surf_devices,
				     ARRAY_SIZE(surf_devices));

#ifdef CONFIG_MSM_DSPS
		if (machine_is_msm8x60_fluid()) {
			platform_device_unregister(&msm_gsbi12_qup_i2c_device);
			msm8x60_init_dsps();
		}
#endif

	pm8901_vreg_mpp0_init();

	platform_device_register(&msm8x60_8901_mpp_vreg);

#ifdef CONFIG_USB_EHCI_MSM_72K
	/*
	 * Drive MPP2 pin HIGH for PHY to generate ID interrupts on 8660
	 * fluid
	 */
	if (machine_is_msm8x60_fluid())
		pm8xxx_mpp_config(PM8901_MPP_PM_TO_SYS(1), &hsusb_phy_mpp);
	msm_add_host(0, &msm_usb_host_pdata);
#endif

#ifdef CONFIG_SND_SOC_MSM8660_APQ
		if (machine_is_msm8x60_dragon())
			platform_add_devices(dragon_alsa_devices,
					ARRAY_SIZE(dragon_alsa_devices));
		else
#endif
			platform_add_devices(asoc_devices,
					ARRAY_SIZE(asoc_devices));
	} else {
		msm8x60_configure_smc91x();
		platform_add_devices(rumi_sim_devices,
				     ARRAY_SIZE(rumi_sim_devices));
	}
#if defined(CONFIG_USB_PEHCI_HCD) || defined(CONFIG_USB_PEHCI_HCD_MODULE)
	if (machine_is_msm8x60_surf() || machine_is_msm8x60_ffa() ||
		machine_is_msm8x60_dragon())
		msm8x60_cfg_isp1763();
#endif

	if (machine_is_msm8x60_fusion() || machine_is_msm8x60_fusn_ffa()
#ifdef CONFIG_MACH_MSM8X60_PRESTO
			|| machine_is_msm8x60_presto()
#endif
		)
		platform_add_devices(charm_devices, ARRAY_SIZE(charm_devices));


#if defined(CONFIG_SPI_QUP) || defined(CONFIG_SPI_QUP_MODULE)
	if (machine_is_msm8x60_fluid())
{
#ifndef CONFIG_PANTECH_AUDIO_PRESTO_AUDIENCE2020  // jmlee 20110505 add
		platform_device_register(&msm_gsbi10_qup_spi_device);
#endif /* CONFIG_PANTECH_AUDIO_PRESTO_AUDIENCE2020 */
}
	else
		platform_device_register(&msm_gsbi1_qup_spi_device);
#endif

#if defined(CONFIG_TOUCHSCREEN_CYTTSP_I2C) || \
		defined(CONFIG_TOUCHSCREEN_CYTTSP_I2C_MODULE)
	if (machine_is_msm8x60_fluid())
		cyttsp_set_params();
#endif
	if (!machine_is_msm8x60_sim())
		msm_fb_add_devices();
	fixup_i2c_configs();
	register_i2c_devices();

	if (machine_is_msm8x60_dragon())
		smsc911x_config.reset_gpio
			= GPIO_ETHERNET_RESET_N_DRAGON;

#if !defined(CONFIG_MACH_MSM8X60_PRESTO)
	platform_device_register(&smsc911x_device);
#endif

#ifdef CONFIG_PANTECH_AUDIO_PRESTO_FAB2200  // jmlee 20110505 add
    snd_subsystem_Init();
#endif /* CONFIG_PANTECH_AUDIO_PRESTO_FAB2200 */

#ifdef CONFIG_PANTECH_AUDIO_PRESTO_AUDIENCE2020 //jmlee
    snddev_PAN_audio_gpio_init();
#if (BOARD_REV > WS10)  // Presto NR CLK_IN ==> changed with ws20  // jmlee Audience clk err, so test code modify
    snd_audience_a2020_api_Init();
#endif /* BOARD_REV > WS10 */
#endif /* CONFIG_PANTECH_AUDIO_PRESTO_AUDIENCE2020 */

#if defined(CONFIG_MACH_MSM8X60_PRESTO)
    sensors_power_up();
#endif /* CONFIG_MACH_MSM8X60_PRESTO */

#if defined(CONFIG_INPUT_SENSOR)
    sensors_hw_init();
#if defined(CONFIG_MACH_MSM8X60_PRESTO)
    i2c_register_board_info(I2C_DEV_INDEX_GEOMAGNETIC, geomagnetic_i2c_info,
        ARRAY_SIZE(geomagnetic_i2c_info));
    i2c_register_board_info(I2C_DEV_INDEX_ACCELEROMETER, accelerometer_i2c_info,
        ARRAY_SIZE(accelerometer_i2c_info));
#else /* CONFIG_MACH_MSM8X60_PRESTO */
#if (defined(CONFIG_MACH_MSM8X60_EF39S) && (BOARD_REV < TP10)) || \
    (defined(CONFIG_MACH_MSM8X60_EF40K) && (BOARD_REV < WS20)) || \
    (defined(CONFIG_MACH_MSM8X60_EF40S) && (BOARD_REV < WS20))
    i2c_register_board_info(I2C_DEV_INDEX_GYROSCOPE, gyroscope_i2c_info,
        ARRAY_SIZE(gyroscope_i2c_info));
#endif
#endif /* CONFIG_MACH_MSM8X60_PRESTO */
    i2c_register_board_info(I2C_DEV_INDEX_PROXIMITY, proximity_i2c_info,
        ARRAY_SIZE(proximity_i2c_info));
#endif /* CONFIG_INPUT_SENSOR */

#if defined(CONFIG_TOUCHSCREEN_MELFAS_TKI) || defined(CONFIG_TOUCHSCREEN_MELFAS_TKI_CUSTOM)
    i2c_register_board_info(MSM_TKI_I2C_BUS_ID, i2c_tki_devices,
        ARRAY_SIZE(i2c_tki_devices));
#endif /* CONFIG_TOUCHSCREEN_MELFAS_TKI */

#if (defined(CONFIG_SPI_QUP)) && \
	(defined(CONFIG_FB_MSM_LCDC_SAMSUNG_OLED_PT) || \
	defined(CONFIG_FB_MSM_LCDC_AUO_WVGA) || \
	defined(CONFIG_FB_MSM_LCDC_NT35582_WVGA))

	if (machine_is_msm8x60_fluid()) {
#ifdef CONFIG_FB_MSM_LCDC_SAMSUNG_OLED_PT
		if (SOCINFO_VERSION_MAJOR(soc_platform_version) < 3) {
			spi_register_board_info(lcdc_samsung_spi_board_info,
				ARRAY_SIZE(lcdc_samsung_spi_board_info));
		} else
#endif
		{
#ifdef CONFIG_FB_MSM_LCDC_AUO_WVGA
			spi_register_board_info(lcdc_auo_spi_board_info,
				ARRAY_SIZE(lcdc_auo_spi_board_info));
#endif
		}
#ifdef CONFIG_FB_MSM_LCDC_NT35582_WVGA
	} else if (machine_is_msm8x60_dragon()) {
		spi_register_board_info(lcdc_nt35582_spi_board_info,
			ARRAY_SIZE(lcdc_nt35582_spi_board_info));
#endif
	}
#endif

	msm_pm_set_platform_data(msm_pm_data, ARRAY_SIZE(msm_pm_data));
	msm_pm_set_rpm_wakeup_irq(RPM_SCSS_CPU0_WAKE_UP_IRQ);
	msm_cpuidle_set_states(msm_cstates, ARRAY_SIZE(msm_cstates),
				msm_pm_data);
	BUG_ON(msm_pm_boot_init(&msm_pm_boot_pdata));

	pm8058_gpios_init();

#ifdef CONFIG_SENSORS_MSM_ADC
	if (machine_is_msm8x60_fluid()) {
		msm_adc_pdata.dev_names = msm_adc_fluid_device_names;
		msm_adc_pdata.num_adc = ARRAY_SIZE(msm_adc_fluid_device_names);
		if (SOCINFO_VERSION_MAJOR(soc_platform_version) < 3)
			msm_adc_pdata.gpio_config = APROC_CONFIG;
		else
			msm_adc_pdata.gpio_config = MPROC_CONFIG;
	}
	msm_adc_pdata.target_hw = MSM_8x60;
#endif
#ifdef CONFIG_MSM8X60_AUDIO
	msm_snddev_init();
#endif
#if defined(CONFIG_GPIO_SX150X) || defined(CONFIG_GPIO_SX150X_MODULE)
	if (machine_is_msm8x60_fluid())
		platform_device_register(&fluid_leds_gpio);
	else
		platform_device_register(&gpio_leds);
#endif
#ifdef CONFIG_SKY_BATTERY_MAX17040  // p14682 kobj 110607
    max17040_init();
#endif /* CONFIG_SKY_BATTERY_MAX17040 */
//pz1946 20110907 interrupt pin change
#ifdef CONFIG_SKY_SMB_CHARGER
    smb137b_init();
#endif /* CONFIG_SKY_SMB_CHARGER */
#ifdef CONFIG_PANTECH_BT
    bt_power_init();
#endif /* CONFIG_PANTECH_BT */
#ifdef CONFIG_SKY_WLAN
#ifdef CONFIG_WIFI_CONTROL_FUNC
    msm8x60_wlan_init();
#else /* CONFIG_WIFI_CONTROL_FUNC */
    wlan_init();
#endif /* CONFIG_WIFI_CONTROL_FUNC */
#endif /* CONFIG_SKY_WLAN */

	msm8x60_multi_sdio_init();

	if (machine_is_msm8x60_fusion() || machine_is_msm8x60_fusn_ffa()
#ifdef CONFIG_MACH_MSM8X60_PRESTO
	|| machine_is_msm8x60_presto()
#endif	
	)
		msm_fusion_setup_pinctrl();

#ifdef CONFIG_ANDROID_RAM_CONSOLE
	presto_add_ramconsole_devices();
#endif /* CONFIG_ANDROID_RAM_CONSOLE */
}

static void __init msm8x60_rumi3_init(void)
{
	msm8x60_init(&msm8x60_rumi3_board_data);
}

static void __init msm8x60_sim_init(void)
{
	msm8x60_init(&msm8x60_sim_board_data);
}

static void __init msm8x60_surf_init(void)
{
	msm8x60_init(&msm8x60_surf_board_data);
}

static void __init msm8x60_ffa_init(void)
{
	msm8x60_init(&msm8x60_ffa_board_data);
}

static void __init msm8x60_fluid_init(void)
{
	msm8x60_init(&msm8x60_fluid_board_data);
}

static void __init msm8x60_charm_surf_init(void)
{
	msm8x60_init(&msm8x60_charm_surf_board_data);
}

static void __init msm8x60_charm_ffa_init(void)
{
	msm8x60_init(&msm8x60_charm_ffa_board_data);
}

static void __init msm8x60_charm_init_early(void)
{
	msm8x60_allocate_memory_regions();
}

static void __init msm8x60_dragon_init(void)
{
	msm8x60_init(&msm8x60_dragon_board_data);
}

MACHINE_START(MSM8X60_RUMI3, "QCT MSM8X60 RUMI3")
	.map_io = msm8x60_map_io,
	.reserve = msm8x60_reserve,
	.init_irq = msm8x60_init_irq,
	.handle_irq = gic_handle_irq,
	.init_machine = msm8x60_rumi3_init,
	.timer = &msm_timer,
	.init_early = msm8x60_charm_init_early,
MACHINE_END

MACHINE_START(MSM8X60_SIM, "QCT MSM8X60 SIMULATOR")
	.map_io = msm8x60_map_io,
	.reserve = msm8x60_reserve,
	.init_irq = msm8x60_init_irq,
	.handle_irq = gic_handle_irq,
	.init_machine = msm8x60_sim_init,
	.timer = &msm_timer,
	.init_early = msm8x60_charm_init_early,
MACHINE_END

MACHINE_START(MSM8X60_SURF, "QCT MSM8X60 SURF")
	.map_io = msm8x60_map_io,
	.reserve = msm8x60_reserve,
	.init_irq = msm8x60_init_irq,
	.handle_irq = gic_handle_irq,
	.init_machine = msm8x60_surf_init,
	.timer = &msm_timer,
	.init_early = msm8x60_charm_init_early,
MACHINE_END

MACHINE_START(MSM8X60_FFA, "QCT MSM8X60 FFA")
	.map_io = msm8x60_map_io,
	.reserve = msm8x60_reserve,
	.init_irq = msm8x60_init_irq,
	.handle_irq = gic_handle_irq,
	.init_machine = msm8x60_ffa_init,
	.timer = &msm_timer,
	.init_early = msm8x60_charm_init_early,
MACHINE_END

MACHINE_START(MSM8X60_FLUID, "QCT MSM8X60 FLUID")
	.map_io = msm8x60_map_io,
	.reserve = msm8x60_reserve,
	.init_irq = msm8x60_init_irq,
	.handle_irq = gic_handle_irq,
	.init_machine = msm8x60_fluid_init,
	.timer = &msm_timer,
	.init_early = msm8x60_charm_init_early,
MACHINE_END

MACHINE_START(MSM8X60_FUSION, "QCT MSM8X60 FUSION SURF")
	.map_io = msm8x60_map_io,
	.reserve = msm8x60_reserve,
	.init_irq = msm8x60_init_irq,
	.handle_irq = gic_handle_irq,
	.init_machine = msm8x60_charm_surf_init,
	.timer = &msm_timer,
	.init_early = msm8x60_charm_init_early,
MACHINE_END

MACHINE_START(MSM8X60_FUSN_FFA, "QCT MSM8X60 FUSION FFA")
	.map_io = msm8x60_map_io,
	.reserve = msm8x60_reserve,
	.init_irq = msm8x60_init_irq,
	.handle_irq = gic_handle_irq,
	.init_machine = msm8x60_charm_ffa_init,
	.timer = &msm_timer,
	.init_early = msm8x60_charm_init_early,
MACHINE_END

MACHINE_START(MSM8X60_DRAGON, "QCT MSM8X60 DRAGON")
	.map_io = msm8x60_map_io,
	.reserve = msm8x60_reserve,
	.init_irq = msm8x60_init_irq,
	.handle_irq = gic_handle_irq,
	.init_machine = msm8x60_dragon_init,
	.timer = &msm_timer,
	.init_early = msm8x60_charm_init_early,
MACHINE_END

MACHINE_START(MSM8X60_PRESTO, "PANTECH MSM8X60 PRESTO")
    .map_io = msm8x60_map_io,
    .reserve = msm8x60_reserve,
    .init_irq = msm8x60_init_irq,
    .handle_irq = gic_handle_irq,
    .init_machine = msm8x60_charm_ffa_init,
    .timer = &msm_timer,
    .init_early = msm8x60_charm_init_early,
MACHINE_END<|MERGE_RESOLUTION|>--- conflicted
+++ resolved
@@ -3271,11 +3271,7 @@
 #else /* CONFIG_MACH_MSM8X60_PRESTO */
 #define MSM_PMEM_ADSP_SIZE         0x4200000
 #endif /* CONFIG_MACH_MSM8X60_PRESTO */
-<<<<<<< HEAD
 #define MSM_PMEM_AUDIO_SIZE        0x28B000
-=======
-#define MSM_PMEM_AUDIO_SIZE        0x1E9000
->>>>>>> 7daf8891
 
 #define MSM_SMI_BASE          0x38000000
 #define MSM_SMI_SIZE          0x4000000
