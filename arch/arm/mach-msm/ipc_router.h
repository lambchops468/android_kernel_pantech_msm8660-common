--- conflicted
+++ resolved
@@ -228,24 +228,7 @@
 			struct rr_packet **pkt,
 			size_t buf_len);
 int msm_ipc_router_bind_control_port(struct msm_ipc_port *port_ptr);
-<<<<<<< HEAD
-int msm_ipc_router_lookup_server_name(struct msm_ipc_port_name *srv_name,
-#ifdef CONFIG_MACH_HTC
-				      struct msm_ipc_port_addr *srv_info,
-#else
-				      struct msm_ipc_server_info *srv_info,
-#endif
-				      int num_entries_in_array,
-				      uint32_t lookup_mask);
-int msm_ipc_router_close_port(struct msm_ipc_port *port_ptr);
-
-struct msm_ipc_port *msm_ipc_router_create_port(
-	void (*notify)(unsigned event, void *data,
-		       void *addr, void *priv),
-	void *priv);
-=======
-
->>>>>>> 0841f631
+
 int msm_ipc_router_recv_from(struct msm_ipc_port *port_ptr,
 		      struct rr_packet **pkt,
 		      struct msm_ipc_addr *src_addr,
