/* Copyright (c) 2010-2012, The Linux Foundation. All rights reserved.
 *
 * This program is free software; you can redistribute it and/or modify
 * it under the terms of the GNU General Public License version 2 and
 * only version 2 as published by the Free Software Foundation.
 *
 * This program is distributed in the hope that it will be useful,
 * but WITHOUT ANY WARRANTY; without even the implied warranty of
 * MERCHANTABILITY or FITNESS FOR A PARTICULAR PURPOSE.  See the
 * GNU General Public License for more details.
 *
 */

#include <linux/kernel.h>
#include <linux/platform_device.h>
#include <linux/gpio.h>
#include <linux/delay.h>
#include <linux/debugfs.h>
#include <linux/mfd/pmic8058.h>
#include <linux/mfd/pmic8901.h>
#include <linux/mfd/msm-adie-codec.h>
#include <linux/regulator/consumer.h>
#include <linux/regulator/machine.h>

#include <mach/qdsp6v2/audio_dev_ctl.h>
#include <sound/apr_audio.h>
#include <asm/mach-types.h>
#include <asm/uaccess.h>
#include <mach/board-msm8660.h>

#include "snddev_icodec.h"
#include "snddev_ecodec.h"
#include "timpani_profile_8x60.h"
#include "snddev_hdmi.h"
#include "snddev_mi2s.h"
#include "snddev_virtual.h"
#if defined(CONFIG_MSM8X60_AUDIO) && defined(CONFIG_MACH_HTC)
#include "timpani_profile_8x60_htc.h"
#include <linux/spi_aic3254.h>
#endif

#ifdef CONFIG_DEBUG_FS
static struct dentry *debugfs_hsed_config;
static void snddev_hsed_config_modify_setting(int type);
static void snddev_hsed_config_restore_setting(void);
#endif

/* GPIO_CLASS_D0_EN */
#define SNDDEV_GPIO_CLASS_D0_EN 227

/* GPIO_CLASS_D1_EN */
#define SNDDEV_GPIO_CLASS_D1_EN 229

#define SNDDEV_GPIO_MIC2_ANCR_SEL 294
#define SNDDEV_GPIO_MIC1_ANCL_SEL 295
#define SNDDEV_GPIO_HS_MIC4_SEL 296

#if defined(CONFIG_MSM8X60_AUDIO) && defined(CONFIG_MACH_HTC)
static struct q6v2audio_analog_ops default_audio_ops;
static struct q6v2audio_analog_ops *audio_ops = &default_audio_ops;

int speaker_enable(void)
{
	if (audio_ops->speaker_enable)
		audio_ops->speaker_enable(1);
	return 0;
}

void speaker_disable(void)
{
	if (audio_ops->speaker_enable)
		audio_ops->speaker_enable(0);
}

int headset_enable(void)
{
	if (audio_ops->headset_enable)
		audio_ops->headset_enable(1);
	return 0;
}

void headset_disable(void)
{
	if (audio_ops->headset_enable)
		audio_ops->headset_enable(0);
}

int handset_enable(void)
{
	if (audio_ops->handset_enable)
		audio_ops->handset_enable(1);
	return 0;
}

void handset_disable(void)
{
	if (audio_ops->handset_enable)
		audio_ops->handset_enable(0);
}

int headset_speaker_enable(void)
{
	if (audio_ops->headset_speaker_enable)
		audio_ops->headset_speaker_enable(1);
	return 0;
}

void headset_speaker_disable(void)
{
	if (audio_ops->headset_speaker_enable)
		audio_ops->headset_speaker_enable(0);
}

int int_mic_enable(void)
{
	if (audio_ops->int_mic_enable)
		audio_ops->int_mic_enable(1);
	return 0;
}

void int_mic_disable(void)
{
	if (audio_ops->int_mic_enable)
		audio_ops->int_mic_enable(0);
}

int back_mic_enable(void)
{
	if (audio_ops->back_mic_enable)
		audio_ops->back_mic_enable(1);
	return 0;
}

void back_mic_disable(void)
{
	if (audio_ops->back_mic_enable)
		audio_ops->back_mic_enable(0);
}

int ext_mic_enable(void)
{
	if (audio_ops->ext_mic_enable)
		audio_ops->ext_mic_enable(1);
	return 0;
}

void ext_mic_disable(void)
{
	if (audio_ops->ext_mic_enable)
		audio_ops->ext_mic_enable(0);
}

int stereo_mic_enable(void)
{
	if (audio_ops->stereo_mic_enable)
		audio_ops->stereo_mic_enable(1);
	return 0;
}

void stereo_mic_disable(void)
{
	if (audio_ops->stereo_mic_enable)
		audio_ops->stereo_mic_enable(0);
}

int usb_headset_enable(void)
{
	if (audio_ops->usb_headset_enable)
		audio_ops->usb_headset_enable(1);
	return 0;
}

void usb_headset_disable(void)
{
	if (audio_ops->usb_headset_enable)
		audio_ops->usb_headset_enable(0);
}

int fm_headset_enable(void)
{
	if (audio_ops->fm_headset_enable)
		audio_ops->fm_headset_enable(1);
	return 0;
}

void fm_headset_disable(void)
{
	if (audio_ops->fm_headset_enable)
		audio_ops->fm_headset_enable(0);
}

int fm_speaker_enable(void)
{
	if (audio_ops->fm_speaker_enable)
		audio_ops->fm_speaker_enable(1);
	return 0;
}

void fm_speaker_disable(void)
{
	if (audio_ops->fm_speaker_enable)
		audio_ops->fm_speaker_enable(0);
}

int voltage_on(void)
{
	if (audio_ops->voltage_on)
		audio_ops->voltage_on(1);
	return 0;
}

void voltage_off(void)
{
	if (audio_ops->voltage_on)
		audio_ops->voltage_on(0);
}
#else
#define DSP_RAM_BASE_8x60 0x46700000
#define DSP_RAM_SIZE_8x60 0x2000000
static int dspcrashd_pdata_8x60 = 0xDEADDEAD;

static struct resource resources_dspcrashd_8x60[] = {
	{
		.name   = "msm_dspcrashd",
		.start  = DSP_RAM_BASE_8x60,
		.end    = DSP_RAM_BASE_8x60 + DSP_RAM_SIZE_8x60,
		.flags  = IORESOURCE_DMA,
	},
};

struct platform_device msm_device_dspcrashd_8x60 = {
	.name           = "msm_dspcrashd",
	.num_resources  = ARRAY_SIZE(resources_dspcrashd_8x60),
	.resource       = resources_dspcrashd_8x60,
	.dev = { .platform_data = &dspcrashd_pdata_8x60 },
};

static struct resource msm_cdcclk_ctl_resources[] = {
	{
		.name   = "msm_snddev_tx_mclk",
		.start  = 108,
		.end    = 108,
		.flags  = IORESOURCE_IO,
	},
	{
		.name   = "msm_snddev_rx_mclk",
		.start  = 109,
		.end    = 109,
		.flags  = IORESOURCE_IO,
	},
};

static struct platform_device msm_cdcclk_ctl_device = {
	.name   = "msm_cdcclk_ctl",
	.num_resources  = ARRAY_SIZE(msm_cdcclk_ctl_resources),
	.resource       = msm_cdcclk_ctl_resources,
};

static struct resource msm_aux_pcm_resources[] = {

	{
		.name   = "aux_pcm_dout",
		.start  = 111,
		.end    = 111,
		.flags  = IORESOURCE_IO,
	},
	{
		.name   = "aux_pcm_din",
		.start  = 112,
		.end    = 112,
		.flags  = IORESOURCE_IO,
	},
	{
		.name   = "aux_pcm_syncout",
		.start  = 113,
		.end    = 113,
		.flags  = IORESOURCE_IO,
	},
	{
		.name   = "aux_pcm_clkin_a",
		.start  = 114,
		.end    = 114,
		.flags  = IORESOURCE_IO,
	},
};

static struct platform_device msm_aux_pcm_device = {
	.name   = "msm_aux_pcm",
	.num_resources  = ARRAY_SIZE(msm_aux_pcm_resources),
	.resource       = msm_aux_pcm_resources,
};

static struct resource msm_mi2s_gpio_resources[] = {

	{
		.name   = "mi2s_ws",
		.start  = 101,
		.end    = 101,
		.flags  = IORESOURCE_IO,
	},
	{
		.name   = "mi2s_sclk",
		.start  = 102,
		.end    = 102,
		.flags  = IORESOURCE_IO,
	},
	{
		.name   = "mi2s_mclk",
		.start  = 103,
		.end    = 103,
		.flags  = IORESOURCE_IO,
	},
	{
		.name   = "fm_mi2s_sd",
		.start  = 107,
		.end    = 107,
		.flags  = IORESOURCE_IO,
	},
};

static struct platform_device msm_mi2s_device = {
	.name		= "msm_mi2s",
	.num_resources	= ARRAY_SIZE(msm_mi2s_gpio_resources),
	.resource	= msm_mi2s_gpio_resources,
};

/* Must be same size as msm_icodec_gpio_resources */
static int msm_icodec_gpio_defaults[] = {
	0,
	0,
};

static struct resource msm_icodec_gpio_resources[] = {
	{
		.name   = "msm_icodec_speaker_left",
		.start  = SNDDEV_GPIO_CLASS_D0_EN,
		.end    = SNDDEV_GPIO_CLASS_D0_EN,
		.flags  = IORESOURCE_IO,
	},
	{
		.name   = "msm_icodec_speaker_right",
		.start  = SNDDEV_GPIO_CLASS_D1_EN,
		.end    = SNDDEV_GPIO_CLASS_D1_EN,
		.flags  = IORESOURCE_IO,
	},
};

static struct platform_device msm_icodec_gpio_device = {
	.name   = "msm_icodec_gpio",
	.num_resources  = ARRAY_SIZE(msm_icodec_gpio_resources),
	.resource       = msm_icodec_gpio_resources,
	.dev = { .platform_data = &msm_icodec_gpio_defaults },
};
#endif

static struct regulator *s3;
static struct regulator *mvs;

static int msm_snddev_enable_dmic_power(void)
{
	int ret;

	s3 = regulator_get(NULL, "8058_s3");
	if (IS_ERR(s3)) {
		ret = -EBUSY;
		goto fail_get_s3;
	}

	ret = regulator_set_voltage(s3, 1800000, 1800000);
	if (ret) {
		pr_err("%s: error setting voltage\n", __func__);
		goto fail_s3;
	}

	ret = regulator_enable(s3);
	if (ret) {
		pr_err("%s: error enabling regulator\n", __func__);
		goto fail_s3;
	}

	mvs = regulator_get(NULL, "8901_mvs0");
	if (IS_ERR(mvs))
		goto fail_mvs0_get;

	ret = regulator_enable(mvs);
	if (ret) {
		pr_err("%s: error setting regulator\n", __func__);
		goto fail_mvs0_enable;
	}
	return ret;

fail_mvs0_enable:
	regulator_put(mvs);
	mvs = NULL;
fail_mvs0_get:
	regulator_disable(s3);
fail_s3:
	regulator_put(s3);
	s3 = NULL;
fail_get_s3:
	return ret;
}

static void msm_snddev_disable_dmic_power(void)
{
	int ret;

	if (mvs) {
		ret = regulator_disable(mvs);
		if (ret < 0)
			pr_err("%s: error disabling vreg mvs\n", __func__);
		regulator_put(mvs);
		mvs = NULL;
	}

	if (s3) {
		ret = regulator_disable(s3);
		if (ret < 0)
			pr_err("%s: error disabling regulator s3\n", __func__);
		regulator_put(s3);
		s3 = NULL;
	}
}

#define PM8901_MPP_3 (2) /* PM8901 MPP starts from 0 */

static int config_class_d0_gpio(int enable)
{
	int rc;

	struct pm8xxx_mpp_config_data class_d0_mpp = {
		.type		= PM8XXX_MPP_TYPE_D_OUTPUT,
		.level		= PM8901_MPP_DIG_LEVEL_MSMIO,
	};

	if (enable) {
		class_d0_mpp.control = PM8XXX_MPP_DOUT_CTRL_HIGH;
		rc = pm8xxx_mpp_config(PM8901_MPP_PM_TO_SYS(PM8901_MPP_3),
							&class_d0_mpp);
		if (rc) {
			pr_err("%s: CLASS_D0_EN failed\n", __func__);
			return rc;
		}

		rc = gpio_request(SNDDEV_GPIO_CLASS_D0_EN, "CLASSD0_EN");

		if (rc) {
			pr_err("%s: spkr pamp gpio pm8901 mpp3 request"
			"failed\n", __func__);
			class_d0_mpp.control = PM8XXX_MPP_DOUT_CTRL_LOW;
			pm8xxx_mpp_config(PM8901_MPP_PM_TO_SYS(PM8901_MPP_3),
						&class_d0_mpp);
			return rc;
		}

		gpio_direction_output(SNDDEV_GPIO_CLASS_D0_EN, 1);
		gpio_set_value_cansleep(SNDDEV_GPIO_CLASS_D0_EN, 1);

	} else {
		class_d0_mpp.control = PM8XXX_MPP_DOUT_CTRL_LOW;
		pm8xxx_mpp_config(PM8901_MPP_PM_TO_SYS(PM8901_MPP_3),
						&class_d0_mpp);
		gpio_set_value_cansleep(SNDDEV_GPIO_CLASS_D0_EN, 0);
		gpio_free(SNDDEV_GPIO_CLASS_D0_EN);
	}
	return 0;
}

static int config_class_d1_gpio(int enable)
{
	int rc;

	if (enable) {
		rc = gpio_request(SNDDEV_GPIO_CLASS_D1_EN, "CLASSD1_EN");

		if (rc) {
			pr_err("%s: Right Channel spkr gpio request"
				" failed\n", __func__);
			return rc;
		}

		gpio_direction_output(SNDDEV_GPIO_CLASS_D1_EN, 1);
		gpio_set_value_cansleep(SNDDEV_GPIO_CLASS_D1_EN, 1);

	} else {
		gpio_set_value_cansleep(SNDDEV_GPIO_CLASS_D1_EN, 0);
		gpio_free(SNDDEV_GPIO_CLASS_D1_EN);
	}
	return 0;
}

static atomic_t pamp_ref_cnt;

static int msm_snddev_poweramp_on(void)
{
	int rc;

	if (atomic_inc_return(&pamp_ref_cnt) > 1)
		return 0;

	pr_debug("%s: enable stereo spkr amp\n", __func__);
	rc = config_class_d0_gpio(1);
	if (rc) {
		pr_err("%s: d0 gpio configuration failed\n", __func__);
		goto config_gpio_fail;
	}
	rc = config_class_d1_gpio(1);
	if (rc) {
		pr_err("%s: d1 gpio configuration failed\n", __func__);
		goto config_gpio_fail;
	}
config_gpio_fail:
	return rc;
}

static void msm_snddev_poweramp_off(void)
{
	if (atomic_dec_return(&pamp_ref_cnt) == 0) {
		pr_debug("%s: disable stereo spkr amp\n", __func__);
		config_class_d0_gpio(0);
		config_class_d1_gpio(0);
		msleep(30);
	}
}

/* Regulator 8058_l10 supplies regulator 8058_ncp. */
static struct regulator *snddev_reg_ncp;
static struct regulator *snddev_reg_l10;

static atomic_t preg_ref_cnt;

static int msm_snddev_voltage_on(void)
{
	int rc;
	pr_debug("%s\n", __func__);

	if (atomic_inc_return(&preg_ref_cnt) > 1)
		return 0;

	snddev_reg_l10 = regulator_get(NULL, "8058_l10");
	if (IS_ERR(snddev_reg_l10)) {
		pr_err("%s: regulator_get(%s) failed (%ld)\n", __func__,
			"l10", PTR_ERR(snddev_reg_l10));
		return -EBUSY;
	}

	rc = regulator_set_voltage(snddev_reg_l10, 2600000, 2600000);
	if (rc < 0)
		pr_err("%s: regulator_set_voltage(l10) failed (%d)\n",
			__func__, rc);

	rc = regulator_enable(snddev_reg_l10);
	if (rc < 0)
		pr_err("%s: regulator_enable(l10) failed (%d)\n", __func__, rc);

	snddev_reg_ncp = regulator_get(NULL, "8058_ncp");
	if (IS_ERR(snddev_reg_ncp)) {
		pr_err("%s: regulator_get(%s) failed (%ld)\n", __func__,
			"ncp", PTR_ERR(snddev_reg_ncp));
		return -EBUSY;
	}

	rc = regulator_set_voltage(snddev_reg_ncp, 1800000, 1800000);
	if (rc < 0) {
		pr_err("%s: regulator_set_voltage(ncp) failed (%d)\n",
			__func__, rc);
		goto regulator_fail;
	}

	rc = regulator_enable(snddev_reg_ncp);
	if (rc < 0) {
		pr_err("%s: regulator_enable(ncp) failed (%d)\n", __func__, rc);
		goto regulator_fail;
	}

	return rc;

regulator_fail:
	regulator_put(snddev_reg_ncp);
	snddev_reg_ncp = NULL;
	return rc;
}

static void msm_snddev_voltage_off(void)
{
	int rc;
	pr_debug("%s\n", __func__);

	if (!snddev_reg_ncp)
		goto done;

	if (atomic_dec_return(&preg_ref_cnt) == 0) {
		rc = regulator_disable(snddev_reg_ncp);
		if (rc < 0)
			pr_err("%s: regulator_disable(ncp) failed (%d)\n",
				__func__, rc);
		regulator_put(snddev_reg_ncp);

		snddev_reg_ncp = NULL;
	}

done:
	if (!snddev_reg_l10)
		return;

	rc = regulator_disable(snddev_reg_l10);
	if (rc < 0)
		pr_err("%s: regulator_disable(l10) failed (%d)\n",
			__func__, rc);

	regulator_put(snddev_reg_l10);

	snddev_reg_l10 = NULL;
}

static int msm_snddev_enable_amic_power(void)
{
	int ret = 0;
#ifdef CONFIG_PMIC8058_OTHC

	if (machine_is_msm8x60_fluid()) {

		ret = pm8058_micbias_enable(OTHC_MICBIAS_0,
				OTHC_SIGNAL_ALWAYS_ON);
		if (ret)
			pr_err("%s: Enabling amic power failed\n", __func__);

		ret = gpio_request(SNDDEV_GPIO_MIC2_ANCR_SEL, "MIC2_ANCR_SEL");
		if (ret) {
			pr_err("%s: spkr pamp gpio %d request failed\n",
				__func__, SNDDEV_GPIO_MIC2_ANCR_SEL);
			return ret;
		}
		gpio_direction_output(SNDDEV_GPIO_MIC2_ANCR_SEL, 0);

		ret = gpio_request(SNDDEV_GPIO_MIC1_ANCL_SEL, "MIC1_ANCL_SEL");
		if (ret) {
			pr_err("%s: mic1 ancl gpio %d request failed\n",
				__func__, SNDDEV_GPIO_MIC1_ANCL_SEL);
			gpio_free(SNDDEV_GPIO_MIC2_ANCR_SEL);
			return ret;
		}
		gpio_direction_output(SNDDEV_GPIO_MIC1_ANCL_SEL, 0);

	} else {
		ret = pm8058_micbias_enable(OTHC_MICBIAS_2,
				OTHC_SIGNAL_ALWAYS_ON);
		if (ret)
			pr_err("%s: Enabling amic power failed\n", __func__);
	}
#endif
	return ret;
}

static void msm_snddev_disable_amic_power(void)
{
#ifdef CONFIG_PMIC8058_OTHC
	int ret;
	if (machine_is_msm8x60_fluid()) {
		ret = pm8058_micbias_enable(OTHC_MICBIAS_0,
				OTHC_SIGNAL_OFF);
		gpio_free(SNDDEV_GPIO_MIC1_ANCL_SEL);
		gpio_free(SNDDEV_GPIO_MIC2_ANCR_SEL);
	} else
		ret = pm8058_micbias_enable(OTHC_MICBIAS_2, OTHC_SIGNAL_OFF);

	if (ret)
		pr_err("%s: Disabling amic power failed\n", __func__);
#endif
}

#if !defined(CONFIG_MSM8X60_AUDIO) || !defined(CONFIG_MACH_HTC)
static int msm_snddev_enable_anc_power(void)
{
	int ret = 0;
#ifdef CONFIG_PMIC8058_OTHC
	ret = pm8058_micbias_enable(OTHC_MICBIAS_2,
		OTHC_SIGNAL_ALWAYS_ON);
	if (ret)
		pr_err("%s: Enabling anc micbias 2 failed\n", __func__);

	if (machine_is_msm8x60_fluid()) {

		ret = pm8058_micbias_enable(OTHC_MICBIAS_0,
				OTHC_SIGNAL_ALWAYS_ON);
		if (ret)
			pr_err("%s: Enabling anc micbias 0 failed\n", __func__);

		ret = gpio_request(SNDDEV_GPIO_MIC2_ANCR_SEL, "MIC2_ANCR_SEL");
		if (ret) {
			pr_err("%s: mic2 ancr gpio %d request failed\n",
				__func__, SNDDEV_GPIO_MIC2_ANCR_SEL);
			return ret;
		}
		gpio_direction_output(SNDDEV_GPIO_MIC2_ANCR_SEL, 1);

		ret = gpio_request(SNDDEV_GPIO_MIC1_ANCL_SEL, "MIC1_ANCL_SEL");
		if (ret) {
			pr_err("%s: mic1 ancl gpio %d request failed\n",
				__func__, SNDDEV_GPIO_MIC1_ANCL_SEL);
			gpio_free(SNDDEV_GPIO_MIC2_ANCR_SEL);
			return ret;
		}
		gpio_direction_output(SNDDEV_GPIO_MIC1_ANCL_SEL, 1);

	}
#endif
	return ret;
}

static void msm_snddev_disable_anc_power(void)
{
#ifdef CONFIG_PMIC8058_OTHC
	int ret;

	ret = pm8058_micbias_enable(OTHC_MICBIAS_2, OTHC_SIGNAL_OFF);

	if (machine_is_msm8x60_fluid()) {
		ret |= pm8058_micbias_enable(OTHC_MICBIAS_0,
				OTHC_SIGNAL_OFF);
		gpio_free(SNDDEV_GPIO_MIC2_ANCR_SEL);
		gpio_free(SNDDEV_GPIO_MIC1_ANCL_SEL);
	}

	if (ret)
		pr_err("%s: Disabling anc power failed\n", __func__);
#endif
}
#endif

static int msm_snddev_enable_amic_sec_power(void)
{
#ifdef CONFIG_PMIC8058_OTHC
	int ret;

	if (machine_is_msm8x60_fluid()) {

		ret = pm8058_micbias_enable(OTHC_MICBIAS_2,
				OTHC_SIGNAL_ALWAYS_ON);
		if (ret)
			pr_err("%s: Enabling amic2 power failed\n", __func__);

		ret = gpio_request(SNDDEV_GPIO_HS_MIC4_SEL,
						"HS_MIC4_SEL");
		if (ret) {
			pr_err("%s: spkr pamp gpio %d request failed\n",
					__func__, SNDDEV_GPIO_HS_MIC4_SEL);
			return ret;
		}
		gpio_direction_output(SNDDEV_GPIO_HS_MIC4_SEL, 1);
	}
#endif

	msm_snddev_enable_amic_power();
	return 0;
}

static void msm_snddev_disable_amic_sec_power(void)
{
#ifdef CONFIG_PMIC8058_OTHC
	int ret;
	if (machine_is_msm8x60_fluid()) {

		ret = pm8058_micbias_enable(OTHC_MICBIAS_2,
					OTHC_SIGNAL_OFF);
		if (ret)
			pr_err("%s: Disabling amic2 power failed\n", __func__);

		gpio_free(SNDDEV_GPIO_HS_MIC4_SEL);
	}
#endif

	msm_snddev_disable_amic_power();
}

static int msm_snddev_enable_dmic_sec_power(void)
{
	int ret;

	ret = msm_snddev_enable_dmic_power();
	if (ret) {
		pr_err("%s: Error: Enabling dmic power failed\n", __func__);
		return ret;
	}
#ifdef CONFIG_PMIC8058_OTHC
	ret = pm8058_micbias_enable(OTHC_MICBIAS_2, OTHC_SIGNAL_ALWAYS_ON);
	if (ret) {
		pr_err("%s: Error: Enabling micbias failed\n", __func__);
		msm_snddev_disable_dmic_power();
		return ret;
	}
#endif
	return 0;
}

static void msm_snddev_disable_dmic_sec_power(void)
{
	msm_snddev_disable_dmic_power();

#ifdef CONFIG_PMIC8058_OTHC
	pm8058_micbias_enable(OTHC_MICBIAS_2, OTHC_SIGNAL_OFF);
#endif
}

static struct adie_codec_action_unit iearpiece_48KHz_osr256_actions[] =
#if defined(CONFIG_MSM8X60_AUDIO) && defined(CONFIG_MACH_HTC)
	EAR_PRI_MONO_48000_OSR_256;
#else
	EAR_PRI_MONO_8000_OSR_256;
#endif

static struct adie_codec_hwsetting_entry iearpiece_settings[] = {
	{
		.freq_plan = 48000,
		.osr = 256,
		.actions = iearpiece_48KHz_osr256_actions,
		.action_sz = ARRAY_SIZE(iearpiece_48KHz_osr256_actions),
	}
};

static struct adie_codec_dev_profile iearpiece_profile = {
	.path_type = ADIE_CODEC_RX,
	.settings = iearpiece_settings,
	.setting_sz = ARRAY_SIZE(iearpiece_settings),
};

static struct snddev_icodec_data snddev_iearpiece_data = {
	.capability = (SNDDEV_CAP_RX | SNDDEV_CAP_VOICE),
	.name = "handset_rx",
	.copp_id = 0,
	.profile = &iearpiece_profile,
	.channel_mode = 1,
	.default_sample_rate = 48000,
#if defined(CONFIG_MSM8X60_AUDIO) && defined(CONFIG_MACH_HTC)
	.pamp_on = handset_enable,
	.pamp_off = handset_disable,
	.voltage_on = voltage_on,
	.voltage_off = voltage_off,
	.aic3254_id = PLAYBACK_RECEIVER,
	.aic3254_voc_id = CALL_DOWNLINK_IMIC_RECEIVER,
	.default_aic3254_id = PLAYBACK_RECEIVER,
#endif
};

static struct platform_device msm_iearpiece_device = {
	.name = "snddev_icodec",
#if defined(CONFIG_MSM8X60_AUDIO) && defined(CONFIG_MACH_HTC)
        .id = 0,
#endif
	.dev = { .platform_data = &snddev_iearpiece_data },
};

#if defined(CONFIG_MSM8X60_AUDIO) && defined(CONFIG_MACH_HTC)
static struct adie_codec_action_unit iearpiece_hac_48KHz_osr256_actions[] =
	EAR_PRI_MONO_48000_OSR_256;

static struct adie_codec_hwsetting_entry iearpiece_hac_settings[] = {
	{
		.freq_plan = 48000,
		.osr = 256,
		.actions = iearpiece_hac_48KHz_osr256_actions,
		.action_sz = ARRAY_SIZE(iearpiece_hac_48KHz_osr256_actions),
	}
};

static struct adie_codec_dev_profile iearpiece_hac_profile = {
	.path_type = ADIE_CODEC_RX,
	.settings = iearpiece_hac_settings,
	.setting_sz = ARRAY_SIZE(iearpiece_hac_settings),
};

static struct snddev_icodec_data snddev_ihac_data = {
	.capability = (SNDDEV_CAP_RX | SNDDEV_CAP_VOICE),
	.name = "hac_rx",
	.copp_id = 0,
	.profile = &iearpiece_hac_profile,
	.channel_mode = 1,
	.default_sample_rate = 48000,
	.pamp_on = handset_enable,
	.pamp_off = handset_disable,
	.voltage_on = voltage_on,
	.voltage_off = voltage_off,
	.aic3254_id = PLAYBACK_RECEIVER,
	.aic3254_voc_id = HAC,
	.default_aic3254_id = PLAYBACK_RECEIVER,
};

static struct platform_device msm_ihac_device = {
	.name = "snddev_icodec",
	.id = 38,
	.dev = { .platform_data = &snddev_ihac_data },
};
#endif

static struct adie_codec_action_unit imic_48KHz_osr256_actions[] =
#if defined(CONFIG_MSM8X60_AUDIO) && defined(CONFIG_MACH_HTC)
	AMIC_PRI_MONO_48000_OSR_256;
#else
	AMIC_PRI_MONO_OSR_256;
#endif

static struct adie_codec_hwsetting_entry imic_settings[] = {
	{
		.freq_plan = 48000,
		.osr = 256,
		.actions = imic_48KHz_osr256_actions,
		.action_sz = ARRAY_SIZE(imic_48KHz_osr256_actions),
	}
};

static struct adie_codec_dev_profile imic_profile = {
	.path_type = ADIE_CODEC_TX,
	.settings = imic_settings,
	.setting_sz = ARRAY_SIZE(imic_settings),
};

static struct snddev_icodec_data snddev_imic_data = {
	.capability = (SNDDEV_CAP_TX | SNDDEV_CAP_VOICE),
	.name = "handset_tx",
	.copp_id = 1,
	.profile = &imic_profile,
	.channel_mode = 1,
	.default_sample_rate = 48000,
<<<<<<< HEAD
#if defined(CONFIG_MSM8X60_AUDIO) && defined(CONFIG_MACH_HTC)
	.pamp_on = int_mic_enable,
	.pamp_off = int_mic_disable,
	.aic3254_id = VOICERECOGNITION_IMIC,
	.aic3254_voc_id = CALL_UPLINK_IMIC_RECEIVER,
	.default_aic3254_id = VOICERECOGNITION_IMIC,
#else
	.pamp_on = msm_snddev_enable_amic_power,
	.pamp_off = msm_snddev_disable_amic_power,
=======
#if defined(CONFIG_MARIMBA_CODEC)
	.pamp_on = msm_snddev_enable_amic_power,
	.pamp_off = msm_snddev_disable_amic_power,
#else
	.pamp_on = NULL,
	.pamp_off = NULL,
>>>>>>> ec8d5055
#endif
};

static struct platform_device msm_imic_device = {
	.name = "snddev_icodec",
#if defined(CONFIG_MSM8X60_AUDIO) && defined(CONFIG_MACH_HTC)
        .id = 1,
#endif
	.dev = { .platform_data = &snddev_imic_data },
};

#if defined(CONFIG_MSM8X60_AUDIO) && defined(CONFIG_MACH_HTC)
static struct snddev_icodec_data snddev_nomic_headset_data = {
	.capability = (SNDDEV_CAP_TX | SNDDEV_CAP_VOICE),
	.name = "nomic_headset_tx",
	.copp_id = 1,
	.profile = &imic_profile,
	.channel_mode = 1,
	.default_sample_rate = 48000,
	.pamp_on = int_mic_enable,
	.pamp_off = int_mic_disable,
	.aic3254_id = VOICERECORD_IMIC,
	.aic3254_voc_id = CALL_UPLINK_IMIC_HEADSET,
	.default_aic3254_id = VOICERECORD_IMIC,
};

static struct platform_device msm_nomic_headset_tx_device = {
	.name = "snddev_icodec",
	.id = 40,
	.dev = { .platform_data = &snddev_nomic_headset_data },
};
#endif

static struct snddev_icodec_data snddev_fluid_ispkr_mic_data = {
	.capability = (SNDDEV_CAP_TX | SNDDEV_CAP_VOICE),
	.name = "speaker_mono_tx",
	.copp_id = PRIMARY_I2S_TX,
	.profile = &imic_profile,
	.channel_mode = 1,
	.default_sample_rate = 48000,
	.pamp_on = msm_snddev_enable_amic_power,
	.pamp_off = msm_snddev_disable_amic_power,
};

static struct platform_device msm_fluid_ispkr_mic_device = {
	.name = "snddev_icodec",
	.dev = { .platform_data = &snddev_fluid_ispkr_mic_data },
};


static struct adie_codec_action_unit headset_ab_cpls_48KHz_osr256_actions[] =
	HEADSET_AB_CPLS_48000_OSR_256;

static struct adie_codec_hwsetting_entry headset_ab_cpls_settings[] = {
	{
		.freq_plan = 48000,
		.osr = 256,
		.actions = headset_ab_cpls_48KHz_osr256_actions,
		.action_sz = ARRAY_SIZE(headset_ab_cpls_48KHz_osr256_actions),
	}
};

static struct adie_codec_dev_profile headset_ab_cpls_profile = {
	.path_type = ADIE_CODEC_RX,
	.settings = headset_ab_cpls_settings,
	.setting_sz = ARRAY_SIZE(headset_ab_cpls_settings),
};

static struct snddev_icodec_data snddev_ihs_stereo_rx_data = {
	.capability = (SNDDEV_CAP_RX | SNDDEV_CAP_VOICE),
	.name = "headset_stereo_rx",
	.copp_id = 0,
	.profile = &headset_ab_cpls_profile,
	.channel_mode = 2,
	.default_sample_rate = 48000,
<<<<<<< HEAD
#if defined(CONFIG_MSM8X60_AUDIO) && defined(CONFIG_MACH_HTC)
	.pamp_on = headset_enable,
	.pamp_off = headset_disable,
	.voltage_on = voltage_on,
	.voltage_off = voltage_off,
	.aic3254_id = VOICERECORD_IMIC,
	.aic3254_voc_id = CALL_UPLINK_IMIC_HEADSET,
	.default_aic3254_id = VOICERECORD_IMIC,
#else
	.voltage_on = msm_snddev_voltage_on,
	.voltage_off = msm_snddev_voltage_off,
=======
#if defined(CONFIG_MARIMBA_CODEC)
	.voltage_on = msm_snddev_voltage_on,
	.voltage_off = msm_snddev_voltage_off,
#else
	.voltage_on = NULL,
	.voltage_off = NULL,
>>>>>>> ec8d5055
#endif
};

static struct platform_device msm_headset_stereo_device = {
	.name = "snddev_icodec",
#if defined(CONFIG_MSM8X60_AUDIO) && defined(CONFIG_MACH_HTC)
	.id = 34,
#endif
	.dev = { .platform_data = &snddev_ihs_stereo_rx_data },
};

#if defined(CONFIG_MSM8X60_AUDIO) && defined(CONFIG_MACH_HTC)
static struct snddev_icodec_data snddev_nomic_ihs_stereo_rx_data = {
	.capability = (SNDDEV_CAP_RX | SNDDEV_CAP_VOICE),
	.name = "nomic_headset_stereo_rx",
	.copp_id = 0,
	.profile = &headset_ab_cpls_profile,
	.channel_mode = 2,
	.default_sample_rate = 48000,
	.pamp_on = headset_enable,
	.pamp_off = headset_disable,
	.voltage_on = voltage_on,
	.voltage_off = voltage_off,
	.aic3254_id = PLAYBACK_HEADSET,
	.aic3254_voc_id = CALL_DOWNLINK_IMIC_HEADSET,
	.default_aic3254_id = PLAYBACK_HEADSET,
};

static struct platform_device msm_nomic_headset_stereo_device = {
	.name = "snddev_icodec",
	.id = 39,
	.dev = { .platform_data = &snddev_nomic_ihs_stereo_rx_data },
};
#endif

static struct adie_codec_action_unit headset_anc_48KHz_osr256_actions[] =
	ANC_HEADSET_CPLS_AMIC1_AUXL_RX1_48000_OSR_256;

static struct adie_codec_hwsetting_entry headset_anc_settings[] = {
	{
		.freq_plan = 48000,
		.osr = 256,
		.actions = headset_anc_48KHz_osr256_actions,
		.action_sz = ARRAY_SIZE(headset_anc_48KHz_osr256_actions),
	}
};

static struct adie_codec_dev_profile headset_anc_profile = {
	.path_type = ADIE_CODEC_RX,
	.settings = headset_anc_settings,
	.setting_sz = ARRAY_SIZE(headset_anc_settings),
};

static struct snddev_icodec_data snddev_anc_headset_data = {
	.capability = (SNDDEV_CAP_RX | SNDDEV_CAP_VOICE | SNDDEV_CAP_ANC),
	.name = "anc_headset_stereo_rx",
	.copp_id = PRIMARY_I2S_RX,
	.profile = &headset_anc_profile,
	.channel_mode = 2,
	.default_sample_rate = 48000,
#if defined(CONFIG_MSM8X60_AUDIO) && defined(CONFIG_MACH_HTC)
	.pamp_on = int_mic_enable,
	.pamp_off = int_mic_disable,
#else
	.pamp_on = msm_snddev_enable_anc_power,
	.pamp_off = msm_snddev_disable_anc_power,
	.voltage_on = msm_snddev_voltage_on,
	.voltage_off = msm_snddev_voltage_off,
#endif
};

static struct platform_device msm_anc_headset_device = {
	.name = "snddev_icodec",
#if defined(CONFIG_MSM8X60_AUDIO) && defined(CONFIG_MACH_HTC)
	.id = 51,
#endif
	.dev = { .platform_data = &snddev_anc_headset_data },
};

static struct adie_codec_action_unit ispkr_stereo_48KHz_osr256_actions[] =
#if defined(CONFIG_MSM8X60_AUDIO) && defined(CONFIG_MACH_HTC)
	SPEAKER_PRI_48000_OSR_256;
#else
	SPEAKER_PRI_STEREO_48000_OSR_256;
#endif

static struct adie_codec_hwsetting_entry ispkr_stereo_settings[] = {
	{
		.freq_plan = 48000,
		.osr = 256,
		.actions = ispkr_stereo_48KHz_osr256_actions,
		.action_sz = ARRAY_SIZE(ispkr_stereo_48KHz_osr256_actions),
	}
};

static struct adie_codec_dev_profile ispkr_stereo_profile = {
	.path_type = ADIE_CODEC_RX,
	.settings = ispkr_stereo_settings,
	.setting_sz = ARRAY_SIZE(ispkr_stereo_settings),
};

static struct snddev_icodec_data snddev_ispkr_stereo_data = {
	.capability = (SNDDEV_CAP_RX | SNDDEV_CAP_VOICE),
	.name = "speaker_stereo_rx",
	.copp_id = 0,
	.profile = &ispkr_stereo_profile,
	.channel_mode = 2,
	.default_sample_rate = 48000,
<<<<<<< HEAD
#if defined(CONFIG_MSM8X60_AUDIO) && defined(CONFIG_MACH_HTC)
	.pamp_on = speaker_enable,
	.pamp_off = speaker_disable,
	.voltage_on = voltage_on,
	.voltage_off = voltage_off,
	.aic3254_id = PLAYBACK_SPEAKER,
	.aic3254_voc_id = CALL_DOWNLINK_IMIC_SPEAKER,
	.default_aic3254_id = PLAYBACK_SPEAKER,
#else
	.pamp_on = msm_snddev_poweramp_on,
	.pamp_off = msm_snddev_poweramp_off,
=======
#if defined(CONFIG_MARIMBA_CODEC)
	.pamp_on = msm_snddev_poweramp_on,
	.pamp_off = msm_snddev_poweramp_off,
#else
	.pamp_on = NULL,
	.pamp_off = NULL,
>>>>>>> ec8d5055
#endif
};

static struct platform_device msm_ispkr_stereo_device = {
	.name = "snddev_icodec",
#if defined(CONFIG_MSM8X60_AUDIO) && defined(CONFIG_MACH_HTC)
	.id = 2,
#endif
	.dev = { .platform_data = &snddev_ispkr_stereo_data },
};

static struct adie_codec_action_unit idmic_mono_48KHz_osr256_actions[] =
#if defined(CONFIG_MSM8X60_AUDIO) && defined(CONFIG_MACH_HTC)
	AMIC_PRI_MONO_48000_OSR_256;
#else
	DMIC1_PRI_MONO_OSR_256;
#endif

static struct adie_codec_hwsetting_entry idmic_mono_settings[] = {
	{
		.freq_plan = 48000,
		.osr = 256,
		.actions = idmic_mono_48KHz_osr256_actions,
		.action_sz = ARRAY_SIZE(idmic_mono_48KHz_osr256_actions),
	}
};

static struct adie_codec_dev_profile idmic_mono_profile = {
	.path_type = ADIE_CODEC_TX,
	.settings = idmic_mono_settings,
	.setting_sz = ARRAY_SIZE(idmic_mono_settings),
};

static struct snddev_icodec_data snddev_ispkr_mic_data = {
	.capability = (SNDDEV_CAP_TX | SNDDEV_CAP_VOICE),
	.name = "speaker_mono_tx",
	.copp_id = PRIMARY_I2S_TX,
	.profile = &idmic_mono_profile,
	.channel_mode = 1,
	.default_sample_rate = 48000,
<<<<<<< HEAD
#if defined(CONFIG_MSM8X60_AUDIO) && defined(CONFIG_MACH_HTC)
	.pamp_on = int_mic_enable,
	.pamp_off = int_mic_disable,
	.aic3254_id = VOICERECORD_IMIC,
	.aic3254_voc_id = CALL_UPLINK_IMIC_SPEAKER,
	.default_aic3254_id = VOICERECORD_IMIC,
#else
	.pamp_on = msm_snddev_enable_dmic_power,
	.pamp_off = msm_snddev_disable_dmic_power,
=======
#if defined(CONFIG_MARIMBA_CODEC)
	.pamp_on = msm_snddev_enable_dmic_power,
	.pamp_off = msm_snddev_disable_dmic_power,
#else
	.pamp_on = NULL,
	.pamp_off = NULL,
>>>>>>> ec8d5055
#endif
};

static struct platform_device msm_ispkr_mic_device = {
	.name = "snddev_icodec",
#if defined(CONFIG_MSM8X60_AUDIO) && defined(CONFIG_MACH_HTC)
	.id = 3,
#endif
	.dev = { .platform_data = &snddev_ispkr_mic_data },
};

static struct adie_codec_action_unit iearpiece_ffa_48KHz_osr256_actions[] =
	EAR_PRI_MONO_8000_OSR_256;

static struct adie_codec_hwsetting_entry iearpiece_ffa_settings[] = {
	{
		.freq_plan = 48000,
		.osr = 256,
		.actions = iearpiece_ffa_48KHz_osr256_actions,
		.action_sz = ARRAY_SIZE(iearpiece_ffa_48KHz_osr256_actions),
	}
};

static struct adie_codec_dev_profile iearpiece_ffa_profile = {
	.path_type = ADIE_CODEC_RX,
	.settings = iearpiece_ffa_settings,
	.setting_sz = ARRAY_SIZE(iearpiece_ffa_settings),
};

static struct snddev_icodec_data snddev_iearpiece_ffa_data = {
	.capability = (SNDDEV_CAP_RX | SNDDEV_CAP_VOICE),
	.name = "handset_rx",
	.copp_id = 0,
	.profile = &iearpiece_ffa_profile,
	.channel_mode = 1,
	.default_sample_rate = 48000,
};

static struct platform_device msm_iearpiece_ffa_device = {
	.name = "snddev_icodec",
	.dev = { .platform_data = &snddev_iearpiece_ffa_data },
};

static struct snddev_icodec_data snddev_imic_ffa_data = {
	.capability = (SNDDEV_CAP_TX | SNDDEV_CAP_VOICE),
	.name = "handset_tx",
	.copp_id = PRIMARY_I2S_TX,
	.profile = &idmic_mono_profile,
	.channel_mode = 1,
	.default_sample_rate = 48000,
#if defined(CONFIG_MARIMBA_CODEC)
	.pamp_on = msm_snddev_enable_dmic_power,
	.pamp_off = msm_snddev_disable_dmic_power,
#else
	.pamp_on = NULL,
	.pamp_off = NULL,
#endif
};

static struct platform_device msm_imic_ffa_device = {
	.name = "snddev_icodec",
	.dev = { .platform_data = &snddev_imic_ffa_data },
};

#if defined(CONFIG_MSM8X60_AUDIO) && defined(CONFIG_MACH_HTC)
static struct adie_codec_action_unit handset_dual_mic_endfire_8KHz_osr256_actions[] =
	DMIC1_PRI_STEREO_8000_OSR_256;

static struct adie_codec_action_unit spk_dual_mic_endfire_8KHz_osr256_actions[] =
	DMIC1_PRI_STEREO_8000_OSR_256;

static struct adie_codec_hwsetting_entry handset_dual_mic_endfire_settings[] = {
	{
		.freq_plan = 48000,
		.osr = 256,
		.actions = handset_dual_mic_endfire_8KHz_osr256_actions,
		.action_sz = ARRAY_SIZE(handset_dual_mic_endfire_8KHz_osr256_actions),
	}
};

static struct adie_codec_hwsetting_entry spk_dual_mic_endfire_settings[] = {
	{
		.freq_plan = 48000,
		.osr = 256,
		.actions = spk_dual_mic_endfire_8KHz_osr256_actions,
		.action_sz = ARRAY_SIZE(spk_dual_mic_endfire_8KHz_osr256_actions),
	}
};

static struct adie_codec_dev_profile handset_dual_mic_endfire_profile = {
	.path_type = ADIE_CODEC_TX,
	.settings = handset_dual_mic_endfire_settings,
	.setting_sz = ARRAY_SIZE(handset_dual_mic_endfire_settings),
};

static struct adie_codec_dev_profile spk_dual_mic_endfire_profile = {
	.path_type = ADIE_CODEC_TX,
	.settings = spk_dual_mic_endfire_settings,
	.setting_sz = ARRAY_SIZE(spk_dual_mic_endfire_settings),
};
#else
static struct adie_codec_action_unit dual_mic_endfire_8KHz_osr256_actions[] =
	DMIC1_PRI_STEREO_OSR_256;

static struct adie_codec_hwsetting_entry dual_mic_endfire_settings[] = {
	{
		.freq_plan = 48000,
		.osr = 256,
		.actions = dual_mic_endfire_8KHz_osr256_actions,
		.action_sz = ARRAY_SIZE(dual_mic_endfire_8KHz_osr256_actions),
	}
};

static struct adie_codec_dev_profile dual_mic_endfire_profile = {
	.path_type = ADIE_CODEC_TX,
	.settings = dual_mic_endfire_settings,
	.setting_sz = ARRAY_SIZE(dual_mic_endfire_settings),
};
#endif

static struct snddev_icodec_data snddev_dual_mic_endfire_data = {
	.capability = (SNDDEV_CAP_TX | SNDDEV_CAP_VOICE),
	.name = "handset_dual_mic_endfire_tx",
	.copp_id = PRIMARY_I2S_TX,
#if defined(CONFIG_MSM8X60_AUDIO) && defined(CONFIG_MACH_HTC)
	.profile = &handset_dual_mic_endfire_profile,
#else
	.profile = &dual_mic_endfire_profile,
#endif
	.channel_mode = 2,
	.default_sample_rate = 48000,
#if defined(CONFIG_MARIMBA_CODEC)
	.pamp_on = msm_snddev_enable_dmic_power,
	.pamp_off = msm_snddev_disable_dmic_power,
<<<<<<< HEAD
#if defined(CONFIG_MSM8X60_AUDIO) && defined(CONFIG_MACH_HTC)
	.aic3254_id = VOICERECORD_IMIC,
	.aic3254_voc_id = CALL_UPLINK_IMIC_RECEIVER,
	.default_aic3254_id = VOICERECORD_IMIC,
=======
#else
	.pamp_on = NULL,
	.pamp_off = NULL,
>>>>>>> ec8d5055
#endif
};

static struct platform_device msm_hs_dual_mic_endfire_device = {
	.name = "snddev_icodec",
#if defined(CONFIG_MSM8X60_AUDIO) && defined(CONFIG_MACH_HTC)
	.id = 14,
#endif
	.dev = { .platform_data = &snddev_dual_mic_endfire_data },
};

static struct snddev_icodec_data snddev_dual_mic_spkr_endfire_data = {
	.capability = (SNDDEV_CAP_TX | SNDDEV_CAP_VOICE),
	.name = "speaker_dual_mic_endfire_tx",
	.copp_id = PRIMARY_I2S_TX,
#if defined(CONFIG_MSM8X60_AUDIO) && defined(CONFIG_MACH_HTC)
	.profile = &spk_dual_mic_endfire_profile,
#else
	.profile = &dual_mic_endfire_profile,
#endif
	.channel_mode = 2,
	.default_sample_rate = 48000,
#if defined(CONFIG_MARIMBA_CODEC)
	.pamp_on = msm_snddev_enable_dmic_power,
	.pamp_off = msm_snddev_disable_dmic_power,
<<<<<<< HEAD
#if defined(CONFIG_MSM8X60_AUDIO) && defined(CONFIG_MACH_HTC)
	.aic3254_id = VOICERECORD_IMIC,
	.aic3254_voc_id = CALL_UPLINK_IMIC_SPEAKER,
	.default_aic3254_id = VOICERECORD_IMIC,
=======
#else
	.pamp_on = NULL,
	.pamp_off = NULL,
>>>>>>> ec8d5055
#endif
};

static struct platform_device msm_spkr_dual_mic_endfire_device = {
	.name = "snddev_icodec",
	.id = 15,
	.dev = { .platform_data = &snddev_dual_mic_spkr_endfire_data },
};

static struct adie_codec_action_unit dual_mic_broadside_8osr256_actions[] =
#if defined(CONFIG_MSM8X60_AUDIO) && defined(CONFIG_MACH_HTC)
	HS_DMIC2_STEREO_8000_OSR_256;
#else
	HS_DMIC2_STEREO_OSR_256;
#endif

static struct adie_codec_hwsetting_entry dual_mic_broadside_settings[] = {
	{
		.freq_plan = 48000,
		.osr = 256,
		.actions = dual_mic_broadside_8osr256_actions,
		.action_sz = ARRAY_SIZE(dual_mic_broadside_8osr256_actions),
	}
};

static struct adie_codec_dev_profile dual_mic_broadside_profile = {
	.path_type = ADIE_CODEC_TX,
	.settings = dual_mic_broadside_settings,
	.setting_sz = ARRAY_SIZE(dual_mic_broadside_settings),
};

static struct snddev_icodec_data snddev_hs_dual_mic_broadside_data = {
	.capability = (SNDDEV_CAP_TX | SNDDEV_CAP_VOICE),
	.name = "handset_dual_mic_broadside_tx",
	.copp_id = PRIMARY_I2S_TX,
	.profile = &dual_mic_broadside_profile,
	.channel_mode = 2,
	.default_sample_rate = 48000,
#if defined(CONFIG_MARIMBA_CODEC)
	.pamp_on = msm_snddev_enable_dmic_sec_power,
	.pamp_off = msm_snddev_disable_dmic_sec_power,
#else
	.pamp_on = NULL,
	.pamp_off = NULL,
#endif
};

static struct platform_device msm_hs_dual_mic_broadside_device = {
	.name = "snddev_icodec",
	.id = 21,
	.dev = { .platform_data = &snddev_hs_dual_mic_broadside_data },
};

static struct snddev_icodec_data snddev_spkr_dual_mic_broadside_data = {
	.capability = (SNDDEV_CAP_TX | SNDDEV_CAP_VOICE),
	.name = "speaker_dual_mic_broadside_tx",
	.copp_id = PRIMARY_I2S_TX,
	.profile = &dual_mic_broadside_profile,
	.channel_mode = 2,
	.default_sample_rate = 48000,
	.pamp_on = msm_snddev_enable_dmic_sec_power,
	.pamp_off = msm_snddev_disable_dmic_sec_power,
};

static struct platform_device msm_spkr_dual_mic_broadside_device = {
	.name = "snddev_icodec",
	.id = 18,
	.dev = { .platform_data = &snddev_spkr_dual_mic_broadside_data },
};

static struct adie_codec_action_unit
		fluid_dual_mic_endfire_8KHz_osr256_actions[] =
	FLUID_AMIC_DUAL_8000_OSR_256;

static struct adie_codec_hwsetting_entry fluid_dual_mic_endfire_settings[] = {
	{
		.freq_plan = 48000,
		.osr = 256,
		.actions = fluid_dual_mic_endfire_8KHz_osr256_actions,
		.action_sz =
			ARRAY_SIZE(fluid_dual_mic_endfire_8KHz_osr256_actions),
	}
};

static struct adie_codec_dev_profile fluid_dual_mic_endfire_profile = {
	.path_type = ADIE_CODEC_TX,
	.settings = fluid_dual_mic_endfire_settings,
	.setting_sz = ARRAY_SIZE(fluid_dual_mic_endfire_settings),
};

static struct snddev_icodec_data snddev_fluid_dual_mic_endfire_data = {
	.capability = (SNDDEV_CAP_TX | SNDDEV_CAP_VOICE),
	.name = "handset_dual_mic_endfire_tx",
	.copp_id = PRIMARY_I2S_TX,
	.profile = &fluid_dual_mic_endfire_profile,
	.channel_mode = 2,
	.default_sample_rate = 48000,
	.pamp_on = msm_snddev_enable_amic_sec_power,
	.pamp_off = msm_snddev_disable_amic_sec_power,
};

static struct platform_device msm_fluid_hs_dual_mic_endfire_device = {
	.name = "snddev_icodec",
	.dev = { .platform_data = &snddev_fluid_dual_mic_endfire_data },
};

static struct snddev_icodec_data snddev_fluid_dual_mic_spkr_endfire_data = {
	.capability = (SNDDEV_CAP_TX | SNDDEV_CAP_VOICE),
	.name = "speaker_dual_mic_endfire_tx",
	.copp_id = PRIMARY_I2S_TX,
	.profile = &fluid_dual_mic_endfire_profile,
	.channel_mode = 2,
	.default_sample_rate = 48000,
	.pamp_on = msm_snddev_enable_amic_sec_power,
	.pamp_off = msm_snddev_disable_amic_sec_power,
};

static struct platform_device msm_fluid_spkr_dual_mic_endfire_device = {
	.name = "snddev_icodec",
	.dev = { .platform_data = &snddev_fluid_dual_mic_spkr_endfire_data },
};

static struct adie_codec_action_unit
		fluid_dual_mic_broadside_8KHz_osr256_actions[] =
	FLUID_AMIC_DUAL_BROADSIDE_8000_OSR_256;

static struct adie_codec_hwsetting_entry fluid_dual_mic_broadside_settings[] = {
	{
		.freq_plan = 48000,
		.osr = 256,
		.actions = fluid_dual_mic_broadside_8KHz_osr256_actions,
		.action_sz =
		ARRAY_SIZE(fluid_dual_mic_broadside_8KHz_osr256_actions),
	}
};

static struct adie_codec_dev_profile fluid_dual_mic_broadside_profile = {
	.path_type = ADIE_CODEC_TX,
	.settings = fluid_dual_mic_broadside_settings,
	.setting_sz = ARRAY_SIZE(fluid_dual_mic_broadside_settings),
};

static struct snddev_icodec_data snddev_fluid_dual_mic_broadside_data = {
	.capability = (SNDDEV_CAP_TX | SNDDEV_CAP_VOICE),
	.name = "handset_dual_mic_broadside_tx",
	.copp_id = PRIMARY_I2S_TX,
	.profile = &fluid_dual_mic_broadside_profile,
	.channel_mode = 2,
	.default_sample_rate = 48000,
	.pamp_on = msm_snddev_enable_amic_power,
	.pamp_off = msm_snddev_disable_amic_power,
};

static struct platform_device msm_fluid_hs_dual_mic_broadside_device = {
	.name = "snddev_icodec",
	.dev = { .platform_data = &snddev_fluid_dual_mic_broadside_data },
};

static struct snddev_icodec_data snddev_fluid_dual_mic_spkr_broadside_data = {
	.capability = (SNDDEV_CAP_TX | SNDDEV_CAP_VOICE),
	.name = "speaker_dual_mic_broadside_tx",
	.copp_id = PRIMARY_I2S_TX,
	.profile = &fluid_dual_mic_broadside_profile,
	.channel_mode = 2,
	.default_sample_rate = 48000,
	.pamp_on = msm_snddev_enable_amic_power,
	.pamp_off = msm_snddev_disable_amic_power,
};

static struct platform_device msm_fluid_spkr_dual_mic_broadside_device = {
	.name = "snddev_icodec",
	.dev = { .platform_data = &snddev_fluid_dual_mic_spkr_broadside_data },
};

static struct snddev_hdmi_data snddev_hdmi_stereo_rx_data = {
	.capability = SNDDEV_CAP_RX ,
	.name = "hdmi_stereo_rx",
	.copp_id = HDMI_RX,
	.channel_mode = 0,
	.default_sample_rate = 48000,
};

static struct platform_device msm_snddev_hdmi_stereo_rx_device = {
	.name = "snddev_hdmi",
#if defined(CONFIG_MSM8X60_AUDIO) && defined(CONFIG_MACH_HTC)
	.id = 0,
#endif
	.dev = { .platform_data = &snddev_hdmi_stereo_rx_data },
};

static struct snddev_mi2s_data snddev_mi2s_fm_tx_data = {
	.capability = SNDDEV_CAP_TX ,
	.name = "fmradio_stereo_tx",
	.copp_id = MI2S_TX,
	.channel_mode = 2, /* stereo */
	.sd_lines = MI2S_SD3, /* sd3 */
	.sample_rate = 48000,
};

static struct platform_device msm_mi2s_fm_tx_device = {
	.name = "snddev_mi2s",
#if defined(CONFIG_MSM8X60_AUDIO) && defined(CONFIG_MACH_HTC)
        .id = 0,
#endif
	.dev = { .platform_data = &snddev_mi2s_fm_tx_data },
};

static struct snddev_mi2s_data snddev_mi2s_fm_rx_data = {
	.capability = SNDDEV_CAP_RX ,
	.name = "fmradio_stereo_rx",
	.copp_id = MI2S_RX,
	.channel_mode = 2, /* stereo */
	.sd_lines = MI2S_SD3, /* sd3 */
	.sample_rate = 48000,
};

static struct platform_device msm_mi2s_fm_rx_device = {
	.name = "snddev_mi2s",
	.id = 1,
	.dev = { .platform_data = &snddev_mi2s_fm_rx_data },
};

#if defined(CONFIG_MSM8X60_AUDIO) && defined(CONFIG_MACH_HTC)
static struct adie_codec_action_unit ifmradio_speaker_osr256_actions[] =
	AUXPGA_SPEAKER_RX;

static struct adie_codec_hwsetting_entry ifmradio_speaker_settings[] = {
	{
		.freq_plan = 48000,
		.osr = 256,
		.actions = ifmradio_speaker_osr256_actions,
		.action_sz = ARRAY_SIZE(ifmradio_speaker_osr256_actions),
	}
};

static struct adie_codec_dev_profile ifmradio_speaker_profile = {
	.path_type = ADIE_CODEC_RX,
	.settings = ifmradio_speaker_settings,
	.setting_sz = ARRAY_SIZE(ifmradio_speaker_settings),
};

static struct snddev_icodec_data snddev_ifmradio_speaker_data = {
	.capability = (SNDDEV_CAP_RX | SNDDEV_CAP_FM),
	.name = "fmradio_speaker_rx",
	.copp_id = 0,
	.profile = &ifmradio_speaker_profile,
	.channel_mode = 1,
	.default_sample_rate = 48000,
	.pamp_on = fm_speaker_enable,
	.pamp_off = fm_speaker_disable,
	.voltage_on = voltage_on,
	.voltage_off = voltage_off,
	.aic3254_id = FM_OUT_SPEAKER,
	.aic3254_voc_id = FM_OUT_SPEAKER,
	.default_aic3254_id = FM_OUT_SPEAKER,
};

static struct platform_device msm_ifmradio_speaker_device = {
	.name = "snddev_icodec",
	.id = 9,
	.dev = { .platform_data = &snddev_ifmradio_speaker_data },
};

static struct adie_codec_action_unit ifmradio_headset_osr256_actions[] =
	AUXPGA_HEADSET_AB_CPLS_RX_48000;

static struct adie_codec_hwsetting_entry ifmradio_headset_settings[] = {
	{
		.freq_plan = 48000,
		.osr = 256,
		.actions = ifmradio_headset_osr256_actions,
		.action_sz = ARRAY_SIZE(ifmradio_headset_osr256_actions),
	}
};

static struct adie_codec_dev_profile ifmradio_headset_profile = {
	.path_type = ADIE_CODEC_RX,
	.settings = ifmradio_headset_settings,
	.setting_sz = ARRAY_SIZE(ifmradio_headset_settings),
};

static struct snddev_icodec_data snddev_ifmradio_headset_data = {
	.capability = (SNDDEV_CAP_RX | SNDDEV_CAP_FM),
	.name = "fmradio_headset_rx",
	.copp_id = 0,
	.profile = &ifmradio_headset_profile,
	.channel_mode = 2,
	.default_sample_rate = 48000,
	.pamp_on = fm_headset_enable,
	.pamp_off = fm_headset_disable,
	.voltage_on = voltage_on,
	.voltage_off = voltage_off,
	.aic3254_id = FM_OUT_HEADSET,
	.aic3254_voc_id = FM_OUT_HEADSET,
	.default_aic3254_id = FM_OUT_HEADSET,
};

static struct platform_device msm_ifmradio_headset_device = {
	.name = "snddev_icodec",
	.id = 10,
	.dev = { .platform_data = &snddev_ifmradio_headset_data },
};
#endif

static struct adie_codec_action_unit iheadset_mic_tx_osr256_actions[] =
#if defined(CONFIG_MSM8X60_AUDIO) && defined(CONFIG_MACH_HTC)
	HS_AMIC2_MONO_48000_OSR_256;
#else
	HEADSET_AMIC2_TX_MONO_PRI_OSR_256;
#endif

static struct adie_codec_hwsetting_entry iheadset_mic_tx_settings[] = {
	{
		.freq_plan = 48000,
		.osr = 256,
		.actions = iheadset_mic_tx_osr256_actions,
		.action_sz = ARRAY_SIZE(iheadset_mic_tx_osr256_actions),
	}
};

static struct adie_codec_dev_profile iheadset_mic_profile = {
	.path_type = ADIE_CODEC_TX,
	.settings = iheadset_mic_tx_settings,
	.setting_sz = ARRAY_SIZE(iheadset_mic_tx_settings),
};

static struct snddev_icodec_data snddev_headset_mic_data = {
	.capability = (SNDDEV_CAP_TX | SNDDEV_CAP_VOICE),
	.name = "headset_mono_tx",
	.copp_id = PRIMARY_I2S_TX,
	.profile = &iheadset_mic_profile,
	.channel_mode = 1,
	.default_sample_rate = 48000,
#if defined(CONFIG_MSM8X60_AUDIO) && defined(CONFIG_MACH_HTC)
	.pamp_on = ext_mic_enable,
	.pamp_off = ext_mic_disable,
	.aic3254_id = VOICERECOGNITION_EMIC,
	.aic3254_voc_id = CALL_UPLINK_EMIC_HEADSET,
	.default_aic3254_id = VOICERECORD_EMIC,
#endif
};

static struct platform_device msm_headset_mic_device = {
	.name = "snddev_icodec",
#if defined(CONFIG_MSM8X60_AUDIO) && defined(CONFIG_MACH_HTC)
        .id = 33,
#endif
	.dev = { .platform_data = &snddev_headset_mic_data },
};

static struct adie_codec_action_unit
	ihs_stereo_speaker_stereo_rx_48KHz_osr256_actions[] =
	SPEAKER_HPH_AB_CPL_PRI_STEREO_48000_OSR_256;

static struct adie_codec_hwsetting_entry
	ihs_stereo_speaker_stereo_rx_settings[] = {
	{
		.freq_plan = 48000,
		.osr = 256,
		.actions = ihs_stereo_speaker_stereo_rx_48KHz_osr256_actions,
		.action_sz =
		ARRAY_SIZE(ihs_stereo_speaker_stereo_rx_48KHz_osr256_actions),
	}
};

static struct adie_codec_dev_profile ihs_stereo_speaker_stereo_rx_profile = {
	.path_type = ADIE_CODEC_RX,
	.settings = ihs_stereo_speaker_stereo_rx_settings,
	.setting_sz = ARRAY_SIZE(ihs_stereo_speaker_stereo_rx_settings),
};

static struct snddev_icodec_data snddev_ihs_stereo_speaker_stereo_rx_data = {
	.capability = (SNDDEV_CAP_RX | SNDDEV_CAP_VOICE),
	.name = "headset_stereo_speaker_stereo_rx",
	.copp_id = 0,
	.profile = &ihs_stereo_speaker_stereo_rx_profile,
	.channel_mode = 2,
	.default_sample_rate = 48000,
<<<<<<< HEAD
#if defined(CONFIG_MSM8X60_AUDIO) && defined(CONFIG_MACH_HTC)
	.pamp_on = headset_speaker_enable,
	.pamp_off = headset_speaker_disable,
	.voltage_on = voltage_on,
	.voltage_off = voltage_off,
	.aic3254_id = RING_HEADSET_SPEAKER,
	.aic3254_voc_id = RING_HEADSET_SPEAKER,
	.default_aic3254_id = RING_HEADSET_SPEAKER,
#else
=======
#if defined(CONFIG_MARIMBA_CODEC)
>>>>>>> ec8d5055
	.pamp_on = msm_snddev_poweramp_on,
	.pamp_off = msm_snddev_poweramp_off,
	.voltage_on = msm_snddev_voltage_on,
	.voltage_off = msm_snddev_voltage_off,
<<<<<<< HEAD
=======
#else
	.pamp_on = NULL,
	.pamp_off = NULL,
	.voltage_on = NULL,
	.voltage_off = NULL,
>>>>>>> ec8d5055
#endif
};

static struct platform_device msm_ihs_stereo_speaker_stereo_rx_device = {
	.name = "snddev_icodec",
	.id = 22,
	.dev = { .platform_data = &snddev_ihs_stereo_speaker_stereo_rx_data },
};

/* define the value for BT_SCO */

static struct snddev_ecodec_data snddev_bt_sco_earpiece_data = {
	.capability = (SNDDEV_CAP_RX | SNDDEV_CAP_VOICE),
	.name = "bt_sco_rx",
	.copp_id = PCM_RX,
	.channel_mode = 1,
};

static struct snddev_ecodec_data snddev_bt_sco_mic_data = {
	.capability = (SNDDEV_CAP_TX | SNDDEV_CAP_VOICE),
	.name = "bt_sco_tx",
	.copp_id = PCM_TX,
	.channel_mode = 1,
};

struct platform_device msm_bt_sco_earpiece_device = {
	.name = "msm_snddev_ecodec",
#if defined(CONFIG_MSM8X60_AUDIO) && defined(CONFIG_MACH_HTC)
	.id = 0,
#endif
	.dev = { .platform_data = &snddev_bt_sco_earpiece_data },
};

struct platform_device msm_bt_sco_mic_device = {
	.name = "msm_snddev_ecodec",
#if defined(CONFIG_MSM8X60_AUDIO) && defined(CONFIG_MACH_HTC)
	.id = 1,
#endif
	.dev = { .platform_data = &snddev_bt_sco_mic_data },
};

static struct adie_codec_action_unit itty_mono_tx_actions[] =
#if defined(CONFIG_MSM8X60_AUDIO) && defined(CONFIG_MACH_HTC)
	TTY_HEADSET_MONO_TX_48000_OSR_256;
#else
	TTY_HEADSET_MONO_TX_OSR_256;
#endif

static struct adie_codec_hwsetting_entry itty_mono_tx_settings[] = {
	{
		.freq_plan = 48000,
		.osr = 256,
		.actions = itty_mono_tx_actions,
		.action_sz = ARRAY_SIZE(itty_mono_tx_actions),
	},
};

static struct adie_codec_dev_profile itty_mono_tx_profile = {
	.path_type = ADIE_CODEC_TX,
	.settings = itty_mono_tx_settings,
	.setting_sz = ARRAY_SIZE(itty_mono_tx_settings),
};

static struct snddev_icodec_data snddev_itty_mono_tx_data = {
	.capability = (SNDDEV_CAP_TX | SNDDEV_CAP_VOICE | SNDDEV_CAP_TTY),
	.name = "tty_headset_mono_tx",
	.copp_id = PRIMARY_I2S_TX,
	.profile = &itty_mono_tx_profile,
	.channel_mode = 1,
	.default_sample_rate = 48000,
#if defined(CONFIG_MSM8X60_AUDIO) && defined(CONFIG_MACH_HTC)
	.pamp_on = ext_mic_enable,
	.pamp_off = ext_mic_disable,
	.aic3254_id = TTY_IN_FULL,
	.aic3254_voc_id = TTY_IN_FULL,
	.default_aic3254_id = TTY_IN_FULL,
#endif
};

static struct platform_device msm_itty_mono_tx_device = {
	.name = "snddev_icodec",
#if defined(CONFIG_MSM8X60_AUDIO) && defined(CONFIG_MACH_HTC)
        .id = 16,
#endif
	.dev = { .platform_data = &snddev_itty_mono_tx_data },
};

static struct adie_codec_action_unit itty_mono_rx_actions[] =
#if defined(CONFIG_MSM8X60_AUDIO) && defined(CONFIG_MACH_HTC)
	TTY_HEADSET_MONO_RX_48000_OSR_256;
#else
	TTY_HEADSET_MONO_RX_8000_OSR_256;
#endif

static struct adie_codec_hwsetting_entry itty_mono_rx_settings[] = {
	{
		.freq_plan = 48000,
		.osr = 256,
		.actions = itty_mono_rx_actions,
		.action_sz = ARRAY_SIZE(itty_mono_rx_actions),
	},
};

static struct adie_codec_dev_profile itty_mono_rx_profile = {
	.path_type = ADIE_CODEC_RX,
	.settings = itty_mono_rx_settings,
	.setting_sz = ARRAY_SIZE(itty_mono_rx_settings),
};

static struct snddev_icodec_data snddev_itty_mono_rx_data = {
	.capability = (SNDDEV_CAP_RX | SNDDEV_CAP_VOICE | SNDDEV_CAP_TTY),
	.name = "tty_headset_mono_rx",
	.copp_id = PRIMARY_I2S_RX,
	.profile = &itty_mono_rx_profile,
	.channel_mode = 1,
	.default_sample_rate = 48000,
<<<<<<< HEAD
#if defined(CONFIG_MSM8X60_AUDIO) && defined(CONFIG_MACH_HTC)
	.pamp_on = headset_enable,
	.pamp_off = headset_disable,
	.voltage_on = voltage_on,
	.voltage_off = voltage_off,
	.aic3254_id = TTY_OUT_FULL,
	.aic3254_voc_id = TTY_OUT_FULL,
	.default_aic3254_id = TTY_OUT_FULL,
#else
	.voltage_on = msm_snddev_voltage_on,
	.voltage_off = msm_snddev_voltage_off,
=======
#if defined(CONFIG_MARIMBA_CODEC)
	.voltage_on = msm_snddev_voltage_on,
	.voltage_off = msm_snddev_voltage_off,
#else
	.voltage_on = NULL,
	.voltage_off = NULL,
>>>>>>> ec8d5055
#endif
};

static struct platform_device msm_itty_mono_rx_device = {
	.name = "snddev_icodec",
#if defined(CONFIG_MSM8X60_AUDIO) && defined(CONFIG_MACH_HTC)
        .id = 17,
#endif
	.dev = { .platform_data = &snddev_itty_mono_rx_data },
};

static struct adie_codec_action_unit linein_pri_actions[] =
	LINEIN_PRI_STEREO_OSR_256;

static struct adie_codec_hwsetting_entry linein_pri_settings[] = {
	{
		.freq_plan = 48000,
		.osr = 256,
		.actions = linein_pri_actions,
		.action_sz = ARRAY_SIZE(linein_pri_actions),
	},
};

static struct adie_codec_dev_profile linein_pri_profile = {
	.path_type = ADIE_CODEC_TX,
	.settings = linein_pri_settings,
	.setting_sz = ARRAY_SIZE(linein_pri_settings),
};

static struct snddev_icodec_data snddev_linein_pri_data = {
	.capability = SNDDEV_CAP_TX,
	.name = "linein_pri_tx",
	.copp_id = PRIMARY_I2S_TX,
	.profile = &linein_pri_profile,
	.channel_mode = 2,
	.default_sample_rate = 48000,
	.voltage_on = msm_snddev_voltage_on,
	.voltage_off = msm_snddev_voltage_off,
};

static struct platform_device msm_linein_pri_device = {
	.name = "snddev_icodec",
	.dev = { .platform_data = &snddev_linein_pri_data },
};

static struct adie_codec_action_unit auxpga_lp_lo_actions[] =
	LB_AUXPGA_LO_STEREO;

static struct adie_codec_hwsetting_entry auxpga_lp_lo_settings[] = {
	{
		.freq_plan = 48000,
		.osr = 256,
		.actions = auxpga_lp_lo_actions,
		.action_sz = ARRAY_SIZE(auxpga_lp_lo_actions),
	},
};

static struct adie_codec_dev_profile auxpga_lp_lo_profile = {
	.path_type = ADIE_CODEC_LB,
	.settings = auxpga_lp_lo_settings,
	.setting_sz = ARRAY_SIZE(auxpga_lp_lo_settings),
};

static struct snddev_icodec_data snddev_auxpga_lp_lo_data = {
	.capability = SNDDEV_CAP_LB,
	.name = "speaker_stereo_lb",
	.copp_id = PRIMARY_I2S_RX,
	.profile = &auxpga_lp_lo_profile,
	.channel_mode = 2,
	.default_sample_rate = 48000,
	.pamp_on = msm_snddev_poweramp_on,
	.pamp_off = msm_snddev_poweramp_off,
	.dev_vol_type = SNDDEV_DEV_VOL_ANALOG,
};

static struct platform_device msm_auxpga_lp_lo_device = {
	.name = "snddev_icodec",
	.dev = { .platform_data = &snddev_auxpga_lp_lo_data },
};

static struct adie_codec_action_unit auxpga_lp_hs_actions[] =
	LB_AUXPGA_HPH_AB_CPLS_STEREO;

static struct adie_codec_hwsetting_entry auxpga_lp_hs_settings[] = {
	{
		.freq_plan = 48000,
		.osr = 256,
		.actions = auxpga_lp_hs_actions,
		.action_sz = ARRAY_SIZE(auxpga_lp_hs_actions),
	},
};

static struct adie_codec_dev_profile auxpga_lp_hs_profile = {
	.path_type = ADIE_CODEC_LB,
	.settings = auxpga_lp_hs_settings,
	.setting_sz = ARRAY_SIZE(auxpga_lp_hs_settings),
};

static struct snddev_icodec_data snddev_auxpga_lp_hs_data = {
	.capability = SNDDEV_CAP_LB,
	.name = "hs_stereo_lb",
	.copp_id = PRIMARY_I2S_RX,
	.profile = &auxpga_lp_hs_profile,
	.channel_mode = 2,
	.default_sample_rate = 48000,
	.voltage_on = msm_snddev_voltage_on,
	.voltage_off = msm_snddev_voltage_off,
	.dev_vol_type = SNDDEV_DEV_VOL_ANALOG,
};

static struct platform_device msm_auxpga_lp_hs_device = {
	.name = "snddev_icodec",
	.dev = { .platform_data = &snddev_auxpga_lp_hs_data },
};

#ifdef CONFIG_MSM8X60_FTM_AUDIO_DEVICES
static struct adie_codec_action_unit ftm_headset_mono_rx_actions[] =
	HPH_PRI_AB_CPLS_MONO;

static struct adie_codec_hwsetting_entry ftm_headset_mono_rx_settings[] = {
	{
		.freq_plan = 48000,
		.osr = 256,
		.actions = ftm_headset_mono_rx_actions,
		.action_sz = ARRAY_SIZE(ftm_headset_mono_rx_actions),
	},
};

static struct adie_codec_dev_profile ftm_headset_mono_rx_profile = {
	.path_type = ADIE_CODEC_RX,
	.settings = ftm_headset_mono_rx_settings,
	.setting_sz = ARRAY_SIZE(ftm_headset_mono_rx_settings),
};

static struct snddev_icodec_data ftm_headset_mono_rx_data = {
	.capability = SNDDEV_CAP_RX,
	.name = "ftm_headset_mono_rx",
	.copp_id = PRIMARY_I2S_RX,
	.profile = &ftm_headset_mono_rx_profile,
	.channel_mode = 1,
	.default_sample_rate = 48000,
	.voltage_on = msm_snddev_voltage_on,
	.voltage_off = msm_snddev_voltage_off,
	.dev_vol_type = SNDDEV_DEV_VOL_DIGITAL,
};

static struct platform_device ftm_headset_mono_rx_device = {
	.name = "snddev_icodec",
	.dev = { .platform_data = &ftm_headset_mono_rx_data},
};

static struct adie_codec_action_unit ftm_headset_mono_diff_rx_actions[] =
	HEADSET_MONO_DIFF_RX;

static struct adie_codec_hwsetting_entry ftm_headset_mono_diff_rx_settings[] = {
	{
		.freq_plan = 48000,
		.osr = 256,
		.actions = ftm_headset_mono_diff_rx_actions,
		.action_sz = ARRAY_SIZE(ftm_headset_mono_diff_rx_actions),
	},
};

static struct adie_codec_dev_profile ftm_headset_mono_diff_rx_profile = {
	.path_type = ADIE_CODEC_RX,
	.settings = ftm_headset_mono_diff_rx_settings,
	.setting_sz = ARRAY_SIZE(ftm_headset_mono_diff_rx_settings),
};

static struct snddev_icodec_data ftm_headset_mono_diff_rx_data = {
	.capability = SNDDEV_CAP_RX,
	.name = "ftm_headset_mono_diff_rx",
	.copp_id = PRIMARY_I2S_RX,
	.profile = &ftm_headset_mono_diff_rx_profile,
	.channel_mode = 1,
	.default_sample_rate = 48000,
	.voltage_on = msm_snddev_voltage_on,
	.voltage_off = msm_snddev_voltage_off,
	.dev_vol_type = SNDDEV_DEV_VOL_DIGITAL,
};

static struct platform_device ftm_headset_mono_diff_rx_device = {
	.name = "snddev_icodec",
	.dev = { .platform_data = &ftm_headset_mono_diff_rx_data},
};

static struct adie_codec_action_unit ftm_spkr_mono_rx_actions[] =
	SPEAKER_PRI_STEREO_48000_OSR_256;

static struct adie_codec_hwsetting_entry ftm_spkr_mono_rx_settings[] = {
	{
		.freq_plan = 48000,
		.osr = 256,
		.actions = ftm_spkr_mono_rx_actions,
		.action_sz = ARRAY_SIZE(ftm_spkr_mono_rx_actions),
	},
};

static struct adie_codec_dev_profile ftm_spkr_mono_rx_profile = {
	.path_type = ADIE_CODEC_RX,
	.settings = ftm_spkr_mono_rx_settings,
	.setting_sz = ARRAY_SIZE(ftm_spkr_mono_rx_settings),
};

static struct snddev_icodec_data ftm_spkr_mono_rx_data = {
	.capability = SNDDEV_CAP_RX,
	.name = "ftm_spkr_mono_rx",
	.copp_id = PRIMARY_I2S_RX,
	.profile = &ftm_spkr_mono_rx_profile,
	.channel_mode = 1,
	.default_sample_rate = 48000,
	.pamp_on = msm_snddev_poweramp_on,
	.pamp_off = msm_snddev_poweramp_off,
	.dev_vol_type = SNDDEV_DEV_VOL_DIGITAL,
};

static struct platform_device ftm_spkr_mono_rx_device = {
	.name = "snddev_icodec",
	.dev = { .platform_data = &ftm_spkr_mono_rx_data},
};

static struct adie_codec_action_unit ftm_spkr_l_rx_actions[] =
	FTM_SPKR_L_RX;

static struct adie_codec_hwsetting_entry ftm_spkr_l_rx_settings[] = {
	{
		.freq_plan = 48000,
		.osr = 256,
		.actions = ftm_spkr_l_rx_actions,
		.action_sz = ARRAY_SIZE(ftm_spkr_l_rx_actions),
	},
};

static struct adie_codec_dev_profile ftm_spkr_l_rx_profile = {
	.path_type = ADIE_CODEC_RX,
	.settings = ftm_spkr_l_rx_settings,
	.setting_sz = ARRAY_SIZE(ftm_spkr_l_rx_settings),
};

static struct snddev_icodec_data ftm_spkr_l_rx_data = {
	.capability = SNDDEV_CAP_RX,
	.name = "ftm_spkr_l_rx",
	.copp_id = PRIMARY_I2S_RX,
	.profile = &ftm_spkr_l_rx_profile,
	.channel_mode = 1,
	.default_sample_rate = 48000,
	.pamp_on = msm_snddev_poweramp_on,
	.pamp_off = msm_snddev_poweramp_off,
	.dev_vol_type = SNDDEV_DEV_VOL_DIGITAL,
};

static struct platform_device ftm_spkr_l_rx_device = {
	.name = "snddev_icodec",
	.dev = { .platform_data = &ftm_spkr_l_rx_data},
};

static struct adie_codec_action_unit ftm_spkr_r_rx_actions[] =
	SPKR_R_RX;

static struct adie_codec_hwsetting_entry ftm_spkr_r_rx_settings[] = {
	{
		.freq_plan = 48000,
		.osr = 256,
		.actions = ftm_spkr_r_rx_actions,
		.action_sz = ARRAY_SIZE(ftm_spkr_r_rx_actions),
	},
};

static struct adie_codec_dev_profile ftm_spkr_r_rx_profile = {
	.path_type = ADIE_CODEC_RX,
	.settings = ftm_spkr_r_rx_settings,
	.setting_sz = ARRAY_SIZE(ftm_spkr_r_rx_settings),
};

static struct snddev_icodec_data ftm_spkr_r_rx_data = {
	.capability = SNDDEV_CAP_RX,
	.name = "ftm_spkr_r_rx",
	.copp_id = PRIMARY_I2S_RX,
	.profile = &ftm_spkr_r_rx_profile,
	.channel_mode = 1,
	.default_sample_rate = 48000,
	.pamp_on = msm_snddev_poweramp_on,
	.pamp_off = msm_snddev_poweramp_off,
	.dev_vol_type = SNDDEV_DEV_VOL_DIGITAL,
};

static struct platform_device ftm_spkr_r_rx_device = {
	.name = "snddev_icodec",
	.dev = { .platform_data = &ftm_spkr_r_rx_data},
};

static struct adie_codec_action_unit ftm_spkr_mono_diff_rx_actions[] =
	SPKR_MONO_DIFF_RX;

static struct adie_codec_hwsetting_entry ftm_spkr_mono_diff_rx_settings[] = {
	{
		.freq_plan = 48000,
		.osr = 256,
		.actions = ftm_spkr_mono_diff_rx_actions,
		.action_sz = ARRAY_SIZE(ftm_spkr_mono_diff_rx_actions),
	},
};

static struct adie_codec_dev_profile ftm_spkr_mono_diff_rx_profile = {
	.path_type = ADIE_CODEC_RX,
	.settings = ftm_spkr_mono_diff_rx_settings,
	.setting_sz = ARRAY_SIZE(ftm_spkr_mono_diff_rx_settings),
};

static struct snddev_icodec_data ftm_spkr_mono_diff_rx_data = {
	.capability = SNDDEV_CAP_RX,
	.name = "ftm_spkr_mono_diff_rx",
	.copp_id = PRIMARY_I2S_RX,
	.profile = &ftm_spkr_mono_diff_rx_profile,
	.channel_mode = 1,
	.default_sample_rate = 48000,
	.pamp_on = msm_snddev_poweramp_on,
	.pamp_off = msm_snddev_poweramp_off,
	.dev_vol_type = SNDDEV_DEV_VOL_DIGITAL,
};

static struct platform_device ftm_spkr_mono_diff_rx_device = {
	.name = "snddev_icodec",
	.dev = { .platform_data = &ftm_spkr_mono_diff_rx_data},
};

static struct adie_codec_action_unit ftm_headset_mono_l_rx_actions[] =
	HPH_PRI_AB_CPLS_MONO_LEFT;

static struct adie_codec_hwsetting_entry ftm_headset_mono_l_rx_settings[] = {
	{
		.freq_plan = 48000,
		.osr = 256,
		.actions = ftm_headset_mono_l_rx_actions,
		.action_sz = ARRAY_SIZE(ftm_headset_mono_l_rx_actions),
	},
};

static struct adie_codec_dev_profile ftm_headset_mono_l_rx_profile = {
	.path_type = ADIE_CODEC_RX,
	.settings = ftm_headset_mono_l_rx_settings,
	.setting_sz = ARRAY_SIZE(ftm_headset_mono_l_rx_settings),
};

static struct snddev_icodec_data ftm_headset_mono_l_rx_data = {
	.capability = SNDDEV_CAP_RX,
	.name = "ftm_headset_mono_l_rx",
	.copp_id = PRIMARY_I2S_RX,
	.profile = &ftm_headset_mono_l_rx_profile,
	.channel_mode = 1,
	.default_sample_rate = 48000,
	.voltage_on = msm_snddev_voltage_on,
	.voltage_off = msm_snddev_voltage_off,
	.dev_vol_type = SNDDEV_DEV_VOL_DIGITAL,
};

static struct platform_device ftm_headset_mono_l_rx_device = {
	.name = "snddev_icodec",
	.dev = { .platform_data = &ftm_headset_mono_l_rx_data},
};

static struct adie_codec_action_unit ftm_headset_mono_r_rx_actions[] =
	HPH_PRI_AB_CPLS_MONO_RIGHT;

static struct adie_codec_hwsetting_entry ftm_headset_mono_r_rx_settings[] = {
	{
		.freq_plan = 48000,
		.osr = 256,
		.actions = ftm_headset_mono_r_rx_actions,
		.action_sz = ARRAY_SIZE(ftm_headset_mono_r_rx_actions),
	},
};

static struct adie_codec_dev_profile ftm_headset_mono_r_rx_profile = {
	.path_type = ADIE_CODEC_RX,
	.settings = ftm_headset_mono_r_rx_settings,
	.setting_sz = ARRAY_SIZE(ftm_headset_mono_r_rx_settings),
};

static struct snddev_icodec_data ftm_headset_mono_r_rx_data = {
	.capability = SNDDEV_CAP_RX,
	.name = "ftm_headset_mono_r_rx",
	.copp_id = PRIMARY_I2S_RX,
	.profile = &ftm_headset_mono_r_rx_profile,
	.channel_mode = 1,
	.default_sample_rate = 48000,
	.voltage_on = msm_snddev_voltage_on,
	.voltage_off = msm_snddev_voltage_off,
	.dev_vol_type = SNDDEV_DEV_VOL_DIGITAL,
};

static struct platform_device ftm_headset_mono_r_rx_device = {
	.name = "snddev_icodec",
	.dev = { .platform_data = &ftm_headset_mono_r_rx_data},
};

static struct adie_codec_action_unit ftm_linein_l_tx_actions[] =
	LINEIN_MONO_L_TX;

static struct adie_codec_hwsetting_entry ftm_linein_l_tx_settings[] = {
	{
		.freq_plan = 48000,
		.osr = 256,
		.actions = ftm_linein_l_tx_actions,
		.action_sz = ARRAY_SIZE(ftm_linein_l_tx_actions),
	},
};

static struct adie_codec_dev_profile ftm_linein_l_tx_profile = {
	.path_type = ADIE_CODEC_TX,
	.settings = ftm_linein_l_tx_settings,
	.setting_sz = ARRAY_SIZE(ftm_linein_l_tx_settings),
};

static struct snddev_icodec_data ftm_linein_l_tx_data = {
	.capability = SNDDEV_CAP_TX,
	.name = "ftm_linein_l_tx",
	.copp_id = PRIMARY_I2S_TX,
	.profile = &ftm_linein_l_tx_profile,
	.channel_mode = 1,
	.default_sample_rate = 48000,
	.dev_vol_type = SNDDEV_DEV_VOL_DIGITAL,
};

static struct platform_device ftm_linein_l_tx_device = {
	.name = "snddev_icodec",
	.dev = { .platform_data = &ftm_linein_l_tx_data },
};

static struct adie_codec_action_unit ftm_linein_r_tx_actions[] =
	LINEIN_MONO_R_TX;

static struct adie_codec_hwsetting_entry ftm_linein_r_tx_settings[] = {
	{
		.freq_plan = 48000,
		.osr = 256,
		.actions = ftm_linein_r_tx_actions,
		.action_sz = ARRAY_SIZE(ftm_linein_r_tx_actions),
	},
};

static struct adie_codec_dev_profile ftm_linein_r_tx_profile = {
	.path_type = ADIE_CODEC_TX,
	.settings = ftm_linein_r_tx_settings,
	.setting_sz = ARRAY_SIZE(ftm_linein_r_tx_settings),
};

static struct snddev_icodec_data ftm_linein_r_tx_data = {
	.capability = SNDDEV_CAP_TX,
	.name = "ftm_linein_r_tx",
	.copp_id = PRIMARY_I2S_TX,
	.profile = &ftm_linein_r_tx_profile,
	.channel_mode = 1,
	.default_sample_rate = 48000,
	.dev_vol_type = SNDDEV_DEV_VOL_DIGITAL,
};

static struct platform_device ftm_linein_r_tx_device = {
	.name = "snddev_icodec",
	.dev = { .platform_data = &ftm_linein_r_tx_data },
};

static struct adie_codec_action_unit ftm_aux_out_rx_actions[] =
	AUX_OUT_RX;

static struct adie_codec_hwsetting_entry ftm_aux_out_rx_settings[] = {
	{
		.freq_plan = 48000,
		.osr = 256,
		.actions = ftm_aux_out_rx_actions,
		.action_sz = ARRAY_SIZE(ftm_aux_out_rx_actions),
	},
};

static struct adie_codec_dev_profile ftm_aux_out_rx_profile = {
	.path_type = ADIE_CODEC_RX,
	.settings = ftm_aux_out_rx_settings,
	.setting_sz = ARRAY_SIZE(ftm_aux_out_rx_settings),
};

static struct snddev_icodec_data ftm_aux_out_rx_data = {
	.capability = SNDDEV_CAP_RX,
	.name = "ftm_aux_out_rx",
	.copp_id = PRIMARY_I2S_RX,
	.profile = &ftm_aux_out_rx_profile,
	.channel_mode = 2,
	.default_sample_rate = 48000,
	.dev_vol_type = SNDDEV_DEV_VOL_DIGITAL,
};

static struct platform_device ftm_aux_out_rx_device = {
	.name = "snddev_icodec",
	.dev = { .platform_data = &ftm_aux_out_rx_data},
};

static struct adie_codec_action_unit ftm_dmic1_left_tx_actions[] =
	DMIC1_LEFT_TX;

static struct adie_codec_hwsetting_entry ftm_dmic1_left_tx_settings[] = {
	{
		.freq_plan = 48000,
		.osr = 256,
		.actions = ftm_dmic1_left_tx_actions,
		.action_sz = ARRAY_SIZE(ftm_dmic1_left_tx_actions),
	},
};

static struct adie_codec_dev_profile ftm_dmic1_left_tx_profile = {
	.path_type = ADIE_CODEC_TX,
	.settings = ftm_dmic1_left_tx_settings,
	.setting_sz = ARRAY_SIZE(ftm_dmic1_left_tx_settings),
};

static struct snddev_icodec_data ftm_dmic1_left_tx_data = {
	.capability = SNDDEV_CAP_TX,
	.name = "ftm_dmic1_left_tx",
	.copp_id = PRIMARY_I2S_TX,
	.profile = &ftm_dmic1_left_tx_profile,
	.channel_mode = 1,
	.default_sample_rate = 48000,
	.pamp_on = msm_snddev_enable_dmic_power,
	.pamp_off = msm_snddev_disable_dmic_power,
	.dev_vol_type = SNDDEV_DEV_VOL_DIGITAL,
};

static struct platform_device ftm_dmic1_left_tx_device = {
	.name = "snddev_icodec",
	.dev = { .platform_data = &ftm_dmic1_left_tx_data},
};

static struct adie_codec_action_unit ftm_dmic1_right_tx_actions[] =
	DMIC1_RIGHT_TX;

static struct adie_codec_hwsetting_entry ftm_dmic1_right_tx_settings[] = {
	{
		.freq_plan = 48000,
		.osr = 256,
		.actions = ftm_dmic1_right_tx_actions,
		.action_sz = ARRAY_SIZE(ftm_dmic1_right_tx_actions),
	},
};

static struct adie_codec_dev_profile ftm_dmic1_right_tx_profile = {
	.path_type = ADIE_CODEC_TX,
	.settings = ftm_dmic1_right_tx_settings,
	.setting_sz = ARRAY_SIZE(ftm_dmic1_right_tx_settings),
};

static struct snddev_icodec_data ftm_dmic1_right_tx_data = {
	.capability = SNDDEV_CAP_TX,
	.name = "ftm_dmic1_right_tx",
	.copp_id = PRIMARY_I2S_TX,
	.profile = &ftm_dmic1_right_tx_profile,
	.channel_mode = 1,
	.default_sample_rate = 48000,
	.pamp_on = msm_snddev_enable_dmic_power,
	.pamp_off = msm_snddev_disable_dmic_power,
	.dev_vol_type = SNDDEV_DEV_VOL_DIGITAL,
};

static struct platform_device ftm_dmic1_right_tx_device = {
	.name = "snddev_icodec",
	.dev = { .platform_data = &ftm_dmic1_right_tx_data},
};

static struct adie_codec_action_unit ftm_dmic1_l_and_r_tx_actions[] =
	DMIC1_LEFT_AND_RIGHT_TX;

static struct adie_codec_hwsetting_entry ftm_dmic1_l_and_r_tx_settings[] = {
	{
		.freq_plan = 48000,
		.osr = 256,
		.actions = ftm_dmic1_l_and_r_tx_actions,
		.action_sz = ARRAY_SIZE(ftm_dmic1_l_and_r_tx_actions),
	},
};

static struct adie_codec_dev_profile ftm_dmic1_l_and_r_tx_profile = {
	.path_type = ADIE_CODEC_TX,
	.settings = ftm_dmic1_l_and_r_tx_settings,
	.setting_sz = ARRAY_SIZE(ftm_dmic1_l_and_r_tx_settings),
};

static struct snddev_icodec_data ftm_dmic1_l_and_r_tx_data = {
	.capability = SNDDEV_CAP_TX,
	.name = "ftm_dmic1_l_and_r_tx",
	.copp_id = PRIMARY_I2S_TX,
	.profile = &ftm_dmic1_l_and_r_tx_profile,
	.channel_mode = 2,
	.default_sample_rate = 48000,
	.pamp_on = msm_snddev_enable_dmic_power,
	.pamp_off = msm_snddev_disable_dmic_power,
	.dev_vol_type = SNDDEV_DEV_VOL_DIGITAL,
};

static struct platform_device ftm_dmic1_l_and_r_tx_device = {
	.name = "snddev_icodec",
	.dev = { .platform_data = &ftm_dmic1_l_and_r_tx_data},
};

static struct adie_codec_action_unit ftm_dmic2_left_tx_actions[] =
	DMIC2_LEFT_TX;

static struct adie_codec_hwsetting_entry ftm_dmic2_left_tx_settings[] = {
	{
		.freq_plan = 48000,
		.osr = 256,
		.actions = ftm_dmic2_left_tx_actions,
		.action_sz = ARRAY_SIZE(ftm_dmic2_left_tx_actions),
	},
};

static struct adie_codec_dev_profile ftm_dmic2_left_tx_profile = {
	.path_type = ADIE_CODEC_TX,
	.settings = ftm_dmic2_left_tx_settings,
	.setting_sz = ARRAY_SIZE(ftm_dmic2_left_tx_settings),
};

static struct snddev_icodec_data ftm_dmic2_left_tx_data = {
	.capability = SNDDEV_CAP_TX,
	.name = "ftm_dmic2_left_tx",
	.copp_id = PRIMARY_I2S_TX,
	.profile = &ftm_dmic2_left_tx_profile,
	.channel_mode = 1,
	.default_sample_rate = 48000,
	.pamp_on = msm_snddev_enable_dmic_power,
	.pamp_off = msm_snddev_disable_dmic_power,
	.dev_vol_type = SNDDEV_DEV_VOL_DIGITAL,
};

static struct platform_device ftm_dmic2_left_tx_device = {
	.name = "snddev_icodec",
	.dev = { .platform_data = &ftm_dmic2_left_tx_data },
};

static struct adie_codec_action_unit ftm_dmic2_right_tx_actions[] =
	DMIC2_RIGHT_TX;

static struct adie_codec_hwsetting_entry ftm_dmic2_right_tx_settings[] = {
	{
		.freq_plan = 48000,
		.osr = 256,
		.actions = ftm_dmic2_right_tx_actions,
		.action_sz = ARRAY_SIZE(ftm_dmic2_right_tx_actions),
	},
};

static struct adie_codec_dev_profile ftm_dmic2_right_tx_profile = {
	.path_type = ADIE_CODEC_TX,
	.settings = ftm_dmic2_right_tx_settings,
	.setting_sz = ARRAY_SIZE(ftm_dmic2_right_tx_settings),
};

static struct snddev_icodec_data ftm_dmic2_right_tx_data = {
	.capability = SNDDEV_CAP_TX,
	.name = "ftm_dmic2_right_tx",
	.copp_id = PRIMARY_I2S_TX,
	.profile = &ftm_dmic2_right_tx_profile,
	.channel_mode = 1,
	.default_sample_rate = 48000,
	.pamp_on = msm_snddev_enable_dmic_power,
	.pamp_off = msm_snddev_disable_dmic_power,
	.dev_vol_type = SNDDEV_DEV_VOL_DIGITAL,
};

static struct platform_device ftm_dmic2_right_tx_device = {
	.name = "snddev_icodec",
	.dev = { .platform_data = &ftm_dmic2_right_tx_data },
};

static struct adie_codec_action_unit ftm_dmic2_l_and_r_tx_actions[] =
	DMIC2_LEFT_AND_RIGHT_TX;

static struct adie_codec_hwsetting_entry ftm_dmic2_l_and_r_tx_settings[] = {
	{
		.freq_plan = 48000,
		.osr = 256,
		.actions = ftm_dmic2_l_and_r_tx_actions,
		.action_sz = ARRAY_SIZE(ftm_dmic2_l_and_r_tx_actions),
	},
};

static struct adie_codec_dev_profile ftm_dmic2_l_and_r_tx_profile = {
	.path_type = ADIE_CODEC_TX,
	.settings = ftm_dmic2_l_and_r_tx_settings,
	.setting_sz = ARRAY_SIZE(ftm_dmic2_l_and_r_tx_settings),
};

static struct snddev_icodec_data ftm_dmic2_l_and_r_tx_data = {
	.capability = SNDDEV_CAP_TX,
	.name = "ftm_dmic2_l_and_r_tx",
	.copp_id = PRIMARY_I2S_TX,
	.profile = &ftm_dmic2_l_and_r_tx_profile,
	.channel_mode = 2,
	.default_sample_rate = 48000,
	.pamp_on = msm_snddev_enable_dmic_power,
	.pamp_off = msm_snddev_disable_dmic_power,
	.dev_vol_type = SNDDEV_DEV_VOL_DIGITAL,
};

static struct platform_device ftm_dmic2_l_and_r_tx_device = {
	.name = "snddev_icodec",
	.dev = { .platform_data = &ftm_dmic2_l_and_r_tx_data},
};

static struct adie_codec_action_unit ftm_handset_mic1_aux_in_actions[] =
	HANDSET_MIC1_AUX_IN;

static struct adie_codec_hwsetting_entry ftm_handset_mic1_aux_in_settings[] = {
	{
		.freq_plan = 48000,
		.osr = 256,
		.actions = ftm_handset_mic1_aux_in_actions,
		.action_sz = ARRAY_SIZE(ftm_handset_mic1_aux_in_actions),
	},
};

static struct adie_codec_dev_profile ftm_handset_mic1_aux_in_profile = {
	.path_type = ADIE_CODEC_TX,
	.settings = ftm_handset_mic1_aux_in_settings,
	.setting_sz = ARRAY_SIZE(ftm_handset_mic1_aux_in_settings),
};

static struct snddev_icodec_data ftm_handset_mic1_aux_in_data = {
	.capability = SNDDEV_CAP_TX,
	.name = "ftm_handset_mic1_aux_in",
	.copp_id = PRIMARY_I2S_TX,
	.profile = &ftm_handset_mic1_aux_in_profile,
	.channel_mode = 2,
	.default_sample_rate = 48000,
	/* Assumption is that inputs are not tied to analog mic, so
	 * no need to enable mic bias.
	 */
	.dev_vol_type = SNDDEV_DEV_VOL_DIGITAL,
};

static struct platform_device ftm_handset_mic1_aux_in_device = {
	.name = "snddev_icodec",
	.dev = { .platform_data = &ftm_handset_mic1_aux_in_data},
};

static struct snddev_mi2s_data snddev_mi2s_sd0_rx_data = {
	.capability = SNDDEV_CAP_RX ,
	.name = "mi2s_sd0_rx",
	.copp_id = MI2S_RX,
	.channel_mode = 2, /* stereo */
	.sd_lines = MI2S_SD0, /* sd0 */
	.sample_rate = 48000,
};

static struct platform_device ftm_mi2s_sd0_rx_device = {
	.name = "snddev_mi2s",
	.dev = { .platform_data = &snddev_mi2s_sd0_rx_data },
};

static struct snddev_mi2s_data snddev_mi2s_sd1_rx_data = {
	.capability = SNDDEV_CAP_RX ,
	.name = "mi2s_sd1_rx",
	.copp_id = MI2S_RX,
	.channel_mode = 2, /* stereo */
	.sd_lines = MI2S_SD1, /* sd1 */
	.sample_rate = 48000,
};

static struct platform_device ftm_mi2s_sd1_rx_device = {
	.name = "snddev_mi2s",
	.dev = { .platform_data = &snddev_mi2s_sd1_rx_data },
};

static struct snddev_mi2s_data snddev_mi2s_sd2_rx_data = {
	.capability = SNDDEV_CAP_RX ,
	.name = "mi2s_sd2_rx",
	.copp_id = MI2S_RX,
	.channel_mode = 2, /* stereo */
	.sd_lines = MI2S_SD2, /* sd2 */
	.sample_rate = 48000,
};

static struct platform_device ftm_mi2s_sd2_rx_device = {
	.name = "snddev_mi2s",
	.dev = { .platform_data = &snddev_mi2s_sd2_rx_data },
};

/* earpiece */
static struct adie_codec_action_unit ftm_handset_adie_lp_rx_actions[] =
	EAR_PRI_MONO_LB;

static struct adie_codec_hwsetting_entry ftm_handset_adie_lp_rx_settings[] = {
	{
		.freq_plan = 48000,
		.osr = 256,
		.actions = ftm_handset_adie_lp_rx_actions,
		.action_sz = ARRAY_SIZE(ftm_handset_adie_lp_rx_actions),
	}
};

static struct adie_codec_dev_profile ftm_handset_adie_lp_rx_profile = {
	.path_type = ADIE_CODEC_RX,
	.settings = ftm_handset_adie_lp_rx_settings,
	.setting_sz = ARRAY_SIZE(ftm_handset_adie_lp_rx_settings),
};

static struct snddev_icodec_data ftm_handset_adie_lp_rx_data = {
	.capability = (SNDDEV_CAP_RX | SNDDEV_CAP_VOICE),
	.name = "ftm_handset_adie_lp_rx",
	.copp_id = 0,
	.profile = &ftm_handset_adie_lp_rx_profile,
	.channel_mode = 1,
	.default_sample_rate = 48000,
	.dev_vol_type = SNDDEV_DEV_VOL_DIGITAL,
};

static struct platform_device ftm_handset_adie_lp_rx_device = {
	.name = "snddev_icodec",
	.dev = { .platform_data = &ftm_handset_adie_lp_rx_data },
};

static struct adie_codec_action_unit ftm_headset_l_adie_lp_rx_actions[] =
	FTM_HPH_PRI_AB_CPLS_MONO_LB_LEFT;

static struct adie_codec_hwsetting_entry ftm_headset_l_adie_lp_rx_settings[] = {
	{
		.freq_plan = 48000,
		.osr = 256,
		.actions = ftm_headset_l_adie_lp_rx_actions,
		.action_sz = ARRAY_SIZE(ftm_headset_l_adie_lp_rx_actions),
	},
};

static struct adie_codec_dev_profile ftm_headset_l_adie_lp_rx_profile = {
	.path_type = ADIE_CODEC_RX,
	.settings = ftm_headset_l_adie_lp_rx_settings,
	.setting_sz = ARRAY_SIZE(ftm_headset_l_adie_lp_rx_settings),
};

static struct snddev_icodec_data ftm_headset_l_adie_lp_rx_data = {
	.capability = SNDDEV_CAP_RX,
	.name = "ftm_headset_l_adie_lp_rx",
	.copp_id = PRIMARY_I2S_RX,
	.profile = &ftm_headset_l_adie_lp_rx_profile,
	.channel_mode = 1,
	.default_sample_rate = 48000,
	.voltage_on = msm_snddev_voltage_on,
	.voltage_off = msm_snddev_voltage_off,
	.dev_vol_type = SNDDEV_DEV_VOL_DIGITAL,
};

static struct platform_device ftm_headset_l_adie_lp_rx_device = {
	.name = "snddev_icodec",
	.dev = { .platform_data = &ftm_headset_l_adie_lp_rx_data },
};

static struct adie_codec_action_unit ftm_headset_r_adie_lp_rx_actions[] =
	FTM_HPH_PRI_AB_CPLS_MONO_LB_RIGHT;

static struct adie_codec_hwsetting_entry ftm_headset_r_adie_lp_rx_settings[] = {
	{
		.freq_plan = 48000,
		.osr = 256,
		.actions = ftm_headset_r_adie_lp_rx_actions,
		.action_sz = ARRAY_SIZE(ftm_headset_r_adie_lp_rx_actions),
	},
};

static struct adie_codec_dev_profile ftm_headset_r_adie_lp_rx_profile = {
	.path_type = ADIE_CODEC_RX,
	.settings = ftm_headset_r_adie_lp_rx_settings,
	.setting_sz = ARRAY_SIZE(ftm_headset_r_adie_lp_rx_settings),
};

static struct snddev_icodec_data ftm_headset_r_adie_lp_rx_data = {
	.capability = SNDDEV_CAP_RX,
	.name = "ftm_headset_r_adie_lp_rx",
	.copp_id = PRIMARY_I2S_RX,
	.profile = &ftm_headset_r_adie_lp_rx_profile,
	.channel_mode = 1,
	.default_sample_rate = 48000,
	.voltage_on = msm_snddev_voltage_on,
	.voltage_off = msm_snddev_voltage_off,
	.dev_vol_type = SNDDEV_DEV_VOL_DIGITAL,
};

static struct platform_device ftm_headset_r_adie_lp_rx_device = {
	.name = "snddev_icodec",
	.dev = { .platform_data = &ftm_headset_r_adie_lp_rx_data },
};

static struct adie_codec_action_unit ftm_spkr_l_rx_lp_actions[] =
	FTM_SPKR_L_RX;

static struct adie_codec_hwsetting_entry ftm_spkr_l_rx_lp_settings[] = {
	{
		.freq_plan = 48000,
		.osr = 256,
		.actions = ftm_spkr_l_rx_lp_actions,
		.action_sz = ARRAY_SIZE(ftm_spkr_l_rx_lp_actions),
	},
};

static struct adie_codec_dev_profile ftm_spkr_l_rx_lp_profile = {
	.path_type = ADIE_CODEC_RX,
	.settings = ftm_spkr_l_rx_lp_settings,
	.setting_sz = ARRAY_SIZE(ftm_spkr_l_rx_lp_settings),
};

static struct snddev_icodec_data ftm_spkr_l_rx_lp_data = {
	.capability = SNDDEV_CAP_RX,
	.name = "ftm_spk_l_adie_lp_rx",
	.copp_id = PRIMARY_I2S_RX,
	.profile = &ftm_spkr_l_rx_lp_profile,
	.channel_mode = 1,
	.default_sample_rate = 48000,
	.pamp_on = msm_snddev_poweramp_on,
	.pamp_off = msm_snddev_poweramp_off,
	.dev_vol_type = SNDDEV_DEV_VOL_DIGITAL,
};

static struct platform_device ftm_spk_l_adie_lp_rx_device = {
	.name = "snddev_icodec",
	.dev = { .platform_data = &ftm_spkr_l_rx_lp_data},
};

static struct adie_codec_action_unit ftm_spkr_r_adie_lp_rx_actions[] =
	SPKR_R_RX;

static struct adie_codec_hwsetting_entry ftm_spkr_r_adie_lp_rx_settings[] = {
	{
		.freq_plan = 48000,
		.osr = 256,
		.actions = ftm_spkr_r_adie_lp_rx_actions,
		.action_sz = ARRAY_SIZE(ftm_spkr_r_adie_lp_rx_actions),
	},
};

static struct adie_codec_dev_profile ftm_spkr_r_adie_lp_rx_profile = {
	.path_type = ADIE_CODEC_RX,
	.settings = ftm_spkr_r_adie_lp_rx_settings,
	.setting_sz = ARRAY_SIZE(ftm_spkr_r_adie_lp_rx_settings),
};

static struct snddev_icodec_data ftm_spkr_r_adie_lp_rx_data = {
	.capability = SNDDEV_CAP_RX,
	.name = "ftm_spk_r_adie_lp_rx",
	.copp_id = PRIMARY_I2S_RX,
	.profile = &ftm_spkr_r_adie_lp_rx_profile,
	.channel_mode = 1,
	.default_sample_rate = 48000,
	.pamp_on = msm_snddev_poweramp_on,
	.pamp_off = msm_snddev_poweramp_off,
	.dev_vol_type = SNDDEV_DEV_VOL_DIGITAL,
};

static struct platform_device ftm_spk_r_adie_lp_rx_device = {
	.name = "snddev_icodec",
	.dev = { .platform_data = &ftm_spkr_r_adie_lp_rx_data},
};

static struct adie_codec_action_unit ftm_spkr_adie_lp_rx_actions[] =
	FTM_SPKR_RX_LB;

static struct adie_codec_hwsetting_entry ftm_spkr_adie_lp_rx_settings[] = {
	{
		.freq_plan = 48000,
		.osr = 256,
		.actions = ftm_spkr_adie_lp_rx_actions,
		.action_sz = ARRAY_SIZE(ftm_spkr_adie_lp_rx_actions),
	},
};

static struct adie_codec_dev_profile ftm_spkr_adie_lp_rx_profile = {
	.path_type = ADIE_CODEC_RX,
	.settings = ftm_spkr_adie_lp_rx_settings,
	.setting_sz = ARRAY_SIZE(ftm_spkr_adie_lp_rx_settings),
};

static struct snddev_icodec_data ftm_spkr_adie_lp_rx_data = {
	.capability = SNDDEV_CAP_RX,
	.name = "ftm_spk_adie_lp_rx",
	.copp_id = PRIMARY_I2S_RX,
	.profile = &ftm_spkr_adie_lp_rx_profile,
	.channel_mode = 1,
	.default_sample_rate = 48000,
	.pamp_on = msm_snddev_poweramp_on,
	.pamp_off = msm_snddev_poweramp_off,
	.dev_vol_type = SNDDEV_DEV_VOL_DIGITAL,
};

static struct platform_device ftm_spk_adie_lp_rx_device = {
	.name = "snddev_icodec",
	.dev = { .platform_data = &ftm_spkr_adie_lp_rx_data},
};

static struct adie_codec_action_unit ftm_handset_dual_tx_lp_actions[] =
	FTM_AMIC_DUAL_HANDSET_TX_LB;

static struct adie_codec_hwsetting_entry ftm_handset_dual_tx_lp_settings[] = {
	{
		.freq_plan = 48000,
		.osr = 256,
		.actions = ftm_handset_dual_tx_lp_actions,
		.action_sz = ARRAY_SIZE(ftm_handset_dual_tx_lp_actions),
	}
};

static struct adie_codec_dev_profile ftm_handset_dual_tx_lp_profile = {
	.path_type = ADIE_CODEC_TX,
	.settings = ftm_handset_dual_tx_lp_settings,
	.setting_sz = ARRAY_SIZE(ftm_handset_dual_tx_lp_settings),
};

static struct snddev_icodec_data ftm_handset_dual_tx_lp_data = {
	.capability = (SNDDEV_CAP_TX | SNDDEV_CAP_VOICE),
	.name = "handset_mic1_handset_mic2",
	.copp_id = 1,
	.profile = &ftm_handset_dual_tx_lp_profile,
	.channel_mode = 2,
	.default_sample_rate = 48000,
	.pamp_on = msm_snddev_enable_amic_power,
	.pamp_off = msm_snddev_disable_amic_power,
	.dev_vol_type = SNDDEV_DEV_VOL_DIGITAL,
};

static struct platform_device ftm_handset_dual_tx_lp_device = {
	.name = "snddev_icodec",
	.dev = { .platform_data = &ftm_handset_dual_tx_lp_data },
};

static struct adie_codec_action_unit ftm_handset_mic_adie_lp_tx_actions[] =
	FTM_HANDSET_LB_TX;

static struct adie_codec_hwsetting_entry
	ftm_handset_mic_adie_lp_tx_settings[] = {
	{
		.freq_plan = 48000,
		.osr = 256,
		.actions = ftm_handset_mic_adie_lp_tx_actions,
		.action_sz = ARRAY_SIZE(ftm_handset_mic_adie_lp_tx_actions),
	}
};

static struct adie_codec_dev_profile ftm_handset_mic_adie_lp_tx_profile = {
	.path_type = ADIE_CODEC_TX,
	.settings = ftm_handset_mic_adie_lp_tx_settings,
	.setting_sz = ARRAY_SIZE(ftm_handset_mic_adie_lp_tx_settings),
};

static struct snddev_icodec_data ftm_handset_mic_adie_lp_tx_data = {
	.capability = (SNDDEV_CAP_TX | SNDDEV_CAP_VOICE),
	.name = "ftm_handset_mic_adie_lp_tx",
	.copp_id = 1,
	.profile = &ftm_handset_mic_adie_lp_tx_profile,
	.channel_mode = 1,
	.default_sample_rate = 48000,
	.pamp_on = msm_snddev_enable_amic_power,
	.pamp_off = msm_snddev_disable_amic_power,
	.dev_vol_type = SNDDEV_DEV_VOL_DIGITAL,
};

static struct platform_device ftm_handset_mic_adie_lp_tx_device = {
	.name = "snddev_icodec",
	.dev = { .platform_data = &ftm_handset_mic_adie_lp_tx_data },
};

static struct adie_codec_action_unit ftm_headset_mic_adie_lp_tx_actions[] =
	FTM_HEADSET_LB_TX;

static struct adie_codec_hwsetting_entry
			ftm_headset_mic_adie_lp_tx_settings[] = {
	{
		.freq_plan = 48000,
		.osr = 256,
		.actions = ftm_headset_mic_adie_lp_tx_actions,
		.action_sz = ARRAY_SIZE(ftm_headset_mic_adie_lp_tx_actions),
	}
};

static struct adie_codec_dev_profile ftm_headset_mic_adie_lp_tx_profile = {
	.path_type = ADIE_CODEC_TX,
	.settings = ftm_headset_mic_adie_lp_tx_settings,
	.setting_sz = ARRAY_SIZE(ftm_headset_mic_adie_lp_tx_settings),
};

static struct snddev_icodec_data ftm_headset_mic_adie_lp_tx_data = {
	.capability = (SNDDEV_CAP_TX | SNDDEV_CAP_VOICE),
	.name = "ftm_headset_mic_adie_lp_tx",
	.copp_id = PRIMARY_I2S_TX,
	.profile = &ftm_headset_mic_adie_lp_tx_profile,
	.channel_mode = 1,
	.default_sample_rate = 48000,
	.dev_vol_type = SNDDEV_DEV_VOL_DIGITAL,
};

static struct platform_device ftm_headset_mic_adie_lp_tx_device = {
	.name = "snddev_icodec",
	.dev = { .platform_data = &ftm_headset_mic_adie_lp_tx_data },
};
#endif /* CONFIG_MSM8X60_FTM_AUDIO_DEVICES */

static struct snddev_virtual_data snddev_uplink_rx_data = {
	.capability = SNDDEV_CAP_RX,
	.name = "uplink_rx",
	.copp_id = VOICE_PLAYBACK_TX,
};

static struct platform_device msm_uplink_rx_device = {
	.name = "snddev_virtual",
	.dev = { .platform_data = &snddev_uplink_rx_data },
};

static struct snddev_hdmi_data snddev_hdmi_non_linear_pcm_rx_data = {
	.capability = SNDDEV_CAP_RX ,
	.name = "hdmi_pass_through",
	.default_sample_rate = 48000,
	.on_apps = 1,
};

static struct platform_device msm_snddev_hdmi_non_linear_pcm_rx_device = {
	.name = "snddev_hdmi",
	.dev = { .platform_data = &snddev_hdmi_non_linear_pcm_rx_data },
};

#if defined(CONFIG_MSM8X60_AUDIO) && defined(CONFIG_MACH_HTC)
static struct adie_codec_action_unit headset_mono_ab_cpls_48KHz_osr256_actions[] =
	HEADSET_AB_CPLS_48000_OSR_256;

static struct adie_codec_hwsetting_entry headset_mono_ab_cpls_settings[] = {
	{
		.freq_plan = 48000,
		.osr = 256,
		.actions = headset_mono_ab_cpls_48KHz_osr256_actions,
		.action_sz = ARRAY_SIZE(headset_mono_ab_cpls_48KHz_osr256_actions),
	}
};

static struct adie_codec_dev_profile headset_mono_ab_cpls_profile = {
	.path_type = ADIE_CODEC_RX,
	.settings = headset_mono_ab_cpls_settings,
	.setting_sz = ARRAY_SIZE(headset_mono_ab_cpls_settings),
};

static struct snddev_icodec_data snddev_ihs_mono_rx_data = {
	.capability = (SNDDEV_CAP_RX | SNDDEV_CAP_VOICE),
	.name = "headset_mono_rx",
	.copp_id = 0,
	.profile = &headset_mono_ab_cpls_profile,
	.channel_mode = 1,
	.default_sample_rate = 48000,
	.pamp_on = headset_enable,
	.pamp_off = headset_disable,
	.voltage_on = voltage_on,
	.voltage_off = voltage_off,
	.aic3254_id = PLAYBACK_HEADSET,
	.aic3254_voc_id = CALL_DOWNLINK_EMIC_HEADSET,
	.default_aic3254_id = PLAYBACK_HEADSET,
};

static struct platform_device msm_headset_mono_ab_cpls_device = {
	.name = "snddev_icodec",
	.id = 35,
	.dev = { .platform_data = &snddev_ihs_mono_rx_data },
};

static struct adie_codec_action_unit ihs_ispk_stereo_rx_48KHz_osr256_actions[] =
	SPEAKER_HPH_AB_CPL_PRI_48000_OSR_256;

static struct adie_codec_hwsetting_entry ihs_ispk_stereo_rx_settings[] = {
	{
		.freq_plan = 48000,
		.osr = 256,
		.actions = ihs_ispk_stereo_rx_48KHz_osr256_actions,
		.action_sz = ARRAY_SIZE(ihs_ispk_stereo_rx_48KHz_osr256_actions),
	}
};

static struct adie_codec_dev_profile ihs_ispk_stereo_rx_profile = {
	.path_type = ADIE_CODEC_RX,
	.settings = ihs_ispk_stereo_rx_settings,
	.setting_sz = ARRAY_SIZE(ihs_ispk_stereo_rx_settings),
};

static struct snddev_icodec_data snddev_ihs_ispk_stereo_rx_data = {
	.capability = (SNDDEV_CAP_RX | SNDDEV_CAP_VOICE),
	.name = "headset_speaker_stereo_rx",
	.copp_id = 0,
	.profile = &ihs_ispk_stereo_rx_profile,
	.channel_mode = 2,
	.default_sample_rate = 48000,
	.pamp_on = headset_speaker_enable,
	.pamp_off = headset_speaker_disable,
	.voltage_on = voltage_on,
	.voltage_off = voltage_off,
	.aic3254_id = RING_HEADSET_SPEAKER,
	.aic3254_voc_id = RING_HEADSET_SPEAKER,
	.default_aic3254_id = RING_HEADSET_SPEAKER,
};

static struct platform_device msm_iheadset_ispeaker_rx_device = {
	.name = "snddev_icodec",
	.id = 36,
	.dev = { .platform_data = &snddev_ihs_ispk_stereo_rx_data },
};

static struct adie_codec_action_unit bmic_tx_48KHz_osr256_actions[] =
	AMIC_SEC_MONO_48000_OSR_256;

static struct adie_codec_hwsetting_entry bmic_tx_settings[] = {
	{
		.freq_plan = 48000,
		.osr = 256,
		.actions = bmic_tx_48KHz_osr256_actions,
		.action_sz = ARRAY_SIZE(bmic_tx_48KHz_osr256_actions),
	}
};

static struct adie_codec_dev_profile bmic_tx_profile = {
	.path_type = ADIE_CODEC_TX,
	.settings = bmic_tx_settings,
	.setting_sz = ARRAY_SIZE(bmic_tx_settings),
};

static struct snddev_icodec_data snddev_bmic_tx_data = {
	.capability = (SNDDEV_CAP_TX | SNDDEV_CAP_VOICE),
	.name = "back_mic_tx",
	.copp_id = 1,
	.profile = &bmic_tx_profile,
	.channel_mode = 1,
	.default_sample_rate = 48000,
	.pamp_on = back_mic_enable,
	.pamp_off = back_mic_disable,
	.aic3254_id = VOICERECORD_EMIC,
	.aic3254_voc_id = VOICERECORD_EMIC,
	.default_aic3254_id = VOICERECORD_EMIC,
};

static struct platform_device msm_bmic_tx_device = {
	.name = "snddev_icodec",
	.id = 50,
	.dev = { .platform_data = &snddev_bmic_tx_data },
};

static struct adie_codec_action_unit idual_mic_48KHz_osr256_actions[] =
	DUAL_MIC_STEREO_TX_48000_OSR_256;

static struct adie_codec_hwsetting_entry idual_mic_settings[] = {
	{
		.freq_plan = 48000,
		.osr = 256,
		.actions = idual_mic_48KHz_osr256_actions,
		.action_sz = ARRAY_SIZE(idual_mic_48KHz_osr256_actions),
	}
};

static struct adie_codec_dev_profile idual_mic_profile = {
	.path_type = ADIE_CODEC_TX,
	.settings = idual_mic_settings,
	.setting_sz = ARRAY_SIZE(idual_mic_settings),
};

static struct snddev_icodec_data snddev_idual_mic_endfire_real_stereo_data = {
	.capability = (SNDDEV_CAP_TX | SNDDEV_CAP_VOICE),
	.name = "dual_mic_stereo_tx",
	.copp_id = PRIMARY_I2S_TX,
	.profile = &idual_mic_profile,
	.channel_mode = 2,
	.default_sample_rate = 48000,
	.pamp_on = stereo_mic_enable,
	.pamp_off = stereo_mic_disable,
	.aic3254_id = VIDEORECORD_IMIC,
	.aic3254_voc_id = VOICERECORD_EMIC, /* FIX ME */
	.default_aic3254_id = VIDEORECORD_IMIC,
};

static struct platform_device msm_real_stereo_tx_device = {
	.name = "snddev_icodec",
	.id = 26,
	.dev = { .platform_data = &snddev_idual_mic_endfire_real_stereo_data },
};

static struct adie_codec_action_unit iusb_headset_stereo_rx_48KHz_osr256_actions[] =
	SPEAKER_HPH_AB_CPL_PRI_48000_OSR_256;

static struct adie_codec_hwsetting_entry iusb_headset_stereo_settings[] = {
	{
		.freq_plan = 48000,
		.osr = 256,
		.actions = iusb_headset_stereo_rx_48KHz_osr256_actions,
		.action_sz = ARRAY_SIZE(iusb_headset_stereo_rx_48KHz_osr256_actions),
	}
};

static struct adie_codec_dev_profile iusb_headset_stereo_profile = {
	.path_type = ADIE_CODEC_RX,
	.settings = iusb_headset_stereo_settings,
	.setting_sz = ARRAY_SIZE(iusb_headset_stereo_settings),
};

static struct snddev_icodec_data snddev_iusb_headset_stereo_rx_data = {
	.capability = (SNDDEV_CAP_RX | SNDDEV_CAP_VOICE),
	.name = "usb_headset_stereo_rx",
	.copp_id = 0,
	.profile = &iusb_headset_stereo_profile,
	.channel_mode = 2,
	.default_sample_rate = 48000,
	.pamp_on = usb_headset_enable,
	.pamp_off = usb_headset_disable,
	.voltage_on = voltage_on,
	.voltage_off = voltage_off,
	.aic3254_id = USB_AUDIO,
	.aic3254_voc_id = USB_AUDIO,
	.default_aic3254_id = USB_AUDIO,
};

static struct platform_device msm_iusb_headset_rx_device = {
	.name = "snddev_icodec",
	.id = 27,
	.dev = { .platform_data = &snddev_iusb_headset_stereo_rx_data },
};

static struct adie_codec_action_unit ispkr_mono_48KHz_osr256_actions[] =
	SPEAKER_PRI_48000_OSR_256;

static struct adie_codec_hwsetting_entry ispkr_mono_settings[] = {
	{
		.freq_plan = 48000,
		.osr = 256,
		.actions = ispkr_mono_48KHz_osr256_actions,
		.action_sz = ARRAY_SIZE(ispkr_mono_48KHz_osr256_actions),
	}
};

static struct adie_codec_dev_profile ispkr_mono_profile = {
	.path_type = ADIE_CODEC_RX,
	.settings = ispkr_mono_settings,
	.setting_sz = ARRAY_SIZE(ispkr_mono_settings),
};

static struct snddev_icodec_data snddev_ispkr_mono_data = {
	.capability = (SNDDEV_CAP_RX | SNDDEV_CAP_VOICE),
	.name = "speaker_mono_rx",
	.copp_id = 0,
	.profile = &ispkr_mono_profile,
	.channel_mode = 1,
	.default_sample_rate = 48000,
	.pamp_on = speaker_enable,
	.pamp_off = speaker_disable,
	.voltage_on = voltage_on,
	.voltage_off = voltage_off,
	.aic3254_id = PLAYBACK_SPEAKER,
	.aic3254_voc_id = CALL_DOWNLINK_IMIC_SPEAKER,
	.default_aic3254_id = PLAYBACK_SPEAKER,
};

static struct platform_device msm_ispkr_mono_device = {
	.name = "snddev_icodec",
	.id = 28,
	.dev = { .platform_data = &snddev_ispkr_mono_data },
};

static struct adie_codec_action_unit camcorder_imic_48KHz_osr256_actions[] =
	AMIC_PRI_MONO_48000_OSR_256;

static struct adie_codec_hwsetting_entry camcorder_imic_settings[] = {
	{
		.freq_plan = 48000,
		.osr = 256,
		.actions = camcorder_imic_48KHz_osr256_actions,
		.action_sz = ARRAY_SIZE(camcorder_imic_48KHz_osr256_actions),
	}
};

static struct adie_codec_dev_profile camcorder_imic_profile = {
	.path_type = ADIE_CODEC_TX,
	.settings = camcorder_imic_settings,
	.setting_sz = ARRAY_SIZE(camcorder_imic_settings),
};

static struct snddev_icodec_data snddev_camcorder_imic_data = {
	.capability = (SNDDEV_CAP_TX | SNDDEV_CAP_VOICE),
	.name = "camcorder_mono_tx",
	.copp_id = 1,
	.profile = &camcorder_imic_profile,
	.channel_mode = 1,
	.default_sample_rate = 48000,
	.pamp_on = int_mic_enable,
	.pamp_off = int_mic_disable,
	.aic3254_id = VOICERECOGNITION_IMIC,
	.aic3254_voc_id = CALL_UPLINK_IMIC_RECEIVER,
	.default_aic3254_id = VOICERECOGNITION_IMIC,
};

static struct platform_device msm_camcorder_imic_device = {
	.name = "snddev_icodec",
	.id = 53,
	.dev = { .platform_data = &snddev_camcorder_imic_data },
};

static struct adie_codec_action_unit camcorder_idual_mic_48KHz_osr256_actions[] =
	DUAL_MIC_STEREO_TX_48000_OSR_256;

static struct adie_codec_hwsetting_entry camcorder_idual_mic_settings[] = {
	{
		.freq_plan = 48000,
		.osr = 256,
		.actions = camcorder_idual_mic_48KHz_osr256_actions,
		.action_sz = ARRAY_SIZE(camcorder_idual_mic_48KHz_osr256_actions),
	}
};

static struct adie_codec_dev_profile camcorder_idual_mic_profile = {
	.path_type = ADIE_CODEC_TX,
	.settings = camcorder_idual_mic_settings,
	.setting_sz = ARRAY_SIZE(camcorder_idual_mic_settings),
};

static struct snddev_icodec_data snddev_camcorder_imic_stereo_data = {
	.capability = (SNDDEV_CAP_TX | SNDDEV_CAP_VOICE),
	.name = "camcorder_stereo_tx",
	.copp_id = PRIMARY_I2S_TX,
	.profile = &camcorder_idual_mic_profile,
	.channel_mode = 2,
	.default_sample_rate = 48000,
	.pamp_on = stereo_mic_enable,
	.pamp_off = stereo_mic_disable,
	.aic3254_id = VIDEORECORD_IMIC,
	.aic3254_voc_id = VOICERECORD_EMIC, /* FIX ME */
	.default_aic3254_id = VIDEORECORD_IMIC,
};

static struct platform_device msm_camcorder_imic_stereo_device = {
	.name = "snddev_icodec",
	.id = 54,
	.dev = { .platform_data = &snddev_camcorder_imic_stereo_data },
};

static struct adie_codec_action_unit camcorder_idual_mic_rev_48KHz_osr256_actions[] =
	DUAL_MIC_STEREO_TX_48000_OSR_256;

static struct adie_codec_hwsetting_entry camcorder_idual_mic_rev_settings[] = {
	{
		.freq_plan = 48000,
		.osr = 256,
		.actions = camcorder_idual_mic_rev_48KHz_osr256_actions,
		.action_sz = ARRAY_SIZE(camcorder_idual_mic_rev_48KHz_osr256_actions),
	}
};

static struct adie_codec_dev_profile camcorder_idual_mic_rev_profile = {
	.path_type = ADIE_CODEC_TX,
	.settings = camcorder_idual_mic_rev_settings,
	.setting_sz = ARRAY_SIZE(camcorder_idual_mic_rev_settings),
};

static struct snddev_icodec_data snddev_camcorder_imic_stereo_rev_data = {
	.capability = (SNDDEV_CAP_TX | SNDDEV_CAP_VOICE),
	.name = "camcorder_stereo_rev_tx",
	.copp_id = PRIMARY_I2S_TX,
	.profile = &camcorder_idual_mic_rev_profile,
	.channel_mode = 2,
	.default_sample_rate = 48000,
	.pamp_on = stereo_mic_enable,
	.pamp_off = stereo_mic_disable,
	.aic3254_id = VIDEORECORD_IMIC,
	.aic3254_voc_id = VOICERECORD_EMIC, /* FIX ME */
	.default_aic3254_id = VIDEORECORD_IMIC,
};

static struct platform_device msm_camcorder_imic_stereo_rev_device = {
	.name = "snddev_icodec",
	.id = 55,
	.dev = { .platform_data = &snddev_camcorder_imic_stereo_rev_data },
};

static struct adie_codec_action_unit camcorder_iheadset_mic_tx_osr256_actions[] =
	HS_AMIC2_MONO_48000_OSR_256;

static struct adie_codec_hwsetting_entry camcorder_iheadset_mic_tx_settings[] = {
	{
		.freq_plan = 48000,
		.osr = 256,
		.actions = camcorder_iheadset_mic_tx_osr256_actions,
		.action_sz = ARRAY_SIZE(camcorder_iheadset_mic_tx_osr256_actions),
	}
};

static struct adie_codec_dev_profile camcorder_iheadset_mic_profile = {
	.path_type = ADIE_CODEC_TX,
	.settings = camcorder_iheadset_mic_tx_settings,
	.setting_sz = ARRAY_SIZE(camcorder_iheadset_mic_tx_settings),
};

static struct snddev_icodec_data snddev_camcorder_headset_mic_data = {
	.capability = (SNDDEV_CAP_TX | SNDDEV_CAP_VOICE),
	.name = "camcorder_headset_tx",
	.copp_id = PRIMARY_I2S_TX,
	.profile = &camcorder_iheadset_mic_profile,
	.channel_mode = 1,
	.default_sample_rate = 48000,
	.pamp_on = ext_mic_enable,
	.pamp_off = ext_mic_disable,
	.aic3254_id = VOICERECOGNITION_EMIC,
	.aic3254_voc_id = CALL_UPLINK_EMIC_HEADSET,
	.default_aic3254_id = VOICERECORD_EMIC,
};

static struct platform_device msm_camcorder_headset_mic_device = {
	.name = "snddev_icodec",
	.id = 56,
	.dev = { .platform_data = &snddev_camcorder_headset_mic_data },
};

static struct adie_codec_action_unit vr_iearpiece_48KHz_osr256_actions[] =
	EAR_PRI_MONO_48000_OSR_256;

static struct adie_codec_hwsetting_entry vr_iearpiece_settings[] = {
	{
		.freq_plan = 48000,
		.osr = 256,
		.actions = vr_iearpiece_48KHz_osr256_actions,
		.action_sz = ARRAY_SIZE(vr_iearpiece_48KHz_osr256_actions),
	}
};

static struct adie_codec_dev_profile vr_iearpiece_profile = {
	.path_type = ADIE_CODEC_RX,
	.settings = vr_iearpiece_settings,
	.setting_sz = ARRAY_SIZE(vr_iearpiece_settings),
};

static struct snddev_icodec_data snddev_vr_iearpiece_data = {
	.capability = (SNDDEV_CAP_RX | SNDDEV_CAP_VOICE),
	.name = "vr_handset_mono_tx",
	.copp_id = 0,
	.profile = &vr_iearpiece_profile,
	.channel_mode = 1,
	.default_sample_rate = 48000,
	.pamp_on = handset_enable,
	.pamp_off = handset_disable,
	.voltage_on = voltage_on,
	.voltage_off = voltage_off,
	.aic3254_id = PLAYBACK_RECEIVER,
	.aic3254_voc_id = CALL_DOWNLINK_IMIC_RECEIVER,
	.default_aic3254_id = PLAYBACK_RECEIVER,
};

static struct platform_device msm_vr_iearpiece_device = {
	.name = "snddev_icodec",
	.id = 57,
	.dev = { .platform_data = &snddev_vr_iearpiece_data },
};

static struct adie_codec_action_unit vr_iheadset_mic_tx_osr256_actions[] =
	HS_AMIC2_MONO_48000_OSR_256;

static struct adie_codec_hwsetting_entry vr_iheadset_mic_tx_settings[] = {
	{
		.freq_plan = 48000,
		.osr = 256,
		.actions = vr_iheadset_mic_tx_osr256_actions,
		.action_sz = ARRAY_SIZE(vr_iheadset_mic_tx_osr256_actions),
	}
};

static struct adie_codec_dev_profile vr_iheadset_mic_profile = {
	.path_type = ADIE_CODEC_TX,
	.settings = vr_iheadset_mic_tx_settings,
	.setting_sz = ARRAY_SIZE(vr_iheadset_mic_tx_settings),
};

static struct snddev_icodec_data snddev_vr_headset_mic_data = {
	.capability = (SNDDEV_CAP_TX | SNDDEV_CAP_VOICE),
	.name = "vr_headset_mono_tx",
	.copp_id = PRIMARY_I2S_TX,
	.profile = &vr_iheadset_mic_profile,
	.channel_mode = 1,
	.default_sample_rate = 48000,
	.pamp_on = ext_mic_enable,
	.pamp_off = ext_mic_disable,
	.aic3254_id = VOICERECOGNITION_EMIC,
	.aic3254_voc_id = CALL_UPLINK_EMIC_HEADSET,
	.default_aic3254_id = VOICERECORD_EMIC,
};

static struct platform_device msm_vr_headset_mic_device = {
	.name = "snddev_icodec",
	.id = 58,
	.dev = { .platform_data = &snddev_vr_headset_mic_data },
};

static struct adie_codec_action_unit ispkr_mono_alt_48KHz_osr256_actions[] =
	SPEAKER_PRI_48000_OSR_256;

static struct adie_codec_hwsetting_entry ispkr_mono_alt_settings[] = {
	{
		.freq_plan = 48000,
		.osr = 256,
		.actions = ispkr_mono_alt_48KHz_osr256_actions,
		.action_sz = ARRAY_SIZE(ispkr_mono_alt_48KHz_osr256_actions),
	}
};

static struct adie_codec_dev_profile ispkr_mono_alt_profile = {
	.path_type = ADIE_CODEC_RX,
	.settings = ispkr_mono_alt_settings,
	.setting_sz = ARRAY_SIZE(ispkr_mono_alt_settings),
};

static struct snddev_icodec_data snddev_ispkr_mono_alt_data = {
	.capability = (SNDDEV_CAP_RX | SNDDEV_CAP_VOICE),
	.name = "speaker_mono_alt_rx",
	.copp_id = 0,
	.profile = &ispkr_mono_alt_profile,
	.channel_mode = 1,
	.default_sample_rate = 48000,
	.pamp_on = speaker_enable,
	.pamp_off = speaker_disable,
	.voltage_on = voltage_on,
	.voltage_off = voltage_off,
	.aic3254_id = PLAYBACK_SPEAKER,
	.aic3254_voc_id = CALL_DOWNLINK_IMIC_SPEAKER,
	.default_aic3254_id = PLAYBACK_SPEAKER,
};

static struct platform_device msm_ispkr_mono_alt_device = {
	.name = "snddev_icodec",
	.id = 59,
	.dev = { .platform_data = &snddev_ispkr_mono_alt_data },
};

static struct adie_codec_action_unit imic_note_48KHz_osr256_actions[] =
	AMIC_PRI_MONO_48000_OSR_256;

static struct adie_codec_hwsetting_entry imic_note_settings[] = {
	{
		.freq_plan = 16000,
		.osr = 256,
		.actions = imic_note_48KHz_osr256_actions,
		.action_sz = ARRAY_SIZE(imic_note_48KHz_osr256_actions),
	}
};

static struct adie_codec_dev_profile imic_note_profile = {
	.path_type = ADIE_CODEC_TX,
	.settings = imic_note_settings,
	.setting_sz = ARRAY_SIZE(imic_note_settings),
};

static struct snddev_icodec_data snddev_imic_note_data = {
	.capability = (SNDDEV_CAP_TX | SNDDEV_CAP_VOICE),
	.name = "imic_note_tx",
	.copp_id = 1,
	.profile = &imic_note_profile,
	.channel_mode = 2,
	.default_sample_rate = 16000,
	.pamp_on = stereo_mic_enable,
	.pamp_off = stereo_mic_disable,
	.aic3254_id = VOICERECORD_IMIC,
	.aic3254_voc_id = CALL_UPLINK_IMIC_RECEIVER,
	.default_aic3254_id = VOICERECORD_IMIC,
};

static struct platform_device msm_imic_note_device = {
	.name = "snddev_icodec",
	.id = 60,
	.dev = { .platform_data = &snddev_imic_note_data },
};

static struct adie_codec_action_unit ispkr_note_48KHz_osr256_actions[] =
	SPEAKER_PRI_48000_OSR_256;

static struct adie_codec_hwsetting_entry ispkr_note_settings[] = {
	{
		.freq_plan = 16000,
		.osr = 256,
		.actions = ispkr_note_48KHz_osr256_actions,
		.action_sz = ARRAY_SIZE(ispkr_note_48KHz_osr256_actions),
	}
};

static struct adie_codec_dev_profile ispkr_note_profile = {
	.path_type = ADIE_CODEC_RX,
	.settings = ispkr_note_settings,
	.setting_sz = ARRAY_SIZE(ispkr_note_settings),
};

static struct snddev_icodec_data snddev_ispkr_note_data = {
	.capability = (SNDDEV_CAP_RX | SNDDEV_CAP_VOICE),
	.name = "ispkr_note_rx",
	.copp_id = 0,
	.profile = &ispkr_note_profile,
	.channel_mode = 2,
	.default_sample_rate = 16000,
	.pamp_on = speaker_enable,
	.pamp_off = speaker_disable,
	.voltage_on = voltage_on,
	.voltage_off = voltage_off,
	.aic3254_id = PLAYBACK_SPEAKER,
	.aic3254_voc_id = CALL_DOWNLINK_IMIC_SPEAKER,
	.default_aic3254_id = PLAYBACK_SPEAKER,
};

static struct platform_device msm_ispkr_note_device = {
	.name = "snddev_icodec",
	.id = 61,
	.dev = { .platform_data = &snddev_ispkr_note_data },
};

static struct adie_codec_action_unit emic_note_16KHz_osr256_actions[] =
	AMIC_PRI_MONO_48000_OSR_256;

static struct adie_codec_hwsetting_entry emic_note_settings[] = {
	{
		.freq_plan = 16000,
		.osr = 256,
		.actions = emic_note_16KHz_osr256_actions,
		.action_sz = ARRAY_SIZE(emic_note_16KHz_osr256_actions),
	}
};

static struct adie_codec_dev_profile emic_note_profile = {
	.path_type = ADIE_CODEC_TX,
	.settings = emic_note_settings,
	.setting_sz = ARRAY_SIZE(emic_note_settings),
};

static struct snddev_icodec_data snddev_emic_note_data = {
	.capability = (SNDDEV_CAP_TX | SNDDEV_CAP_VOICE),
	.name = "emic_note_tx",
	.copp_id = 1,
	.profile = &emic_note_profile,
	.channel_mode = 1,
	.default_sample_rate = 16000,
	.pamp_on = ext_mic_enable,
	.pamp_off = ext_mic_disable,
	.aic3254_id = VOICERECORD_EMIC,
	.aic3254_voc_id = VOICERECORD_EMIC,
	.default_aic3254_id = VOICERECORD_EMIC,
};

static struct platform_device msm_emic_note_device = {
	.name = "snddev_icodec",
	.id = 62,
	.dev = { .platform_data = &snddev_emic_note_data },
};

static struct adie_codec_action_unit headset_note_48KHz_osr256_actions[] =
	HEADSET_AB_CPLS_48000_OSR_256;

static struct adie_codec_hwsetting_entry headset_note_settings[] = {
	{
		.freq_plan = 16000,
		.osr = 256,
		.actions = headset_note_48KHz_osr256_actions,
		.action_sz = ARRAY_SIZE(headset_note_48KHz_osr256_actions),
	}
};

static struct adie_codec_dev_profile headset_note_profile = {
	.path_type = ADIE_CODEC_RX,
	.settings = headset_note_settings,
	.setting_sz = ARRAY_SIZE(headset_note_settings),
};

static struct snddev_icodec_data snddev_ihs_note_data = {
	.capability = (SNDDEV_CAP_RX | SNDDEV_CAP_VOICE),
	.name = "headset_note_rx",
	.copp_id = 0,
	.profile = &headset_note_profile,
	.channel_mode = 2,
	.default_sample_rate = 16000,
	.pamp_on = headset_enable,
	.pamp_off = headset_disable,
	.voltage_on = voltage_on,
	.voltage_off = voltage_off,
	.aic3254_id = PLAYBACK_HEADSET,
	.aic3254_voc_id = CALL_DOWNLINK_EMIC_HEADSET,
	.default_aic3254_id = PLAYBACK_HEADSET,
};

static struct platform_device msm_headset_note_device = {
	.name = "snddev_icodec",
	.id = 63,
	.dev = { .platform_data = &snddev_ihs_note_data },
};

static struct adie_codec_action_unit
	ihs_mono_speaker_mono_rx_48KHz_osr256_actions[] =
	SPEAKER_HPH_AB_CPL_PRI_STEREO_48000_OSR_256;

static struct adie_codec_hwsetting_entry
	ihs_mono_speaker_mono_rx_settings[] = {
	{
		.freq_plan = 48000,
		.osr = 256,
		.actions = ihs_mono_speaker_mono_rx_48KHz_osr256_actions,
		.action_sz =
		ARRAY_SIZE(ihs_mono_speaker_mono_rx_48KHz_osr256_actions),
	}
};

static struct adie_codec_dev_profile ihs_mono_speaker_mono_rx_profile = {
	.path_type = ADIE_CODEC_RX,
	.settings = ihs_mono_speaker_mono_rx_settings,
	.setting_sz = ARRAY_SIZE(ihs_mono_speaker_mono_rx_settings),
};

static struct snddev_icodec_data snddev_ihs_mono_speaker_mono_rx_data = {
	.capability = (SNDDEV_CAP_RX | SNDDEV_CAP_VOICE),
	.name = "headset_mono_speaker_mono_rx",
	.copp_id = 0,
	.profile = &ihs_mono_speaker_mono_rx_profile,
	.channel_mode = 1,
	.default_sample_rate = 48000,
	.pamp_on = headset_speaker_enable,
	.pamp_off = headset_speaker_disable,
	.voltage_on = voltage_on,
	.voltage_off = voltage_off,
	.aic3254_id = RING_HEADSET_SPEAKER,
	.aic3254_voc_id = RING_HEADSET_SPEAKER,
	.default_aic3254_id = RING_HEADSET_SPEAKER,
};

static struct platform_device msm_ihs_mono_speaker_mono_rx_device = {
	.name = "snddev_icodec",
	.id = 64,
	.dev = { .platform_data = &snddev_ihs_mono_speaker_mono_rx_data },
};

static struct adie_codec_action_unit
	fm_ihs_mono_tx_48KHz_osr256_actions[] =
	FM_HEADSET_MONO_TX_48000_OSR_256;

static struct adie_codec_hwsetting_entry
	fm_ihs_mono_tx_settings[] = {
	{
		.freq_plan = 48000,
		.osr = 256,
		.actions = fm_ihs_mono_tx_48KHz_osr256_actions,
		.action_sz =
		ARRAY_SIZE(fm_ihs_mono_tx_48KHz_osr256_actions),
	}
};

static struct adie_codec_dev_profile fm_ihs_mono_tx_profile = {
	.path_type = ADIE_CODEC_TX,
	.settings = fm_ihs_mono_tx_settings,
	.setting_sz = ARRAY_SIZE(fm_ihs_mono_tx_settings),
};

static struct snddev_icodec_data snddev_fm_ihs_mono_tx_data = {
	.capability = (SNDDEV_CAP_TX | SNDDEV_CAP_VOICE),
	.name = "fm_headset_mono_tx",
	.copp_id = PRIMARY_I2S_TX,
	.profile = &fm_ihs_mono_tx_profile,
	.channel_mode = 1,
	.default_sample_rate = 48000,
	.pamp_on = NULL,
	.pamp_off = NULL,
	.voltage_on = voltage_on,
	.voltage_off = voltage_off,
};

static struct platform_device msm_fm_ihs_mono_tx_device = {
	.name = "snddev_icodec",
	.id = 65,
	.dev = { .platform_data = &snddev_fm_ihs_mono_tx_data },
};

static struct adie_codec_action_unit beats_headset_ab_cpls_48KHz_osr256_actions[] =
	BEATS_HEADSET_AB_CPLS_48000_OSR_256;

static struct adie_codec_hwsetting_entry beats_headset_ab_cpls_settings[] = {
	{
		.freq_plan = 48000,
		.osr = 256,
		.actions = beats_headset_ab_cpls_48KHz_osr256_actions,
		.action_sz = ARRAY_SIZE(beats_headset_ab_cpls_48KHz_osr256_actions),
	}
};

static struct adie_codec_dev_profile beats_headset_ab_cpls_profile = {
	.path_type = ADIE_CODEC_RX,
	.settings = beats_headset_ab_cpls_settings,
	.setting_sz = ARRAY_SIZE(beats_headset_ab_cpls_settings),
};

static struct snddev_icodec_data snddev_beats_ihs_stereo_rx_data = {
	.capability = (SNDDEV_CAP_RX | SNDDEV_CAP_VOICE),
	.name = "beats_headset_stereo_rx",
	.copp_id = 0,
	.profile = &beats_headset_ab_cpls_profile,
	.channel_mode = 2,
	.default_sample_rate = 48000,
	.pamp_on = headset_enable,
	.pamp_off = headset_disable,
	.voltage_on = voltage_on,
	.voltage_off = voltage_off,
};

static struct platform_device msm_beats_headset_stereo_device = {
	.name = "snddev_icodec",
	.id = 66,
	.dev = { .platform_data = &snddev_beats_ihs_stereo_rx_data },
};

static struct adie_codec_action_unit ibeats_headset_mic_tx_osr256_actions[] =
	BEATS_HS_AMIC2_MONO_48000_OSR_256;

static struct adie_codec_hwsetting_entry ibeats_headset_mic_tx_settings[] = {
	{
		.freq_plan = 48000,
		.osr = 256,
		.actions = ibeats_headset_mic_tx_osr256_actions,
		.action_sz = ARRAY_SIZE(ibeats_headset_mic_tx_osr256_actions),
	}
};

static struct adie_codec_dev_profile ibeats_headset_mic_profile = {
	.path_type = ADIE_CODEC_TX,
	.settings = ibeats_headset_mic_tx_settings,
	.setting_sz = ARRAY_SIZE(ibeats_headset_mic_tx_settings),
};

static struct snddev_icodec_data snddev_beats_headset_mic_data = {
	.capability = (SNDDEV_CAP_TX | SNDDEV_CAP_VOICE),
	.name = "beats_headset_mono_tx",
	.copp_id = PRIMARY_I2S_TX,
	.profile = &ibeats_headset_mic_profile,
	.channel_mode = 1,
	.default_sample_rate = 48000,
	.pamp_on = ext_mic_enable,
	.pamp_off = ext_mic_disable,
};

static struct platform_device msm_beats_headset_mic_device = {
	.name = "snddev_icodec",
	.id = 67,
	.dev = { .platform_data = &snddev_beats_headset_mic_data },
};
#endif

#ifdef CONFIG_DEBUG_FS
static struct adie_codec_action_unit
	ihs_stereo_rx_class_d_legacy_48KHz_osr256_actions[] =
	HPH_PRI_D_LEG_STEREO;

static struct adie_codec_hwsetting_entry
	ihs_stereo_rx_class_d_legacy_settings[] = {
	{
		.freq_plan = 48000,
		.osr = 256,
		.actions =
		ihs_stereo_rx_class_d_legacy_48KHz_osr256_actions,
		.action_sz = ARRAY_SIZE
		(ihs_stereo_rx_class_d_legacy_48KHz_osr256_actions),
	}
};

static struct adie_codec_action_unit
	ihs_stereo_rx_class_ab_legacy_48KHz_osr256_actions[] =
	HPH_PRI_AB_LEG_STEREO;

static struct adie_codec_hwsetting_entry
	ihs_stereo_rx_class_ab_legacy_settings[] = {
	{
		.freq_plan = 48000,
		.osr = 256,
		.actions =
		ihs_stereo_rx_class_ab_legacy_48KHz_osr256_actions,
		.action_sz = ARRAY_SIZE
		(ihs_stereo_rx_class_ab_legacy_48KHz_osr256_actions),
	}
};

static void snddev_hsed_config_modify_setting(int type)
{
	struct platform_device *device;
	struct snddev_icodec_data *icodec_data;

	device = &msm_headset_stereo_device;
	icodec_data = (struct snddev_icodec_data *)device->dev.platform_data;

	if (icodec_data) {
		if (type == 1) {
			icodec_data->voltage_on = NULL;
			icodec_data->voltage_off = NULL;
			icodec_data->profile->settings =
				ihs_stereo_rx_class_d_legacy_settings;
			icodec_data->profile->setting_sz =
			ARRAY_SIZE(ihs_stereo_rx_class_d_legacy_settings);
		} else if (type == 2) {
			icodec_data->voltage_on = NULL;
			icodec_data->voltage_off = NULL;
			icodec_data->profile->settings =
				ihs_stereo_rx_class_ab_legacy_settings;
			icodec_data->profile->setting_sz =
			ARRAY_SIZE(ihs_stereo_rx_class_ab_legacy_settings);
		}
	}
}

static void snddev_hsed_config_restore_setting(void)
{
	struct platform_device *device;
	struct snddev_icodec_data *icodec_data;

	device = &msm_headset_stereo_device;
	icodec_data = (struct snddev_icodec_data *)device->dev.platform_data;

	if (icodec_data) {
#if defined(CONFIG_MARIMBA_CODEC)
		icodec_data->voltage_on = msm_snddev_voltage_on;
		icodec_data->voltage_off = msm_snddev_voltage_off;
#else
		icodec_data->voltage_on = NULL;
		icodec_data->voltage_off = NULL;
#endif
		icodec_data->profile->settings = headset_ab_cpls_settings;
		icodec_data->profile->setting_sz =
			ARRAY_SIZE(headset_ab_cpls_settings);
	}
}

static ssize_t snddev_hsed_config_debug_write(struct file *filp,
	const char __user *ubuf, size_t cnt, loff_t *ppos)
{
	char *lb_str = filp->private_data;
	char cmd;

	if (get_user(cmd, ubuf))
		return -EFAULT;

	if (!strcmp(lb_str, "msm_hsed_config")) {
		switch (cmd) {
		case '0':
			snddev_hsed_config_restore_setting();
			break;

		case '1':
			snddev_hsed_config_modify_setting(1);
			break;

		case '2':
			snddev_hsed_config_modify_setting(2);
			break;

		default:
			break;
		}
	}
	return cnt;
}

static int snddev_hsed_config_debug_open(struct inode *inode, struct file *file)
{
	file->private_data = inode->i_private;
	return 0;
}

static const struct file_operations snddev_hsed_config_debug_fops = {
	.open = snddev_hsed_config_debug_open,
	.write = snddev_hsed_config_debug_write
};
#endif

static struct platform_device *snd_devices_ffa[] __initdata = {
	&msm_iearpiece_ffa_device,
	&msm_imic_ffa_device,
	&msm_ispkr_stereo_device,
	&msm_snddev_hdmi_stereo_rx_device,
	&msm_headset_mic_device,
	&msm_ispkr_mic_device,
	&msm_bt_sco_earpiece_device,
	&msm_bt_sco_mic_device,
	&msm_headset_stereo_device,
	&msm_itty_mono_tx_device,
	&msm_itty_mono_rx_device,
	&msm_mi2s_fm_tx_device,
	&msm_mi2s_fm_rx_device,
	&msm_hs_dual_mic_endfire_device,
	&msm_spkr_dual_mic_endfire_device,
	&msm_hs_dual_mic_broadside_device,
	&msm_spkr_dual_mic_broadside_device,
	&msm_ihs_stereo_speaker_stereo_rx_device,
	&msm_anc_headset_device,
	&msm_auxpga_lp_hs_device,
	&msm_auxpga_lp_lo_device,
	&msm_linein_pri_device,
#if !defined(CONFIG_MSM8X60_AUDIO) || !defined(CONFIG_MACH_HTC)
        &msm_icodec_gpio_device,
#endif
	&msm_snddev_hdmi_non_linear_pcm_rx_device,
};

static struct platform_device *snd_devices_surf[] __initdata = {
	&msm_iearpiece_device,
	&msm_imic_device,
	&msm_ispkr_stereo_device,
	&msm_snddev_hdmi_stereo_rx_device,
	&msm_headset_mic_device,
	&msm_ispkr_mic_device,
	&msm_bt_sco_earpiece_device,
	&msm_bt_sco_mic_device,
	&msm_headset_stereo_device,
	&msm_itty_mono_tx_device,
	&msm_itty_mono_rx_device,
	&msm_mi2s_fm_tx_device,
	&msm_mi2s_fm_rx_device,
	&msm_ihs_stereo_speaker_stereo_rx_device,
	&msm_auxpga_lp_hs_device,
	&msm_auxpga_lp_lo_device,
	&msm_linein_pri_device,
#if !defined(CONFIG_MSM8X60_AUDIO) || !defined(CONFIG_MACH_HTC)
        &msm_icodec_gpio_device,
#endif
	&msm_snddev_hdmi_non_linear_pcm_rx_device,
};

static struct platform_device *snd_devices_fluid[] __initdata = {
	&msm_iearpiece_device,
	&msm_imic_device,
	&msm_ispkr_stereo_device,
	&msm_snddev_hdmi_stereo_rx_device,
	&msm_headset_stereo_device,
	&msm_headset_mic_device,
	&msm_fluid_ispkr_mic_device,
	&msm_bt_sco_earpiece_device,
	&msm_bt_sco_mic_device,
	&msm_mi2s_fm_tx_device,
	&msm_mi2s_fm_rx_device,
	&msm_fluid_hs_dual_mic_endfire_device,
	&msm_fluid_spkr_dual_mic_endfire_device,
	&msm_fluid_hs_dual_mic_broadside_device,
	&msm_fluid_spkr_dual_mic_broadside_device,
	&msm_anc_headset_device,
	&msm_auxpga_lp_hs_device,
	&msm_auxpga_lp_lo_device,
#if !defined(CONFIG_MSM8X60_AUDIO) || !defined(CONFIG_MACH_HTC)
        &msm_icodec_gpio_device,
#endif
	&msm_snddev_hdmi_non_linear_pcm_rx_device,
};

static struct platform_device *snd_devices_common[] __initdata = {
#if defined(CONFIG_MSM8X60_AUDIO) && defined(CONFIG_MACH_HTC)
	&msm_uplink_rx_device,
#else
	&msm_aux_pcm_device,
	&msm_cdcclk_ctl_device,
	&msm_mi2s_device,
	&msm_uplink_rx_device,
	&msm_device_dspcrashd_8x60,
#endif
};

static struct platform_device *snd_devices_tenderloin[] __initdata = {
	&msm_ispkr_stereo_device,
	&msm_ispkr_mic_device,
	&msm_bt_sco_earpiece_device,
	&msm_bt_sco_mic_device,
};

#ifdef CONFIG_MSM8X60_FTM_AUDIO_DEVICES
static struct platform_device *snd_devices_ftm[] __initdata = {
	&ftm_headset_mono_rx_device,
	&ftm_headset_mono_l_rx_device,
	&ftm_headset_mono_r_rx_device,
	&ftm_headset_mono_diff_rx_device,
	&ftm_spkr_mono_rx_device,
	&ftm_spkr_l_rx_device,
	&ftm_spkr_r_rx_device,
	&ftm_spkr_mono_diff_rx_device,
	&ftm_linein_l_tx_device,
	&ftm_linein_r_tx_device,
	&ftm_aux_out_rx_device,
	&ftm_dmic1_left_tx_device,
	&ftm_dmic1_right_tx_device,
	&ftm_dmic1_l_and_r_tx_device,
	&ftm_dmic2_left_tx_device,
	&ftm_dmic2_right_tx_device,
	&ftm_dmic2_l_and_r_tx_device,
	&ftm_handset_mic1_aux_in_device,
	&ftm_mi2s_sd0_rx_device,
	&ftm_mi2s_sd1_rx_device,
	&ftm_mi2s_sd2_rx_device,
	&ftm_handset_mic_adie_lp_tx_device,
	&ftm_headset_mic_adie_lp_tx_device,
	&ftm_handset_adie_lp_rx_device,
	&ftm_headset_l_adie_lp_rx_device,
	&ftm_headset_r_adie_lp_rx_device,
	&ftm_spk_l_adie_lp_rx_device,
	&ftm_spk_r_adie_lp_rx_device,
	&ftm_spk_adie_lp_rx_device,
	&ftm_handset_dual_tx_lp_device,
};
#else
static struct platform_device *snd_devices_ftm[] __initdata = {};
#endif

#if defined(CONFIG_MSM8X60_AUDIO) && defined(CONFIG_MACH_HTC)
static struct platform_device *snd_devices_htc[] __initdata = {
	&msm_iearpiece_device,
	&msm_imic_device,
	&msm_ispkr_stereo_device,
	&msm_snddev_hdmi_stereo_rx_device,
	&msm_headset_mic_device,
	&msm_ispkr_mic_device,
	&msm_bt_sco_earpiece_device,
	&msm_bt_sco_mic_device,
	&msm_headset_stereo_device,
	&msm_itty_mono_tx_device,
	&msm_itty_mono_rx_device,
	&msm_mi2s_fm_tx_device,
	&msm_mi2s_fm_rx_device,
	&msm_ifmradio_speaker_device,
	&msm_ifmradio_headset_device,
	&msm_hs_dual_mic_endfire_device,
	&msm_spkr_dual_mic_endfire_device,
	&msm_hs_dual_mic_broadside_device,
	&msm_spkr_dual_mic_broadside_device,
	&msm_ihs_stereo_speaker_stereo_rx_device,
	&msm_headset_mono_ab_cpls_device,
	&msm_iheadset_ispeaker_rx_device,
	&msm_bmic_tx_device,
	&msm_anc_headset_device,
	&msm_real_stereo_tx_device,
	&msm_ihac_device,
	&msm_nomic_headset_tx_device,
	&msm_nomic_headset_stereo_device,
	&msm_iusb_headset_rx_device,
	&msm_ispkr_mono_device,
	&msm_camcorder_imic_device,
	&msm_camcorder_imic_stereo_device,
	&msm_camcorder_imic_stereo_rev_device,
	&msm_camcorder_headset_mic_device,
	&msm_vr_iearpiece_device,
	&msm_vr_headset_mic_device,
	&msm_ispkr_mono_alt_device,
	&msm_imic_note_device,
	&msm_ispkr_note_device,
	&msm_emic_note_device,
	&msm_headset_note_device,
	&msm_ihs_mono_speaker_mono_rx_device,
	&msm_fm_ihs_mono_tx_device,
	&msm_beats_headset_stereo_device,
	&msm_beats_headset_mic_device,
};
#endif

#if defined(CONFIG_MSM8X60_AUDIO) && defined(CONFIG_MACH_HTC)
void htc_8x60_register_analog_ops(struct q6v2audio_analog_ops *ops)
{
	audio_ops = ops;
}
#endif

void __init msm_snddev_init(void)
{
	int i;
	int dev_id;

	atomic_set(&pamp_ref_cnt, 0);
	atomic_set(&preg_ref_cnt, 0);

#if defined(CONFIG_MSM8X60_AUDIO) && defined(CONFIG_MACH_HTC)
	platform_add_devices(snd_devices_htc, ARRAY_SIZE(snd_devices_htc));
#endif

	for (i = 0, dev_id = 0; i < ARRAY_SIZE(snd_devices_common); i++)
		snd_devices_common[i]->id = dev_id++;

	platform_add_devices(snd_devices_common,
		ARRAY_SIZE(snd_devices_common));

	/* Auto detect device base on machine info */
	if (machine_is_msm8x60_surf() || machine_is_msm8x60_fusion()) {
		for (i = 0; i < ARRAY_SIZE(snd_devices_surf); i++)
			snd_devices_surf[i]->id = dev_id++;

		platform_add_devices(snd_devices_surf,
		ARRAY_SIZE(snd_devices_surf));
	} else if (machine_is_msm8x60_ffa() ||
			machine_is_msm8x60_fusn_ffa()) {
		for (i = 0; i < ARRAY_SIZE(snd_devices_ffa); i++)
			snd_devices_ffa[i]->id = dev_id++;

		platform_add_devices(snd_devices_ffa,
		ARRAY_SIZE(snd_devices_ffa));
	} else if (machine_is_msm8x60_fluid()) {
		for (i = 0; i < ARRAY_SIZE(snd_devices_fluid); i++)
			snd_devices_fluid[i]->id = dev_id++;

		platform_add_devices(snd_devices_fluid,
		ARRAY_SIZE(snd_devices_fluid));
	} else if (machine_is_tenderloin()) {
		for (i = 0; i < ARRAY_SIZE(snd_devices_tenderloin); i++)
			snd_devices_tenderloin[i]->id = dev_id++;

		platform_add_devices(snd_devices_tenderloin,
		ARRAY_SIZE(snd_devices_tenderloin));
	}

	if (machine_is_msm8x60_surf() || machine_is_msm8x60_ffa()
		|| machine_is_msm8x60_fusion()
		|| machine_is_msm8x60_fusn_ffa()) {
		for (i = 0; i < ARRAY_SIZE(snd_devices_ftm); i++)
			snd_devices_ftm[i]->id = dev_id++;

		platform_add_devices(snd_devices_ftm,
				ARRAY_SIZE(snd_devices_ftm));
	}

#ifdef CONFIG_DEBUG_FS
	debugfs_hsed_config = debugfs_create_file("msm_hsed_config",
				S_IFREG | S_IRUGO, NULL,
		(void *) "msm_hsed_config", &snddev_hsed_config_debug_fops);
#endif
}<|MERGE_RESOLUTION|>--- conflicted
+++ resolved
@@ -21,6 +21,7 @@
 #include <linux/mfd/msm-adie-codec.h>
 #include <linux/regulator/consumer.h>
 #include <linux/regulator/machine.h>
+#include <linux/spi_aic3254.h>
 
 #include <mach/qdsp6v2/audio_dev_ctl.h>
 #include <sound/apr_audio.h>
@@ -34,9 +35,8 @@
 #include "snddev_hdmi.h"
 #include "snddev_mi2s.h"
 #include "snddev_virtual.h"
-#if defined(CONFIG_MSM8X60_AUDIO) && defined(CONFIG_MACH_HTC)
+#ifdef CONFIG_MACH_HTC
 #include "timpani_profile_8x60_htc.h"
-#include <linux/spi_aic3254.h>
 #endif
 
 #ifdef CONFIG_DEBUG_FS
@@ -55,10 +55,10 @@
 #define SNDDEV_GPIO_MIC1_ANCL_SEL 295
 #define SNDDEV_GPIO_HS_MIC4_SEL 296
 
-#if defined(CONFIG_MSM8X60_AUDIO) && defined(CONFIG_MACH_HTC)
 static struct q6v2audio_analog_ops default_audio_ops;
 static struct q6v2audio_analog_ops *audio_ops = &default_audio_ops;
 
+#ifdef CONFIG_MACH_HTC
 int speaker_enable(void)
 {
 	if (audio_ops->speaker_enable)
@@ -669,7 +669,7 @@
 #endif
 }
 
-#if !defined(CONFIG_MSM8X60_AUDIO) || !defined(CONFIG_MACH_HTC)
+#ifndef CONFIG_MACH_HTC
 static int msm_snddev_enable_anc_power(void)
 {
 	int ret = 0;
@@ -803,7 +803,7 @@
 }
 
 static struct adie_codec_action_unit iearpiece_48KHz_osr256_actions[] =
-#if defined(CONFIG_MSM8X60_AUDIO) && defined(CONFIG_MACH_HTC)
+#ifdef CONFIG_MACH_HTC
 	EAR_PRI_MONO_48000_OSR_256;
 #else
 	EAR_PRI_MONO_8000_OSR_256;
@@ -831,7 +831,7 @@
 	.profile = &iearpiece_profile,
 	.channel_mode = 1,
 	.default_sample_rate = 48000,
-#if defined(CONFIG_MSM8X60_AUDIO) && defined(CONFIG_MACH_HTC)
+#ifdef CONFIG_MACH_HTC
 	.pamp_on = handset_enable,
 	.pamp_off = handset_disable,
 	.voltage_on = voltage_on,
@@ -844,13 +844,13 @@
 
 static struct platform_device msm_iearpiece_device = {
 	.name = "snddev_icodec",
-#if defined(CONFIG_MSM8X60_AUDIO) && defined(CONFIG_MACH_HTC)
+#ifdef CONFIG_MACH_HTC
         .id = 0,
 #endif
 	.dev = { .platform_data = &snddev_iearpiece_data },
 };
 
-#if defined(CONFIG_MSM8X60_AUDIO) && defined(CONFIG_MACH_HTC)
+#ifdef CONFIG_MACH_HTC
 static struct adie_codec_action_unit iearpiece_hac_48KHz_osr256_actions[] =
 	EAR_PRI_MONO_48000_OSR_256;
 
@@ -893,7 +893,7 @@
 #endif
 
 static struct adie_codec_action_unit imic_48KHz_osr256_actions[] =
-#if defined(CONFIG_MSM8X60_AUDIO) && defined(CONFIG_MACH_HTC)
+#ifdef CONFIG_MACH_HTC
 	AMIC_PRI_MONO_48000_OSR_256;
 #else
 	AMIC_PRI_MONO_OSR_256;
@@ -921,36 +921,30 @@
 	.profile = &imic_profile,
 	.channel_mode = 1,
 	.default_sample_rate = 48000,
-<<<<<<< HEAD
-#if defined(CONFIG_MSM8X60_AUDIO) && defined(CONFIG_MACH_HTC)
-	.pamp_on = int_mic_enable,
-	.pamp_off = int_mic_disable,
 	.aic3254_id = VOICERECOGNITION_IMIC,
 	.aic3254_voc_id = CALL_UPLINK_IMIC_RECEIVER,
 	.default_aic3254_id = VOICERECOGNITION_IMIC,
-#else
-	.pamp_on = msm_snddev_enable_amic_power,
-	.pamp_off = msm_snddev_disable_amic_power,
-=======
-#if defined(CONFIG_MARIMBA_CODEC)
+#ifdef CONFIG_MACH_HTC
+	.pamp_on = int_mic_enable,
+	.pamp_off = int_mic_disable,
+#elif defined(CONFIG_MARIMBA_CODEC)
 	.pamp_on = msm_snddev_enable_amic_power,
 	.pamp_off = msm_snddev_disable_amic_power,
 #else
 	.pamp_on = NULL,
 	.pamp_off = NULL,
->>>>>>> ec8d5055
 #endif
 };
 
 static struct platform_device msm_imic_device = {
 	.name = "snddev_icodec",
-#if defined(CONFIG_MSM8X60_AUDIO) && defined(CONFIG_MACH_HTC)
+#ifdef CONFIG_MACH_HTC
         .id = 1,
 #endif
 	.dev = { .platform_data = &snddev_imic_data },
 };
 
-#if defined(CONFIG_MSM8X60_AUDIO) && defined(CONFIG_MACH_HTC)
+#ifdef CONFIG_MACH_HTC
 static struct snddev_icodec_data snddev_nomic_headset_data = {
 	.capability = (SNDDEV_CAP_TX | SNDDEV_CAP_VOICE),
 	.name = "nomic_headset_tx",
@@ -1014,38 +1008,32 @@
 	.profile = &headset_ab_cpls_profile,
 	.channel_mode = 2,
 	.default_sample_rate = 48000,
-<<<<<<< HEAD
-#if defined(CONFIG_MSM8X60_AUDIO) && defined(CONFIG_MACH_HTC)
+	.aic3254_id = VOICERECORD_IMIC,
+	.aic3254_voc_id = CALL_UPLINK_IMIC_HEADSET,
+	.default_aic3254_id = VOICERECORD_IMIC,
+#ifdef CONFIG_MACH_HTC
 	.pamp_on = headset_enable,
 	.pamp_off = headset_disable,
 	.voltage_on = voltage_on,
 	.voltage_off = voltage_off,
-	.aic3254_id = VOICERECORD_IMIC,
-	.aic3254_voc_id = CALL_UPLINK_IMIC_HEADSET,
-	.default_aic3254_id = VOICERECORD_IMIC,
-#else
-	.voltage_on = msm_snddev_voltage_on,
-	.voltage_off = msm_snddev_voltage_off,
-=======
-#if defined(CONFIG_MARIMBA_CODEC)
+#elif defined(CONFIG_MARIMBA_CODEC)
 	.voltage_on = msm_snddev_voltage_on,
 	.voltage_off = msm_snddev_voltage_off,
 #else
 	.voltage_on = NULL,
 	.voltage_off = NULL,
->>>>>>> ec8d5055
 #endif
 };
 
 static struct platform_device msm_headset_stereo_device = {
 	.name = "snddev_icodec",
-#if defined(CONFIG_MSM8X60_AUDIO) && defined(CONFIG_MACH_HTC)
+#ifdef CONFIG_MACH_HTC
 	.id = 34,
 #endif
 	.dev = { .platform_data = &snddev_ihs_stereo_rx_data },
 };
 
-#if defined(CONFIG_MSM8X60_AUDIO) && defined(CONFIG_MACH_HTC)
+#ifdef CONFIG_MACH_HTC
 static struct snddev_icodec_data snddev_nomic_ihs_stereo_rx_data = {
 	.capability = (SNDDEV_CAP_RX | SNDDEV_CAP_VOICE),
 	.name = "nomic_headset_stereo_rx",
@@ -1094,7 +1082,7 @@
 	.profile = &headset_anc_profile,
 	.channel_mode = 2,
 	.default_sample_rate = 48000,
-#if defined(CONFIG_MSM8X60_AUDIO) && defined(CONFIG_MACH_HTC)
+#ifdef CONFIG_MACH_HTC
 	.pamp_on = int_mic_enable,
 	.pamp_off = int_mic_disable,
 #else
@@ -1107,14 +1095,14 @@
 
 static struct platform_device msm_anc_headset_device = {
 	.name = "snddev_icodec",
-#if defined(CONFIG_MSM8X60_AUDIO) && defined(CONFIG_MACH_HTC)
+#ifdef CONFIG_MACH_HTC
 	.id = 51,
 #endif
 	.dev = { .platform_data = &snddev_anc_headset_data },
 };
 
 static struct adie_codec_action_unit ispkr_stereo_48KHz_osr256_actions[] =
-#if defined(CONFIG_MSM8X60_AUDIO) && defined(CONFIG_MACH_HTC)
+#ifdef CONFIG_MACH_HTC
 	SPEAKER_PRI_48000_OSR_256;
 #else
 	SPEAKER_PRI_STEREO_48000_OSR_256;
@@ -1142,39 +1130,33 @@
 	.profile = &ispkr_stereo_profile,
 	.channel_mode = 2,
 	.default_sample_rate = 48000,
-<<<<<<< HEAD
-#if defined(CONFIG_MSM8X60_AUDIO) && defined(CONFIG_MACH_HTC)
+	.aic3254_id = PLAYBACK_SPEAKER,
+	.aic3254_voc_id = CALL_DOWNLINK_IMIC_SPEAKER,
+	.default_aic3254_id = PLAYBACK_SPEAKER,
+#ifdef CONFIG_MACH_HTC
 	.pamp_on = speaker_enable,
 	.pamp_off = speaker_disable,
 	.voltage_on = voltage_on,
 	.voltage_off = voltage_off,
-	.aic3254_id = PLAYBACK_SPEAKER,
-	.aic3254_voc_id = CALL_DOWNLINK_IMIC_SPEAKER,
-	.default_aic3254_id = PLAYBACK_SPEAKER,
-#else
-	.pamp_on = msm_snddev_poweramp_on,
-	.pamp_off = msm_snddev_poweramp_off,
-=======
-#if defined(CONFIG_MARIMBA_CODEC)
+#elif defined(CONFIG_MARIMBA_CODEC)
 	.pamp_on = msm_snddev_poweramp_on,
 	.pamp_off = msm_snddev_poweramp_off,
 #else
 	.pamp_on = NULL,
 	.pamp_off = NULL,
->>>>>>> ec8d5055
 #endif
 };
 
 static struct platform_device msm_ispkr_stereo_device = {
 	.name = "snddev_icodec",
-#if defined(CONFIG_MSM8X60_AUDIO) && defined(CONFIG_MACH_HTC)
+#ifdef CONFIG_MACH_HTC
 	.id = 2,
 #endif
 	.dev = { .platform_data = &snddev_ispkr_stereo_data },
 };
 
 static struct adie_codec_action_unit idmic_mono_48KHz_osr256_actions[] =
-#if defined(CONFIG_MSM8X60_AUDIO) && defined(CONFIG_MACH_HTC)
+#ifdef CONFIG_MACH_HTC
 	AMIC_PRI_MONO_48000_OSR_256;
 #else
 	DMIC1_PRI_MONO_OSR_256;
@@ -1202,75 +1184,153 @@
 	.profile = &idmic_mono_profile,
 	.channel_mode = 1,
 	.default_sample_rate = 48000,
-<<<<<<< HEAD
-#if defined(CONFIG_MSM8X60_AUDIO) && defined(CONFIG_MACH_HTC)
-	.pamp_on = int_mic_enable,
-	.pamp_off = int_mic_disable,
 	.aic3254_id = VOICERECORD_IMIC,
 	.aic3254_voc_id = CALL_UPLINK_IMIC_SPEAKER,
 	.default_aic3254_id = VOICERECORD_IMIC,
-#else
+#ifdef CONFIG_MACH_HTC
+	.pamp_on = int_mic_enable,
+	.pamp_off = int_mic_disable,
+#elif defined(CONFIG_MARIMBA_CODEC)
 	.pamp_on = msm_snddev_enable_dmic_power,
 	.pamp_off = msm_snddev_disable_dmic_power,
-=======
+#else
+	.pamp_on = NULL,
+	.pamp_off = NULL,
+#endif
+};
+
+static struct platform_device msm_ispkr_mic_device = {
+	.name = "snddev_icodec",
+#ifdef CONFIG_MACH_HTC
+	.id = 3,
+#endif
+	.dev = { .platform_data = &snddev_ispkr_mic_data },
+};
+
+static struct adie_codec_action_unit iearpiece_ffa_48KHz_osr256_actions[] =
+	EAR_PRI_MONO_8000_OSR_256;
+
+static struct adie_codec_hwsetting_entry iearpiece_ffa_settings[] = {
+	{
+		.freq_plan = 48000,
+		.osr = 256,
+		.actions = iearpiece_ffa_48KHz_osr256_actions,
+		.action_sz = ARRAY_SIZE(iearpiece_ffa_48KHz_osr256_actions),
+	}
+};
+
+static struct adie_codec_dev_profile iearpiece_ffa_profile = {
+	.path_type = ADIE_CODEC_RX,
+	.settings = iearpiece_ffa_settings,
+	.setting_sz = ARRAY_SIZE(iearpiece_ffa_settings),
+};
+
+static struct snddev_icodec_data snddev_iearpiece_ffa_data = {
+	.capability = (SNDDEV_CAP_RX | SNDDEV_CAP_VOICE),
+	.name = "handset_rx",
+	.copp_id = 0,
+	.profile = &iearpiece_ffa_profile,
+	.channel_mode = 1,
+	.default_sample_rate = 48000,
+};
+
+static struct platform_device msm_iearpiece_ffa_device = {
+	.name = "snddev_icodec",
+	.dev = { .platform_data = &snddev_iearpiece_ffa_data },
+};
+
+static struct snddev_icodec_data snddev_imic_ffa_data = {
+	.capability = (SNDDEV_CAP_TX | SNDDEV_CAP_VOICE),
+	.name = "handset_tx",
+	.copp_id = PRIMARY_I2S_TX,
+	.profile = &idmic_mono_profile,
+	.channel_mode = 1,
+	.default_sample_rate = 48000,
 #if defined(CONFIG_MARIMBA_CODEC)
 	.pamp_on = msm_snddev_enable_dmic_power,
 	.pamp_off = msm_snddev_disable_dmic_power,
 #else
 	.pamp_on = NULL,
 	.pamp_off = NULL,
->>>>>>> ec8d5055
-#endif
-};
-
-static struct platform_device msm_ispkr_mic_device = {
-	.name = "snddev_icodec",
-#if defined(CONFIG_MSM8X60_AUDIO) && defined(CONFIG_MACH_HTC)
-	.id = 3,
-#endif
-	.dev = { .platform_data = &snddev_ispkr_mic_data },
-};
-
-static struct adie_codec_action_unit iearpiece_ffa_48KHz_osr256_actions[] =
-	EAR_PRI_MONO_8000_OSR_256;
-
-static struct adie_codec_hwsetting_entry iearpiece_ffa_settings[] = {
-	{
-		.freq_plan = 48000,
-		.osr = 256,
-		.actions = iearpiece_ffa_48KHz_osr256_actions,
-		.action_sz = ARRAY_SIZE(iearpiece_ffa_48KHz_osr256_actions),
-	}
-};
-
-static struct adie_codec_dev_profile iearpiece_ffa_profile = {
-	.path_type = ADIE_CODEC_RX,
-	.settings = iearpiece_ffa_settings,
-	.setting_sz = ARRAY_SIZE(iearpiece_ffa_settings),
-};
-
-static struct snddev_icodec_data snddev_iearpiece_ffa_data = {
-	.capability = (SNDDEV_CAP_RX | SNDDEV_CAP_VOICE),
-	.name = "handset_rx",
-	.copp_id = 0,
-	.profile = &iearpiece_ffa_profile,
-	.channel_mode = 1,
-	.default_sample_rate = 48000,
-};
-
-static struct platform_device msm_iearpiece_ffa_device = {
-	.name = "snddev_icodec",
-	.dev = { .platform_data = &snddev_iearpiece_ffa_data },
-};
-
-static struct snddev_icodec_data snddev_imic_ffa_data = {
+#endif
+};
+
+static struct platform_device msm_imic_ffa_device = {
+	.name = "snddev_icodec",
+	.dev = { .platform_data = &snddev_imic_ffa_data },
+};
+
+#ifdef CONFIG_MACH_HTC
+static struct adie_codec_action_unit handset_dual_mic_endfire_8KHz_osr256_actions[] =
+	DMIC1_PRI_STEREO_8000_OSR_256;
+
+static struct adie_codec_action_unit spk_dual_mic_endfire_8KHz_osr256_actions[] =
+	DMIC1_PRI_STEREO_8000_OSR_256;
+
+static struct adie_codec_hwsetting_entry handset_dual_mic_endfire_settings[] = {
+	{
+		.freq_plan = 48000,
+		.osr = 256,
+		.actions = handset_dual_mic_endfire_8KHz_osr256_actions,
+		.action_sz = ARRAY_SIZE(handset_dual_mic_endfire_8KHz_osr256_actions),
+	}
+};
+
+static struct adie_codec_hwsetting_entry spk_dual_mic_endfire_settings[] = {
+	{
+		.freq_plan = 48000,
+		.osr = 256,
+		.actions = spk_dual_mic_endfire_8KHz_osr256_actions,
+		.action_sz = ARRAY_SIZE(spk_dual_mic_endfire_8KHz_osr256_actions),
+	}
+};
+
+static struct adie_codec_dev_profile handset_dual_mic_endfire_profile = {
+	.path_type = ADIE_CODEC_TX,
+	.settings = handset_dual_mic_endfire_settings,
+	.setting_sz = ARRAY_SIZE(handset_dual_mic_endfire_settings),
+};
+
+static struct adie_codec_dev_profile spk_dual_mic_endfire_profile = {
+	.path_type = ADIE_CODEC_TX,
+	.settings = spk_dual_mic_endfire_settings,
+	.setting_sz = ARRAY_SIZE(spk_dual_mic_endfire_settings),
+};
+#else
+static struct adie_codec_action_unit dual_mic_endfire_8KHz_osr256_actions[] =
+	DMIC1_PRI_STEREO_OSR_256;
+
+static struct adie_codec_hwsetting_entry dual_mic_endfire_settings[] = {
+	{
+		.freq_plan = 48000,
+		.osr = 256,
+		.actions = dual_mic_endfire_8KHz_osr256_actions,
+		.action_sz = ARRAY_SIZE(dual_mic_endfire_8KHz_osr256_actions),
+	}
+};
+
+static struct adie_codec_dev_profile dual_mic_endfire_profile = {
+	.path_type = ADIE_CODEC_TX,
+	.settings = dual_mic_endfire_settings,
+	.setting_sz = ARRAY_SIZE(dual_mic_endfire_settings),
+};
+#endif
+
+static struct snddev_icodec_data snddev_dual_mic_endfire_data = {
 	.capability = (SNDDEV_CAP_TX | SNDDEV_CAP_VOICE),
-	.name = "handset_tx",
+	.name = "handset_dual_mic_endfire_tx",
 	.copp_id = PRIMARY_I2S_TX,
-	.profile = &idmic_mono_profile,
-	.channel_mode = 1,
-	.default_sample_rate = 48000,
-#if defined(CONFIG_MARIMBA_CODEC)
+#ifdef CONFIG_MACH_HTC
+	.profile = &handset_dual_mic_endfire_profile,
+#else
+	.profile = &dual_mic_endfire_profile,
+#endif
+	.channel_mode = 2,
+	.default_sample_rate = 48000,
+	.aic3254_id = VOICERECORD_IMIC,
+	.aic3254_voc_id = CALL_UPLINK_IMIC_RECEIVER,
+	.default_aic3254_id = VOICERECORD_IMIC,
+#if defined(CONFIG_MARIMBA_CODEC) || defined(CONFIG_MACH_HTC)
 	.pamp_on = msm_snddev_enable_dmic_power,
 	.pamp_off = msm_snddev_disable_dmic_power,
 #else
@@ -1279,97 +1339,9 @@
 #endif
 };
 
-static struct platform_device msm_imic_ffa_device = {
-	.name = "snddev_icodec",
-	.dev = { .platform_data = &snddev_imic_ffa_data },
-};
-
-#if defined(CONFIG_MSM8X60_AUDIO) && defined(CONFIG_MACH_HTC)
-static struct adie_codec_action_unit handset_dual_mic_endfire_8KHz_osr256_actions[] =
-	DMIC1_PRI_STEREO_8000_OSR_256;
-
-static struct adie_codec_action_unit spk_dual_mic_endfire_8KHz_osr256_actions[] =
-	DMIC1_PRI_STEREO_8000_OSR_256;
-
-static struct adie_codec_hwsetting_entry handset_dual_mic_endfire_settings[] = {
-	{
-		.freq_plan = 48000,
-		.osr = 256,
-		.actions = handset_dual_mic_endfire_8KHz_osr256_actions,
-		.action_sz = ARRAY_SIZE(handset_dual_mic_endfire_8KHz_osr256_actions),
-	}
-};
-
-static struct adie_codec_hwsetting_entry spk_dual_mic_endfire_settings[] = {
-	{
-		.freq_plan = 48000,
-		.osr = 256,
-		.actions = spk_dual_mic_endfire_8KHz_osr256_actions,
-		.action_sz = ARRAY_SIZE(spk_dual_mic_endfire_8KHz_osr256_actions),
-	}
-};
-
-static struct adie_codec_dev_profile handset_dual_mic_endfire_profile = {
-	.path_type = ADIE_CODEC_TX,
-	.settings = handset_dual_mic_endfire_settings,
-	.setting_sz = ARRAY_SIZE(handset_dual_mic_endfire_settings),
-};
-
-static struct adie_codec_dev_profile spk_dual_mic_endfire_profile = {
-	.path_type = ADIE_CODEC_TX,
-	.settings = spk_dual_mic_endfire_settings,
-	.setting_sz = ARRAY_SIZE(spk_dual_mic_endfire_settings),
-};
-#else
-static struct adie_codec_action_unit dual_mic_endfire_8KHz_osr256_actions[] =
-	DMIC1_PRI_STEREO_OSR_256;
-
-static struct adie_codec_hwsetting_entry dual_mic_endfire_settings[] = {
-	{
-		.freq_plan = 48000,
-		.osr = 256,
-		.actions = dual_mic_endfire_8KHz_osr256_actions,
-		.action_sz = ARRAY_SIZE(dual_mic_endfire_8KHz_osr256_actions),
-	}
-};
-
-static struct adie_codec_dev_profile dual_mic_endfire_profile = {
-	.path_type = ADIE_CODEC_TX,
-	.settings = dual_mic_endfire_settings,
-	.setting_sz = ARRAY_SIZE(dual_mic_endfire_settings),
-};
-#endif
-
-static struct snddev_icodec_data snddev_dual_mic_endfire_data = {
-	.capability = (SNDDEV_CAP_TX | SNDDEV_CAP_VOICE),
-	.name = "handset_dual_mic_endfire_tx",
-	.copp_id = PRIMARY_I2S_TX,
-#if defined(CONFIG_MSM8X60_AUDIO) && defined(CONFIG_MACH_HTC)
-	.profile = &handset_dual_mic_endfire_profile,
-#else
-	.profile = &dual_mic_endfire_profile,
-#endif
-	.channel_mode = 2,
-	.default_sample_rate = 48000,
-#if defined(CONFIG_MARIMBA_CODEC)
-	.pamp_on = msm_snddev_enable_dmic_power,
-	.pamp_off = msm_snddev_disable_dmic_power,
-<<<<<<< HEAD
-#if defined(CONFIG_MSM8X60_AUDIO) && defined(CONFIG_MACH_HTC)
-	.aic3254_id = VOICERECORD_IMIC,
-	.aic3254_voc_id = CALL_UPLINK_IMIC_RECEIVER,
-	.default_aic3254_id = VOICERECORD_IMIC,
-=======
-#else
-	.pamp_on = NULL,
-	.pamp_off = NULL,
->>>>>>> ec8d5055
-#endif
-};
-
 static struct platform_device msm_hs_dual_mic_endfire_device = {
 	.name = "snddev_icodec",
-#if defined(CONFIG_MSM8X60_AUDIO) && defined(CONFIG_MACH_HTC)
+#ifdef CONFIG_MACH_HTC
 	.id = 14,
 #endif
 	.dev = { .platform_data = &snddev_dual_mic_endfire_data },
@@ -1379,26 +1351,22 @@
 	.capability = (SNDDEV_CAP_TX | SNDDEV_CAP_VOICE),
 	.name = "speaker_dual_mic_endfire_tx",
 	.copp_id = PRIMARY_I2S_TX,
-#if defined(CONFIG_MSM8X60_AUDIO) && defined(CONFIG_MACH_HTC)
+#ifdef CONFIG_MACH_HTC
 	.profile = &spk_dual_mic_endfire_profile,
 #else
 	.profile = &dual_mic_endfire_profile,
 #endif
 	.channel_mode = 2,
 	.default_sample_rate = 48000,
-#if defined(CONFIG_MARIMBA_CODEC)
-	.pamp_on = msm_snddev_enable_dmic_power,
-	.pamp_off = msm_snddev_disable_dmic_power,
-<<<<<<< HEAD
-#if defined(CONFIG_MSM8X60_AUDIO) && defined(CONFIG_MACH_HTC)
 	.aic3254_id = VOICERECORD_IMIC,
 	.aic3254_voc_id = CALL_UPLINK_IMIC_SPEAKER,
 	.default_aic3254_id = VOICERECORD_IMIC,
-=======
+#if defined(CONFIG_MARIMBA_CODEC) || defined(CONFIG_MACH_HTC)
+	.pamp_on = msm_snddev_enable_dmic_power,
+	.pamp_off = msm_snddev_disable_dmic_power,
 #else
 	.pamp_on = NULL,
 	.pamp_off = NULL,
->>>>>>> ec8d5055
 #endif
 };
 
@@ -1409,7 +1377,7 @@
 };
 
 static struct adie_codec_action_unit dual_mic_broadside_8osr256_actions[] =
-#if defined(CONFIG_MSM8X60_AUDIO) && defined(CONFIG_MACH_HTC)
+#ifdef CONFIG_MACH_HTC
 	HS_DMIC2_STEREO_8000_OSR_256;
 #else
 	HS_DMIC2_STEREO_OSR_256;
@@ -1583,7 +1551,7 @@
 
 static struct platform_device msm_snddev_hdmi_stereo_rx_device = {
 	.name = "snddev_hdmi",
-#if defined(CONFIG_MSM8X60_AUDIO) && defined(CONFIG_MACH_HTC)
+#ifdef CONFIG_MACH_HTC
 	.id = 0,
 #endif
 	.dev = { .platform_data = &snddev_hdmi_stereo_rx_data },
@@ -1600,7 +1568,7 @@
 
 static struct platform_device msm_mi2s_fm_tx_device = {
 	.name = "snddev_mi2s",
-#if defined(CONFIG_MSM8X60_AUDIO) && defined(CONFIG_MACH_HTC)
+#ifdef CONFIG_MACH_HTC
         .id = 0,
 #endif
 	.dev = { .platform_data = &snddev_mi2s_fm_tx_data },
@@ -1621,7 +1589,7 @@
 	.dev = { .platform_data = &snddev_mi2s_fm_rx_data },
 };
 
-#if defined(CONFIG_MSM8X60_AUDIO) && defined(CONFIG_MACH_HTC)
+#ifdef CONFIG_MACH_HTC
 static struct adie_codec_action_unit ifmradio_speaker_osr256_actions[] =
 	AUXPGA_SPEAKER_RX;
 
@@ -1704,7 +1672,7 @@
 #endif
 
 static struct adie_codec_action_unit iheadset_mic_tx_osr256_actions[] =
-#if defined(CONFIG_MSM8X60_AUDIO) && defined(CONFIG_MACH_HTC)
+#ifdef CONFIG_MACH_HTC
 	HS_AMIC2_MONO_48000_OSR_256;
 #else
 	HEADSET_AMIC2_TX_MONO_PRI_OSR_256;
@@ -1732,7 +1700,7 @@
 	.profile = &iheadset_mic_profile,
 	.channel_mode = 1,
 	.default_sample_rate = 48000,
-#if defined(CONFIG_MSM8X60_AUDIO) && defined(CONFIG_MACH_HTC)
+#ifdef CONFIG_MACH_HTC
 	.pamp_on = ext_mic_enable,
 	.pamp_off = ext_mic_disable,
 	.aic3254_id = VOICERECOGNITION_EMIC,
@@ -1743,7 +1711,7 @@
 
 static struct platform_device msm_headset_mic_device = {
 	.name = "snddev_icodec",
-#if defined(CONFIG_MSM8X60_AUDIO) && defined(CONFIG_MACH_HTC)
+#ifdef CONFIG_MACH_HTC
         .id = 33,
 #endif
 	.dev = { .platform_data = &snddev_headset_mic_data },
@@ -1777,31 +1745,24 @@
 	.profile = &ihs_stereo_speaker_stereo_rx_profile,
 	.channel_mode = 2,
 	.default_sample_rate = 48000,
-<<<<<<< HEAD
-#if defined(CONFIG_MSM8X60_AUDIO) && defined(CONFIG_MACH_HTC)
+	.aic3254_id = RING_HEADSET_SPEAKER,
+	.aic3254_voc_id = RING_HEADSET_SPEAKER,
+	.default_aic3254_id = RING_HEADSET_SPEAKER,
+#ifdef CONFIG_MACH_HTC
 	.pamp_on = headset_speaker_enable,
 	.pamp_off = headset_speaker_disable,
 	.voltage_on = voltage_on,
 	.voltage_off = voltage_off,
-	.aic3254_id = RING_HEADSET_SPEAKER,
-	.aic3254_voc_id = RING_HEADSET_SPEAKER,
-	.default_aic3254_id = RING_HEADSET_SPEAKER,
-#else
-=======
-#if defined(CONFIG_MARIMBA_CODEC)
->>>>>>> ec8d5055
+#elif defined(CONFIG_MARIMBA_CODEC)
 	.pamp_on = msm_snddev_poweramp_on,
 	.pamp_off = msm_snddev_poweramp_off,
 	.voltage_on = msm_snddev_voltage_on,
 	.voltage_off = msm_snddev_voltage_off,
-<<<<<<< HEAD
-=======
 #else
 	.pamp_on = NULL,
 	.pamp_off = NULL,
 	.voltage_on = NULL,
 	.voltage_off = NULL,
->>>>>>> ec8d5055
 #endif
 };
 
@@ -1829,7 +1790,7 @@
 
 struct platform_device msm_bt_sco_earpiece_device = {
 	.name = "msm_snddev_ecodec",
-#if defined(CONFIG_MSM8X60_AUDIO) && defined(CONFIG_MACH_HTC)
+#ifdef CONFIG_MACH_HTC
 	.id = 0,
 #endif
 	.dev = { .platform_data = &snddev_bt_sco_earpiece_data },
@@ -1837,14 +1798,14 @@
 
 struct platform_device msm_bt_sco_mic_device = {
 	.name = "msm_snddev_ecodec",
-#if defined(CONFIG_MSM8X60_AUDIO) && defined(CONFIG_MACH_HTC)
+#ifdef CONFIG_MACH_HTC
 	.id = 1,
 #endif
 	.dev = { .platform_data = &snddev_bt_sco_mic_data },
 };
 
 static struct adie_codec_action_unit itty_mono_tx_actions[] =
-#if defined(CONFIG_MSM8X60_AUDIO) && defined(CONFIG_MACH_HTC)
+#ifdef CONFIG_MACH_HTC
 	TTY_HEADSET_MONO_TX_48000_OSR_256;
 #else
 	TTY_HEADSET_MONO_TX_OSR_256;
@@ -1872,7 +1833,7 @@
 	.profile = &itty_mono_tx_profile,
 	.channel_mode = 1,
 	.default_sample_rate = 48000,
-#if defined(CONFIG_MSM8X60_AUDIO) && defined(CONFIG_MACH_HTC)
+#ifdef CONFIG_MACH_HTC
 	.pamp_on = ext_mic_enable,
 	.pamp_off = ext_mic_disable,
 	.aic3254_id = TTY_IN_FULL,
@@ -1883,14 +1844,14 @@
 
 static struct platform_device msm_itty_mono_tx_device = {
 	.name = "snddev_icodec",
-#if defined(CONFIG_MSM8X60_AUDIO) && defined(CONFIG_MACH_HTC)
+#ifdef CONFIG_MACH_HTC
         .id = 16,
 #endif
 	.dev = { .platform_data = &snddev_itty_mono_tx_data },
 };
 
 static struct adie_codec_action_unit itty_mono_rx_actions[] =
-#if defined(CONFIG_MSM8X60_AUDIO) && defined(CONFIG_MACH_HTC)
+#ifdef CONFIG_MACH_HTC
 	TTY_HEADSET_MONO_RX_48000_OSR_256;
 #else
 	TTY_HEADSET_MONO_RX_8000_OSR_256;
@@ -1918,32 +1879,28 @@
 	.profile = &itty_mono_rx_profile,
 	.channel_mode = 1,
 	.default_sample_rate = 48000,
-<<<<<<< HEAD
-#if defined(CONFIG_MSM8X60_AUDIO) && defined(CONFIG_MACH_HTC)
+	.aic3254_id = TTY_OUT_FULL,
+	.aic3254_voc_id = TTY_OUT_FULL,
+	.default_aic3254_id = TTY_OUT_FULL,
+#ifdef CONFIG_MACH_HTC
 	.pamp_on = headset_enable,
 	.pamp_off = headset_disable,
 	.voltage_on = voltage_on,
 	.voltage_off = voltage_off,
-	.aic3254_id = TTY_OUT_FULL,
-	.aic3254_voc_id = TTY_OUT_FULL,
-	.default_aic3254_id = TTY_OUT_FULL,
-#else
+#elif defined(CONFIG_MARIMBA_CODEC)
 	.voltage_on = msm_snddev_voltage_on,
 	.voltage_off = msm_snddev_voltage_off,
-=======
-#if defined(CONFIG_MARIMBA_CODEC)
 	.voltage_on = msm_snddev_voltage_on,
 	.voltage_off = msm_snddev_voltage_off,
 #else
 	.voltage_on = NULL,
 	.voltage_off = NULL,
->>>>>>> ec8d5055
 #endif
 };
 
 static struct platform_device msm_itty_mono_rx_device = {
 	.name = "snddev_icodec",
-#if defined(CONFIG_MSM8X60_AUDIO) && defined(CONFIG_MACH_HTC)
+#ifdef CONFIG_MACH_HTC
         .id = 17,
 #endif
 	.dev = { .platform_data = &snddev_itty_mono_rx_data },
@@ -3059,7 +3016,7 @@
 	.dev = { .platform_data = &snddev_hdmi_non_linear_pcm_rx_data },
 };
 
-#if defined(CONFIG_MSM8X60_AUDIO) && defined(CONFIG_MACH_HTC)
+#ifdef CONFIG_MACH_HTC
 static struct adie_codec_action_unit headset_mono_ab_cpls_48KHz_osr256_actions[] =
 	HEADSET_AB_CPLS_48000_OSR_256;
 
@@ -4081,7 +4038,7 @@
 };
 
 static struct platform_device *snd_devices_common[] __initdata = {
-#if defined(CONFIG_MSM8X60_AUDIO) && defined(CONFIG_MACH_HTC)
+#ifdef CONFIG_MACH_HTC
 	&msm_uplink_rx_device,
 #else
 	&msm_aux_pcm_device,
@@ -4136,7 +4093,7 @@
 static struct platform_device *snd_devices_ftm[] __initdata = {};
 #endif
 
-#if defined(CONFIG_MSM8X60_AUDIO) && defined(CONFIG_MACH_HTC)
+#ifdef CONFIG_MACH_HTC
 static struct platform_device *snd_devices_htc[] __initdata = {
 	&msm_iearpiece_device,
 	&msm_imic_device,
@@ -4186,12 +4143,10 @@
 };
 #endif
 
-#if defined(CONFIG_MSM8X60_AUDIO) && defined(CONFIG_MACH_HTC)
 void htc_8x60_register_analog_ops(struct q6v2audio_analog_ops *ops)
 {
 	audio_ops = ops;
 }
-#endif
 
 void __init msm_snddev_init(void)
 {
@@ -4201,7 +4156,7 @@
 	atomic_set(&pamp_ref_cnt, 0);
 	atomic_set(&preg_ref_cnt, 0);
 
-#if defined(CONFIG_MSM8X60_AUDIO) && defined(CONFIG_MACH_HTC)
+#ifdef CONFIG_MACH_HTC
 	platform_add_devices(snd_devices_htc, ARRAY_SIZE(snd_devices_htc));
 #endif
 
