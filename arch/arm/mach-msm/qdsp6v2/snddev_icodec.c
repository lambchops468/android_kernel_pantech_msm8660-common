/* Copyright (c) 2010-2012, The Linux Foundation. All rights reserved.
 *
 * This program is free software; you can redistribute it and/or modify
 * it under the terms of the GNU General Public License version 2 and
 * only version 2 as published by the Free Software Foundation.
 *
 * This program is distributed in the hope that it will be useful,
 * but WITHOUT ANY WARRANTY; without even the implied warranty of
 * MERCHANTABILITY or FITNESS FOR A PARTICULAR PURPOSE.  See the
 * GNU General Public License for more details.
 *
 */
#include <linux/module.h>
#include <linux/platform_device.h>
#include <linux/gpio.h>
#include <linux/mfd/msm-adie-codec.h>
#include <linux/clk.h>
#include <linux/err.h>
#include <linux/wakelock.h>
#include <linux/pmic8058-othc.h>
#include <linux/slab.h>
#include <linux/regulator/consumer.h>
#include <linux/moduleparam.h>
#include <linux/pm_qos.h>

#include <asm/uaccess.h>
#include <mach/qdsp6v2/audio_dev_ctl.h>
#include <mach/qdsp6v2/audio_acdb.h>
#include <mach/vreg.h>
#include <mach/pmic.h>
#include <mach/debug_mm.h>
#include <mach/cpuidle.h>

#include <sound/q6afe.h>
#include <sound/apr_audio.h>
#include "snddev_icodec.h"
#include <linux/spi_aic3254.h>

#define SNDDEV_ICODEC_PCM_SZ 32 /* 16 bit / sample stereo mode */
#define SNDDEV_ICODEC_MUL_FACTOR 3 /* Multi by 8 Shift by 3  */
#define SNDDEV_ICODEC_CLK_RATE(freq) \
	(((freq) * (SNDDEV_ICODEC_PCM_SZ)) << (SNDDEV_ICODEC_MUL_FACTOR))
#define SNDDEV_LOW_POWER_MODE 0
#define SNDDEV_HIGH_POWER_MODE 1
/* Voltage required for S4 in microVolts, 2.2V or 2200000microvolts */
#define SNDDEV_VREG_8058_S4_VOLTAGE (2200000)
/* Load Current required for S4 in microAmps,
   36mA - 56mA */
#define SNDDEV_VREG_LOW_POWER_LOAD (36000)
#define SNDDEV_VREG_HIGH_POWER_LOAD (56000)

bool msm_codec_i2s_slave_mode;

static struct q6v2audio_icodec_ops default_audio_ops;
static struct q6v2audio_icodec_ops *audio_ops = &default_audio_ops;
static struct q6v2audio_aic3254_ops default_aic3254_ops;
static struct q6v2audio_aic3254_ops *aic3254_ops = &default_aic3254_ops;

void htc_8x60_register_icodec_ops(struct q6v2audio_icodec_ops *ops)
{
	audio_ops = ops;
}

void htc_8x60_register_aic3254_ops(struct q6v2audio_aic3254_ops *ops)
{
	aic3254_ops = ops;
}

/* Global state for the driver */
struct snddev_icodec_drv_state {
	struct mutex rx_lock;
	struct mutex lb_lock;
	struct mutex tx_lock;
	u32 rx_active; /* ensure one rx device at a time */
	u32 tx_active; /* ensure one tx device at a time */
	struct clk *rx_osrclk;
	struct clk *rx_bitclk;
	struct clk *tx_osrclk;
	struct clk *tx_bitclk;

	struct pm_qos_request rx_pm_qos_req;
	struct pm_qos_request tx_pm_qos_req;

	/* handle to pmic8058 regulator smps4 */
	struct regulator *snddev_vreg;
};

static struct snddev_icodec_drv_state snddev_icodec_drv;

struct regulator *vreg_init(void)
{
	int rc;
	struct regulator *vreg_ptr;

	vreg_ptr = regulator_get(NULL, "8058_s4");
	if (IS_ERR(vreg_ptr)) {
		pr_err("%s: regulator_get 8058_s4 failed\n", __func__);
		return NULL;
	}

	rc = regulator_set_voltage(vreg_ptr, SNDDEV_VREG_8058_S4_VOLTAGE,
				SNDDEV_VREG_8058_S4_VOLTAGE);
	if (rc == 0)
		return vreg_ptr;
	else
		return NULL;
}

static void vreg_deinit(struct regulator *vreg)
{
	regulator_put(vreg);
}

static void vreg_mode_vote(struct regulator *vreg, int enable, int mode)
{
	int rc;
	if (enable) {
		rc = regulator_enable(vreg);
		if (rc != 0)
			pr_err("%s:Enabling regulator failed\n", __func__);
		else {
			if (mode)
				regulator_set_optimum_mode(vreg,
						SNDDEV_VREG_HIGH_POWER_LOAD);
			else
				regulator_set_optimum_mode(vreg,
						SNDDEV_VREG_LOW_POWER_LOAD);
		}
	} else {
		rc = regulator_disable(vreg);
		if (rc != 0)
			pr_err("%s:Disabling regulator failed\n", __func__);
	}
}

struct msm_cdcclk_ctl_state {
	unsigned int rx_mclk;
	unsigned int rx_mclk_requested;
	unsigned int tx_mclk;
	unsigned int tx_mclk_requested;
};

static struct msm_cdcclk_ctl_state the_msm_cdcclk_ctl_state;

static int msm_snddev_rx_mclk_request(void)
{
	int rc = 0;

#if !defined(CONFIG_MSM8X60_AUDIO) || !defined(CONFIG_MACH_HTC)
	rc = gpio_request(the_msm_cdcclk_ctl_state.rx_mclk,
		"MSM_SNDDEV_RX_MCLK");
	if (rc < 0) {
		pr_err("%s: GPIO request for MSM SNDDEV RX failed\n", __func__);
		return rc;
	}
	the_msm_cdcclk_ctl_state.rx_mclk_requested = 1;
#endif
	return rc;
}
static int msm_snddev_tx_mclk_request(void)
{
	int rc = 0;

<<<<<<< HEAD
#if !defined(CONFIG_MSM8X60_AUDIO) || !defined(CONFIG_MACH_HTC)
=======
#if defined(CONFIG_MARIMBA_CODEC)
>>>>>>> ec8d5055
	rc = gpio_request(the_msm_cdcclk_ctl_state.tx_mclk,
		"MSM_SNDDEV_TX_MCLK");
	if (rc < 0) {
		pr_err("%s: GPIO request for MSM SNDDEV TX failed\n", __func__);
		return rc;
	}
	the_msm_cdcclk_ctl_state.tx_mclk_requested = 1;
#endif
	return rc;
}
static void msm_snddev_rx_mclk_free(void)
{
#if !defined(CONFIG_MSM8X60_AUDIO) || !defined(CONFIG_MACH_HTC)
	if (the_msm_cdcclk_ctl_state.rx_mclk_requested) {
		gpio_free(the_msm_cdcclk_ctl_state.rx_mclk);
		the_msm_cdcclk_ctl_state.rx_mclk_requested = 0;
	}
#endif
}
static void msm_snddev_tx_mclk_free(void)
{
#if !defined(CONFIG_MSM8X60_AUDIO) || !defined(CONFIG_MACH_HTC)
	if (the_msm_cdcclk_ctl_state.tx_mclk_requested) {
		gpio_free(the_msm_cdcclk_ctl_state.tx_mclk);
		the_msm_cdcclk_ctl_state.tx_mclk_requested = 0;
	}
#endif
}
static int get_msm_cdcclk_ctl_gpios(struct platform_device *pdev)
{
	int rc = 0;
	struct resource *res;

	/* Claim all of the GPIOs. */
	res = platform_get_resource_byname(pdev, IORESOURCE_IO,
			"msm_snddev_rx_mclk");
	if (!res) {
		pr_err("%s: failed to get gpio MSM SNDDEV RX\n", __func__);
		return -ENODEV;
	}
	the_msm_cdcclk_ctl_state.rx_mclk = res->start;
	the_msm_cdcclk_ctl_state.rx_mclk_requested = 0;

#if defined(CONFIG_MARIMBA_CODEC)
	res = platform_get_resource_byname(pdev, IORESOURCE_IO,
			"msm_snddev_tx_mclk");
	if (!res) {
		pr_err("%s: failed to get gpio MSM SNDDEV TX\n", __func__);
		return -ENODEV;
	}
	the_msm_cdcclk_ctl_state.tx_mclk = res->start;
	the_msm_cdcclk_ctl_state.tx_mclk_requested = 0;
#endif
	return rc;
}
static int msm_cdcclk_ctl_probe(struct platform_device *pdev)
{
	int rc = 0;

	rc = get_msm_cdcclk_ctl_gpios(pdev);
	if (rc < 0) {
		pr_err("%s: GPIO configuration failed\n", __func__);
		return -ENODEV;
	}
	return rc;
}
static struct platform_driver msm_cdcclk_ctl_driver = {
	.probe = msm_cdcclk_ctl_probe,
	.driver = { .name = "msm_cdcclk_ctl"}
};

#if defined(CONFIG_MARIMBA_CODEC)
static int snddev_icodec_open_lb(struct snddev_icodec_state *icodec)
{
#if defined(CONFIG_TIMPANI_CODEC) || defined(CONFIG_MARIMBA_CODEC)
	int trc;
#endif
	struct snddev_icodec_drv_state *drv = &snddev_icodec_drv;

	/* Voting for low power is ok here as all use cases are
	 * supported in low power mode.
	 */
	if (drv->snddev_vreg)
		vreg_mode_vote(drv->snddev_vreg, 1,
					SNDDEV_LOW_POWER_MODE);

	if (icodec->data->voltage_on)
		icodec->data->voltage_on();

#if defined(CONFIG_TIMPANI_CODEC) || defined(CONFIG_MARIMBA_CODEC)
	trc = adie_codec_open(icodec->data->profile, &icodec->adie_path);
	if (IS_ERR_VALUE(trc))
		pr_err("%s: adie codec open failed\n", __func__);
	else
		adie_codec_setpath(icodec->adie_path,
					icodec->sample_rate, 256);

	if (icodec->adie_path)
		adie_codec_proceed_stage(icodec->adie_path,
					ADIE_CODEC_DIGITAL_ANALOG_READY);
#endif

	if (icodec->data->pamp_on)
		icodec->data->pamp_on();

	icodec->enabled = 1;

	return 0;
}
#endif

static int initialize_msm_icodec_gpios(struct platform_device *pdev)
{
	int rc = 0;
	struct resource *res;
	int i = 0;
	int *reg_defaults = pdev->dev.platform_data;

	while ((res = platform_get_resource(pdev, IORESOURCE_IO, i))) {
		rc = gpio_request(res->start, res->name);
		if (rc) {
			pr_err("%s: icodec gpio %d request failed\n", __func__,
				res->start);
			goto err;
		} else {
			/* This platform data structure only works if all gpio
			 * resources are to be used only in output mode.
			 * If gpio resources are added which are to be used in
			 * input mode, then the platform data structure will
			 * have to be changed.
			 */

			gpio_direction_output(res->start, reg_defaults[i]);
			gpio_free(res->start);
		}
		i++;
	}
err:
	return rc;
}
static int msm_icodec_gpio_probe(struct platform_device *pdev)
{
	int rc = 0;

	rc = initialize_msm_icodec_gpios(pdev);
	if (rc < 0) {
		pr_err("%s: GPIO configuration failed\n", __func__);
		return -ENODEV;
	}
	return rc;
}
static struct platform_driver msm_icodec_gpio_driver = {
	.probe = msm_icodec_gpio_probe,
	.driver = { .name = "msm_icodec_gpio"}
};

static int snddev_icodec_open_rx(struct snddev_icodec_state *icodec)
{
	int trc;
	int afe_channel_mode;
	union afe_port_config afe_config;
	struct snddev_icodec_drv_state *drv = &snddev_icodec_drv;

	pm_qos_update_request(&drv->rx_pm_qos_req,
			      msm_cpuidle_get_deep_idle_latency());

	if (drv->snddev_vreg) {
		if (!strcmp(icodec->data->name, "headset_stereo_rx"))
			vreg_mode_vote(drv->snddev_vreg, 1,
					SNDDEV_LOW_POWER_MODE);
		else
			vreg_mode_vote(drv->snddev_vreg, 1,
					SNDDEV_HIGH_POWER_MODE);
	}

        msm_snddev_rx_mclk_request();

        drv->rx_osrclk = clk_get_sys(NULL, "i2s_spkr_osr_clk");
        if (IS_ERR(drv->rx_osrclk))
          pr_err("%s master clock Error\n", __func__);

        trc =  clk_set_rate(drv->rx_osrclk,
                            SNDDEV_ICODEC_CLK_RATE(icodec->sample_rate));
        if (IS_ERR_VALUE(trc)) {
          pr_err("ERROR setting m clock1\n");
          goto error_invalid_freq;
        }

        clk_prepare_enable(drv->rx_osrclk);
	drv->rx_bitclk = clk_get_sys(NULL, "i2s_spkr_bit_clk");
	if (IS_ERR(drv->rx_bitclk))
		pr_err("%s clock Error\n", __func__);

	/* Master clock = Sample Rate * OSR rate bit clock
	 * OSR Rate bit clock = bit/sample * channel master
	 * clock / bit clock = divider value = 8
	 */
	if (msm_codec_i2s_slave_mode) {
		pr_info("%s: configuring bit clock for slave mode\n",
				__func__);
		trc =  clk_set_rate(drv->rx_bitclk, 0);
	} else
		trc =  clk_set_rate(drv->rx_bitclk, 8);

	if (IS_ERR_VALUE(trc)) {
		pr_err("ERROR setting m clock1\n");
		goto error_adie;
	}
	clk_prepare_enable(drv->rx_bitclk);

	if (icodec->data->voltage_on)
		icodec->data->voltage_on();

<<<<<<< HEAD
        if (aic3254_ops->aic3254_set_mode) {
          if (msm_get_call_state() == 1)
            aic3254_ops->aic3254_set_mode(AIC3254_CONFIG_RX,
                                          icodec->data->aic3254_voc_id);
          else
            aic3254_ops->aic3254_set_mode(AIC3254_CONFIG_RX,
                                          icodec->data->aic3254_id);
        }

#if defined(CONFIG_TIMPANI_CODEC) || defined(CONFIG_MARIMBA_CODEC)
        /* Configure ADIE */
        trc = adie_codec_open(icodec->data->profile, &icodec->adie_path);
        if (IS_ERR_VALUE(trc))
          pr_err("%s: adie codec open failed\n", __func__);
        else
          adie_codec_setpath(icodec->adie_path,
                             icodec->sample_rate, 256);
        /* OSR default to 256, can be changed for power optimization
         * If OSR is to be changed, need clock API for setting the divider
         */
#endif
=======
#if defined(CONFIG_MARIMBA_CODEC)
	/* Configure ADIE */
	trc = adie_codec_open(icodec->data->profile, &icodec->adie_path);
	if (IS_ERR_VALUE(trc))
		pr_err("%s: adie codec open failed\n", __func__);
	else
		adie_codec_setpath(icodec->adie_path,
					icodec->sample_rate, 256);
#endif
	/* OSR default to 256, can be changed for power optimization
	 * If OSR is to be changed, need clock API for setting the divider
	 */
>>>>>>> ec8d5055

	switch (icodec->data->channel_mode) {
	case 2:
		afe_channel_mode = MSM_AFE_STEREO;
		break;
	case 1:
	default:
		afe_channel_mode = MSM_AFE_MONO;
		break;
	}
	afe_config.mi2s.channel = afe_channel_mode;
	afe_config.mi2s.bitwidth = 16;
	afe_config.mi2s.line = 1;
	afe_config.mi2s.format = MSM_AFE_I2S_FORMAT_LPCM;
	if (msm_codec_i2s_slave_mode)
		afe_config.mi2s.ws = 0;
	else
		afe_config.mi2s.ws = 1;

	trc = afe_open(icodec->data->copp_id, &afe_config, icodec->sample_rate);

	if (trc < 0)
		pr_err("%s: afe open failed, trc = %d\n", __func__, trc);

<<<<<<< HEAD
#if defined(CONFIG_TIMPANI_CODEC) || defined(CONFIG_MARIMBA_CODEC)
        /* Enable ADIE */
        if (icodec->adie_path) {
          adie_codec_proceed_stage(icodec->adie_path,
                                   ADIE_CODEC_DIGITAL_READY);
          adie_codec_proceed_stage(icodec->adie_path,
                                   ADIE_CODEC_DIGITAL_ANALOG_READY);
        }

        if (msm_codec_i2s_slave_mode)
          adie_codec_set_master_mode(icodec->adie_path, 1);
        else
          adie_codec_set_master_mode(icodec->adie_path, 0);
#endif
=======
#if defined(CONFIG_MARIMBA_CODEC)
	/* Enable ADIE */
	if (icodec->adie_path) {
		adie_codec_proceed_stage(icodec->adie_path,
					ADIE_CODEC_DIGITAL_READY);
		adie_codec_proceed_stage(icodec->adie_path,
					ADIE_CODEC_DIGITAL_ANALOG_READY);
	}

	if (msm_codec_i2s_slave_mode)
		adie_codec_set_master_mode(icodec->adie_path, 1);
	else
		adie_codec_set_master_mode(icodec->adie_path, 0);
#endif

>>>>>>> ec8d5055
	/* Enable power amplifier */
	if (icodec->data->pamp_on) {
		if (icodec->data->pamp_on()) {
			pr_err("%s: Error turning on rx power\n", __func__);
			goto error_pamp;
		}
	}

	icodec->enabled = 1;

	pm_qos_update_request(&drv->rx_pm_qos_req, PM_QOS_DEFAULT_VALUE);
	return 0;

error_pamp:
error_adie:
	clk_disable_unprepare(drv->rx_osrclk);
error_invalid_freq:

	pr_err("%s: encounter error\n", __func__);

	pm_qos_update_request(&drv->rx_pm_qos_req, PM_QOS_DEFAULT_VALUE);
	return -ENODEV;
}

static int snddev_icodec_open_tx(struct snddev_icodec_state *icodec)
{
	int trc;
	int afe_channel_mode;
	union afe_port_config afe_config;
	struct snddev_icodec_drv_state *drv = &snddev_icodec_drv;;

	pm_qos_update_request(&drv->tx_pm_qos_req,
			      msm_cpuidle_get_deep_idle_latency());

	if (drv->snddev_vreg)
		vreg_mode_vote(drv->snddev_vreg, 1, SNDDEV_HIGH_POWER_MODE);

	/* Reuse pamp_on for TX platform-specific setup  */
	if (icodec->data->pamp_on) {
		if (icodec->data->pamp_on()) {
			pr_err("%s: Error turning on tx power\n", __func__);
			goto error_pamp;
		}
	}

	msm_snddev_tx_mclk_request();

	drv->tx_osrclk = clk_get_sys(NULL, "i2s_mic_osr_clk");
	if (IS_ERR(drv->tx_osrclk))
		pr_err("%s master clock Error\n", __func__);

	trc =  clk_set_rate(drv->tx_osrclk,
			SNDDEV_ICODEC_CLK_RATE(icodec->sample_rate));
	if (IS_ERR_VALUE(trc)) {
		pr_err("ERROR setting m clock1\n");
		goto error_invalid_freq;
	}

	clk_prepare_enable(drv->tx_osrclk);
	drv->tx_bitclk = clk_get_sys(NULL, "i2s_mic_bit_clk");
	if (IS_ERR(drv->tx_bitclk))
		pr_err("%s clock Error\n", __func__);

	/* Master clock = Sample Rate * OSR rate bit clock
	 * OSR Rate bit clock = bit/sample * channel master
	 * clock / bit clock = divider value = 8
	 */
	if (msm_codec_i2s_slave_mode) {
		pr_info("%s: configuring bit clock for slave mode\n",
				__func__);
		trc =  clk_set_rate(drv->tx_bitclk, 0);
	} else
		trc =  clk_set_rate(drv->tx_bitclk, 8);

	clk_prepare_enable(drv->tx_bitclk);

<<<<<<< HEAD
        if (aic3254_ops->aic3254_set_mode) {
          if (msm_get_call_state() == 1)
            aic3254_ops->aic3254_set_mode(AIC3254_CONFIG_TX,
                                          icodec->data->aic3254_voc_id);
          else
            aic3254_ops->aic3254_set_mode(AIC3254_CONFIG_TX,
                                          icodec->data->aic3254_id);
        }

#if defined(CONFIG_TIMPANI_CODEC) || defined(CONFIG_MARIMBA_CODEC)
        /* Enable ADIE */
        trc = adie_codec_open(icodec->data->profile, &icodec->adie_path);
        if (IS_ERR_VALUE(trc))
          pr_err("%s: adie codec open failed\n", __func__);
        else
          adie_codec_setpath(icodec->adie_path,
                             icodec->sample_rate, 256);
=======
#if defined(CONFIG_MARIMBA_CODEC)
	/* Enable ADIE */
	trc = adie_codec_open(icodec->data->profile, &icodec->adie_path);
	if (IS_ERR_VALUE(trc))
		pr_err("%s: adie codec open failed\n", __func__);
	else
		adie_codec_setpath(icodec->adie_path,
					icodec->sample_rate, 256);
>>>>>>> ec8d5055
#endif

	switch (icodec->data->channel_mode) {
	case 2:
		afe_channel_mode = MSM_AFE_STEREO;
		break;
	case 1:
	default:
		afe_channel_mode = MSM_AFE_MONO;
		break;
	}
	afe_config.mi2s.channel = afe_channel_mode;
	afe_config.mi2s.bitwidth = 16;
	afe_config.mi2s.line = 1;
	afe_config.mi2s.format = MSM_AFE_I2S_FORMAT_LPCM;
        if (msm_codec_i2s_slave_mode)
		afe_config.mi2s.ws = 0;
        else
		afe_config.mi2s.ws = 1;

	trc = afe_open(icodec->data->copp_id, &afe_config, icodec->sample_rate);

<<<<<<< HEAD
#if defined(CONFIG_TIMPANI_CODEC) || defined(CONFIG_MARIMBA_CODEC)
        if (icodec->adie_path) {
          adie_codec_proceed_stage(icodec->adie_path,
                                   ADIE_CODEC_DIGITAL_READY);
          adie_codec_proceed_stage(icodec->adie_path,
                                   ADIE_CODEC_DIGITAL_ANALOG_READY);
        }

        if (msm_codec_i2s_slave_mode)
          adie_codec_set_master_mode(icodec->adie_path, 1);
        else
          adie_codec_set_master_mode(icodec->adie_path, 0);
#endif
=======
#if defined(CONFIG_MARIMBA_CODEC)
	if (icodec->adie_path) {
		adie_codec_proceed_stage(icodec->adie_path,
					ADIE_CODEC_DIGITAL_READY);
		adie_codec_proceed_stage(icodec->adie_path,
					ADIE_CODEC_DIGITAL_ANALOG_READY);
	}

	if (msm_codec_i2s_slave_mode)
		adie_codec_set_master_mode(icodec->adie_path, 1);
	else
		adie_codec_set_master_mode(icodec->adie_path, 0);
#endif

>>>>>>> ec8d5055
	icodec->enabled = 1;

	pm_qos_update_request(&drv->tx_pm_qos_req, PM_QOS_DEFAULT_VALUE);
	return 0;

error_invalid_freq:

	if (icodec->data->pamp_off)
		icodec->data->pamp_off();

	pr_err("%s: encounter error\n", __func__);
error_pamp:
	pm_qos_update_request(&drv->tx_pm_qos_req, PM_QOS_DEFAULT_VALUE);
	return -ENODEV;
}

#if defined(CONFIG_MARIMBA_CODEC)
static int snddev_icodec_close_lb(struct snddev_icodec_state *icodec)
{
	struct snddev_icodec_drv_state *drv = &snddev_icodec_drv;

	/* Disable power amplifier */
	if (icodec->data->pamp_off)
		icodec->data->pamp_off();

	if (drv->snddev_vreg)
		vreg_mode_vote(drv->snddev_vreg, 0, SNDDEV_LOW_POWER_MODE);

#if defined(CONFIG_TIMPANI_CODEC) || defined(CONFIG_MARIMBA_CODEC)
	if (icodec->adie_path) {
		adie_codec_proceed_stage(icodec->adie_path,
			ADIE_CODEC_DIGITAL_OFF);
		adie_codec_close(icodec->adie_path);
		icodec->adie_path = NULL;
	}
#endif

	if (icodec->data->voltage_off)
		icodec->data->voltage_off();

	return 0;
}
#endif

static int snddev_icodec_close_rx(struct snddev_icodec_state *icodec)
{
	struct snddev_icodec_drv_state *drv = &snddev_icodec_drv;
	struct snddev_icodec_data *data = icodec->data;

	pm_qos_update_request(&drv->rx_pm_qos_req,
			      msm_cpuidle_get_deep_idle_latency());

	if (drv->snddev_vreg)
		vreg_mode_vote(drv->snddev_vreg, 0, SNDDEV_HIGH_POWER_MODE);

	/* Disable power amplifier */
	if (icodec->data->pamp_off)
		icodec->data->pamp_off();

<<<<<<< HEAD
#ifdef CONFIG_SPI_AIC3254
	/* Restore default id for A3254 */
	if (data->aic3254_id != data->default_aic3254_id)
		data->aic3254_id = data->default_aic3254_id;
	/* Disable External Codec A3254 */
	if (aic3254_ops->aic3254_set_mode)
		aic3254_ops->aic3254_set_mode(AIC3254_CONFIG_RX, DOWNLINK_OFF);
#endif

#if defined(CONFIG_TIMPANI_CODEC) || defined(CONFIG_MARIMBA_CODEC)
=======
#if defined(CONFIG_MARIMBA_CODEC)
>>>>>>> ec8d5055
	/* Disable ADIE */
	if (icodec->adie_path) {
		adie_codec_proceed_stage(icodec->adie_path,
			ADIE_CODEC_DIGITAL_OFF);
		adie_codec_close(icodec->adie_path);
		icodec->adie_path = NULL;
	}
#endif

	afe_close(icodec->data->copp_id);

	if (icodec->data->voltage_off)
		icodec->data->voltage_off();

	clk_disable_unprepare(drv->rx_bitclk);
	clk_disable_unprepare(drv->rx_osrclk);

	msm_snddev_rx_mclk_free();

	icodec->enabled = 0;

	pm_qos_update_request(&drv->rx_pm_qos_req, PM_QOS_DEFAULT_VALUE);
	return 0;
}

static int snddev_icodec_close_tx(struct snddev_icodec_state *icodec)
{
	struct snddev_icodec_drv_state *drv = &snddev_icodec_drv;
	struct snddev_icodec_data *data = icodec->data;

	pm_qos_update_request(&drv->tx_pm_qos_req,
			      msm_cpuidle_get_deep_idle_latency());

	if (drv->snddev_vreg)
		vreg_mode_vote(drv->snddev_vreg, 0, SNDDEV_HIGH_POWER_MODE);

<<<<<<< HEAD
#ifdef CONFIG_SPI_AIC3254
	/* Restore default id for A3254 */
	if (data->aic3254_id != data->default_aic3254_id)
		data->aic3254_id = data->default_aic3254_id;
	/* Disable External Codec A3254 */
	if (aic3254_ops->aic3254_set_mode)
		aic3254_ops->aic3254_set_mode(AIC3254_CONFIG_RX, UPLINK_OFF);
#endif

#if defined(CONFIG_TIMPANI_CODEC) || defined(CONFIG_MARIMBA_CODEC)
=======
#if defined(CONFIG_MARIMBA_CODEC)
>>>>>>> ec8d5055
	/* Disable ADIE */
	if (icodec->adie_path) {
		adie_codec_proceed_stage(icodec->adie_path,
					ADIE_CODEC_DIGITAL_OFF);
		adie_codec_close(icodec->adie_path);
		icodec->adie_path = NULL;
	}
#endif

	afe_close(icodec->data->copp_id);

	clk_disable_unprepare(drv->tx_bitclk);
	clk_disable_unprepare(drv->tx_osrclk);

	msm_snddev_tx_mclk_free();

	/* Reuse pamp_off for TX platform-specific setup  */
	if (icodec->data->pamp_off)
		icodec->data->pamp_off();

	icodec->enabled = 0;

	pm_qos_update_request(&drv->tx_pm_qos_req, PM_QOS_DEFAULT_VALUE);
	return 0;
}

static int snddev_icodec_set_device_volume_impl(
		struct msm_snddev_info *dev_info, u32 volume)
{
	int rc = 0;
#if defined(CONFIG_TIMPANI_CODEC) || defined(CONFIG_MARIMBA_CODEC)
	struct snddev_icodec_state *icodec;

	icodec = dev_info->private_data;
#if defined(CONFIG_MARIMBA_CODEC)
	if (icodec->data->dev_vol_type & SNDDEV_DEV_VOL_DIGITAL) {

		rc = adie_codec_set_device_digital_volume(icodec->adie_path,
				icodec->data->channel_mode, volume);
		if (rc < 0) {
			pr_err("%s: unable to set_device_digital_volume for"
				"%s volume in percentage = %u\n",
				__func__, dev_info->name, volume);
			return rc;
		}

	} else if (icodec->data->dev_vol_type & SNDDEV_DEV_VOL_ANALOG) {
		rc = adie_codec_set_device_analog_volume(icodec->adie_path,
				icodec->data->channel_mode, volume);
		if (rc < 0) {
			pr_err("%s: unable to set_device_analog_volume for"
				"%s volume in percentage = %u\n",
				__func__, dev_info->name, volume);
			return rc;
		}
	} else {
		pr_err("%s: Invalid device volume control\n", __func__);
		return -EPERM;
	}
<<<<<<< HEAD
#endif
=======
#else
>>>>>>> ec8d5055
	return rc;
#endif
}

static int snddev_icodec_open(struct msm_snddev_info *dev_info)
{
	int rc = 0;
	struct snddev_icodec_state *icodec;
	struct snddev_icodec_drv_state *drv = &snddev_icodec_drv;

	if (!dev_info) {
		rc = -EINVAL;
		goto error;
	}

	icodec = dev_info->private_data;

	if (icodec->data->capability & SNDDEV_CAP_RX) {
		mutex_lock(&drv->rx_lock);
		if (drv->rx_active) {
			mutex_unlock(&drv->rx_lock);
			pr_err("%s: rx_active is set, return EBUSY\n",
				__func__);
			rc = -EBUSY;
			goto error;
		}
		rc = snddev_icodec_open_rx(icodec);

		if (!IS_ERR_VALUE(rc)) {
			if ((icodec->data->dev_vol_type & (
				SNDDEV_DEV_VOL_DIGITAL |
				SNDDEV_DEV_VOL_ANALOG)))
				rc = snddev_icodec_set_device_volume_impl(
						dev_info, dev_info->dev_volume);
			if (!IS_ERR_VALUE(rc))
				drv->rx_active = 1;
			else
				pr_err("%s: set_device_volume_impl"
					" error(rx) = %d\n", __func__, rc);
		}
		mutex_unlock(&drv->rx_lock);
#if defined(CONFIG_MARIMBA_CODEC)
	} else if (icodec->data->capability & SNDDEV_CAP_LB) {
		mutex_lock(&drv->lb_lock);
		rc = snddev_icodec_open_lb(icodec);

		if (!IS_ERR_VALUE(rc)) {
			if ((icodec->data->dev_vol_type & (
				SNDDEV_DEV_VOL_DIGITAL |
				SNDDEV_DEV_VOL_ANALOG)))
				rc = snddev_icodec_set_device_volume_impl(
						dev_info, dev_info->dev_volume);
		}

		mutex_unlock(&drv->lb_lock);
#endif
	} else {
		mutex_lock(&drv->tx_lock);
		if (drv->tx_active) {
			mutex_unlock(&drv->tx_lock);
			pr_err("%s: tx_active is set, return EBUSY\n",
				__func__);
			rc = -EBUSY;
			goto error;
		}
		rc = snddev_icodec_open_tx(icodec);

		if (!IS_ERR_VALUE(rc)) {
			if ((icodec->data->dev_vol_type & (
				SNDDEV_DEV_VOL_DIGITAL |
				SNDDEV_DEV_VOL_ANALOG)))
				rc = snddev_icodec_set_device_volume_impl(
						dev_info, dev_info->dev_volume);
			if (!IS_ERR_VALUE(rc))
				drv->tx_active = 1;
			else
				pr_err("%s: set_device_volume_impl"
					" error(tx) = %d\n", __func__, rc);
		}
		mutex_unlock(&drv->tx_lock);
	}
error:
	return rc;
}

static int snddev_icodec_close(struct msm_snddev_info *dev_info)
{
	int rc = 0;
	struct snddev_icodec_state *icodec;
	struct snddev_icodec_drv_state *drv = &snddev_icodec_drv;
	if (!dev_info) {
		rc = -EINVAL;
		goto error;
	}

	icodec = dev_info->private_data;

	if (icodec->data->capability & SNDDEV_CAP_RX) {
		mutex_lock(&drv->rx_lock);
		if (!drv->rx_active) {
			mutex_unlock(&drv->rx_lock);
			pr_err("%s: rx_active not set, return\n", __func__);
			rc = -EPERM;
			goto error;
		}
		rc = snddev_icodec_close_rx(icodec);
		if (!IS_ERR_VALUE(rc))
			drv->rx_active = 0;
		else
			pr_err("%s: close rx failed, rc = %d\n", __func__, rc);
		mutex_unlock(&drv->rx_lock);
#if defined(CONFIG_MARIMBA_CODEC)
	} else if (icodec->data->capability & SNDDEV_CAP_LB) {
		mutex_lock(&drv->lb_lock);
		rc = snddev_icodec_close_lb(icodec);
		mutex_unlock(&drv->lb_lock);
#endif
	} else {
		mutex_lock(&drv->tx_lock);
		if (!drv->tx_active) {
			mutex_unlock(&drv->tx_lock);
			pr_err("%s: tx_active not set, return\n", __func__);
			rc = -EPERM;
			goto error;
		}
		rc = snddev_icodec_close_tx(icodec);
		if (!IS_ERR_VALUE(rc))
			drv->tx_active = 0;
		else
			pr_err("%s: close tx failed, rc = %d\n", __func__, rc);
		mutex_unlock(&drv->tx_lock);
	}

error:
	return rc;
}

#if defined(CONFIG_MARIMBA_CODEC)
static int snddev_icodec_check_freq(u32 req_freq)
{
	int rc = -EINVAL;

	if ((req_freq != 0) && (req_freq >= 8000) && (req_freq <= 48000)) {
		if ((req_freq == 8000) || (req_freq == 11025) ||
			(req_freq == 12000) || (req_freq == 16000) ||
			(req_freq == 22050) || (req_freq == 24000) ||
			(req_freq == 32000) || (req_freq == 44100) ||
			(req_freq == 48000)) {
				rc = 0;
		} else
			pr_info("%s: Unsupported Frequency:%d\n", __func__,
								req_freq);
	}
	return rc;
}
#endif

static int snddev_icodec_set_freq(struct msm_snddev_info *dev_info, u32 rate)
{
	int rc;
	struct snddev_icodec_state *icodec;

	if (!dev_info) {
		rc = -EINVAL;
		goto error;
	}

	icodec = dev_info->private_data;
<<<<<<< HEAD
#if defined(CONFIG_TIMPANI_CODEC) || defined(CONFIG_MARIMBA_CODEC)
=======

#if defined(CONFIG_MARIMBA_CODEC)
>>>>>>> ec8d5055
	if (adie_codec_freq_supported(icodec->data->profile, rate) != 0) {
		pr_err("%s: adie_codec_freq_supported() failed\n", __func__);
		rc = -EINVAL;
		goto error;
	} else
#endif
          {
		if (snddev_icodec_check_freq(rate) != 0) {
			pr_err("%s: check_freq failed\n", __func__);
			rc = -EINVAL;
			goto error;
		} else
			icodec->sample_rate = rate;
	}
#endif

	if (icodec->enabled) {
		snddev_icodec_close(dev_info);
		snddev_icodec_open(dev_info);
	}

	return icodec->sample_rate;

error:
	return rc;
}

static int snddev_icodec_enable_sidetone(struct msm_snddev_info *dev_info,
	u32 enable, uint16_t gain)
{
	int rc = 0;
	struct snddev_icodec_state *icodec;
	struct snddev_icodec_drv_state *drv = &snddev_icodec_drv;

#ifdef CONFIG_SPI_AIC3254
	/*3254 sidetone will be binded with dsp image.*/
        goto error;
#endif

	if (!dev_info) {
		pr_err("invalid dev_info\n");
		rc = -EINVAL;
		goto error;
	}

	icodec = dev_info->private_data;

	if (icodec->data->capability & SNDDEV_CAP_RX) {
		mutex_lock(&drv->rx_lock);
		if (!drv->rx_active || !dev_info->opened) {
			pr_err("dev not active\n");
			rc = -EPERM;
			mutex_unlock(&drv->rx_lock);
			goto error;
		}
		rc = afe_sidetone(PRIMARY_I2S_TX, PRIMARY_I2S_RX, enable, gain);
		if (rc < 0)
			pr_err("%s: AFE command sidetone failed\n", __func__);
		mutex_unlock(&drv->rx_lock);
	} else {
		rc = -EINVAL;
		pr_err("rx device only\n");
	}

error:
	return rc;
}

<<<<<<< HEAD
=======
#if defined(CONFIG_MARIMBA_CODEC)
>>>>>>> ec8d5055
static int snddev_icodec_enable_anc(struct msm_snddev_info *dev_info,
	u32 enable)
{
	int rc = 0;
#if defined(CONFIG_TIMPANI_CODEC) || defined(CONFIG_MARIMBA_CODEC)
	struct adie_codec_anc_data *reg_writes;
	struct acdb_cal_block cal_block;
	struct snddev_icodec_state *icodec;
	struct snddev_icodec_drv_state *drv = &snddev_icodec_drv;

#ifdef CONFIG_SPI_AIC3254
        goto error;
#endif

	pr_info("%s: enable=%d\n", __func__, enable);

	if (!dev_info) {
		pr_err("invalid dev_info\n");
		rc = -EINVAL;
		goto error;
	}
	icodec = dev_info->private_data;

	if ((icodec->data->capability & SNDDEV_CAP_RX) &&
		(icodec->data->capability & SNDDEV_CAP_ANC)) {
		mutex_lock(&drv->rx_lock);

		if (!drv->rx_active || !dev_info->opened) {
			pr_err("dev not active\n");
			rc = -EPERM;
			mutex_unlock(&drv->rx_lock);
			goto error;
		}
		if (enable) {
			get_anc_cal(&cal_block);
			reg_writes = (struct adie_codec_anc_data *)
				cal_block.cal_kvaddr;

			if (reg_writes == NULL) {
				pr_err("error, no calibration data\n");
				rc = -1;
				mutex_unlock(&drv->rx_lock);
				goto error;
			}

			rc = adie_codec_enable_anc(icodec->adie_path,
			1, reg_writes);
		} else {
			rc = adie_codec_enable_anc(icodec->adie_path,
			0, NULL);
		}
		mutex_unlock(&drv->rx_lock);
	} else {
		rc = -EINVAL;
		pr_err("rx and ANC device only\n");
	}

error:
#endif
	return rc;
}
#endif

int snddev_icodec_set_device_volume(struct msm_snddev_info *dev_info,
		u32 volume)
{
	struct snddev_icodec_state *icodec;
	struct mutex *lock;
	struct snddev_icodec_drv_state *drv = &snddev_icodec_drv;
	int rc = -EPERM;

	if (!dev_info) {
		pr_info("%s : device not intilized.\n", __func__);
		return  -EINVAL;
	}

	icodec = dev_info->private_data;

	if (!(icodec->data->dev_vol_type & (SNDDEV_DEV_VOL_DIGITAL
				| SNDDEV_DEV_VOL_ANALOG))) {

		pr_info("%s : device %s does not support device volume "
				"control.", __func__, dev_info->name);
		return -EPERM;
	}
	dev_info->dev_volume =  volume;

	if (icodec->data->capability & SNDDEV_CAP_RX)
		lock = &drv->rx_lock;
	else if (icodec->data->capability & SNDDEV_CAP_LB)
		lock = &drv->lb_lock;
	else
		lock = &drv->tx_lock;

	mutex_lock(lock);

	rc = snddev_icodec_set_device_volume_impl(dev_info,
			dev_info->dev_volume);
	mutex_unlock(lock);
	return rc;
}

static int snddev_icodec_probe(struct platform_device *pdev)
{
	int rc = 0;
	struct snddev_icodec_data *pdata;
	struct msm_snddev_info *dev_info;
	struct snddev_icodec_state *icodec;
#if defined(CONFIG_MSM8X60_AUDIO) && defined(CONFIG_MACH_HTC)
        static int first_time = 1;
#endif

	if (!pdev || !pdev->dev.platform_data) {
		printk(KERN_ALERT "Invalid caller\n");
		rc = -1;
		goto error;
	}
	pdata = pdev->dev.platform_data;
	if ((pdata->capability & SNDDEV_CAP_RX) &&
	   (pdata->capability & SNDDEV_CAP_TX)) {
		pr_err("%s: invalid device data either RX or TX\n", __func__);
		goto error;
	}
	icodec = kzalloc(sizeof(struct snddev_icodec_state), GFP_KERNEL);
	if (!icodec) {
		rc = -ENOMEM;
		goto error;
	}
	dev_info = kmalloc(sizeof(struct msm_snddev_info), GFP_KERNEL);
	if (!dev_info) {
		kfree(icodec);
		rc = -ENOMEM;
		goto error;
	}

	dev_info->name = pdata->name;
	dev_info->copp_id = pdata->copp_id;
	dev_info->private_data = (void *) icodec;
	dev_info->dev_ops.open = snddev_icodec_open;
	dev_info->dev_ops.close = snddev_icodec_close;
	dev_info->dev_ops.set_freq = snddev_icodec_set_freq;
	dev_info->dev_ops.set_device_volume = snddev_icodec_set_device_volume;
	dev_info->capability = pdata->capability;
	dev_info->opened = 0;
	msm_snddev_register(dev_info);
	icodec->data = pdata;
	icodec->sample_rate = pdata->default_sample_rate;
	dev_info->sample_rate = pdata->default_sample_rate;
	dev_info->channel_mode = pdata->channel_mode;
	if (pdata->capability & SNDDEV_CAP_RX)
		dev_info->dev_ops.enable_sidetone =
			snddev_icodec_enable_sidetone;
	else
		dev_info->dev_ops.enable_sidetone = NULL;

	if (pdata->capability & SNDDEV_CAP_ANC) {
#if defined(CONFIG_MARIMBA_CODEC)
		dev_info->dev_ops.enable_anc =
		snddev_icodec_enable_anc;
#endif
	} else {
		dev_info->dev_ops.enable_anc = NULL;
	}

	if (first_time) {
		if (audio_ops->is_msm_i2s_slave)
			msm_codec_i2s_slave_mode = audio_ops->is_msm_i2s_slave();
		else
			msm_codec_i2s_slave_mode = false;

		pr_info("%s: msm_codec_i2s_slave_mode = %d\n",
			__func__, msm_codec_i2s_slave_mode);

		first_time = 0;
        }
error:
	return rc;
}

static int snddev_icodec_remove(struct platform_device *pdev)
{
	return 0;
}

static struct platform_driver snddev_icodec_driver = {
  .probe = snddev_icodec_probe,
  .remove = snddev_icodec_remove,
  .driver = { .name = "snddev_icodec" }
};

int update_aic3254_info(struct aic3254_info *info)
{
	struct msm_snddev_info *dev_info;
	int rc = 0;

	dev_info = audio_dev_ctrl_find_dev(info->dev_id);
	if (IS_ERR(dev_info))
		rc = -ENODEV;
	else {
		if ((dev_info->copp_id == PRIMARY_I2S_RX) ||
			(dev_info->copp_id == PRIMARY_I2S_TX)) {
			struct snddev_icodec_state *icodec;
			icodec = dev_info->private_data;
			icodec->data->aic3254_id = info->path_id;
			pr_info("%s: update aic3254 id of device %s as %d\n",
				__func__, dev_info->name, icodec->data->aic3254_id);
		}
	}

	return rc;
}

module_param(msm_codec_i2s_slave_mode, bool, 0);
MODULE_PARM_DESC(msm_codec_i2s_slave_mode, "Set MSM to I2S slave clock mode");

static int __init snddev_icodec_init(void)
{
	s32 rc;
	struct snddev_icodec_drv_state *icodec_drv = &snddev_icodec_drv;

	rc = platform_driver_register(&snddev_icodec_driver);
	if (IS_ERR_VALUE(rc)) {
		pr_err("%s: platform_driver_register for snddev icodec failed\n",
					__func__);
		goto error_snddev_icodec_driver;
	}

	rc = platform_driver_register(&msm_cdcclk_ctl_driver);
	if (IS_ERR_VALUE(rc)) {
		pr_err("%s: platform_driver_register for msm snddev failed\n",
					__func__);
		goto error_msm_cdcclk_ctl_driver;
	}

	rc = platform_driver_register(&msm_icodec_gpio_driver);
	if (IS_ERR_VALUE(rc)) {
		pr_err("%s: platform_driver_register for msm snddev gpio failed\n",
					__func__);
		goto error_msm_icodec_gpio_driver;
	}

	mutex_init(&icodec_drv->rx_lock);
	mutex_init(&icodec_drv->lb_lock);
	mutex_init(&icodec_drv->tx_lock);
	icodec_drv->rx_active = 0;
	icodec_drv->tx_active = 0;
	icodec_drv->snddev_vreg = vreg_init();

	pm_qos_add_request(&icodec_drv->tx_pm_qos_req, PM_QOS_CPU_DMA_LATENCY,
				PM_QOS_DEFAULT_VALUE);
	pm_qos_add_request(&icodec_drv->rx_pm_qos_req, PM_QOS_CPU_DMA_LATENCY,
				PM_QOS_DEFAULT_VALUE);
	return 0;
error_msm_icodec_gpio_driver:
	platform_driver_unregister(&msm_cdcclk_ctl_driver);
error_msm_cdcclk_ctl_driver:
	platform_driver_unregister(&snddev_icodec_driver);
error_snddev_icodec_driver:
	return -ENODEV;
}

static void __exit snddev_icodec_exit(void)
{
	struct snddev_icodec_drv_state *icodec_drv = &snddev_icodec_drv;

	platform_driver_unregister(&snddev_icodec_driver);
	platform_driver_unregister(&msm_cdcclk_ctl_driver);
	platform_driver_unregister(&msm_icodec_gpio_driver);

	clk_put(icodec_drv->rx_osrclk);
	clk_put(icodec_drv->tx_osrclk);
	if (icodec_drv->snddev_vreg) {
		vreg_deinit(icodec_drv->snddev_vreg);
		icodec_drv->snddev_vreg = NULL;
	}
	return;
}

module_init(snddev_icodec_init);
module_exit(snddev_icodec_exit);

MODULE_DESCRIPTION("ICodec Sound Device driver");
MODULE_VERSION("1.0");
MODULE_LICENSE("GPL v2");<|MERGE_RESOLUTION|>--- conflicted
+++ resolved
@@ -161,11 +161,7 @@
 {
 	int rc = 0;
 
-<<<<<<< HEAD
-#if !defined(CONFIG_MSM8X60_AUDIO) || !defined(CONFIG_MACH_HTC)
-=======
-#if defined(CONFIG_MARIMBA_CODEC)
->>>>>>> ec8d5055
+#if defined(CONFIG_TIMPANI_CODEC) || defined(CONFIG_MARIMBA_CODEC)
 	rc = gpio_request(the_msm_cdcclk_ctl_state.tx_mclk,
 		"MSM_SNDDEV_TX_MCLK");
 	if (rc < 0) {
@@ -209,7 +205,7 @@
 	the_msm_cdcclk_ctl_state.rx_mclk = res->start;
 	the_msm_cdcclk_ctl_state.rx_mclk_requested = 0;
 
-#if defined(CONFIG_MARIMBA_CODEC)
+#if defined(CONFIG_TIMPANI_CODEC) || defined(CONFIG_MARIMBA_CODEC)
 	res = platform_get_resource_byname(pdev, IORESOURCE_IO,
 			"msm_snddev_tx_mclk");
 	if (!res) {
@@ -237,7 +233,6 @@
 	.driver = { .name = "msm_cdcclk_ctl"}
 };
 
-#if defined(CONFIG_MARIMBA_CODEC)
 static int snddev_icodec_open_lb(struct snddev_icodec_state *icodec)
 {
 #if defined(CONFIG_TIMPANI_CODEC) || defined(CONFIG_MARIMBA_CODEC)
@@ -275,7 +270,6 @@
 
 	return 0;
 }
-#endif
 
 static int initialize_msm_icodec_gpios(struct platform_device *pdev)
 {
@@ -379,7 +373,6 @@
 	if (icodec->data->voltage_on)
 		icodec->data->voltage_on();
 
-<<<<<<< HEAD
         if (aic3254_ops->aic3254_set_mode) {
           if (msm_get_call_state() == 1)
             aic3254_ops->aic3254_set_mode(AIC3254_CONFIG_RX,
@@ -397,24 +390,10 @@
         else
           adie_codec_setpath(icodec->adie_path,
                              icodec->sample_rate, 256);
+#endif
         /* OSR default to 256, can be changed for power optimization
          * If OSR is to be changed, need clock API for setting the divider
          */
-#endif
-=======
-#if defined(CONFIG_MARIMBA_CODEC)
-	/* Configure ADIE */
-	trc = adie_codec_open(icodec->data->profile, &icodec->adie_path);
-	if (IS_ERR_VALUE(trc))
-		pr_err("%s: adie codec open failed\n", __func__);
-	else
-		adie_codec_setpath(icodec->adie_path,
-					icodec->sample_rate, 256);
-#endif
-	/* OSR default to 256, can be changed for power optimization
-	 * If OSR is to be changed, need clock API for setting the divider
-	 */
->>>>>>> ec8d5055
 
 	switch (icodec->data->channel_mode) {
 	case 2:
@@ -439,7 +418,6 @@
 	if (trc < 0)
 		pr_err("%s: afe open failed, trc = %d\n", __func__, trc);
 
-<<<<<<< HEAD
 #if defined(CONFIG_TIMPANI_CODEC) || defined(CONFIG_MARIMBA_CODEC)
         /* Enable ADIE */
         if (icodec->adie_path) {
@@ -454,23 +432,7 @@
         else
           adie_codec_set_master_mode(icodec->adie_path, 0);
 #endif
-=======
-#if defined(CONFIG_MARIMBA_CODEC)
-	/* Enable ADIE */
-	if (icodec->adie_path) {
-		adie_codec_proceed_stage(icodec->adie_path,
-					ADIE_CODEC_DIGITAL_READY);
-		adie_codec_proceed_stage(icodec->adie_path,
-					ADIE_CODEC_DIGITAL_ANALOG_READY);
-	}
-
-	if (msm_codec_i2s_slave_mode)
-		adie_codec_set_master_mode(icodec->adie_path, 1);
-	else
-		adie_codec_set_master_mode(icodec->adie_path, 0);
-#endif
-
->>>>>>> ec8d5055
+
 	/* Enable power amplifier */
 	if (icodec->data->pamp_on) {
 		if (icodec->data->pamp_on()) {
@@ -547,7 +509,6 @@
 
 	clk_prepare_enable(drv->tx_bitclk);
 
-<<<<<<< HEAD
         if (aic3254_ops->aic3254_set_mode) {
           if (msm_get_call_state() == 1)
             aic3254_ops->aic3254_set_mode(AIC3254_CONFIG_TX,
@@ -565,16 +526,6 @@
         else
           adie_codec_setpath(icodec->adie_path,
                              icodec->sample_rate, 256);
-=======
-#if defined(CONFIG_MARIMBA_CODEC)
-	/* Enable ADIE */
-	trc = adie_codec_open(icodec->data->profile, &icodec->adie_path);
-	if (IS_ERR_VALUE(trc))
-		pr_err("%s: adie codec open failed\n", __func__);
-	else
-		adie_codec_setpath(icodec->adie_path,
-					icodec->sample_rate, 256);
->>>>>>> ec8d5055
 #endif
 
 	switch (icodec->data->channel_mode) {
@@ -597,7 +548,6 @@
 
 	trc = afe_open(icodec->data->copp_id, &afe_config, icodec->sample_rate);
 
-<<<<<<< HEAD
 #if defined(CONFIG_TIMPANI_CODEC) || defined(CONFIG_MARIMBA_CODEC)
         if (icodec->adie_path) {
           adie_codec_proceed_stage(icodec->adie_path,
@@ -611,22 +561,7 @@
         else
           adie_codec_set_master_mode(icodec->adie_path, 0);
 #endif
-=======
-#if defined(CONFIG_MARIMBA_CODEC)
-	if (icodec->adie_path) {
-		adie_codec_proceed_stage(icodec->adie_path,
-					ADIE_CODEC_DIGITAL_READY);
-		adie_codec_proceed_stage(icodec->adie_path,
-					ADIE_CODEC_DIGITAL_ANALOG_READY);
-	}
-
-	if (msm_codec_i2s_slave_mode)
-		adie_codec_set_master_mode(icodec->adie_path, 1);
-	else
-		adie_codec_set_master_mode(icodec->adie_path, 0);
-#endif
-
->>>>>>> ec8d5055
+
 	icodec->enabled = 1;
 
 	pm_qos_update_request(&drv->tx_pm_qos_req, PM_QOS_DEFAULT_VALUE);
@@ -643,7 +578,6 @@
 	return -ENODEV;
 }
 
-#if defined(CONFIG_MARIMBA_CODEC)
 static int snddev_icodec_close_lb(struct snddev_icodec_state *icodec)
 {
 	struct snddev_icodec_drv_state *drv = &snddev_icodec_drv;
@@ -669,12 +603,13 @@
 
 	return 0;
 }
-#endif
 
 static int snddev_icodec_close_rx(struct snddev_icodec_state *icodec)
 {
 	struct snddev_icodec_drv_state *drv = &snddev_icodec_drv;
+#ifdef CONFIG_SPI_AIC3254
 	struct snddev_icodec_data *data = icodec->data;
+#endif
 
 	pm_qos_update_request(&drv->rx_pm_qos_req,
 			      msm_cpuidle_get_deep_idle_latency());
@@ -686,7 +621,6 @@
 	if (icodec->data->pamp_off)
 		icodec->data->pamp_off();
 
-<<<<<<< HEAD
 #ifdef CONFIG_SPI_AIC3254
 	/* Restore default id for A3254 */
 	if (data->aic3254_id != data->default_aic3254_id)
@@ -697,9 +631,6 @@
 #endif
 
 #if defined(CONFIG_TIMPANI_CODEC) || defined(CONFIG_MARIMBA_CODEC)
-=======
-#if defined(CONFIG_MARIMBA_CODEC)
->>>>>>> ec8d5055
 	/* Disable ADIE */
 	if (icodec->adie_path) {
 		adie_codec_proceed_stage(icodec->adie_path,
@@ -728,7 +659,9 @@
 static int snddev_icodec_close_tx(struct snddev_icodec_state *icodec)
 {
 	struct snddev_icodec_drv_state *drv = &snddev_icodec_drv;
+#ifdef CONFIG_SPI_AIC3254
 	struct snddev_icodec_data *data = icodec->data;
+#endif
 
 	pm_qos_update_request(&drv->tx_pm_qos_req,
 			      msm_cpuidle_get_deep_idle_latency());
@@ -736,7 +669,6 @@
 	if (drv->snddev_vreg)
 		vreg_mode_vote(drv->snddev_vreg, 0, SNDDEV_HIGH_POWER_MODE);
 
-<<<<<<< HEAD
 #ifdef CONFIG_SPI_AIC3254
 	/* Restore default id for A3254 */
 	if (data->aic3254_id != data->default_aic3254_id)
@@ -747,9 +679,6 @@
 #endif
 
 #if defined(CONFIG_TIMPANI_CODEC) || defined(CONFIG_MARIMBA_CODEC)
-=======
-#if defined(CONFIG_MARIMBA_CODEC)
->>>>>>> ec8d5055
 	/* Disable ADIE */
 	if (icodec->adie_path) {
 		adie_codec_proceed_stage(icodec->adie_path,
@@ -784,7 +713,6 @@
 	struct snddev_icodec_state *icodec;
 
 	icodec = dev_info->private_data;
-#if defined(CONFIG_MARIMBA_CODEC)
 	if (icodec->data->dev_vol_type & SNDDEV_DEV_VOL_DIGITAL) {
 
 		rc = adie_codec_set_device_digital_volume(icodec->adie_path,
@@ -809,13 +737,8 @@
 		pr_err("%s: Invalid device volume control\n", __func__);
 		return -EPERM;
 	}
-<<<<<<< HEAD
-#endif
-=======
-#else
->>>>>>> ec8d5055
-	return rc;
-#endif
+#endif
+	return rc;
 }
 
 static int snddev_icodec_open(struct msm_snddev_info *dev_info)
@@ -855,7 +778,6 @@
 					" error(rx) = %d\n", __func__, rc);
 		}
 		mutex_unlock(&drv->rx_lock);
-#if defined(CONFIG_MARIMBA_CODEC)
 	} else if (icodec->data->capability & SNDDEV_CAP_LB) {
 		mutex_lock(&drv->lb_lock);
 		rc = snddev_icodec_open_lb(icodec);
@@ -869,7 +791,6 @@
 		}
 
 		mutex_unlock(&drv->lb_lock);
-#endif
 	} else {
 		mutex_lock(&drv->tx_lock);
 		if (drv->tx_active) {
@@ -925,12 +846,10 @@
 		else
 			pr_err("%s: close rx failed, rc = %d\n", __func__, rc);
 		mutex_unlock(&drv->rx_lock);
-#if defined(CONFIG_MARIMBA_CODEC)
 	} else if (icodec->data->capability & SNDDEV_CAP_LB) {
 		mutex_lock(&drv->lb_lock);
 		rc = snddev_icodec_close_lb(icodec);
 		mutex_unlock(&drv->lb_lock);
-#endif
 	} else {
 		mutex_lock(&drv->tx_lock);
 		if (!drv->tx_active) {
@@ -951,7 +870,6 @@
 	return rc;
 }
 
-#if defined(CONFIG_MARIMBA_CODEC)
 static int snddev_icodec_check_freq(u32 req_freq)
 {
 	int rc = -EINVAL;
@@ -969,7 +887,6 @@
 	}
 	return rc;
 }
-#endif
 
 static int snddev_icodec_set_freq(struct msm_snddev_info *dev_info, u32 rate)
 {
@@ -982,12 +899,7 @@
 	}
 
 	icodec = dev_info->private_data;
-<<<<<<< HEAD
-#if defined(CONFIG_TIMPANI_CODEC) || defined(CONFIG_MARIMBA_CODEC)
-=======
-
-#if defined(CONFIG_MARIMBA_CODEC)
->>>>>>> ec8d5055
+#if defined(CONFIG_TIMPANI_CODEC) || defined(CONFIG_MARIMBA_CODEC)
 	if (adie_codec_freq_supported(icodec->data->profile, rate) != 0) {
 		pr_err("%s: adie_codec_freq_supported() failed\n", __func__);
 		rc = -EINVAL;
@@ -1002,7 +914,6 @@
 		} else
 			icodec->sample_rate = rate;
 	}
-#endif
 
 	if (icodec->enabled) {
 		snddev_icodec_close(dev_info);
@@ -1056,10 +967,6 @@
 	return rc;
 }
 
-<<<<<<< HEAD
-=======
-#if defined(CONFIG_MARIMBA_CODEC)
->>>>>>> ec8d5055
 static int snddev_icodec_enable_anc(struct msm_snddev_info *dev_info,
 	u32 enable)
 {
@@ -1118,10 +1025,11 @@
 	}
 
 error:
-#endif
-	return rc;
-}
-#endif
+#else
+	rc = -ENOSYS;
+#endif
+	return rc;
+}
 
 int snddev_icodec_set_device_volume(struct msm_snddev_info *dev_info,
 		u32 volume)
@@ -1168,9 +1076,7 @@
 	struct snddev_icodec_data *pdata;
 	struct msm_snddev_info *dev_info;
 	struct snddev_icodec_state *icodec;
-#if defined(CONFIG_MSM8X60_AUDIO) && defined(CONFIG_MACH_HTC)
         static int first_time = 1;
-#endif
 
 	if (!pdev || !pdev->dev.platform_data) {
 		printk(KERN_ALERT "Invalid caller\n");
@@ -1216,10 +1122,8 @@
 		dev_info->dev_ops.enable_sidetone = NULL;
 
 	if (pdata->capability & SNDDEV_CAP_ANC) {
-#if defined(CONFIG_MARIMBA_CODEC)
 		dev_info->dev_ops.enable_anc =
 		snddev_icodec_enable_anc;
-#endif
 	} else {
 		dev_info->dev_ops.enable_anc = NULL;
 	}
