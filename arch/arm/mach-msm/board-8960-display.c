--- conflicted
+++ resolved
@@ -36,21 +36,8 @@
 		(roundup((1920 * 1200 * 4), 4096) * 2) /* 4 bpp x 2 pages */
 #endif
 
-<<<<<<< HEAD
-#ifdef CONFIG_FB_MSM_HDMI_MSM_PANEL
-#define MSM_FB_EXT_BUF_SIZE	(1920 * 1088 * 2 * 1) /* 2 bpp x 1 page */
-#elif defined(CONFIG_FB_MSM_TVOUT)
-#define MSM_FB_EXT_BUF_SIZE (720 * 576 * 2 * 2) /* 2 bpp x 2 pages */
-#else
-#define MSM_FB_EXT_BUF_SIZE	0
-#endif
-
-/* Note: must be multiple of 4096 */
-#define MSM_FB_SIZE roundup(MSM_FB_PRIM_BUF_SIZE + MSM_FB_EXT_BUF_SIZE, 4096)
-=======
 /* Note: must be multiple of 4096 */
 #define MSM_FB_SIZE roundup(MSM_FB_PRIM_BUF_SIZE, 4096)
->>>>>>> 1131c66f
 
 #ifdef CONFIG_FB_MSM_OVERLAY0_WRITEBACK
 #define MSM_FB_OVERLAY0_WRITEBACK_SIZE roundup((1920 * 1200 * 3 * 2), 4096)
@@ -80,13 +67,6 @@
 #define TVOUT_PANEL_NAME	"tvout_msm"
 
 #ifdef CONFIG_FB_MSM_HDMI_AS_PRIMARY
-<<<<<<< HEAD
-unsigned char hdmi_is_primary = 1;
-#else
-unsigned char hdmi_is_primary;
-#endif
-
-=======
 static unsigned char hdmi_is_primary = 1;
 #else
 static unsigned char hdmi_is_primary;
@@ -97,7 +77,6 @@
 	return hdmi_is_primary;
 }
 
->>>>>>> 1131c66f
 static struct resource msm_fb_resources[] = {
 	{
 		.flags = IORESOURCE_DMA,
@@ -587,24 +566,9 @@
 
 #endif
 
-<<<<<<< HEAD
-static int mdp_core_clk_rate_table[] = {
-	85330000,
-	128000000,
-	160000000,
-	200000000,
-};
-
-static struct msm_panel_common_pdata mdp_pdata = {
-	.gpio = MDP_VSYNC_GPIO,
-	.mdp_core_clk_rate = 85330000,
-	.mdp_core_clk_table = mdp_core_clk_rate_table,
-	.num_mdp_clk = ARRAY_SIZE(mdp_core_clk_rate_table),
-=======
 static struct msm_panel_common_pdata mdp_pdata = {
 	.gpio = MDP_VSYNC_GPIO,
 	.mdp_max_clk = 200000000,
->>>>>>> 1131c66f
 #ifdef CONFIG_MSM_BUS_SCALING
 	.mdp_bus_scale_table = &mdp_bus_scale_pdata,
 #endif
@@ -1043,10 +1007,6 @@
 			size, addr, __pa(addr));
 }
 
-<<<<<<< HEAD
-void __init msm8960_set_display_params(char *prim_panel, char *ext_panel)
-{
-=======
 /**
  * Set MDP clocks to high frequency to avoid DSI underflow
  * when using high resolution 1200x1920 WUXGA panels
@@ -1071,15 +1031,12 @@
 void __init msm8960_set_display_params(char *prim_panel, char *ext_panel)
 {
 	int disable_splash = 0;
->>>>>>> 1131c66f
 	if (strnlen(prim_panel, PANEL_NAME_MAX_LEN)) {
 		strlcpy(msm_fb_pdata.prim_panel_name, prim_panel,
 			PANEL_NAME_MAX_LEN);
 		pr_debug("msm_fb_pdata.prim_panel_name %s\n",
 			msm_fb_pdata.prim_panel_name);
 
-<<<<<<< HEAD
-=======
 		if (strncmp((char *)msm_fb_pdata.prim_panel_name,
 			MIPI_VIDEO_TOSHIBA_WSVGA_PANEL_NAME,
 			strnlen(MIPI_VIDEO_TOSHIBA_WSVGA_PANEL_NAME,
@@ -1088,15 +1045,12 @@
 			disable_splash = 1;
 		}
 
->>>>>>> 1131c66f
 		if (!strncmp((char *)msm_fb_pdata.prim_panel_name,
 			HDMI_PANEL_NAME, strnlen(HDMI_PANEL_NAME,
 				PANEL_NAME_MAX_LEN))) {
 			pr_debug("HDMI is the primary display by"
 				" boot parameter\n");
 			hdmi_is_primary = 1;
-<<<<<<< HEAD
-=======
 			set_mdp_clocks_for_wuxga();
 		}
 		if (!strncmp((char *)msm_fb_pdata.prim_panel_name,
@@ -1104,7 +1058,6 @@
 				strnlen(MIPI_VIDEO_TOSHIBA_WUXGA_PANEL_NAME,
 					PANEL_NAME_MAX_LEN))) {
 			set_mdp_clocks_for_wuxga();
->>>>>>> 1131c66f
 		}
 	}
 	if (strnlen(ext_panel, PANEL_NAME_MAX_LEN)) {
@@ -1113,10 +1066,7 @@
 		pr_debug("msm_fb_pdata.ext_panel_name %s\n",
 			msm_fb_pdata.ext_panel_name);
 	}
-<<<<<<< HEAD
-=======
 
 	if (disable_splash)
 		mdp_pdata.cont_splash_enabled = 0;
->>>>>>> 1131c66f
 }