--- conflicted
+++ resolved
@@ -51,18 +51,6 @@
 struct notifier_block freq_policy;
 
 struct cpu_load_data {
-<<<<<<< HEAD
-       cputime64_t prev_cpu_idle;
-       cputime64_t prev_cpu_wall;
-       cputime64_t prev_cpu_iowait;
-       unsigned int avg_load_maxfreq;
-       unsigned int samples;
-       unsigned int window_size;
-       unsigned int cur_freq;
-       unsigned int policy_max;
-       cpumask_var_t related_cpus;
-       struct mutex cpu_load_mutex;
-=======
 	cputime64_t prev_cpu_idle;
 	cputime64_t prev_cpu_wall;
 	cputime64_t prev_cpu_iowait;
@@ -73,35 +61,10 @@
 	unsigned int policy_max;
 	cpumask_var_t related_cpus;
 	struct mutex cpu_load_mutex;
->>>>>>> 9a263118
 };
 
 static DEFINE_PER_CPU(struct cpu_load_data, cpuload);
 
-<<<<<<< HEAD
-static inline u64 get_cpu_idle_time_jiffy(unsigned int cpu, u64 *wall)
-{
-	u64 idle_time;
-	u64 cur_wall_time;
-	u64 busy_time;
-
-	cur_wall_time = jiffies64_to_cputime64(get_jiffies_64());
-
-	busy_time  = kstat_cpu(cpu).cpustat.user;
-	busy_time += kstat_cpu(cpu).cpustat.system;
-	busy_time += kstat_cpu(cpu).cpustat.irq;
-	busy_time += kstat_cpu(cpu).cpustat.softirq;
-	busy_time += kstat_cpu(cpu).cpustat.steal;
-	busy_time += kstat_cpu(cpu).cpustat.nice;
-
-	idle_time = cur_wall_time - busy_time;
-	if (wall)
-		*wall = jiffies_to_usecs(cur_wall_time);
-
-	return jiffies_to_usecs(idle_time);
- }
- 
-=======
 static inline cputime64_t get_cpu_idle_time_jiffy(unsigned int cpu,
 								cputime64_t *wall)
 {
@@ -125,7 +88,6 @@
 	return (cputime64_t)jiffies_to_usecs(idle_time);
 }
 
->>>>>>> 9a263118
 static inline cputime64_t get_cpu_idle_time(unsigned int cpu, cputime64_t *wall)
 {
 	u64 idle_time = get_cpu_idle_time_us(cpu, NULL);
@@ -139,11 +101,7 @@
 }
 
 static inline cputime64_t get_cpu_iowait_time(unsigned int cpu,
-<<<<<<< HEAD
-                                                        cputime64_t *wall)
-=======
 							cputime64_t *wall)
->>>>>>> 9a263118
 {
 	u64 iowait_time = get_cpu_iowait_time_us(cpu, wall);
 
@@ -155,10 +113,7 @@
 
 static int update_average_load(unsigned int freq, unsigned int cpu)
 {
-<<<<<<< HEAD
-=======
-
->>>>>>> 9a263118
+
 	struct cpu_load_data *pcpu = &per_cpu(cpuload, cpu);
 	cputime64_t cur_wall_time, cur_idle_time, cur_iowait_time;
 	unsigned int idle_time, wall_time, iowait_time;
@@ -176,12 +131,9 @@
 	iowait_time = (unsigned int) (cur_iowait_time - pcpu->prev_cpu_iowait);
 	pcpu->prev_cpu_iowait = cur_iowait_time;
 
-<<<<<<< HEAD
-=======
 	if (idle_time >= iowait_time)
 		idle_time -= iowait_time;
 
->>>>>>> 9a263118
 	if (unlikely(!wall_time || wall_time < idle_time))
 		return 0;
 
@@ -196,17 +148,10 @@
 		pcpu->window_size = wall_time;
 	} else {
 		/*
-<<<<<<< HEAD
-		* The is already a sample available in this window.
-		* Compute weighted average with prev entry, so that we get
-		* the precise weighted load.
-		*/
-=======
 		 * The is already a sample available in this window.
 		 * Compute weighted average with prev entry, so that we get
 		 * the precise weighted load.
 		 */
->>>>>>> 9a263118
 		pcpu->avg_load_maxfreq =
 			((pcpu->avg_load_maxfreq * pcpu->window_size) +
 			(load_at_max_freq * wall_time)) /
@@ -236,11 +181,7 @@
 }
 
 static int cpufreq_transition_handler(struct notifier_block *nb,
-<<<<<<< HEAD
-                        unsigned long val, void *data)
-=======
 			unsigned long val, void *data)
->>>>>>> 9a263118
 {
 	struct cpufreq_freqs *freqs = data;
 	struct cpu_load_data *this_cpu = &per_cpu(cpuload, freqs->cpu);
@@ -261,11 +202,7 @@
 }
 
 static int cpu_hotplug_handler(struct notifier_block *nb,
-<<<<<<< HEAD
-                        unsigned long val, void *data)
-=======
 			unsigned long val, void *data)
->>>>>>> 9a263118
 {
 	unsigned int cpu = (unsigned long)data;
 	struct cpu_load_data *this_cpu = &per_cpu(cpuload, cpu);
@@ -281,8 +218,6 @@
 	return NOTIFY_OK;
 }
 
-<<<<<<< HEAD
-=======
 static int system_suspend_handler(struct notifier_block *nb,
 				unsigned long val, void *data)
 {
@@ -329,7 +264,6 @@
 
 static struct kobj_attribute hotplug_disabled_attr = __ATTR_RO(hotplug_disable);
 
->>>>>>> 9a263118
 static void def_work_fn(struct work_struct *work)
 {
 	int64_t diff;
@@ -340,24 +274,6 @@
 
 	/* Notify polling threads on change of value */
 	sysfs_notify(rq_info.kobj, NULL, "def_timer_ms");
-}
-
-<<<<<<< HEAD
-static int freq_policy_handler(struct notifier_block *nb,
-			unsigned long event, void *data)
-{
-	struct cpufreq_policy *policy = data;
-	struct cpu_load_data *this_cpu = &per_cpu(cpuload, policy->cpu);
-
-	if (event != CPUFREQ_NOTIFY)
-		goto out;
-
-	this_cpu->policy_max = policy->max;
-
-	pr_debug("Policy max changed from %u to %u, event %lu\n",
-			this_cpu->policy_max, policy->max, event);
-out:
-	return NOTIFY_DONE;
 }
 
 #ifdef CONFIG_SEC_DVFS_DUAL
@@ -437,10 +353,7 @@
 }
 #endif
 
-static ssize_t show_run_queue_avg(struct kobject *kobj,
-=======
 static ssize_t run_queue_avg_show(struct kobject *kobj,
->>>>>>> 9a263118
 		struct kobj_attribute *attr, char *buf)
 {
 	unsigned int val = 0;
@@ -523,13 +436,6 @@
 	return count;
 }
 
-<<<<<<< HEAD
-static ssize_t store_cpu_normalized_load(struct kobject *kobj,
-                struct kobj_attribute *attr, const char *buf, size_t count)
-{
-	return count;
-}
-
 static ssize_t show_cpu_normalized_load(struct kobject *kobj,
                 struct kobj_attribute *attr, char *buf)
 {
@@ -541,42 +447,9 @@
 	return snprintf(buf, MAX_LONG_SIZE, "%u\n", report_load_at_max_freq());
 }
 
-#define MSM_RQ_STATS_RO_ATTRIB(att) ({ \
-		struct attribute *attrib = NULL; \
-		struct kobj_attribute *ptr = NULL; \
-		ptr = kzalloc(sizeof(struct kobj_attribute), GFP_KERNEL); \
-		if (ptr) { \
-			ptr->attr.name = #att; \
-			ptr->attr.mode = S_IRUGO; \
-			ptr->show = show_##att; \
-			ptr->store = NULL; \
-			attrib = &ptr->attr; \
-		} \
-		attrib; })
-
-#define MSM_RQ_STATS_RW_ATTRIB(att) ({ \
-		struct attribute *attrib = NULL; \
-		struct kobj_attribute *ptr = NULL; \
-		ptr = kzalloc(sizeof(struct kobj_attribute), GFP_KERNEL); \
-		if (ptr) { \
-			ptr->attr.name = #att; \
-			ptr->attr.mode = S_IWUSR|S_IRUSR; \
-			ptr->show = show_##att; \
-			ptr->store = store_##att; \
-			attrib = &ptr->attr; \
-		} \
-		attrib; })
-=======
 static struct kobj_attribute def_timer_ms_attr =
 	__ATTR(def_timer_ms, S_IWUSR | S_IRUSR, show_def_timer_ms,
 			store_def_timer_ms);
->>>>>>> 9a263118
-
-static ssize_t show_cpu_normalized_load(struct kobject *kobj,
-		struct kobj_attribute *attr, char *buf)
-{
-	return snprintf(buf, MAX_LONG_SIZE, "%u\n", report_load_at_max_freq());
-}
 
 static struct kobj_attribute cpu_normalized_load_attr =
 	__ATTR(cpu_normalized_load, S_IWUSR | S_IRUSR, show_cpu_normalized_load,
@@ -591,17 +464,9 @@
 	NULL,
 };
 
-<<<<<<< HEAD
-	attribs[0] = MSM_RQ_STATS_RW_ATTRIB(def_timer_ms);
-	attribs[1] = MSM_RQ_STATS_RO_ATTRIB(run_queue_avg);
-	attribs[2] = MSM_RQ_STATS_RW_ATTRIB(run_queue_poll_ms);
-	attribs[3] = MSM_RQ_STATS_RW_ATTRIB(cpu_normalized_load);
-	attribs[4] = NULL;
-=======
 static struct attribute_group rq_attr_group = {
 	.attrs = rq_attrs,
 };
->>>>>>> 9a263118
 
 static int init_rq_attribs(void)
 {
@@ -630,14 +495,12 @@
 	int ret;
 	int i;
 	struct cpufreq_policy cpu_policy;
-<<<<<<< HEAD
-=======
+
 	/* Bail out if this is not an SMP Target */
 	if (!is_smp()) {
 		rq_info.init = 0;
 		return -ENOSYS;
 	}
->>>>>>> 9a263118
 
 	rq_wq = create_singlethread_workqueue("rq_stats");
 	BUG_ON(!rq_wq);
@@ -651,10 +514,7 @@
 	ret = init_rq_attribs();
 
 	rq_info.init = 1;
-<<<<<<< HEAD
-=======
-
->>>>>>> 9a263118
+
 	for_each_possible_cpu(i) {
 		struct cpu_load_data *pcpu = &per_cpu(cpuload, i);
 		mutex_init(&pcpu->cpu_load_mutex);
@@ -668,11 +528,7 @@
 	cpu_hotplug.notifier_call = cpu_hotplug_handler;
 	freq_policy.notifier_call = freq_policy_handler;
 	cpufreq_register_notifier(&freq_transition,
-<<<<<<< HEAD
-				CPUFREQ_TRANSITION_NOTIFIER);
-=======
 					CPUFREQ_TRANSITION_NOTIFIER);
->>>>>>> 9a263118
 	register_hotcpu_notifier(&cpu_hotplug);
 	cpufreq_register_notifier(&freq_policy,
 					CPUFREQ_POLICY_NOTIFIER);
