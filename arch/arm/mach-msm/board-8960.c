--- conflicted
+++ resolved
@@ -143,12 +143,6 @@
 
 #ifdef CONFIG_MSM_MULTIMEDIA_USE_ION
 #define MSM_PMEM_KERNEL_EBI1_SIZE  0x280000
-<<<<<<< HEAD
-#define MSM_ION_SF_SIZE		MSM_PMEM_SIZE
-#define MSM_ION_MM_FW_SIZE	0x200000
-#define MSM_ION_MM_SIZE		MSM_PMEM_ADSP_SIZE
-#define MSM_ION_QSECOM_SIZE	0x600000 /* (6MB) */
-=======
 #ifdef CONFIG_MSM_IOMMU
 #define MSM_ION_MM_SIZE            0x3800000
 #define MSM_ION_SF_SIZE            0x0
@@ -161,7 +155,6 @@
 #define MSM_ION_HEAP_NUM	8
 #endif
 #define MSM_ION_MM_FW_SIZE	0x200000 /* (2MB) */
->>>>>>> 1131c66f
 #define MSM_ION_MFC_SIZE	SZ_8K
 #define MSM_ION_AUDIO_SIZE	MSM_PMEM_AUDIO_SIZE
 
@@ -171,11 +164,7 @@
 
 #define MSM8960_FIXED_AREA_START 0xb0000000
 #define MAX_FIXED_AREA_SIZE	0x10000000
-<<<<<<< HEAD
-#define MSM_MM_FW_SIZE		0x280000
-=======
 #define MSM_MM_FW_SIZE		0x200000
->>>>>>> 1131c66f
 #define MSM8960_FW_START	(MSM8960_FIXED_AREA_START - MSM_MM_FW_SIZE)
 
 static unsigned msm_ion_sf_size = MSM_ION_SF_SIZE;
@@ -341,11 +330,7 @@
 	if (!pmem_param_set) {
 		if (machine_is_msm8960_liquid())
 			pmem_size = MSM_LIQUID_PMEM_SIZE;
-<<<<<<< HEAD
-		if (hdmi_is_primary)
-=======
 		if (msm8960_hdmi_as_primary_selected())
->>>>>>> 1131c66f
 			pmem_size = MSM_HDMI_PRIM_PMEM_SIZE;
 	}
 
@@ -391,11 +376,8 @@
 	.reusable = FMEM_ENABLED,
 	.mem_is_fmem = FMEM_ENABLED,
 	.fixed_position = FIXED_MIDDLE,
-<<<<<<< HEAD
-=======
 	.iommu_map_all = 1,
 	.iommu_2x_map_domain = VIDEO_DOMAIN,
->>>>>>> 1131c66f
 };
 
 static struct ion_cp_heap_pdata cp_mfc_ion_pdata = {
@@ -520,18 +502,11 @@
 		if (machine_is_msm8960_liquid())
 			msm_ion_sf_size = MSM_LIQUID_ION_SF_SIZE;
 
-<<<<<<< HEAD
-		if (hdmi_is_primary)
-			msm_ion_sf_size = MSM_HDMI_PRIM_ION_SF_SIZE;
-
-		if (machine_is_msm8960_liquid() || hdmi_is_primary) {
-=======
 		if (msm8960_hdmi_as_primary_selected())
 			msm_ion_sf_size = MSM_HDMI_PRIM_ION_SF_SIZE;
 
 		if (machine_is_msm8960_liquid() ||
 			msm8960_hdmi_as_primary_selected()) {
->>>>>>> 1131c66f
 			for (i = 0; i < ion_pdata.nr; i++) {
 				if (ion_pdata.heaps[i].id == ION_SF_HEAP_ID) {
 					ion_pdata.heaps[i].size =
@@ -594,10 +569,7 @@
 	fmem_pdata.size = 0;
 	fmem_pdata.reserved_size_low = 0;
 	fmem_pdata.reserved_size_high = 0;
-<<<<<<< HEAD
-=======
 	fmem_pdata.align = PAGE_SIZE;
->>>>>>> 1131c66f
 	fixed_low_size = 0;
 	fixed_middle_size = 0;
 	fixed_high_size = 0;
@@ -623,15 +595,11 @@
 	}
 
 	for (i = 0; i < ion_pdata.nr; ++i) {
-<<<<<<< HEAD
-		const struct ion_platform_heap *heap = &(ion_pdata.heaps[i]);
-=======
 		struct ion_platform_heap *heap =
 						&(ion_pdata.heaps[i]);
 		int align = SZ_4K;
 		int iommu_map_all = 0;
 		int adjacent_mem_id = INVALID_HEAP_ID;
->>>>>>> 1131c66f
 
 		if (heap->extra_data) {
 			int fixed_position = NOT_FIXED;
@@ -643,32 +611,24 @@
 					heap->extra_data)->mem_is_fmem;
 				fixed_position = ((struct ion_cp_heap_pdata *)
 					heap->extra_data)->fixed_position;
-<<<<<<< HEAD
-=======
 				align = ((struct ion_cp_heap_pdata *)
 						heap->extra_data)->align;
 				iommu_map_all =
 					((struct ion_cp_heap_pdata *)
 					heap->extra_data)->iommu_map_all;
->>>>>>> 1131c66f
 				break;
 			case ION_HEAP_TYPE_CARVEOUT:
 				mem_is_fmem = ((struct ion_co_heap_pdata *)
 					heap->extra_data)->mem_is_fmem;
 				fixed_position = ((struct ion_co_heap_pdata *)
 					heap->extra_data)->fixed_position;
-<<<<<<< HEAD
-=======
 				adjacent_mem_id = ((struct ion_co_heap_pdata *)
 					heap->extra_data)->adjacent_mem_id;
->>>>>>> 1131c66f
 				break;
 			default:
 				break;
 			}
 
-<<<<<<< HEAD
-=======
 			if (iommu_map_all) {
 				if (heap->size & (SZ_64K-1)) {
 					heap->size = ALIGN(heap->size, SZ_64K);
@@ -680,7 +640,6 @@
 			if (mem_is_fmem && adjacent_mem_id != INVALID_HEAP_ID)
 				fmem_pdata.align = align;
 
->>>>>>> 1131c66f
 			if (fixed_position != NOT_FIXED)
 				fixed_size += heap->size;
 			else
@@ -895,11 +854,7 @@
 		pr_info("fmem start %lx (fixed) size %lx\n",
 			fmem_pdata.phys, fmem_pdata.size);
 #else
-<<<<<<< HEAD
-		fmem_pdata.phys = reserve_memory_for_fmem(fmem_pdata.size);
-=======
 		fmem_pdata.phys = reserve_memory_for_fmem(fmem_pdata.size, fmem_pdata.align);
->>>>>>> 1131c66f
 #endif
 	}
 }
