#
# Include the specific Kconfig file for HTC board
#

# ELITE
source "arch/arm/mach-msm/htc/elite/Kconfig"

# FIGHTER
source "arch/arm/mach-msm/htc/fighter/Kconfig"

# JET
source "arch/arm/mach-msm/htc/jet/Kconfig"

# VILLE
source "arch/arm/mach-msm/htc/ville/Kconfig"

# M7
source "arch/arm/mach-msm/htc/m7/Kconfig"

# T6
source "arch/arm/mach-msm/htc/t6/Kconfig"

# M4
source "arch/arm/mach-msm/htc/m4/Kconfig"

# PYRAMID
source "arch/arm/mach-msm/htc/pyramid/Kconfig"

# SHOOTER
source "arch/arm/mach-msm/htc/shooter/Kconfig"

<<<<<<< HEAD
# RUBY
source "arch/arm/mach-msm/htc/ruby/Kconfig"
=======
# ZARA
source "arch/arm/mach-msm/htc/zara/Kconfig"
>>>>>>> 8f6a9070

config MACH_HTC_DUMMY
	bool "NONE (No device)"<|MERGE_RESOLUTION|>--- conflicted
+++ resolved
@@ -29,13 +29,11 @@
 # SHOOTER
 source "arch/arm/mach-msm/htc/shooter/Kconfig"
 
-<<<<<<< HEAD
 # RUBY
 source "arch/arm/mach-msm/htc/ruby/Kconfig"
-=======
+
 # ZARA
 source "arch/arm/mach-msm/htc/zara/Kconfig"
->>>>>>> 8f6a9070
 
 config MACH_HTC_DUMMY
 	bool "NONE (No device)"