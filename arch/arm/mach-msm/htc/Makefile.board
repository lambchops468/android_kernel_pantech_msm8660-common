--- conflicted
+++ resolved
@@ -17,10 +17,8 @@
 # M7
 obj-$(CONFIG_MACH_M7_UL) += m7/
 
-<<<<<<< HEAD
+# M4
+obj-$(CONFIG_MACH_M4_UL) += m4/
+
 # PYRAMID
 obj-$(CONFIG_MACH_PYRAMID) += pyramid/
-=======
-# M4
-obj-$(CONFIG_MACH_M4_UL) += m4/
->>>>>>> 2e90ad51
