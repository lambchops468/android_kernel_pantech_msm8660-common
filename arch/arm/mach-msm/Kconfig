if ARCH_MSM

menu "MSM SoC Type"

config ARCH_MSM7X01A
	bool "MSM7x00A / MSM7x01A"
	select ARCH_MSM_ARM11
	select MSM_VIC
	select CPU_V6
	select MSM_REMOTE_SPINLOCK_SWP
	select MSM_PM if PM

config ARCH_MSM7X25
	bool "MSM7x25"
	select ARCH_MSM_ARM11
	select MSM_VIC
	select CPU_V6
	select MSM_REMOTE_SPINLOCK_SWP
	select MULTI_IRQ_HANDLER
	select MSM_PM if PM

config ARCH_MSM7X27
	bool "MSM7x27"
	select ARCH_MSM_ARM11 if MSM_SOC_REV_NONE
	select ARCH_HAS_BARRIERS if MSM_SOC_REV_NONE
	select ARCH_MSM_CORTEX_A5 if MSM_SOC_REV_A
	select MSM_VIC
	select CPU_V6 if MSM_SOC_REV_NONE
	select CPU_V7 if MSM_SOC_REV_A
	select MSM_REMOTE_SPINLOCK_SWP if MSM_SOC_REV_NONE
	select MSM_GPIOMUX
	select REGULATOR
	select MULTI_IRQ_HANDLER
	select MSM_PROC_COMM_REGULATOR
	select CLEANCACHE
	select QCACHE
	select MSM_PM2 if PM

config ARCH_MSM7X30
	bool "MSM7x30"
	select ARCH_MSM_SCORPION
	select MSM_VIC
	select CPU_V7
	select MSM_REMOTE_SPINLOCK_DEKKERS
	select ARCH_SPARSEMEM_ENABLE
	select ARCH_HAS_HOLES_MEMORYMODEL
	select MEMORY_HOTPLUG
	select MEMORY_HOTREMOVE
	select ARCH_ENABLE_MEMORY_HOTPLUG
	select ARCH_ENABLE_MEMORY_HOTREMOVE
	select MIGRATION
	select ARCH_MEMORY_PROBE
	select ARCH_MEMORY_REMOVE
	select MSM_GPIOMUX
	select RESERVE_FIRST_PAGE
	select MSM_DALRPC
	select MSM_SPM_V1
	select REGULATOR
	select MSM_PROC_COMM_REGULATOR
	select MULTI_IRQ_HANDLER
	select MSM_PM2 if PM

config ARCH_QSD8X50
	bool "QSD8X50"
	select ARCH_MSM_SCORPION
	select MSM_VIC
	select CPU_V7
	select MSM_REMOTE_SPINLOCK_LDREX
	select CPU_USE_DOMAINS
	select EMULATE_DOMAIN_MANAGER_V7
	select MSM_GPIOMUX
	select MSM_DALRPC
	select MSM_PM2 if PM

config ARCH_MSM8X60
	bool "MSM8X60"
	select ARCH_MSM_SCORPIONMP
	select SMP_PARALLEL_START if SMP
	select ARM_GIC
	select CPU_V7
	select MSM_REMOTE_SPINLOCK_LDREX
	select ARCH_REQUIRE_GPIOLIB
	select MSM_ADM3
	select REGULATOR
	select MSM_RPM_REGULATOR
	select MSM_V2_TLMM
	select MSM_PIL
	select ARCH_HAS_CPU_IDLE_WAIT
	select MSM_DIRECT_SCLK_ACCESS
	select MSM_RPM
	select MSM_XO
	select MSM_GPIOMUX
	select MSM_BUS_SCALING
	select MSM_SECURE_IO
	select MSM_DALRPC
	select MSM_QDSP6_APR
	select MSM_NATIVE_RESTART
	select ARCH_INLINE_SPIN_TRYLOCK
	select ARCH_INLINE_SPIN_TRYLOCK_BH
	select ARCH_INLINE_SPIN_LOCK
	select ARCH_INLINE_SPIN_LOCK_BH
	select ARCH_INLINE_SPIN_LOCK_IRQ
	select ARCH_INLINE_SPIN_LOCK_IRQSAVE
	select ARCH_INLINE_SPIN_UNLOCK
	select ARCH_INLINE_SPIN_UNLOCK_BH
	select ARCH_INLINE_SPIN_UNLOCK_IRQ
	select ARCH_INLINE_SPIN_UNLOCK_IRQRESTORE
	select ARCH_INLINE_READ_TRYLOCK
	select ARCH_INLINE_READ_LOCK
	select ARCH_INLINE_READ_LOCK_BH
	select ARCH_INLINE_READ_LOCK_IRQ
	select ARCH_INLINE_READ_LOCK_IRQSAVE
	select ARCH_INLINE_READ_UNLOCK
	select ARCH_INLINE_READ_UNLOCK_BH
	select ARCH_INLINE_READ_UNLOCK_IRQ
	select ARCH_INLINE_READ_UNLOCK_IRQRESTORE
	select ARCH_INLINE_WRITE_TRYLOCK
	select ARCH_INLINE_WRITE_LOCK
	select ARCH_INLINE_WRITE_LOCK_BH
	select ARCH_INLINE_WRITE_LOCK_IRQ
	select ARCH_INLINE_WRITE_LOCK_IRQSAVE
	select ARCH_INLINE_WRITE_UNLOCK
	select ARCH_INLINE_WRITE_UNLOCK_BH
	select ARCH_INLINE_WRITE_UNLOCK_IRQRESTORE
	select CPU_HAS_L2_PMU
	select MSM_SPM_V1
	select MSM_SCM if SMP
	select MULTI_IRQ_HANDLER
	select MSM_MULTIMEDIA_USE_ION
	select MSM_PM8X60 if PM

config ARCH_MSM8960
	bool "MSM8960"
	select ARCH_MSM_KRAITMP
	select ARM_GIC
	select CPU_V7
	select MSM_V2_TLMM
	select MSM_GPIOMUX
	select MSM_SCM if SMP
	select MSM_DIRECT_SCLK_ACCESS
	select REGULATOR
	select MSM_RPM_REGULATOR
	select MSM_RPM
	select MSM_XO
	select MSM_QDSP6_APR
	select MSM_PIL
	select MSM_AUDIO_QDSP6 if SND_SOC
	select CPU_HAS_L2_PMU
	select MSM_SPM_V2
	select MSM_L2_SPM
	select MSM_NATIVE_RESTART
	select DONT_MAP_HOLE_AFTER_MEMBANK0
	select MSM_REMOTE_SPINLOCK_SFPB
	select ARCH_POPULATES_NODE_MAP
	select ARCH_SPARSEMEM_ENABLE
	select ARCH_HAS_HOLES_MEMORYMODEL
	select MEMORY_HOTPLUG if ENABLE_DMM
	select MEMORY_HOTREMOVE if ENABLE_DMM
	select ARCH_ENABLE_MEMORY_HOTPLUG if ENABLE_DMM
	select ARCH_ENABLE_MEMORY_HOTREMOVE if ENABLE_DMM
	select MIGRATION if ENABLE_DMM
	select ARCH_MEMORY_PROBE if ENABLE_DMM
	select ARCH_MEMORY_REMOVE if ENABLE_DMM
	select FIX_MOVABLE_ZONE if ENABLE_DMM
	select CLEANCACHE
	select QCACHE
	select MSM_MULTIMEDIA_USE_ION
	select MULTI_IRQ_HANDLER
	select MSM_PM8X60 if PM
	select HOLES_IN_ZONE if SPARSEMEM
	select MSM_KRAIT_WFE_FIXUP
	select MSM_CPU_PWRCTL

config ARCH_MSM8930
	bool "MSM8930"
	select ARCH_MSM_KRAITMP
	select ARM_GIC
	select CPU_V7
	select MSM_V2_TLMM
	select MSM_GPIOMUX
	select MSM_SCM if SMP
	select MSM_DIRECT_SCLK_ACCESS
	select REGULATOR
	select MSM_RPM
	select MSM_XO
	select MSM_QDSP6_APR
	select MSM_PIL
	select MSM_AUDIO_QDSP6 if SND_SOC
	select CPU_HAS_L2_PMU
	select MSM_SPM_V2
	select MSM_L2_SPM
	select MSM_NATIVE_RESTART
	select DONT_MAP_HOLE_AFTER_MEMBANK0
	select MSM_REMOTE_SPINLOCK_SFPB
	select ARCH_POPULATES_NODE_MAP
	select ARCH_SPARSEMEM_ENABLE
	select ARCH_HAS_HOLES_MEMORYMODEL
	select MEMORY_HOTPLUG if ENABLE_DMM
	select MEMORY_HOTREMOVE if ENABLE_DMM
	select ARCH_ENABLE_MEMORY_HOTPLUG if ENABLE_DMM
	select ARCH_ENABLE_MEMORY_HOTREMOVE if ENABLE_DMM
	select MIGRATION if ENABLE_DMM
	select ARCH_MEMORY_PROBE if ENABLE_DMM
	select ARCH_MEMORY_REMOVE if ENABLE_DMM
	select FIX_MOVABLE_ZONE if ENABLE_DMM
	select MSM_ULTRASOUND
	select MULTI_IRQ_HANDLER
	select MSM_PM8X60 if PM
	select HOLES_IN_ZONE if SPARSEMEM
	select MSM_KRAIT_WFE_FIXUP
	select MSM_CPU_PWRCTL

config ARCH_APQ8064
	bool "APQ8064"
	select ARCH_MSM_KRAITMP
	select MACH_APQ8064_SIM if !MACH_APQ8064_RUMI3
	select MSM_V2_TLMM
	select ARM_GIC
	select CPU_V7
	select MSM_SCM if SMP
	select MSM_GPIOMUX
	select MSM_REMOTE_SPINLOCK_SFPB
	select MSM_PIL
	select MSM_QDSP6_APR
	select MSM_AUDIO_QDSP6 if SND_SOC
	select MULTI_IRQ_HANDLER
	select MSM_PM8X60 if PM
	select HOLES_IN_ZONE if SPARSEMEM
	select MSM_KRAIT_WFE_FIXUP
	select MSM_CPU_PWRCTL

config ARCH_MSMCOPPER
	bool "MSM Copper"
	select ARCH_MSM_KRAITMP
	select MSM_V2_TLMM
	select ARM_GIC
	select CPU_V7
	select MSM_SCM if SMP
	select MSM_GPIOMUX
	select MULTI_IRQ_HANDLER
	select MSM_MULTIMEDIA_USE_ION

config ARCH_FSM9XXX
	bool "FSM9XXX"
	select ARCH_MSM_SCORPION
	select MSM_VIC
	select CPU_V7
	select MSM_REMOTE_SPINLOCK_LDREX
	select FSM9XXX_TLMM
	select MULTI_IRQ_HANDLER
	select MSM_DALRPC

config ARCH_MSM9615
	bool "MSM9615"
	select ARM_GIC
	select ARCH_MSM_CORTEX_A5
	select CPU_V7
	select MSM_V2_TLMM
	select MSM_GPIOMUX
	select MSM_RPM
	select MSM_SPM_V2
	select MSM_NATIVE_RESTART
	select REGULATOR
	select MSM_RPM_REGULATOR
	select MULTI_IRQ_HANDLER
	select MSM_PM8X60 if PM

endmenu

choice
	prompt "MSM SoC Revision"
	default MSM_SOC_REV_NONE
config MSM_SOC_REV_NONE
	bool "N/A"
	select EMULATE_DOMAIN_MANAGER_V7 if ARCH_QSD8X50
	select VERIFY_PERMISSION_FAULT if ARCH_QSD8X50
config MSM_SOC_REV_A
	bool "Rev. A"
	select ARCH_MSM7X27A if ARCH_MSM7X27
endchoice

config MSM_KRAIT_TBB_ABORT_HANDLER
	bool "Krait TBB/TBH data abort handler"
	depends on ARCH_MSM_KRAIT
	depends on ARM_THUMB
	help
	  Certain early samples of the Krait processor may generate data
	  aborts for TBB / TBH instructions that fail their condition code
	  checks. Enabling this option will ignore these erroneous data aborts,
	  at the expense of a very small performance penalty.

	  If unsure, say N.

config  ARCH_MSM_ARM11
	bool

config  ARCH_MSM_SCORPION
	bool

config  ARCH_MSM_KRAIT
	bool
	select ARM_L1_CACHE_SHIFT_6

config  MSM_SMP
	bool

config  ARCH_MSM_SCORPIONMP
	select ARCH_MSM_SCORPION
	select MSM_SMP
	bool

config  ARCH_MSM_KRAITMP
	select ARCH_MSM_KRAIT
	select MSM_SMP
	bool

config  MSM_KRAIT_WFE_FIXUP
	bool

config  ARCH_MSM_CORTEX_A5
	bool
	select HAVE_HW_BRKPT_RESERVED_RW_ACCESS

config ARCH_MSM7X27A
	bool
	select MSM_DALRPC
	select MSM_PROC_COMM_REGULATOR
	select MULTI_IRQ_HANDLER

config  MSM_VIC
	bool

config MSM_RPM
	bool "Resource Power Manager"
	select MSM_MPM

config MSM_MPM
	bool "Modem Power Manager"

config MSM_XO
	bool

config MSM_REMOTE_SPINLOCK_DEKKERS
	bool
config MSM_REMOTE_SPINLOCK_SWP
	bool
config MSM_REMOTE_SPINLOCK_LDREX
	bool
config MSM_REMOTE_SPINLOCK_SFPB
	bool
config MSM_ADM3
	bool

menu "MSM Board Selection"

config MACH_HALIBUT
	depends on ARCH_MSM7X01A
	depends on MSM_STACKED_MEMORY
	default y
	bool "Halibut Board (QCT SURF7201A)"
	help
	  Support for the Qualcomm SURF7201A eval board.

config MACH_MSM7201A_SURF
	depends on ARCH_MSM7X01A
	depends on MSM_STACKED_MEMORY
	default y
	bool "MSM7201A SURF"
	help
	  Support for the Qualcomm MSM7201A SURF eval board.

config MACH_MSM7201A_FFA
	depends on ARCH_MSM7X01A
	depends on MSM_STACKED_MEMORY
	default y
	bool "MSM7201A FFA"
	help
	  Support for the Qualcomm MSM7201A FFA eval board.

config MACH_TROUT
	depends on ARCH_MSM7X01A
	depends on MSM_STACKED_MEMORY
	default y
	bool "Trout"

config MACH_MSM7X27_SURF
	depends on ARCH_MSM7X27
	depends on !MSM_STACKED_MEMORY
	default y
	bool "MSM7x27 SURF"
	help
	  Support for the Qualcomm MSM7x27 SURF eval board.

config MACH_MSM7X27_FFA
	depends on ARCH_MSM7X27
	depends on !MSM_STACKED_MEMORY
	default y
	bool "MSM7x27 FFA"
	help
	  Support for the Qualcomm MSM7x27 FFA eval board.

config MACH_MSM7X27A_RUMI3
        depends on ARCH_MSM7X27A
        depends on !MSM_STACKED_MEMORY
        default y
        bool "MSM7x27A RUMI3"
        help
          Support for the Qualcomm MSM7x27A RUMI3 Emulation Platform.

config MACH_MSM7X27A_SURF
        depends on ARCH_MSM7X27A
        depends on !MSM_STACKED_MEMORY
        default y
        bool "MSM7x27A SURF"
        help
          Support for the Qualcomm MSM7x27A SURF.

config MACH_MSM7X27A_FFA
        depends on ARCH_MSM7X27A
        depends on !MSM_STACKED_MEMORY
        default y
        bool "MSM7x27A FFA"
        help
          Support for the Qualcomm MSM7x27A FFA.

config MACH_MSM7625A_SURF
        depends on ARCH_MSM7X27A
        depends on !MSM_STACKED_MEMORY
        default y
        bool "MSM7625A SURF"
        help
          Support for the Qualcomm MSM7625A SURF.

config MACH_MSM7625A_FFA
        depends on ARCH_MSM7X27A
        depends on !MSM_STACKED_MEMORY
        default y
        bool "MSM7625A FFA"
        help
          Support for the Qualcomm MSM7625A FFA.

config MACH_MSM7627A_QRD1
        depends on ARCH_MSM7X27A
        depends on !MSM_STACKED_MEMORY
        default y
        bool "MSM7627A QRD1"
        help
          Support for the Qualcomm MSM7627A Refrence Design.

config MACH_MSM7X30_SURF
       depends on ARCH_MSM7X30
       depends on !MSM_STACKED_MEMORY
       default y
       bool "MSM7x30 SURF"
       help
         Support for the Qualcomm MSM7x30 SURF eval board.

config MACH_MSM7X30_FFA
       depends on ARCH_MSM7X30
       depends on !MSM_STACKED_MEMORY
       default y
       bool "MSM7x30 FFA"
       help
         Support for the Qualcomm MSM7x30 FFA eval board.

config MACH_MSM7X30_FLUID
       depends on ARCH_MSM7X30
       depends on !MSM_STACKED_MEMORY
       default y
       bool "MSM7x30 FLUID"
       help
         Support for the Qualcomm MSM7x30 FLUID eval board.

config MACH_SAPPHIRE
	depends on ARCH_MSM7X01A
	default n
	bool "Sapphire"

config MACH_QSD8X50_SURF
	depends on ARCH_QSD8X50
	depends on MSM_SOC_REV_NONE
	depends on MSM_STACKED_MEMORY
	default y
	bool "QSD8x50 SURF"
	help
	  Support for the Qualcomm QSD8x50 SURF eval board.

config MACH_QSD8X50_FFA
	depends on ARCH_QSD8X50
	depends on MSM_SOC_REV_NONE
	depends on MSM_STACKED_MEMORY
	default y
	bool "QSD8x50 FFA"
	help
	  Support for the Qualcomm QSD8x50 FFA eval board.

config MACH_MSM7X25_SURF
	depends on ARCH_MSM7X25
	depends on !MSM_STACKED_MEMORY
	default y
	bool "MSM7x25 SURF"
	help
	  Support for the Qualcomm MSM7x25 SURF eval board.

config MACH_MSM7X25_FFA
	depends on ARCH_MSM7X25
	depends on !MSM_STACKED_MEMORY
	default y
	bool "MSM7x25 FFA"
	help
	  Support for the Qualcomm MSM7x25 FFA eval board.

config MACH_MSM8X55_SURF
       depends on ARCH_MSM7X30
       depends on !MSM_STACKED_MEMORY
       default y
       bool "MSM8X55 SURF"
       help
         Support for the Qualcomm MSM8x55 SURF eval board.

config MACH_MSM8X55_FFA
       depends on ARCH_MSM7X30
       depends on !MSM_STACKED_MEMORY
       default y
       bool "MSM8X55 FFA"
       help
         Support for the Qualcomm MSM8x55 FFA eval board.

config MACH_MSM8X55_SVLTE_FFA
       depends on ARCH_MSM7X30
       depends on !MSM_STACKED_MEMORY
       default y
       bool "MSM8X55 SVLTE FFA"
       help
         Support for the Qualcomm MSM8x55 SVLTE FFA eval board.

config MACH_MSM8X55_SVLTE_SURF
       depends on ARCH_MSM7X30
       depends on !MSM_STACKED_MEMORY
       default y
       bool "MSM8X55 SVLTE SURF"
       help
         Support for the Qualcomm MSM8x55 SVLTE SURF eval board.

config MACH_MSM8X60_RUMI3
	depends on ARCH_MSM8X60
	default n
	bool "MSM8x60 RUMI3"
	help
	  Support for the Qualcomm MSM8x60 RUMI3 emulator.

config MACH_MSM8X60_SIM
	depends on ARCH_MSM8X60
	default n
	bool "MSM8x60 Simulator"
	help
	  Support for the Qualcomm MSM8x60 simulator.

config MACH_MSM8X60_SURF
	depends on ARCH_MSM8X60
	default n
	bool "MSM8x60 SURF"
	help
	  Support for the Qualcomm MSM8x60 SURF eval board.

config MACH_MSM8X60_FFA
	depends on ARCH_MSM8X60
	default n
	bool "MSM8x60 FFA"
	help
	  Support for the Qualcomm MSM8x60 FFA eval board.

config MACH_MSM8X60_FLUID
	depends on ARCH_MSM8X60
	default n
	bool "MSM8x60 FLUID"
	help
	  Support for the Qualcomm MSM8x60 FLUID platform. The FLUID is an
	  8x60 target which has a form factor that is much closer to that
	  of a phone than other targets. It also has a new display and
	  touchscreen controller.

config MACH_MSM8X60_FUSION
	depends on ARCH_MSM8X60
	default n
	bool "MSM8x60 FUSION"
	help
	  Support for the Qualcomm MSM8x60 Fusion SURF device.

config MACH_MSM8X60_FUSN_FFA
	depends on ARCH_MSM8X60
	default n
	bool "MSM8x60 FUSN FFA"
	help
	  Support for the Qualcomm MSM8x60 Fusion FFA device.

config MACH_MSM8X60_DRAGON
	depends on ARCH_MSM8X60
	default n
	bool "MSM8x60 DRAGON"
	help
	  Support for the Qualcomm MSM8x60 Dragon board.

config MACH_MSM8960_SIM
	depends on ARCH_MSM8960
	bool "MSM8960 Simulator"
	help
	  Support for the Qualcomm MSM8960 simulator.

config MACH_MSM8960_RUMI3
	depends on ARCH_MSM8960
	bool "MSM8960 RUMI3"
	help
	  Support for the Qualcomm MSM8960 RUMI3 emulator.

config MACH_MSM8960_CDP
	depends on ARCH_MSM8960
	bool "MSM8960 CDP"
	help
	  Support for the Qualcomm MSM8960 CDP device.

config MACH_MSM8960_MTP
	depends on ARCH_MSM8960
	bool "MSM8960 MTP"
	help
	  Support for the Qualcomm MSM8960 MTP device.

config MACH_MSM8960_FLUID
	depends on ARCH_MSM8960
	bool "MSM8960 FLUID"
	help
	  Support for the Qualcomm MSM8960 FLUID device.

config MACH_MSM8960_LIQUID
	depends on ARCH_MSM8960
	bool "MSM8960 LIQUID"
	help
	  Support for the Qualcomm MSM8960 LIQUID device.

config MACH_MSM8930_CDP
	depends on ARCH_MSM8930
	bool "MSM8930 CDP"
	help
	  Support for the Qualcomm MSM8930 CDP device.

config MACH_MSM8930_MTP
	depends on ARCH_MSM8930
	bool "MSM8930 MTP"
	help
	  Support for the Qualcomm MSM8930 MTP device.

config MACH_MSM8930_FLUID
	depends on ARCH_MSM8930
	bool "MSM8930 FLUID"
	help
	  Support for the Qualcomm MSM8930 FLUID device.

config MACH_MSM8627_CDP
	depends on ARCH_MSM8930
	bool "MSM8627 CDP"
	help
	  Support for the Qualcomm MSM8627 CDP device.

config MACH_MSM8627_MTP
	depends on ARCH_MSM8930
	bool "MSM8627 MTP"
	help
	  Support for the Qualcomm MSM8627 MTP device.

config MACH_MSM9615_CDP
	depends on ARCH_MSM9615
	bool "MSM9615 CDP"
	help
	  Support for the Qualcomm MSM9615 CDP device.

config MACH_MSM9615_MTP
	depends on ARCH_MSM9615
	bool "MSM9615 MTP"
	help
	  Support for the Qualcomm MSM9615 MTP device.

config MSM_USE_TSIF1
	depends on ARCH_MSM8X60
	bool "MSM8x60 use TSIF1"
	help
	  Selects TSIF1 core to be used rather than TSIF0.
	  The two TSIF cores share the same DM configuration
	  so they cannot be used simultaneously.

config MACH_APQ8064_SIM
	depends on ARCH_APQ8064
	bool "APQ8064 Simulator"
	help
	  Support for the Qualcomm APQ8064 simulator.

config MACH_APQ8064_RUMI3
	depends on ARCH_APQ8064
	bool "APQ8064 RUMI3"
	help
	  Support for the Qualcomm APQ8064 RUMI3 emulator.

config MACH_FSM9XXX_SURF
	depends on ARCH_FSM9XXX
	depends on !MSM_STACKED_MEMORY
	default y
	bool "FSM9XXX SURF"
	help
	  Support for the Qualcomm FSM9xxx femtocell
	  chipset based SURF evaluation board and
	  FFA board.

endmenu

config MSM_STACKED_MEMORY
	bool "Stacked Memory"
	default y
	help
	  This option is used to indicate the presence of on-die stacked
	  memory.  When present this memory bank is used for a high speed
	  shared memory interface.  When not present regular RAM is used.

config SEC_KERNEL_REBASE_FOR_PMEM_OPTIMIZATION
	bool "Kernel Rebase for PMEM Optimization"
	default n
	help
	  This option is used to place kernel base to 0x48000000 instead of 0x40400000.

config PHYS_OFFSET
	hex
	default "0x40800000" if ARCH_MSM9615
	default "0x80200000" if ARCH_APQ8064
	default "0x80200000" if ARCH_MSM8960
	default "0x80200000" if ARCH_MSM8930
	default "0x80200000" if ARCH_MSMCOPPER
	default "0x10000000" if ARCH_FSM9XXX
	default "0x00200000" if !MSM_STACKED_MEMORY
	default "0x00000000" if ARCH_QSD8X50 && MSM_SOC_REV_A
	default "0x20000000" if ARCH_QSD8X50
	default "0x48000000" if SEC_KERNEL_REBASE_FOR_PMEM_OPTIMIZATION
	default "0x48000000" if SAMSUNG_MEMORY_LAYOUT_ARRANGE
	default "0x40400000" if ARCH_MSM8X60
	default "0x10000000"

config KERNEL_PMEM_EBI_REGION
	bool "Enable in-kernel PMEM region for EBI"
	default y if ARCH_MSM8X60
	depends on ANDROID_PMEM && (ARCH_MSM8X60 || ARCH_MSM8960 || ARCH_MSMCOPPER)
	help
	   Enable the in-kernel PMEM allocator to use EBI memory.

config KERNEL_PMEM_SMI_REGION
	bool "Enable in-kernel PMEM region for SMI"
	default y if ARCH_MSM8X60
	depends on ANDROID_PMEM && ((ARCH_QSD8X50 && !PMEM_GPU0) || (ARCH_MSM8X60 && !VCM))
	help
	   Enable the in-kernel PMEM allocator to use SMI memory.

config PMEM_GPU0
	bool "Enable PMEM GPU0 region"
	default y
	depends on ARCH_QSD8X50 && ANDROID_PMEM
	help
	  Enable the PMEM GPU0 device on SMI Memory.

config MSM_AMSS_VERSION
	int
	default 6210 if MSM_AMSS_VERSION_6210
	default 6220 if MSM_AMSS_VERSION_6220
	default 6225 if MSM_AMSS_VERSION_6225

choice
	prompt "AMSS modem firmware version"

	default MSM_AMSS_VERSION_6225

	config MSM_AMSS_VERSION_6210
		bool "6.2.10"

	config MSM_AMSS_VERSION_6220
		bool "6.2.20"

	config MSM_AMSS_VERSION_6225
		bool "6.2.20 + New ADSP"
endchoice

config MSM_HAS_DEBUG_UART_HS
	bool
	help
	  Say Y here if high speed MSM UART is present.

config MSM_HAS_DEBUG_UART_HS_V14
	bool
	select MSM_HAS_DEBUG_UART_HS
	help
	  Say Y here if high speed MSM UART v1.4 is present.

config DEBUG_MSM8930_UART
	bool "Kernel low-level debugging messages via MSM 8930 UART"
	depends on ARCH_MSM8930 && DEBUG_LL
	select MSM_HAS_DEBUG_UART_HS
	help
	  Say Y here if you want the debug print routines to direct
	  their output to the serial port on MSM 8930 devices.

choice
	prompt "Debug UART"
	depends on DEBUG_LL

	config DEBUG_MSM_UART1
		bool "Kernel low-level debugging messages via MSM UART1"
		depends on ARCH_MSM7X00A || ARCH_MSM7X30 || ARCH_QSD8X50
		help
		  Say Y here if you want the debug print routines to direct
		  their output to the first serial port on MSM devices.

	config DEBUG_MSM_UART2
		bool "Kernel low-level debugging messages via MSM UART2"
		depends on ARCH_MSM7X00A || ARCH_MSM7X30 || ARCH_QSD8X50
		help
		  Say Y here if you want the debug print routines to direct
		  their output to the second serial port on MSM devices.

	config DEBUG_MSM_UART3
		bool "Kernel low-level debugging messages via MSM UART3"
		depends on ARCH_MSM7X00A || ARCH_MSM7X30 || ARCH_QSD8X50
		help
		  Say Y here if you want the debug print routines to direct
		  their output to the third serial port on MSM devices.

	config DEBUG_MSM8660_UART
		bool "Kernel low-level debugging messages via MSM 8660 UART"
		depends on ARCH_MSM8X60
		select MSM_HAS_DEBUG_UART_HS
		help
		  Say Y here if you want the debug print routines to direct
		  their output to the serial port on MSM 8660 devices.

	config DEBUG_MSM8960_UART
		bool "Kernel low-level debugging messages via MSM 8960 UART"
		depends on ARCH_MSM8960
		select DEBUG_MSM8930_UART
		select MSM_HAS_DEBUG_UART_HS
		help
		  Say Y here if you want the debug print routines to direct
		  their output to the serial port on MSM 8960 devices.

	config DEBUG_MSMCOPPER_UART
		bool "Kernel low-level debugging messages via MSM Copper UART"
		depends on ARCH_MSMCOPPER
		select MSM_HAS_DEBUG_UART_HS_V14
		help
		  Say Y here if you want the debug print routines to direct
		  their output to the serial port on MSM Copper devices.
endchoice

choice
	prompt "Default Timer"
	default MSM7X00A_USE_GP_TIMER

	config MSM7X00A_USE_GP_TIMER
		bool "GP Timer"
	help
	  Low resolution timer that allows power collapse from idle.

	config MSM7X00A_USE_DG_TIMER
		bool "DG Timer"
	help
	  High resolution timer.
endchoice

choice
	prompt "Suspend sleep mode"
	default MSM7X00A_SLEEP_MODE_POWER_COLLAPSE_SUSPEND
	help
	  Allows overriding the sleep mode used. Leave at power
	  collapse suspend unless the arm9 image has problems.

	config MSM7X00A_SLEEP_MODE_POWER_COLLAPSE_SUSPEND
		bool "Power collapse suspend"
	help
	  Lowest sleep state. Returns through reset vector.

	config MSM7X00A_SLEEP_MODE_POWER_COLLAPSE
		bool "Power collapse"
	help
	  Sleep state that returns through reset vector.

	config MSM7X00A_SLEEP_MODE_APPS_SLEEP
		bool "Apps Sleep"

	config MSM7X00A_SLEEP_MODE_RAMP_DOWN_AND_WAIT_FOR_INTERRUPT
		bool "Ramp down cpu clock and wait for interrupt"

	config MSM7X00A_SLEEP_WAIT_FOR_INTERRUPT
		bool "Wait for interrupt"
endchoice

config MSM7X00A_SLEEP_MODE
	int
	default 0 if MSM7X00A_SLEEP_MODE_POWER_COLLAPSE_SUSPEND
	default 1 if MSM7X00A_SLEEP_MODE_POWER_COLLAPSE
	default 2 if MSM7X00A_SLEEP_MODE_APPS_SLEEP
	default 3 if MSM7X00A_SLEEP_MODE_RAMP_DOWN_AND_WAIT_FOR_INTERRUPT
	default 4 if MSM7X00A_SLEEP_WAIT_FOR_INTERRUPT

choice
	prompt "Idle sleep mode"
	default MSM7X00A_IDLE_SLEEP_MODE_POWER_COLLAPSE
	help
	  Allows overriding the sleep mode used from idle. Leave at power
	  collapse suspend unless the arm9 image has problems.

	config MSM7X00A_IDLE_SLEEP_MODE_POWER_COLLAPSE_SUSPEND
		bool "Power collapse suspend"
	help
	  Lowest sleep state. Returns through reset vector.

	config MSM7X00A_IDLE_SLEEP_MODE_POWER_COLLAPSE
		bool "Power collapse"
	help
	  Sleep state that returns through reset vector.

	config MSM7X00A_IDLE_SLEEP_MODE_APPS_SLEEP
		bool "Apps Sleep"

	config MSM7X00A_IDLE_SLEEP_MODE_RAMP_DOWN_AND_WAIT_FOR_INTERRUPT
		bool "Ramp down cpu clock and wait for interrupt"

	config MSM7X00A_IDLE_SLEEP_WAIT_FOR_INTERRUPT
		bool "Wait for interrupt"
endchoice

config MSM7X00A_IDLE_SLEEP_MODE
	int
	default 0 if MSM7X00A_IDLE_SLEEP_MODE_POWER_COLLAPSE_SUSPEND
	default 1 if MSM7X00A_IDLE_SLEEP_MODE_POWER_COLLAPSE
	default 2 if MSM7X00A_IDLE_SLEEP_MODE_APPS_SLEEP
	default 3 if MSM7X00A_IDLE_SLEEP_MODE_RAMP_DOWN_AND_WAIT_FOR_INTERRUPT
	default 4 if MSM7X00A_IDLE_SLEEP_WAIT_FOR_INTERRUPT

config MSM7X00A_IDLE_SLEEP_MIN_TIME
	int "Minimum idle time before sleep"
	default 20000000
	help
	  Minimum idle time in nanoseconds before entering low power mode.

config MSM7X00A_IDLE_SPIN_TIME
	int "Idle spin time before cpu ramp down"
	default 80000
	help
	  Spin time in nanoseconds before ramping down cpu clock and entering
	  any low power state.

menuconfig MSM_IDLE_STATS
	bool "Collect idle statistics"
	default y
	help
	  Collect idle statistics and export them in proc/msm_pm_stats.

if MSM_IDLE_STATS

config MSM_IDLE_STATS_FIRST_BUCKET
	int "First bucket time"
	default 62500
	help
	  Upper time limit in nanoseconds of first bucket.

config MSM_IDLE_STATS_BUCKET_SHIFT
	int "Bucket shift"
	default 2

config MSM_IDLE_STATS_BUCKET_COUNT
	int "Bucket count"
	default 10

config MSM_SUSPEND_STATS_FIRST_BUCKET
	int "First bucket time for suspend"
	default 1000000000
	help
	  Upper time limit in nanoseconds of first bucket of the
	  histogram.  This is for collecting statistics on suspend.

endif # MSM_IDLE_STATS

config CPU_HAS_L2_PMU
	bool "L2CC PMU Support"
	help
	 Select this if the L2 cache controller has a Performance Monitoring Unit.

config HTC_HEADSET
	tristate "HTC 2 Wire detection driver"
	default n
	help
	 Provides support for detecting HTC 2 wire devices, such as wired
	 headset, on the trout platform. Can be used with the msm serial
	 debugger, but not with serial console.

config TROUT_BATTCHG
	depends on MACH_TROUT && POWER_SUPPLY
	default y
	bool "Trout battery / charger driver"

config HTC_PWRSINK
	depends on MSM_SMD
	default n
	bool "HTC Power Sink Driver"

config QSD_SVS
	bool "QSD Static Voltage Scaling"
	depends on (MACH_QSD8X50_SURF || MACH_QSD8X50_FFA)
	default y
	select TPS65023
	help
	  Enables static voltage scaling using the TPS65023 PMIC.

config QSD_PMIC_DEFAULT_DCDC1
	int "PMIC default output voltage"
	depends on (MACH_QSD8X50_SURF || MACH_QSD8X50_FFA)
	default 1250
	help
	  This is the PMIC voltage at Linux kernel boot.

config MSM_FIQ_SUPPORT
	default y
	bool "Enable installation of an FIQ handler."

config MSM_SERIAL_DEBUGGER
	select MSM_FIQ_SUPPORT
	select KERNEL_DEBUGGER_CORE
	default n
	bool "FIQ Mode Serial Debugger"
	help
	  The FIQ serial debugger can accept commands even when the
	  kernel is unresponsive due to being stuck with interrupts
	  disabled.  Depends on the kernel debugger core in drivers/misc.

config MSM_SERIAL_DEBUGGER_CONSOLE
	depends on MSM_SERIAL_DEBUGGER
	default n
	bool "Console on FIQ Serial Debugger port"
	help
	  Enables a console so that printk messages are displayed on
	  the debugger serial port as the occur.

config MSM_PROC_COMM
	default y
	bool "Proc-Comm RPC Interface"
	help
	  Enables a lightweight communications interface to the
	  baseband processor.

config MSM_SMD
	bool "MSM Shared Memory Driver (SMD)"
	help
	  Support for the shared memory interface between the apps
	  processor and the baseband processor.  Provides access to
	  the "shared heap", as well as virtual serial channels
	  used to communicate with various services on the baseband
	  processor.

choice
	prompt "MSM Shared memory interface version"
	depends on MSM_SMD
	default MSM_SMD_PKG3 if ARCH_MSM_ARM11
	default MSM_SMD_PKG4 if ARCH_MSM_SCORPION

	config MSM_SMD_PKG3
	  bool
	    prompt "Package 3"

	config MSM_SMD_PKG4
	  bool
	    prompt "Package 4"
endchoice

config MSM_RPC_SDIO_XPRT
	depends on MSM_SDIO_AL
	default y
	bool "MSM SDIO XPRT Layer"
	help
	  SDIO Transport Layer for RPC Rouer

config MSM_RPC_SDIO_DEBUG
	depends on MSM_RPC_SDIO_XPRT
	default y
	bool "MSM SDIO XPRT debug support"
	help
	  Support for debugging SDIO XPRT

config MSM_SMD_DEBUG
	depends on MSM_SMD
	default y
	bool "MSM SMD debug support"
	help
	  Support for debugging the SMD for communication
	  between the ARM9 and ARM11

config MSM_SDIO_AL
	depends on ((ARCH_MSM7X30 || MACH_MSM8X60_FUSN_FFA || MACH_TYPE_MSM8X60_FUSION) && HAS_WAKELOCK)
	default y
	tristate "SDIO-Abstraction-Layer"
	help
	  Support MSM<->MDM Communication over SDIO bus.
	  MDM SDIO-Client should have pipes support.

config MSM_SDIO_DMUX
	bool "SDIO Data Mux Driver"
	depends on MSM_SDIO_AL
	default n
	help
	  Support Muxed Data Channels over SDIO interface.

config MSM_BAM_DMUX
	bool "BAM Data Mux Driver"
	depends on SPS
	default n
	help
	  Support Muxed Data Channels over BAM interface.
	  BAM has a limited number of pipes.  This driver
	  provides a means to support more logical channels
	  via muxing than BAM could without muxing.

config MSM_N_WAY_SMD
	depends on (MSM_SMD && !(ARCH_MSM7X01A))
	default y
	bool "MSM N-WAY SMD support"
	help
	  Supports APPS-QDSP SMD communication along with
	  normal APPS-MODEM SMD communication.

config MSM_N_WAY_SMSM
	depends on (MSM_SMD && !(ARCH_MSM7X01A))
	default y
	bool "MSM N-WAY SMSM support"
	help
	  Supports APPS-QDSP SMSM communication along with
	  normal APPS-MODEM SMSM communication.

config MSM_RESET_MODEM
	tristate "Reset Modem Driver"
	depends on MSM_SMD
	default m
	help
	  Allows the user to reset the modem through a device node.

config MSM_SMD_LOGGING
	depends on MSM_SMD
	default y
	bool "MSM Shared Memory Logger"
	help
	  This option exposes the shared memory logger at /dev/smem_log
	  and a debugfs node named smem_log.

	  If in doubt, say yes.

config MSM_SMD_NMEA
	bool "NMEA GPS Driver"
	depends on MSM_SMD
	default y
	help
	  Enable this to support the NMEA GPS device.

	  If in doubt, say yes.

config MSM_SDIO_TTY
	bool "SDIO TTY Driver"
	depends on MSM_SDIO_AL
	default n
	help
	  Provides a TTY driver SDIO TTY
	  This driver can be used by user space
	  applications for passing data through the
	  SDIO interface.

config MSM_SMD_TTY
	bool "SMD TTY Driver"
	depends on MSM_SMD
	default y
	help
	  Provides TTY interfaces to interact with the modem.

	  If in doubt, say yes.

config MSM_SMD_QMI
	bool "SMD QMI Driver"
	depends on MSM_SMD
	default y
	help
	  Manages network data connections.

	  If in doubt, say yes.

config MSM_SMD_PKT
	bool "SMD Packet Driver"
	depends on MSM_SMD
	default y
	help
	  Provides a binary SMD non-muxed packet port interface.

	  If in doubt, say yes.

config MSM_SDIO_CMUX
	bool "SDIO CMUX Driver"
	depends on MSM_SDIO_AL
	default n
	help
	  Provides a Muxed port interface over SDIO QMI

config MSM_DSPS
	bool "Sensors DSPS driver"
	depends on (MSM_PIL && (ARCH_MSM8X60 || ARCH_MSM8960))
	default n
	help
	  Provides user-space interface to the sensors manager
	  to turn on/off the Sensors Processor system clocks.
	  It is the DSPS responsibility to turn on/off the sensors
	  themself.
	  The number of clocks and their name may vary between targets.
	  It also triggers the PIL to load the DSPS firmware.

config MSM_SDIO_CTL
	bool "SDIO CTL Driver"
	depends on MSM_SDIO_CMUX
	default n
	help
	  Provides a binary SDIO control port interface.

config MSM_ONCRPCROUTER
	depends on MSM_SMD
	default n
	bool "MSM ONCRPC router support"
	help
	  Support for the MSM ONCRPC router for communication between
	  the ARM9 and ARM11

config MSM_IPC_ROUTER
	depends on NET
	default n
	bool "MSM IPC Router support"
	help
	  Support for the MSM IPC Router for communication between
	  the APPs and the MODEM

config MSM_IPC_ROUTER_SMD_XPRT
	depends on MSM_SMD
	depends on MSM_IPC_ROUTER
	default n
	bool "MSM SMD XPRT Layer"
	help
	  SMD Transport Layer for IPC Router

config MSM_ONCRPCROUTER_DEBUG
	depends on MSM_ONCRPCROUTER
	default y
	bool "MSM debug ONCRPC router support"
	help
	  Support for debugging the ONCRPC router for communication
	  between the ARM9 and ARM11

config MSM_RPC_LOOPBACK_XPRT
	depends on MSM_ONCRPCROUTER
	default n
	bool "MSM RPC local routing support"
	help
	  Support for routing RPC messages between APPS clients
	  and APPS servers.  Helps in testing APPS RPC framework.

config MSM_RPCSERVER_TIME_REMOTE
	depends on MSM_ONCRPCROUTER && RTC_HCTOSYS
	default y
	bool "Time remote RPC server"
	help
	  The time remote server receives notification of time bases and
	  reports these events to registered callback functions.

config MSM_RPCSERVER_WATCHDOG
	depends on MSM_ONCRPCROUTER
	default y
	bool "Watchdog RPC server"
	help
	  The dog_keepalive server handles watchdog events.

config MSM_RPC_WATCHDOG
	depends on MSM_ONCRPCROUTER
	default n
	bool "Watchdog RPC client"
	help
	  The dog_keepalive client module.

config MSM_RPC_PING
	depends on MSM_ONCRPCROUTER && DEBUG_FS
	default m
	bool "MSM rpc ping"
	help
	  Implements MSM rpc ping test module.

config MSM_RPC_PROC_COMM_TEST
	depends on DEBUG_FS && MSM_PROC_COMM
	default m
	bool "MSM rpc proc comm test"
	help
	  Implements MSM rpc proc comm test module.

config MSM_RPC_OEM_RAPI
	depends on MSM_ONCRPCROUTER
	default m
	bool "MSM oem rapi"
	help
	  Implements MSM oem rapi client module.

config MSM_RPCSERVER_HANDSET
	depends on MSM_ONCRPCROUTER
	default y
	bool "Handset events RPC server"
	help
	  Support for receiving handset events like headset detect,
	  headset switch and clamshell state.

config MSM_RMT_STORAGE_CLIENT
	depends on (ARCH_MSM && MSM_ONCRPCROUTER)
	default n
	bool "Remote Storage RPC client"
	help
	  Provide RPC mechanism for remote processors to access storage
	  device on apps processor.

config MSM_RMT_STORAGE_CLIENT_STATS
	depends on (MSM_RMT_STORAGE_CLIENT && DEBUG_FS)
	default n
	bool "Remote storage RPC client performance statistics"
	help
	  Collects performance statistics and shows this information
	  through a debugfs file rmt_storage_stats.

config MSM_SDIO_SMEM
        depends on MSM_SDIO_AL
        default n
        bool "SDIO SMEM for remote storage"
        help
          Copies data from remote MDM9K memory to local MSM8x60
	  memory. Used by remote storage client to shadow
	  MDM9K filesystem.

config MSM_DALRPC
	bool "DAL RPC support"
	default n
	help
	  Supports RPC calls to DAL devices on remote processor cores.

config MSM_DALRPC_TEST
	tristate "DAL RPC test module"
	depends on (MSM_DALRPC && DEBUG_FS)
	default m
	help
	  Exercises DAL RPC calls to QDSP6.

if CPU_FREQ_MSM

config MSM_CPU_FREQ_SET_MIN_MAX
	bool "Set Min/Max CPU frequencies."
	default n
	help
	  Allow setting min and max CPU frequencies. Sysfs can be used
	  to override these values.

config MSM_CPU_FREQ_MAX
	int "Max CPU Frequency"
	depends on MSM_CPU_FREQ_SET_MIN_MAX
	default 384000

config MSM_CPU_FREQ_MIN
	int "Min CPU Frequency"
	depends on MSM_CPU_FREQ_SET_MIN_MAX
	default 245760

endif # CPU_FREQ_MSM

config MSM_CPU_AVS
	bool "Enable software controlled Adaptive Voltage Scaling (AVS)"
	depends on (ARCH_MSM_SCORPION && QSD_SVS)
	depends on ARCH_QSD8X50
	default n
	select MSM_AVS_HW
	help
	  This enables the s/w control of Adaptive Voltage Scaling feature
	  in Qualcomm ARMv7 CPUs. It adjusts the voltage for each frequency
	  based on feedback from three ring oscillators in the CPU.

config MSM_AVS_HW
	bool "Enable Adaptive Voltage Scaling (AVS)"
	default n
	help
	  Enable AVS hardware to fine tune voltage at each frequency. The
	  AVS hardware blocks associated with each Qualcomm ARMv7 cores can
	  fine tune the voltages based on the feedback from the ring
	  oscillators.

config MSM_HW3D
	tristate "MSM Hardware 3D Register Driver"
	depends on ANDROID_PMEM
	default y
	help
	  Provides access to registers needed by the userspace OpenGL|ES
	  library.

config MSM_ADSP
	depends on (ARCH_MSM7X01A || ARCH_MSM7X25 || ARCH_MSM7X27)
	tristate "MSM ADSP driver"
	depends on ANDROID_PMEM
	default y
	help
	  Provides access to registers needed by the userspace aDSP library.

config ADSP_RPC_VER
	hex
	default 0x30002 if (ARCH_MSM7X27 || (ARCH_MSM7X25 && AMSS_7X25_VERSION_2009))
	default 0x30001 if (ARCH_MSM7X01A || (ARCH_MSM7X25 && AMSS_7X25_VERSION_2008))
	depends on MSM_ADSP
	help
	 Select proper ADSP RPC version
choice
	prompt "ADSP RPC version"

	default AMSS_7X25_VERSION_2009

	config AMSS_7X25_VERSION_2009
		bool "2.0.09"

	config AMSS_7X25_VERSION_2008
		bool "2.0.08"
endchoice

config MSM7KV2_AUDIO
	bool "MSM7K v2 audio"
	depends on (ARCH_MSM7X30 && ANDROID_PMEM)
	default y
	help
	  Enables QDSP5V2-based audio drivers for audio playbacks and
	  voice call.

config MSM_ADSP_REPORT_EVENTS
	bool "Report modem events from the DSP"
	default y
	depends on (MSM_ADSP || MSM7KV2_AUDIO)
	help
	  Normally, only messages from the aDSP are reported to userspace.
	  With this option, we report events from the aDSP as well.

config MSM_QDSP6
	tristate "QDSP6 support"
	depends on ARCH_QSD8X50 && ANDROID_PMEM
	default y
	help
	  Enable support for qdsp6. This provides audio and video functionality.

config MSM8X60_AUDIO
	tristate "MSM8X60 audio support"
	depends on ARCH_MSM8X60 && ANDROID_PMEM
	default y
	help
	  Enable support for qdsp6v2. This provides audio functionality.

config MSM8X60_FTM_AUDIO_DEVICES
	bool "MSM8X60 audio factory test mode support"
	depends on MSM8X60_AUDIO
	help
	  Enable support audio factory test mode devices.  This is used
	  in a production line environment.

config RTAC
	bool "MSM8K real-time audio calibration support"
	default y
	help
	  Enable support for rtac. This enables calibration during
	  audio operation

config MSM7X27A_AUDIO
	bool "MSM7X27A audio support"
	depends on ARCH_MSM7X27A && MSM_ADSP
	default n
	help
	  Enable support for 7x27a. This provides audio functionality.

config MSM_PROC_COMM_REGULATOR
	bool
	depends on MSM_PROC_COMM && REGULATOR
	help
	  Enable regulator framework support for regulators managed by PMLIB
	  on the modem, and controlled through proccomm calls.

config MSM_VREG_SWITCH_INVERTED
	bool "Reverse vreg switch polarity"
	default n
	help
	  Reverses the enable and disable for vreg switch.

config MSM_DMA_TEST
	tristate "MSM DMA test module"
	default m
	help
	  Intended to be compiled as a module.  Provides a device node
	  and ioctls for testing the MSM dma system.

config WIFI_CONTROL_FUNC
	bool "Enable WiFi control function abstraction"
	help
	  Enables Power/Reset/Carddetect function abstraction

config WIFI_MEM_PREALLOC
	depends on WIFI_CONTROL_FUNC
	bool "Preallocate memory for WiFi buffers"
	help
	  Preallocates memory buffers for WiFi driver

config QSD_AUDIO
	bool "QSD audio"
	depends on ARCH_MSM_SCORPION && MSM_DALRPC && ANDROID_PMEM && !MSM_SMP
	default y
	help
	  Provides PCM, MP3, and AAC audio playback.

config AUDIO_AAC_PLUS
	depends on (MSM_ADSP || QSD_AUDIO || MSM7KV2_AUDIO)
	bool "AAC+ Audio"
	default y
	help
	  Provides AAC+ decoding

config AUDIO_ENHANCED_AAC_PLUS
	depends on AUDIO_AAC_PLUS
	bool "Enhanced AAC+ Audio"
	default y
	help
	  Provides Enhanced AAC+ decoding

config SURF_FFA_GPIO_KEYPAD
	bool "MSM SURF/FFA GPIO keypad"
	depends on INPUT_GPIO = "y"
	default y
	help
	  Select if the GPIO keypad is attached.

config MSM_SLEEP_TIME_OVERRIDE
	bool "Allow overriding suspend/sleep time with PM module parameter"
	default y
	help
	  Enable the module parameter sleep_time_override. Specified
	  in units of seconds, it overwrites the normal sleep time of
	  suspend. The feature is required for automated power management
	  testing.

config MSM_MEMORY_LOW_POWER_MODE
	bool "Control the low power modes of memory"
	default n
	help
	  The application processor controls whether memory should enter
	  which low power mode.

choice
	prompt "Default Memory Low Power Mode during Idle"
	depends on MSM_MEMORY_LOW_POWER_MODE
	default MSM_MEMORY_LOW_POWER_MODE_IDLE_ACTIVE
	help
	  Selects the default low power mode of the memory during idle
	  sleep.

	config MSM_MEMORY_LOW_POWER_MODE_IDLE_ACTIVE
		bool "Memory active"

	config MSM_MEMORY_LOW_POWER_MODE_IDLE_RETENTION
		bool "Memory in retention"

	config MSM_MEMORY_LOW_POWER_MODE_IDLE_DEEP_POWER_DOWN
		bool "Memory in deep power down"
endchoice

choice
	prompt "Default Memory Low Power Mode during Suspend"
	depends on MSM_MEMORY_LOW_POWER_MODE
	default MSM_MEMORY_LOW_POWER_MODE_SUSPEND_ACTIVE
	help
	  Selects the default low power mode of the memory during suspend
	  sleep.

	config MSM_MEMORY_LOW_POWER_MODE_SUSPEND_ACTIVE
		bool "Memory active"

	config MSM_MEMORY_LOW_POWER_MODE_SUSPEND_RETENTION
		bool "Memory in retention"

	config MSM_MEMORY_LOW_POWER_MODE_SUSPEND_DEEP_POWER_DOWN
		bool "Memory in deep power down"
endchoice

choice
	prompt "Power management timeout action"
	default MSM_PM_TIMEOUT_HALT
	help
	  Selects the Application Processor's action when Power Management
	  times out waiting for Modem's handshake.

	config MSM_PM_TIMEOUT_HALT
		bool "Halt the Application Processor"

	config MSM_PM_TIMEOUT_RESET_MODEM
		bool "Reset the Modem Processor"

	config MSM_PM_TIMEOUT_RESET_CHIP
		bool "Reset the entire chip"
endchoice

choice
	prompt "TARGET SERIES"
	default TARGET_SERIES_CELOX

	config TARGET_SERIES_CELOX
		bool "SERIES_CELOX"
		help
		  Support models of celox series

	config TARGET_SERIES_DALI
		bool "SERIES_CELOX"
		help
		  Support models of dali series

	config TARGET_SERIES_Q1
		bool "SERIES_CELOX"
		help
		  Support models of q1 series		  

	config TARGET_SERIES_P5LTE
		bool "SERIES_P5LTE"
		help
		  Support models of p5lte series		  

	config TARGET_SERIES_P4LTE
		bool "SERIES_P4LTE"
		help
		  Support models of p4lte series		  

	config TARGET_SERIES_P8LTE
		bool "SERIES_P8LTE"
		help
		  Support models of p8lte series		  
endchoice

choice
	prompt "TARGET LOCALE"
	default TARGET_LOCALE_KOR

	config TARGET_LOCALE_KOR
		bool "Locale KOR "
		help
		  Support Korea SKT Board

	config TARGET_LOCALE_USA
		bool "Locale USA "
		help
		  Support USA Board

	config TARGET_LOCALE_JPN
		bool "Locale JPN "
		help
		  Support JPN Board

	config TARGET_LOCALE_EUR
		bool "Locale EUR "
		help
		  Support EUR Board
endchoice

choice
		prompt "Operator in the Korean market"
		default KOR_CARRIER_SKT
		depends on TARGET_LOCALE_KOR

		config KOR_OPERATOR_SKT
			bool "SKT"
		config KOR_OPERATOR_KT
			bool "KT"
		config KOR_OPERATOR_LGU
			bool "LGU"
		config KOR_OPERATOR_OPEN
			bool "OPEN"			
endchoice

choice
		prompt "Operator in the USA market"
		default USA_OPERATOR_ATT
		depends on TARGET_LOCALE_USA

		config USA_OPERATOR_ATT
			bool "USA Operator ATT"

		config USA_OPERATOR_TMO
			bool "USA Operator TMO"
			
		config CAN_OPERATOR_RWC
			bool "CAN Operator RWC"			
endchoice

choice
		prompt "Operator in the JPN market"
		default JPN_OPERATOR_NTT
		depends on TARGET_LOCALE_JPN

		config JPN_OPERATOR_NTT
			bool "JPN Operator NTT"
endchoice

choice
		prompt "Operator in the EUR market"
		default EUR_OPERATOR_OPEN
		depends on TARGET_LOCALE_EUR

		config EUR_OPERATOR_OPEN
			bool "OPEN"			
endchoice

choice
		prompt "KOR Model Name"
		default KOR_MODEL_SHV_E110S
		depends on TARGET_LOCALE_KOR

		config KOR_MODEL_SHV_E110S
			bool "SHV-E110S"
		config KOR_MODEL_SHV_E120S
			bool "SHV-E120S"
		config KOR_MODEL_SHV_E120K
			bool "SHV-E120K"
		config KOR_MODEL_SHV_E120L
			bool "SHV-E120L"
		config KOR_MODEL_SHV_E160S
			bool "SHV-E160S"
		config KOR_MODEL_SHV_E160K
			bool "SHV-E160K"
		config KOR_MODEL_SHV_E160L
			bool "SHV-E160L"
			
endchoice

choice
		prompt "USA Model Name"
		depends on TARGET_LOCALE_USA

		config USA_MODEL_SGH_I717
			bool "USA ATT SGH-I717"

		config USA_MODEL_SGH_I727
                depends on (TARGET_LOCALE_USA && (USA_OPERATOR_ATT || CAN_OPERATOR_RWC) )
                        default y
			bool "USA ATT SGH-I727"
			
		config USA_MODEL_SGH_I727R
                depends on (USA_MODEL_SGH_I727)
                        default n
                        bool "USA ATT SGH-I727R"
	
		config USA_MODEL_SGH_I757 
		    bool "USA ATT SGH-I757"

		config USA_MODEL_SGH_T989
			bool "USA ATT SGH-T989"
 
		config USA_MODEL_SGH_T769
		    bool "USA TMO SGH-T769"

		config USA_MODEL_SGH_I957
			bool "USA ATT SGH-I957"

        config USA_MODEL_SGH_I577 
        	bool "USA ATT SGH-I577"

endchoice

config USA_MODEL_SGH_T989D
                depends on (USA_MODEL_SGH_T989)
                default n             
                bool "USA TMO SGH-T989D"
        
choice
		prompt "JPN Model Name"
		depends on TARGET_LOCALE_JPN

		config JPN_MODEL_SC_01D
			bool "JPN NTT SC-01D"
endchoice

config SAMSUNG_8X60_TABLET
	bool "SAMSUNG 8x60 TABLET"
	default n

config SAMSUNG_MEMORY_LAYOUT_ARRANGE
	bool "SAMSUNG 8x60 TABLET"
	default n

config USA_MODEL_SGH_T879
    bool "USA TMO SGH-T879"	
	depends on TARGET_LOCALE_USA && USA_MODEL_SGH_I717
    default n		
			
config EUR_MODEL_GT_I9210
	default n
	depends on USA_MODEL_SGH_I727
	bool "EUR OPEN GT-I9210"

config SEC_AUDIO_DEVICE
	bool "Sec AUDIO DEVICE"
	help
	  Support Sec audio Device

config SEC_EXTRA_VOLUME_SOL
	bool "Sec Extra Volume Solution"
	default n
	help
		Support Sec Extra Volume Solution

config SEC_DVFS
	bool "SEC DVFS LOCK"
	default n
	help
	  Support Sec DVFS Lock function

config SEC_DVFS_DUAL
	bool "DVFS DUAL BOOST"
	default n
	depends on SEC_DVFS

config SEC_DVFS_UNI
	bool "DVFS UNI"
	default n
	depends on SEC_DVFS

config MSM_IDLE_WAIT_ON_MODEM
	int "Wait for Modem to become ready for idle power collapse"
	default 0
	help
	  If Modem is not ready to handle Application Processor's request
	  for idle power collapse, wait the number of microseconds in case
	  Modem becomes ready soon.

config MSM_RPM_REGULATOR
	bool "RPM regulator driver"
	depends on MSM_RPM && REGULATOR
	help
	  Compile in support for the RPM regulator driver, used for setting
	  voltages and other parameters of the various power rails supplied
	  by some Qualcomm PMICs.

config MSM_PIL
	bool "Peripheral image loading"
	select FW_LOADER
	depends on (ARCH_MSM8X60 || ARCH_MSM8960)
	default n
	help
	  Some peripherals need to be loaded into memory before they can be
	  brought out of reset.

	  Say yes to support these devices.

config MSM_PIL_MODEM
	tristate "Modem (ARM11) Boot Support"
	depends on MSM_PIL
	help
	  Support for booting and shutting down ARM11 Modem processors.

config MSM_PIL_QDSP6V3
	tristate "QDSP6v3 (Hexagon) Boot Support"
	depends on MSM_PIL
	help
	  Support for booting and shutting down QDSP6v3 processors (hexagon).
	  The QDSP6 is a low power DSP used in audio software applications.

config MSM_PIL_QDSP6V4
	tristate "QDSP6v4 (Hexagon) Boot Support"
	depends on MSM_PIL
	help
	  Support for booting and shutting down QDSP6v4 processors (hexagon).
	  The QDSP6 is a low power DSP used in audio, modem firmware, and modem
	  software applications.

config MSM_PIL_RIVA
	tristate "RIVA (WCNSS) Boot Support"
	depends on MSM_PIL
	help
	  Support for booting and shutting down the RIVA processor (WCNSS).
	  Riva is the wireless subsystem processor used in bluetooth, wireless
	  LAN, and FM software applications.

config MSM_PIL_TZAPPS
	tristate "TZApps Boot Support"
	depends on MSM_PIL
	help
	  Support for booting and shutting down TZApps.

	  TZApps is an image that runs in the secure processor state. It is
	  used to decrypt data and perform secure operations on the behalf of
	  the kernel.

config MSM_PIL_VIDC
	tristate "Video Core Boot Support"
	depends on MSM_PIL
	help
	  Support for authenticating the video core image.

config MSM_SCM
	bool "Secure Channel Manager (SCM) support"
	default n

config MSM_SUBSYSTEM_RESTART
	bool "MSM Subsystem Restart Driver"
	depends on (ARCH_MSM8X60 || ARCH_MSM8960 || ARCH_MSM9615)
	default n
	help
	  This option enables the MSM subsystem restart driver, which provides
	  a framework to handle subsystem crashes.

config MSM_SYSMON_COMM
	bool "MSM System Monitor communication support"
	depends on MSM_SMD && MSM_SUBSYSTEM_RESTART
	default y
	help
	  This option adds support for MSM System Monitor library, which
	  provides an API that may be used for notifying subsystems within
	  the SoC about other subsystems' power-up/down state-changes.

config MSM_MODEM_8960
	bool "MSM 8960 Modem driver"
	depends on (ARCH_MSM8960 || ARCH_MSM9615)
	help
	 This option enables the modem driver for the MSM8960 and MSM9615, which monitors
	 modem hardware watchdog interrupt lines and plugs into the subsystem
	 restart and PIL drivers. For MSM9615, it only supports a full chip reset.

config MSM_LPASS_8960
	tristate "MSM 8960 Lpass driver"
	depends on (ARCH_MSM8960 || ARCH_MSM9615)
	help
	 This option enables the lpass driver for the MSM8960 and MSM9615. This monitors
	 lpass hardware watchdog interrupt lines and plugs into the subsystem
	 restart and PIL drivers. For MSM9615, it only supports a full chip reset.

config MSM_WCNSS_SSR_8960
	tristate "MSM 8960 WCNSS restart module"
	depends on (ARCH_MSM8960)
	help
	 This option enables the WCNSS restart module for MSM8960, which
	 monitors WCNSS hardware watchdog interrupt lines and plugs WCNSS
	 into the subsystem restart framework.

config SCORPION_Uni_45nm_BUG
	bool "Scorpion Uni 45nm(SC45U): Workaround for ICIMVAU and BPIMVA"
	depends on ARCH_MSM7X30 || (ARCH_QSD8X50 && MSM_SOC_REV_A)
	default y
	help
	  Invalidating the Instruction Cache by Modified Virtual Address to PoU and
	  invalidating the Branch Predictor Array by Modified Virtual Address can
	  create invalid entries in the TLB with the wrong ASID values on Scorpion
	  Uniprocessor 45nm (SC45U) cores. This option enables the recommended software
	  workaround for Scorpion Uniprocessor 45nm cores.

	  This bug is not applicable to any ScorpionMP or Scorpion Uni 65nm(SC65U) cores.

config MSM_BUSPM_DEV
	tristate "MSM Bus Performance Monitor Kernel Module"
	depends on (ARCH_MSM8X60 || ARCH_MSM8960)
	default m
	help
	  This kernel module is used to mmap() hardware registers for the
	  performance monitors, counters, etc. The module can also be used to
	  allocate physical memory which is used by bus performance hardware to
	  dump performance data.

config MSM_TZ_LOG
	tristate "MSM Trust Zone (TZ) Log Driver"
	depends on DEBUG_FS
	help
	  This option enables a driver with a debugfs interface for messages
	  produced by the Secure code (Trust zone). These messages provide
	  diagnostic information about TZ operation.

config MSM_RPM_LOG
	tristate "MSM Resource Power Manager Log Driver"
	depends on DEBUG_FS
	depends on MSM_RPM
	default n
	help
	  This option enables a driver which can read from a circular buffer
	  of messages produced by the RPM. These messages provide diagnostic
	  information about RPM operation. The driver outputs the messages
	  via a debugfs node.

config MSM_RPM_STATS_LOG
	tristate "MSM Resource Power Manager Stat Driver"
	depends on DEBUG_FS
	depends on MSM_RPM
	default n
	  help
	  This option enables a driver which reads RPM messages from a shared
	  memory location. These messages provide statistical information about
	  the low power modes that RPM enters. The drivers outputs the message
	  via a debugfs node.

config MSM_IOMMU
	bool "MSM IOMMU Support"
	depends on ARCH_MSM8X60 || ARCH_MSM8960 || ARCH_APQ8064
	select IOMMU_API
	default n
	help
	  Support for the IOMMUs found on certain Qualcomm SOCs.
	  These IOMMUs allow virtualization of the address space used by most
	  cores within the multimedia subsystem.

	  If unsure, say N here.

config IOMMU_PGTABLES_L2
	bool "Allow SMMU page tables in the L2 cache (Experimental)"
	depends on MSM_IOMMU=y
	depends on MMU
	depends on CPU_DCACHE_DISABLE=n
	depends on SMP
	default y
	help
	 Improves TLB miss latency at the expense of potential L2 pollution.
	 However, with large multimedia buffers, the TLB should mostly contain
	 section mappings and TLB misses should be quite infrequent.
	 Most people can probably say Y here.

config MSM_DIRECT_SCLK_ACCESS
	bool "Direct access to the SCLK timer"
	default n

config IOMMU_API
       bool

config MSM_GPIOMUX
	bool

config MSM_V2_TLMM
       bool

config FSM9XXX_TLMM
	bool

config MSM_SECURE_IO
	bool

config MSM_NATIVE_RESTART
	bool

config MSM_PM
	depends on PM
	bool

config MSM_PM2
	depends on PM
	bool

config MSM_PM8X60
	depends on PM
	bool

config MSM_NOPM
	default y if !PM
	bool

config MSM_BUS_SCALING
	bool "Bus scaling driver"
	default n

config MSM_BUS_RPM_MULTI_TIER_ENABLED
	bool "RPM Multi-tiering Configuration"
	depends on MSM_BUS_SCALING

config MSM_WATCHDOG
	bool "MSM Watchdog Support"
	depends on ARCH_MSM8X60 || ARCH_MSM8960 || ARCH_MSM9615
	help
		This enables the watchdog as is present on 8x60. Currently we use
		core 0's watchdog, and reset the entire SoC if it times out. It does
		not run during the bootup process, so it will not catch any early
		lockups.

config MSM_DLOAD_MODE
	bool "Enable download mode on crashes"
	depends on ARCH_MSM8X60 || ARCH_MSM8960 || ARCH_MSM9615
	default n
	help
		This makes the SoC enter download mode when it resets
		due to a kernel panic. Note that this doesn't by itself
		make the kernel reboot on a kernel panic - that must be
		enabled via another mechanism.

config MSM_JTAG
        bool "JTAG debug and trace support"
	help
          Add additional support for JTAG kernel debugging and tracing.

config MSM_ETM
	tristate "Enable MSM ETM and ETB"
	depends on ARCH_MSM8X60
	select MSM_JTAG
	help
	  Enables embedded trace collection on MSM8660

config MSM_QDSS
	bool "Qualcomm Debug Subsystem"
	select MSM_JTAG
	help
	  Enables support for Qualcomm Debug Subsystem.

config MSM_QDSS_ETM_DEFAULT_ENABLE
	bool "Turn on QDSS ETM Tracing by Default"
	depends on MSM_QDSS
	help
	  Turns on QDSS ETM tracing by default. Otherwise, tracing is
	  disabled by default but can be enabled by other means.

config CLOCK_MAP
	bool "Log clk_enable()/clk_disable() calls"
	help
	  Turn on extra debugging for clk_enable()/clk_disable() calls.
	  A bitmap is maintained in non-cached memory and each registered
	  clock gets a unique id. If the bitmap has that bit set the clock
	  is enabled, otherwise the clock is disabled.

config MSM_SLEEP_STATS
	bool "Enable exporting of MSM sleep stats to userspace"
	depends on CPU_IDLE
	default n

config MSM_SLEEP_STATS_DEVICE
	bool "Enable exporting of MSM sleep device stats to userspace"

config MSM_STANDALONE_POWER_COLLAPSE
       bool "Enable standalone power collapse"
       default n

config MSM_GSBI9_UART
	bool "Enable GSBI9 UART device"
	default n
	help
	  This enables GSBI9 configured into UART.

config MSM_SHARED_GPIO_FOR_UART2DM
	bool "Use shared GPIOs into UART mode"
	depends on (ARCH_MSM7X27A && !MMC_MSM_SDC3_8_BIT_SUPPORT && !MMC_MSM_SDC4_SUPPORT)
	help
	  This option configures GPIO muxed with SDC4/MMC3
	  8-bit mode into UART mode. It is used for serial
	  console on UART2DM. Say Y if you want to have
	  serial console on UART2DM.

config MSM_SHOW_RESUME_IRQ
	bool "Enable logging of interrupts that could have caused resume"
	depends on (ARM_GIC || PMIC8058)
	default y if PMIC8058
	default n
	help
		This option logs wake up interrupts that have triggered just before
		the resume loop unrolls. Say Y if you want to debug why the system
		resumed.

config BT_MSM_PINTEST
	tristate "MSM Bluetooth Pin Connectivity Test"
	depends on ((ARCH_MSM8X60 || ARCH_MSM7X27A) && DEBUG_FS)
        default n
	help
	  Bluetooth MSM Pin Connectivity test module.
	  This driver provides support for verifying the MSM to BT pin
	  connectivity.

config BT_BCM4330
 	bool "Enable BCM4330 driver"
 	default n
 	help
	  Adds BCM4330 RFKILL driver for Broadcom BCM4330 chipset

config BT_MGMT
        bool "Bluetooth Mgmt"
        default n
 	help
	  This is for bluetooth mgmt

config MSM_FAKE_BATTERY
		depends on POWER_SUPPLY
		default n
		bool "MSM Fake Battery"
		help
		 Enables MSM fake battery driver.

config MSM_QDSP6_APR
	bool "Audio QDSP6 APR support"
	depends on MSM_SMD
	default n
	help
	  Enable APR IPC protocol support between
	  application processor and QDSP6. APR is
	  used by audio driver to configure QDSP6's
	  ASM, ADM and AFE.


config MSM_AUDIO_QDSP6
        bool "QDSP6 HW Audio support"
        select SND_SOC_MSM_QDSP6_INTF
        default n
        help
          Enable HW audio support in QDSP6.
          QDSP6 can support HW encoder & decoder and audio processing

config VP_A2220
	tristate "A2220 Voice Processor Driver"
	depends on I2C
	help
	  A2220 Voice Processor Driver implemented by ysseo.
  
config MSM_ULTRASOUND
	bool "MSM ultrasound support"
	depends on MSM_AUDIO_QDSP6
	help
	  Enable support for qdsp6/ultrasound.

config MSM_RPC_VIBRATOR
	bool "RPC based MSM Vibrator Support"
	depends on MSM_ONCRPCROUTER
	help
	  Enable the vibrator support on MSM over RPC. The vibrator
	  is connected on the PMIC. Say Y if you want to enable this
	  feature.

config PM8XXX_RPC_VIBRATOR
	bool "RPC based Vibrator on PM8xxx PMICs"
	depends on MSM_RPC_VIBRATOR
	help
	  Enable the vibrator support on MSM over RPC. The vibrator
	  is connected on the PM8XXX PMIC. Say Y if you want to enable
	  this feature.

config MSM_SPM_V1
	bool "Driver support for SPM Version 1"
	help
	  Enables the support for Version 1 of the SPM driver. SPM hardware is
	  used to manage the processor power during sleep. The driver allows
	  configuring SPM to allow different power modes.

config MSM_SPM_V2
	bool "Driver support for SPM Version 2"
	help
	  Enables the support for Version 2 of the SPM driver. SPM hardware is
	  used to manage the processor power during sleep. The driver allows
	  configuring SPM to allow different power modes.

config MSM_L2_SPM
	bool "SPM support for L2 cache"
	depends on MSM_SPM_V2
	help
	  Enable SPM driver support for L2 cache. Some MSM chipsets allow
	  control of L2 cache low power mode with a Subsystem Power manager.
	  Enabling this driver allows configuring L2 SPM for low power modes
	  on supported chipsets.

config MSM_MULTIMEDIA_USE_ION
	bool "Multimedia suport using Ion"
	depends on ION_MSM
	help
	  Enable support for multimedia drivers using Ion for buffer management
	  instead of pmem. Selecting this may also involve userspace
	  dependencies as well.

config MSM_RTB
	bool "Register tracing"
	help
	  Add support for logging different events to a small uncached
	  region. This is designed to aid in debugging reset cases where the
	  caches may not be flushed before the target resets.

config MSM_RTB_SEPARATE_CPUS
	bool "Separate entries for each cpu"
	depends on MSM_RTB
	help
	  Under some circumstances, it may be beneficial to give dedicated space
	  for each cpu to log accesses. Selecting this option will log each cpu
	  separately. This will guarantee that the last acesses for each cpu
	  will be logged but there will be fewer entries per cpu

config MSM_CACHE_ERP
	bool "Cache / CPU error reporting"
	depends on ARCH_MSM_KRAIT
	help
	  Say 'Y' here to enable reporting of cache and TLB errors to the kernel
	  log. Enabling this feature can be used as a system debugging technique
	  if cache corruption is suspected. Cache error statistics will also be
	  reported in /proc/cpu/msm_cache_erp.

	  For production builds, you should probably say 'N' here.

config MSM_L1_ERR_PANIC
	bool "Panic on L1 cache / TLB errors"
	depends on MSM_CACHE_ERP
	help
	  To cause the kernel to panic whenever an L1 cache or TLB error is
	  detected, say 'Y' here. This may be useful as a debugging technique if
	  general system instability is suspected.

	  For production builds, you should probably say 'N' here.

config MSM_L1_RECOV_ERR_PANIC
	bool "Panic on recoverable L1 cache errors"
	depends on MSM_CACHE_ERP && MSM_L1_ERR_PANIC
	help
	  Certain CPU designs may be able to automatically recover from certain
	  kinds of L1 cache errors, even though the L1 cache itself may not
	  support error correction. These errors should not result in any kind
	  of corruption, but their presence is nevertheless an indication of
	  poor system health. To cause the kernel to panic whenever a
	  recoverable L1 cache error is detected, say 'Y' here. This may be
	  useful as a debugging technique if general system instability is
	  suspected.

	  For production builds, you should definitely say 'N' here.

config MSM_L1_ERR_LOG
	bool "Log CPU ERP events to system memory"
	depends on MSM_CACHE_ERP
	help
	  Enable logging CPU ERP events to an area of memory that will be
	  preserved across a system reset. This may be useful for detecting and
	  troubleshooting ERP-related system crashes in the field.

	  For production builds, you may want to say 'Y' here.

config MSM_L2_ERP_PRINT_ACCESS_ERRORS
	bool "Report L2 master port slave/decode errors in kernel log"
	depends on MSM_CACHE_ERP
	help
	  Master port errors can occur when a memory request is not properly
	  handled by the destination slave. This can occur if the destination
	  register does not exist or is inaccessible due to security
	  restrictions or (in some cases) clock configuration. Enabling this
	  option will cause a backtrace to be printed to the kernel log whenever
	  such an error is encountered. Note that the error is reported as an
	  interrupt rather than as an exception, meaning that the backtrace may
	  have some skid. This option may help with debugging, though production
	  builds should probably say 'N' here.

config MSM_L2_ERP_PORT_PANIC
	bool "Panic on L2 master port errors"
	depends on MSM_CACHE_ERP && MSM_L2_ERP_PRINT_ACCESS_ERRORS
	help
	  Master port errors can occur when a memory request is not properly
	  handled by the destination slave. Enable this option to catch drivers
	  which attempt to access bad areas of the address space, or access
	  hardware registers in an improper state (such as certain clocks not
	  being on). This option may help with debugging, though production
	  builds should probably say 'N' here.

config MSM_L2_ERP_1BIT_PANIC
	bool "Panic on recoverable L2 soft errors"
	depends on MSM_CACHE_ERP
	help
	  Enable this option to cause a kernel panic whenever the L2 cache
	  encounters a single-bit (correctable) soft error. This option should
	  only be enabled when doing low-level debugging where cache corruption
	  is suspected.

	  For production builds, you should definitely say 'N' here.

config MSM_L2_ERP_2BIT_PANIC
	bool "Panic on unrecoverable L2 soft errors"
	depends on MSM_CACHE_ERP
	help
	  Enable this option to cause a kernel panic whenever the L2 cache
	  encounters a double-bit (non-correctable) soft error. Debug builds
	  will likely benefit from having this option enabled to catch cache
	  problems as soon as possible.

	  For production builds, it may be acceptable to say 'N' here, since
	  an uncorrectable error might not necessarily cause further problems.

config MSM_CACHE_DUMP
	bool "Cache dumping support"
	help
	  Add infrastructure to dump the L1 and L2 caches to an allocated buffer.
	  This allows for analysis of the caches in case cache corruption is
	  suspected.

config MSM_DCVS
	bool "Use MSM DCVS for CPU/GPU Frequency control"
	depends on MSM_SCM
	help
	  Enable support for MSM DCVS to control all CPU and GPU core frequencies.
	  The DCVS manager allows idle driver to feed the idle information to the
	  algorithm and the algorithm returns a frequency for the core which is
	  passed to the frequency change driver.

<<<<<<< HEAD
config PMIC8058_XOADC_CAL
	bool "PMIC8058 adc calibration"
	help
	  Support PMIC8058 adc calibration
endif

config SEC_AUDIO_I2S_DRIVING_CURRENT
	bool "Sec I2S Driving Current"
	default n
	help
	  Support I2S driving current up


config Q1_KOR_AUDIO
	bool "Q1 KOR AUDIO"
	default n
	help
	  Support Q1 KOR AUDIO

config NOISE_REDUCE_FOR_WIFI_ON
	bool "noise reduce for WIFI on"
	default n
	help
	  Support Q1 LGU+

config SEC_LOG_LAST_KMSG
	default n
	bool "Enable /proc/last_kmsg support: if EMBEDDED"
	help
	  This option enables /proc/last_kmsg support.

config ANDROID_WIP
	bool "work in progress hacks for android"
	default n
	help
	  This enables 'work in progress' hacks for android issues.

config COMPACTION_RETRY
	bool "retry compaction once more after direct reclaim fails"
	default n
	depends on COMPACTION
	help
	  This enables compaction retry in android.
	  If fails to get pages even with direct reclaim,
	  we give one more try to allocate pages with forced compaction.
	  This might avoid oom-killer invocation.
	  with many free pages being already there.
=======
config MSM_CPU_PWRCTL
	bool "Ensures that krait droop detectors are always off"
	help
	  Droop detector mechanism can adversely affect krait plls during
	  stand alone power collapse operation. Selecting this option
	  ensures that they are always off.

endif
>>>>>>> ea10d06d
<|MERGE_RESOLUTION|>--- conflicted
+++ resolved
@@ -2393,12 +2393,19 @@
 	  algorithm and the algorithm returns a frequency for the core which is
 	  passed to the frequency change driver.
 
-<<<<<<< HEAD
+config MSM_CPU_PWRCTL
+	bool "Ensures that krait droop detectors are always off"
+	help
+	  Droop detector mechanism can adversely affect krait plls during
+	  stand alone power collapse operation. Selecting this option
+	  ensures that they are always off.
+
+endif
+
 config PMIC8058_XOADC_CAL
 	bool "PMIC8058 adc calibration"
 	help
 	  Support PMIC8058 adc calibration
-endif
 
 config SEC_AUDIO_I2S_DRIVING_CURRENT
 	bool "Sec I2S Driving Current"
@@ -2440,14 +2447,4 @@
 	  If fails to get pages even with direct reclaim,
 	  we give one more try to allocate pages with forced compaction.
 	  This might avoid oom-killer invocation.
-	  with many free pages being already there.
-=======
-config MSM_CPU_PWRCTL
-	bool "Ensures that krait droop detectors are always off"
-	help
-	  Droop detector mechanism can adversely affect krait plls during
-	  stand alone power collapse operation. Selecting this option
-	  ensures that they are always off.
-
-endif
->>>>>>> ea10d06d
+	  with many free pages being already there.