--- conflicted
+++ resolved
@@ -168,10 +168,7 @@
 	select MULTI_IRQ_HANDLER
 	select MSM_PM8X60 if PM
 	select HOLES_IN_ZONE if SPARSEMEM
-<<<<<<< HEAD
-=======
 	select MSM_KRAIT_WFE_FIXUP
->>>>>>> 1131c66f
 
 config ARCH_MSM8930
 	bool "MSM8930"
@@ -209,10 +206,7 @@
 	select MULTI_IRQ_HANDLER
 	select MSM_PM8X60 if PM
 	select HOLES_IN_ZONE if SPARSEMEM
-<<<<<<< HEAD
-=======
 	select MSM_KRAIT_WFE_FIXUP
->>>>>>> 1131c66f
 
 config ARCH_APQ8064
 	bool "APQ8064"
@@ -230,10 +224,7 @@
 	select MULTI_IRQ_HANDLER
 	select MSM_PM8X60 if PM
 	select HOLES_IN_ZONE if SPARSEMEM
-<<<<<<< HEAD
-=======
 	select MSM_KRAIT_WFE_FIXUP
->>>>>>> 1131c66f
 
 config ARCH_MSMCOPPER
 	bool "MSM Copper"
@@ -2402,7 +2393,6 @@
 	  algorithm and the algorithm returns a frequency for the core which is
 	  passed to the frequency change driver.
 
-<<<<<<< HEAD
 config PMIC8058_XOADC_CAL
 	bool "PMIC8058 adc calibration"
 	help
@@ -2414,28 +2404,16 @@
 	help
 	  Support I2S driving current up
 
-
 config Q1_KOR_AUDIO
 	bool "Q1 KOR AUDIO"
 	default n
 	help
 	  Support Q1 KOR AUDIO
 
-config MSM_DCVS
-	bool "Use MSM DCVS for CPU/GPU Frequency control"
-	depends on MSM_SCM
-	help
-	  Enable support for MSM DCVS to control all CPU and GPU core frequencies.
-	  The DCVS manager allows idle driver to feed the idle information to the
-	  algorithm and the algorithm returns a frequency for the core which is
-	  passed to the frequency change driver.
-
 config ATHEROS_WIFI
 	bool "ATHEROS WIFI"
 
 config NL80211_TESTMODE
 	bool "NL80211 TESTMODE" 
 
-=======
->>>>>>> 1131c66f
 endif