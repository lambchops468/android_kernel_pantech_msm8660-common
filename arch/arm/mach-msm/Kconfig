--- conflicted
+++ resolved
@@ -2408,7 +2408,6 @@
 	  algorithm and the algorithm returns a frequency for the core which is
 	  passed to the frequency change driver.
 
-<<<<<<< HEAD
 config PMIC8058_XOADC_CAL
 	bool "PMIC8058 adc calibration"
 	help
@@ -2431,13 +2430,12 @@
 
 config NL80211_TESTMODE
 	bool "NL80211 TESTMODE" 
-=======
+
 config MSM_CPU_PWRCTL
 	bool "Ensures that krait droop detectors are always off"
 	help
 	  Droop detector mechanism can adversely affect krait plls during
 	  stand alone power collapse operation. Selecting this option
 	  ensures that they are always off.
->>>>>>> d8045349
 
 endif