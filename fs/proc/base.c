/*
 *  linux/fs/proc/base.c
 *
 *  Copyright (C) 1991, 1992 Linus Torvalds
 *
 *  proc base directory handling functions
 *
 *  1999, Al Viro. Rewritten. Now it covers the whole per-process part.
 *  Instead of using magical inumbers to determine the kind of object
 *  we allocate and fill in-core inodes upon lookup. They don't even
 *  go into icache. We cache the reference to task_struct upon lookup too.
 *  Eventually it should become a filesystem in its own. We don't use the
 *  rest of procfs anymore.
 *
 *
 *  Changelog:
 *  17-Jan-2005
 *  Allan Bezerra
 *  Bruna Moreira <bruna.moreira@indt.org.br>
 *  Edjard Mota <edjard.mota@indt.org.br>
 *  Ilias Biris <ilias.biris@indt.org.br>
 *  Mauricio Lin <mauricio.lin@indt.org.br>
 *
 *  Embedded Linux Lab - 10LE Instituto Nokia de Tecnologia - INdT
 *
 *  A new process specific entry (smaps) included in /proc. It shows the
 *  size of rss for each memory area. The maps entry lacks information
 *  about physical memory size (rss) for each mapped file, i.e.,
 *  rss information for executables and library files.
 *  This additional information is useful for any tools that need to know
 *  about physical memory consumption for a process specific library.
 *
 *  Changelog:
 *  21-Feb-2005
 *  Embedded Linux Lab - 10LE Instituto Nokia de Tecnologia - INdT
 *  Pud inclusion in the page table walking.
 *
 *  ChangeLog:
 *  10-Mar-2005
 *  10LE Instituto Nokia de Tecnologia - INdT:
 *  A better way to walks through the page table as suggested by Hugh Dickins.
 *
 *  Simo Piiroinen <simo.piiroinen@nokia.com>:
 *  Smaps information related to shared, private, clean and dirty pages.
 *
 *  Paul Mundt <paul.mundt@nokia.com>:
 *  Overall revision about smaps.
 */

#include <asm/uaccess.h>

#include <linux/errno.h>
#include <linux/time.h>
#include <linux/proc_fs.h>
#include <linux/stat.h>
#include <linux/task_io_accounting_ops.h>
#include <linux/init.h>
#include <linux/capability.h>
#include <linux/file.h>
#include <linux/fdtable.h>
#include <linux/string.h>
#include <linux/seq_file.h>
#include <linux/namei.h>
#include <linux/mnt_namespace.h>
#include <linux/mm.h>
#include <linux/swap.h>
#include <linux/rcupdate.h>
#include <linux/kallsyms.h>
#include <linux/stacktrace.h>
#include <linux/resource.h>
#include <linux/module.h>
#include <linux/mount.h>
#include <linux/security.h>
#include <linux/ptrace.h>
#include <linux/tracehook.h>
#include <linux/cgroup.h>
#include <linux/cpuset.h>
#include <linux/audit.h>
#include <linux/poll.h>
#include <linux/nsproxy.h>
#include <linux/oom.h>
#include <linux/elf.h>
#include <linux/pid_namespace.h>
#include <linux/fs_struct.h>
#include <linux/slab.h>
#ifdef CONFIG_HARDWALL
#include <asm/hardwall.h>
#endif
#include "internal.h"

/* NOTE:
 *	Implementing inode permission operations in /proc is almost
 *	certainly an error.  Permission checks need to happen during
 *	each system call not at open time.  The reason is that most of
 *	what we wish to check for permissions in /proc varies at runtime.
 *
 *	The classic example of a problem is opening file descriptors
 *	in /proc for a task before it execs a suid executable.
 */

struct pid_entry {
	char *name;
	int len;
	mode_t mode;
	const struct inode_operations *iop;
	const struct file_operations *fop;
	union proc_op op;
};

#define NOD(NAME, MODE, IOP, FOP, OP) {			\
	.name = (NAME),					\
	.len  = sizeof(NAME) - 1,			\
	.mode = MODE,					\
	.iop  = IOP,					\
	.fop  = FOP,					\
	.op   = OP,					\
}

#define DIR(NAME, MODE, iops, fops)	\
	NOD(NAME, (S_IFDIR|(MODE)), &iops, &fops, {} )
#define LNK(NAME, get_link)					\
	NOD(NAME, (S_IFLNK|S_IRWXUGO),				\
		&proc_pid_link_inode_operations, NULL,		\
		{ .proc_get_link = get_link } )
#define REG(NAME, MODE, fops)				\
	NOD(NAME, (S_IFREG|(MODE)), NULL, &fops, {})
#define INF(NAME, MODE, read)				\
	NOD(NAME, (S_IFREG|(MODE)), 			\
		NULL, &proc_info_file_operations,	\
		{ .proc_read = read } )
#define ONE(NAME, MODE, show)				\
	NOD(NAME, (S_IFREG|(MODE)), 			\
		NULL, &proc_single_file_operations,	\
		{ .proc_show = show } )

/* ANDROID is for special files in /proc. */
#define ANDROID(NAME, MODE, OTYPE)			\
	NOD(NAME, (S_IFREG|(MODE)),			\
		&proc_##OTYPE##_inode_operations,	\
		&proc_##OTYPE##_operations, {})

/*
 * Count the number of hardlinks for the pid_entry table, excluding the .
 * and .. links.
 */
static unsigned int pid_entry_count_dirs(const struct pid_entry *entries,
	unsigned int n)
{
	unsigned int i;
	unsigned int count;

	count = 0;
	for (i = 0; i < n; ++i) {
		if (S_ISDIR(entries[i].mode))
			++count;
	}

	return count;
}

static int get_task_root(struct task_struct *task, struct path *root)
{
	int result = -ENOENT;

	task_lock(task);
	if (task->fs) {
		get_fs_root(task->fs, root);
		result = 0;
	}
	task_unlock(task);
	return result;
}

static int proc_cwd_link(struct inode *inode, struct path *path)
{
	struct task_struct *task = get_proc_task(inode);
	int result = -ENOENT;

	if (task) {
		task_lock(task);
		if (task->fs) {
			get_fs_pwd(task->fs, path);
			result = 0;
		}
		task_unlock(task);
		put_task_struct(task);
	}
	return result;
}

static int proc_root_link(struct inode *inode, struct path *path)
{
	struct task_struct *task = get_proc_task(inode);
	int result = -ENOENT;

	if (task) {
		result = get_task_root(task, path);
		put_task_struct(task);
	}
	return result;
}

<<<<<<< HEAD


=======
>>>>>>> 1131c66f
static struct mm_struct *mm_access(struct task_struct *task, unsigned int mode)
{
	struct mm_struct *mm;
	int err;

	err =  mutex_lock_killable(&task->signal->cred_guard_mutex);
	if (err)
		return ERR_PTR(err);

	mm = get_task_mm(task);
	if (mm && mm != current->mm &&
			!ptrace_may_access(task, mode) &&
			!capable(CAP_SYS_RESOURCE)) {
		mmput(mm);
		mm = ERR_PTR(-EACCES);
	}
	mutex_unlock(&task->signal->cred_guard_mutex);

	return mm;
}

struct mm_struct *mm_for_maps(struct task_struct *task)
{
	return mm_access(task, PTRACE_MODE_READ);
}

static int proc_pid_cmdline(struct task_struct *task, char * buffer)
{
	int res = 0;
	unsigned int len;
	struct mm_struct *mm = get_task_mm(task);
	if (!mm)
		goto out;
	if (!mm->arg_end)
		goto out_mm;	/* Shh! No looking before we're done */

 	len = mm->arg_end - mm->arg_start;
 
	if (len > PAGE_SIZE)
		len = PAGE_SIZE;
 
	res = access_process_vm(task, mm->arg_start, buffer, len, 0);

	// If the nul at the end of args has been overwritten, then
	// assume application is using setproctitle(3).
	if (res > 0 && buffer[res-1] != '\0' && len < PAGE_SIZE) {
		len = strnlen(buffer, res);
		if (len < res) {
		    res = len;
		} else {
			len = mm->env_end - mm->env_start;
			if (len > PAGE_SIZE - res)
				len = PAGE_SIZE - res;
			res += access_process_vm(task, mm->env_start, buffer+res, len, 0);
			res = strnlen(buffer, res);
		}
	}
out_mm:
	mmput(mm);
out:
	return res;
}

static int proc_pid_auxv(struct task_struct *task, char *buffer)
{
	struct mm_struct *mm = mm_for_maps(task);
	int res = PTR_ERR(mm);
	if (mm && !IS_ERR(mm)) {
		unsigned int nwords = 0;
		do {
			nwords += 2;
		} while (mm->saved_auxv[nwords - 2] != 0); /* AT_NULL */
		res = nwords * sizeof(mm->saved_auxv[0]);
		if (res > PAGE_SIZE)
			res = PAGE_SIZE;
		memcpy(buffer, mm->saved_auxv, res);
		mmput(mm);
	}
	return res;
}


#ifdef CONFIG_KALLSYMS
/*
 * Provides a wchan file via kallsyms in a proper one-value-per-file format.
 * Returns the resolved symbol.  If that fails, simply return the address.
 */
static int proc_pid_wchan(struct task_struct *task, char *buffer)
{
	unsigned long wchan;
	char symname[KSYM_NAME_LEN];

	wchan = get_wchan(task);

	if (lookup_symbol_name(wchan, symname) < 0)
		if (!ptrace_may_access(task, PTRACE_MODE_READ))
			return 0;
		else
			return sprintf(buffer, "%lu", wchan);
	else
		return sprintf(buffer, "%s", symname);
}
#endif /* CONFIG_KALLSYMS */

static int lock_trace(struct task_struct *task)
{
	int err = mutex_lock_killable(&task->signal->cred_guard_mutex);
	if (err)
		return err;
	if (!ptrace_may_access(task, PTRACE_MODE_ATTACH)) {
		mutex_unlock(&task->signal->cred_guard_mutex);
		return -EPERM;
	}
	return 0;
}

static void unlock_trace(struct task_struct *task)
{
	mutex_unlock(&task->signal->cred_guard_mutex);
}

#ifdef CONFIG_STACKTRACE

#define MAX_STACK_TRACE_DEPTH	64

static int proc_pid_stack(struct seq_file *m, struct pid_namespace *ns,
			  struct pid *pid, struct task_struct *task)
{
	struct stack_trace trace;
	unsigned long *entries;
	int err;
	int i;

	entries = kmalloc(MAX_STACK_TRACE_DEPTH * sizeof(*entries), GFP_KERNEL);
	if (!entries)
		return -ENOMEM;

	trace.nr_entries	= 0;
	trace.max_entries	= MAX_STACK_TRACE_DEPTH;
	trace.entries		= entries;
	trace.skip		= 0;

	err = lock_trace(task);
	if (!err) {
		save_stack_trace_tsk(task, &trace);

		for (i = 0; i < trace.nr_entries; i++) {
			seq_printf(m, "[<%pK>] %pS\n",
				   (void *)entries[i], (void *)entries[i]);
		}
		unlock_trace(task);
	}
	kfree(entries);

	return err;
}
#endif

#ifdef CONFIG_SCHEDSTATS
/*
 * Provides /proc/PID/schedstat
 */
static int proc_pid_schedstat(struct task_struct *task, char *buffer)
{
	return sprintf(buffer, "%llu %llu %lu\n",
			(unsigned long long)task->se.sum_exec_runtime,
			(unsigned long long)task->sched_info.run_delay,
			task->sched_info.pcount);
}
#endif

#ifdef CONFIG_LATENCYTOP
static int lstats_show_proc(struct seq_file *m, void *v)
{
	int i;
	struct inode *inode = m->private;
	struct task_struct *task = get_proc_task(inode);

	if (!task)
		return -ESRCH;
	seq_puts(m, "Latency Top version : v0.1\n");
	for (i = 0; i < 32; i++) {
		struct latency_record *lr = &task->latency_record[i];
		if (lr->backtrace[0]) {
			int q;
			seq_printf(m, "%i %li %li",
				   lr->count, lr->time, lr->max);
			for (q = 0; q < LT_BACKTRACEDEPTH; q++) {
				unsigned long bt = lr->backtrace[q];
				if (!bt)
					break;
				if (bt == ULONG_MAX)
					break;
				seq_printf(m, " %ps", (void *)bt);
			}
			seq_putc(m, '\n');
		}

	}
	put_task_struct(task);
	return 0;
}

static int lstats_open(struct inode *inode, struct file *file)
{
	return single_open(file, lstats_show_proc, inode);
}

static ssize_t lstats_write(struct file *file, const char __user *buf,
			    size_t count, loff_t *offs)
{
	struct task_struct *task = get_proc_task(file->f_dentry->d_inode);

	if (!task)
		return -ESRCH;
	clear_all_latency_tracing(task);
	put_task_struct(task);

	return count;
}

static const struct file_operations proc_lstats_operations = {
	.open		= lstats_open,
	.read		= seq_read,
	.write		= lstats_write,
	.llseek		= seq_lseek,
	.release	= single_release,
};

#endif

static int proc_oom_score(struct task_struct *task, char *buffer)
{
	unsigned long points = 0;

	read_lock(&tasklist_lock);
	if (pid_alive(task))
		points = oom_badness(task, NULL, NULL,
					totalram_pages + total_swap_pages);
	read_unlock(&tasklist_lock);
	return sprintf(buffer, "%lu\n", points);
}

struct limit_names {
	char *name;
	char *unit;
};

static const struct limit_names lnames[RLIM_NLIMITS] = {
	[RLIMIT_CPU] = {"Max cpu time", "seconds"},
	[RLIMIT_FSIZE] = {"Max file size", "bytes"},
	[RLIMIT_DATA] = {"Max data size", "bytes"},
	[RLIMIT_STACK] = {"Max stack size", "bytes"},
	[RLIMIT_CORE] = {"Max core file size", "bytes"},
	[RLIMIT_RSS] = {"Max resident set", "bytes"},
	[RLIMIT_NPROC] = {"Max processes", "processes"},
	[RLIMIT_NOFILE] = {"Max open files", "files"},
	[RLIMIT_MEMLOCK] = {"Max locked memory", "bytes"},
	[RLIMIT_AS] = {"Max address space", "bytes"},
	[RLIMIT_LOCKS] = {"Max file locks", "locks"},
	[RLIMIT_SIGPENDING] = {"Max pending signals", "signals"},
	[RLIMIT_MSGQUEUE] = {"Max msgqueue size", "bytes"},
	[RLIMIT_NICE] = {"Max nice priority", NULL},
	[RLIMIT_RTPRIO] = {"Max realtime priority", NULL},
	[RLIMIT_RTTIME] = {"Max realtime timeout", "us"},
};

/* Display limits for a process */
static int proc_pid_limits(struct task_struct *task, char *buffer)
{
	unsigned int i;
	int count = 0;
	unsigned long flags;
	char *bufptr = buffer;

	struct rlimit rlim[RLIM_NLIMITS];

	if (!lock_task_sighand(task, &flags))
		return 0;
	memcpy(rlim, task->signal->rlim, sizeof(struct rlimit) * RLIM_NLIMITS);
	unlock_task_sighand(task, &flags);

	/*
	 * print the file header
	 */
	count += sprintf(&bufptr[count], "%-25s %-20s %-20s %-10s\n",
			"Limit", "Soft Limit", "Hard Limit", "Units");

	for (i = 0; i < RLIM_NLIMITS; i++) {
		if (rlim[i].rlim_cur == RLIM_INFINITY)
			count += sprintf(&bufptr[count], "%-25s %-20s ",
					 lnames[i].name, "unlimited");
		else
			count += sprintf(&bufptr[count], "%-25s %-20lu ",
					 lnames[i].name, rlim[i].rlim_cur);

		if (rlim[i].rlim_max == RLIM_INFINITY)
			count += sprintf(&bufptr[count], "%-20s ", "unlimited");
		else
			count += sprintf(&bufptr[count], "%-20lu ",
					 rlim[i].rlim_max);

		if (lnames[i].unit)
			count += sprintf(&bufptr[count], "%-10s\n",
					 lnames[i].unit);
		else
			count += sprintf(&bufptr[count], "\n");
	}

	return count;
}

#ifdef CONFIG_HAVE_ARCH_TRACEHOOK
static int proc_pid_syscall(struct task_struct *task, char *buffer)
{
	long nr;
	unsigned long args[6], sp, pc;
	int res = lock_trace(task);
	if (res)
		return res;

	if (task_current_syscall(task, &nr, args, 6, &sp, &pc))
		res = sprintf(buffer, "running\n");
	else if (nr < 0)
		res = sprintf(buffer, "%ld 0x%lx 0x%lx\n", nr, sp, pc);
	else
		res = sprintf(buffer,
		       "%ld 0x%lx 0x%lx 0x%lx 0x%lx 0x%lx 0x%lx 0x%lx 0x%lx\n",
		       nr,
		       args[0], args[1], args[2], args[3], args[4], args[5],
		       sp, pc);
	unlock_trace(task);
	return res;
}
#endif /* CONFIG_HAVE_ARCH_TRACEHOOK */

/************************************************************************/
/*                       Here the fs part begins                        */
/************************************************************************/

/* permission checks */
static int proc_fd_access_allowed(struct inode *inode)
{
	struct task_struct *task;
	int allowed = 0;
	/* Allow access to a task's file descriptors if it is us or we
	 * may use ptrace attach to the process and find out that
	 * information.
	 */
	task = get_proc_task(inode);
	if (task) {
		allowed = ptrace_may_access(task, PTRACE_MODE_READ);
		put_task_struct(task);
	}
	return allowed;
}

int proc_setattr(struct dentry *dentry, struct iattr *attr)
{
	int error;
	struct inode *inode = dentry->d_inode;

	if (attr->ia_valid & ATTR_MODE)
		return -EPERM;

	error = inode_change_ok(inode, attr);
	if (error)
		return error;

	if ((attr->ia_valid & ATTR_SIZE) &&
	    attr->ia_size != i_size_read(inode)) {
		error = vmtruncate(inode, attr->ia_size);
		if (error)
			return error;
	}

	setattr_copy(inode, attr);
	mark_inode_dirty(inode);
	return 0;
}

static const struct inode_operations proc_def_inode_operations = {
	.setattr	= proc_setattr,
};

static int mounts_open_common(struct inode *inode, struct file *file,
			      const struct seq_operations *op)
{
	struct task_struct *task = get_proc_task(inode);
	struct nsproxy *nsp;
	struct mnt_namespace *ns = NULL;
	struct path root;
	struct proc_mounts *p;
	int ret = -EINVAL;

	if (task) {
		rcu_read_lock();
		nsp = task_nsproxy(task);
		if (nsp) {
			ns = nsp->mnt_ns;
			if (ns)
				get_mnt_ns(ns);
		}
		rcu_read_unlock();
		if (ns && get_task_root(task, &root) == 0)
			ret = 0;
		put_task_struct(task);
	}

	if (!ns)
		goto err;
	if (ret)
		goto err_put_ns;

	ret = -ENOMEM;
	p = kmalloc(sizeof(struct proc_mounts), GFP_KERNEL);
	if (!p)
		goto err_put_path;

	file->private_data = &p->m;
	ret = seq_open(file, op);
	if (ret)
		goto err_free;

	p->m.private = p;
	p->ns = ns;
	p->root = root;
	p->event = ns->event;

	return 0;

 err_free:
	kfree(p);
 err_put_path:
	path_put(&root);
 err_put_ns:
	put_mnt_ns(ns);
 err:
	return ret;
}

static int mounts_release(struct inode *inode, struct file *file)
{
	struct proc_mounts *p = file->private_data;
	path_put(&p->root);
	put_mnt_ns(p->ns);
	return seq_release(inode, file);
}

static unsigned mounts_poll(struct file *file, poll_table *wait)
{
	struct proc_mounts *p = file->private_data;
	unsigned res = POLLIN | POLLRDNORM;

	poll_wait(file, &p->ns->poll, wait);
	if (mnt_had_events(p))
		res |= POLLERR | POLLPRI;

	return res;
}

static int mounts_open(struct inode *inode, struct file *file)
{
	return mounts_open_common(inode, file, &mounts_op);
}

static const struct file_operations proc_mounts_operations = {
	.open		= mounts_open,
	.read		= seq_read,
	.llseek		= seq_lseek,
	.release	= mounts_release,
	.poll		= mounts_poll,
};

static int mountinfo_open(struct inode *inode, struct file *file)
{
	return mounts_open_common(inode, file, &mountinfo_op);
}

static const struct file_operations proc_mountinfo_operations = {
	.open		= mountinfo_open,
	.read		= seq_read,
	.llseek		= seq_lseek,
	.release	= mounts_release,
	.poll		= mounts_poll,
};

static int mountstats_open(struct inode *inode, struct file *file)
{
	return mounts_open_common(inode, file, &mountstats_op);
}

static const struct file_operations proc_mountstats_operations = {
	.open		= mountstats_open,
	.read		= seq_read,
	.llseek		= seq_lseek,
	.release	= mounts_release,
};

#define PROC_BLOCK_SIZE	(3*1024)		/* 4K page size but our output routines use some slack for overruns */

static ssize_t proc_info_read(struct file * file, char __user * buf,
			  size_t count, loff_t *ppos)
{
	struct inode * inode = file->f_path.dentry->d_inode;
	unsigned long page;
	ssize_t length;
	struct task_struct *task = get_proc_task(inode);

	length = -ESRCH;
	if (!task)
		goto out_no_task;

	if (count > PROC_BLOCK_SIZE)
		count = PROC_BLOCK_SIZE;

	length = -ENOMEM;
	if (!(page = __get_free_page(GFP_TEMPORARY)))
		goto out;

	length = PROC_I(inode)->op.proc_read(task, (char*)page);

	if (length >= 0)
		length = simple_read_from_buffer(buf, count, ppos, (char *)page, length);
	free_page(page);
out:
	put_task_struct(task);
out_no_task:
	return length;
}

static const struct file_operations proc_info_file_operations = {
	.read		= proc_info_read,
	.llseek		= generic_file_llseek,
};

static int proc_single_show(struct seq_file *m, void *v)
{
	struct inode *inode = m->private;
	struct pid_namespace *ns;
	struct pid *pid;
	struct task_struct *task;
	int ret;

	ns = inode->i_sb->s_fs_info;
	pid = proc_pid(inode);
	task = get_pid_task(pid, PIDTYPE_PID);
	if (!task)
		return -ESRCH;

	ret = PROC_I(inode)->op.proc_show(m, ns, pid, task);

	put_task_struct(task);
	return ret;
}

static int proc_single_open(struct inode *inode, struct file *filp)
{
	return single_open(filp, proc_single_show, inode);
}

static const struct file_operations proc_single_file_operations = {
	.open		= proc_single_open,
	.read		= seq_read,
	.llseek		= seq_lseek,
	.release	= single_release,
};

static int mem_open(struct inode* inode, struct file* file)
{
	struct task_struct *task = get_proc_task(file->f_path.dentry->d_inode);
	struct mm_struct *mm;
<<<<<<< HEAD

	if (!task)
		return -ESRCH;

	mm = mm_access(task, PTRACE_MODE_ATTACH);
	put_task_struct(task);

	if (IS_ERR(mm))
		return PTR_ERR(mm);

	/* OK to pass negative loff_t, we can catch out-of-range */
	file->f_mode |= FMODE_UNSIGNED_OFFSET;
	file->private_data = mm;

	return 0;
}

static ssize_t mem_read(struct file * file, char __user * buf,
			size_t count, loff_t *ppos)
{
	int ret;
	char *page;
	unsigned long src = *ppos;
	struct mm_struct *mm = file->private_data;

	if (!mm)
		return 0;

	page = (char *)__get_free_page(GFP_TEMPORARY);
	if (!page)
		return -ENOMEM;

	ret = 0;
 
	while (count > 0) {
		int this_len, retval;
=======

	if (!task)
		return -ESRCH;

	mm = mm_access(task, PTRACE_MODE_ATTACH);
	put_task_struct(task);

	if (IS_ERR(mm))
		return PTR_ERR(mm);
>>>>>>> 1131c66f

	if (mm) {
		/* ensure this mm_struct can't be freed */
		atomic_inc(&mm->mm_count);
		/* but do not pin its memory */
		mmput(mm);
	}

<<<<<<< HEAD
	free_page((unsigned long) page);
	return ret;
=======
	/* OK to pass negative loff_t, we can catch out-of-range */
	file->f_mode |= FMODE_UNSIGNED_OFFSET;
	file->private_data = mm;

	return 0;
>>>>>>> 1131c66f
}

static ssize_t mem_rw(struct file *file, char __user *buf,
			size_t count, loff_t *ppos, int write)
{
	struct mm_struct *mm = file->private_data;
	unsigned long addr = *ppos;
	ssize_t copied;
	char *page;
<<<<<<< HEAD
	unsigned long dst = *ppos;
	struct mm_struct *mm = file->private_data;
=======
>>>>>>> 1131c66f

	if (!mm)
		return 0;

	page = (char *)__get_free_page(GFP_TEMPORARY);
	if (!page)
		return -ENOMEM;

	copied = 0;
	if (!atomic_inc_not_zero(&mm->mm_users))
		goto free;

	while (count > 0) {
		int this_len = min_t(int, count, PAGE_SIZE);

		if (write && copy_from_user(page, buf, this_len)) {
			copied = -EFAULT;
			break;
		}

		this_len = access_remote_vm(mm, addr, page, this_len, write);
		if (!this_len) {
			if (!copied)
				copied = -EIO;
			break;
		}

		if (!write && copy_to_user(buf, page, this_len)) {
			copied = -EFAULT;
			break;
		}

		buf += this_len;
		addr += this_len;
		copied += this_len;
		count -= this_len;
	}
	*ppos = addr;

<<<<<<< HEAD
=======
	mmput(mm);
free:
>>>>>>> 1131c66f
	free_page((unsigned long) page);
	return copied;
}

static ssize_t mem_read(struct file *file, char __user *buf,
			size_t count, loff_t *ppos)
{
	return mem_rw(file, buf, count, ppos, 0);
}

#define mem_write NULL

#ifndef mem_write
/* This is a security hazard */
static ssize_t mem_write(struct file *file, const char __user *buf,
			 size_t count, loff_t *ppos)
{
	return mem_rw(file, (char __user*)buf, count, ppos, 1);
}
#endif

loff_t mem_lseek(struct file *file, loff_t offset, int orig)
{
	switch (orig) {
	case 0:
		file->f_pos = offset;
		break;
	case 1:
		file->f_pos += offset;
		break;
	default:
		return -EINVAL;
	}
	force_successful_syscall_return();
	return file->f_pos;
}

static int mem_release(struct inode *inode, struct file *file)
{
	struct mm_struct *mm = file->private_data;
<<<<<<< HEAD

	mmput(mm);
=======
	if (mm)
		mmdrop(mm);
>>>>>>> 1131c66f
	return 0;
}

static const struct file_operations proc_mem_operations = {
	.llseek		= mem_lseek,
	.read		= mem_read,
	.write		= mem_write,
	.open		= mem_open,
	.release	= mem_release,
};

static ssize_t environ_read(struct file *file, char __user *buf,
			size_t count, loff_t *ppos)
{
	struct task_struct *task = get_proc_task(file->f_dentry->d_inode);
	char *page;
	unsigned long src = *ppos;
	int ret = -ESRCH;
	struct mm_struct *mm;

	if (!task)
		goto out_no_task;

	ret = -ENOMEM;
	page = (char *)__get_free_page(GFP_TEMPORARY);
	if (!page)
		goto out;


	mm = mm_for_maps(task);
	ret = PTR_ERR(mm);
	if (!mm || IS_ERR(mm))
		goto out_free;

	ret = 0;
	while (count > 0) {
		int this_len, retval, max_len;

		this_len = mm->env_end - (mm->env_start + src);

		if (this_len <= 0)
			break;

		max_len = (count > PAGE_SIZE) ? PAGE_SIZE : count;
		this_len = (this_len > max_len) ? max_len : this_len;

		retval = access_process_vm(task, (mm->env_start + src),
			page, this_len, 0);

		if (retval <= 0) {
			ret = retval;
			break;
		}

		if (copy_to_user(buf, page, retval)) {
			ret = -EFAULT;
			break;
		}

		ret += retval;
		src += retval;
		buf += retval;
		count -= retval;
	}
	*ppos = src;

	mmput(mm);
out_free:
	free_page((unsigned long) page);
out:
	put_task_struct(task);
out_no_task:
	return ret;
}

static const struct file_operations proc_environ_operations = {
	.read		= environ_read,
	.llseek		= generic_file_llseek,
};

static ssize_t oom_adjust_read(struct file *file, char __user *buf,
				size_t count, loff_t *ppos)
{
	struct task_struct *task = get_proc_task(file->f_path.dentry->d_inode);
	char buffer[PROC_NUMBUF];
	size_t len;
	int oom_adjust = OOM_DISABLE;
	unsigned long flags;

	if (!task)
		return -ESRCH;

	if (lock_task_sighand(task, &flags)) {
		oom_adjust = task->signal->oom_adj;
		unlock_task_sighand(task, &flags);
	}

	put_task_struct(task);

	len = snprintf(buffer, sizeof(buffer), "%i\n", oom_adjust);

	return simple_read_from_buffer(buf, count, ppos, buffer, len);
}

static ssize_t oom_adjust_write(struct file *file, const char __user *buf,
				size_t count, loff_t *ppos)
{
	struct task_struct *task;
	char buffer[PROC_NUMBUF];
	int oom_adjust;
	unsigned long flags;
	int err;

	memset(buffer, 0, sizeof(buffer));
	if (count > sizeof(buffer) - 1)
		count = sizeof(buffer) - 1;
	if (copy_from_user(buffer, buf, count)) {
		err = -EFAULT;
		goto out;
	}

	err = kstrtoint(strstrip(buffer), 0, &oom_adjust);
	if (err)
		goto out;
	if ((oom_adjust < OOM_ADJUST_MIN || oom_adjust > OOM_ADJUST_MAX) &&
	     oom_adjust != OOM_DISABLE) {
		err = -EINVAL;
		goto out;
	}

	task = get_proc_task(file->f_path.dentry->d_inode);
	if (!task) {
		err = -ESRCH;
		goto out;
	}

	task_lock(task);
	if (!task->mm) {
		err = -EINVAL;
		goto err_task_lock;
	}

	if (!lock_task_sighand(task, &flags)) {
		err = -ESRCH;
		goto err_task_lock;
	}

	if (oom_adjust < task->signal->oom_adj && !capable(CAP_SYS_RESOURCE)) {
		err = -EACCES;
		goto err_sighand;
	}

	if (oom_adjust != task->signal->oom_adj) {
		if (oom_adjust == OOM_DISABLE)
			atomic_inc(&task->mm->oom_disable_count);
		if (task->signal->oom_adj == OOM_DISABLE)
			atomic_dec(&task->mm->oom_disable_count);
	}

	/*
	 * Warn that /proc/pid/oom_adj is deprecated, see
	 * Documentation/feature-removal-schedule.txt.
	 */
	printk_once(KERN_WARNING "%s (%d): /proc/%d/oom_adj is deprecated, "
			"please use /proc/%d/oom_score_adj instead.\n",
			current->comm, task_pid_nr(current),
			task_pid_nr(task), task_pid_nr(task));
	task->signal->oom_adj = oom_adjust;
	/*
	 * Scale /proc/pid/oom_score_adj appropriately ensuring that a maximum
	 * value is always attainable.
	 */
	if (task->signal->oom_adj == OOM_ADJUST_MAX)
		task->signal->oom_score_adj = OOM_SCORE_ADJ_MAX;
	else
		task->signal->oom_score_adj = (oom_adjust * OOM_SCORE_ADJ_MAX) /
								-OOM_DISABLE;
err_sighand:
	unlock_task_sighand(task, &flags);
err_task_lock:
	task_unlock(task);
	put_task_struct(task);
out:
	return err < 0 ? err : count;
}

static int oom_adjust_permission(struct inode *inode, int mask,
				 unsigned int flags)
{
	uid_t uid;
	struct task_struct *p;

	if (flags & IPERM_FLAG_RCU)
		return -ECHILD;

	p = get_proc_task(inode);
	if(p) {
		uid = task_uid(p);
		put_task_struct(p);
	}

	/*
	 * System Server (uid == 1000) is granted access to oom_adj of all 
	 * android applications (uid > 10000) as and services (uid >= 1000)
	 */
	if (p && (current_fsuid() == 1000) && (uid >= 1000)) {
		if (inode->i_mode >> 6 & mask) {
			return 0;
		}
	}

	/* Fall back to default. */
	return generic_permission(inode, mask, flags, NULL);
}

static const struct inode_operations proc_oom_adjust_inode_operations = {
	.permission	= oom_adjust_permission,
};

static const struct file_operations proc_oom_adjust_operations = {
	.read		= oom_adjust_read,
	.write		= oom_adjust_write,
	.llseek		= generic_file_llseek,
};

static ssize_t oom_score_adj_read(struct file *file, char __user *buf,
					size_t count, loff_t *ppos)
{
	struct task_struct *task = get_proc_task(file->f_path.dentry->d_inode);
	char buffer[PROC_NUMBUF];
	int oom_score_adj = OOM_SCORE_ADJ_MIN;
	unsigned long flags;
	size_t len;

	if (!task)
		return -ESRCH;
	if (lock_task_sighand(task, &flags)) {
		oom_score_adj = task->signal->oom_score_adj;
		unlock_task_sighand(task, &flags);
	}
	put_task_struct(task);
	len = snprintf(buffer, sizeof(buffer), "%d\n", oom_score_adj);
	return simple_read_from_buffer(buf, count, ppos, buffer, len);
}

static ssize_t oom_score_adj_write(struct file *file, const char __user *buf,
					size_t count, loff_t *ppos)
{
	struct task_struct *task;
	char buffer[PROC_NUMBUF];
	unsigned long flags;
	int oom_score_adj;
	int err;

	memset(buffer, 0, sizeof(buffer));
	if (count > sizeof(buffer) - 1)
		count = sizeof(buffer) - 1;
	if (copy_from_user(buffer, buf, count)) {
		err = -EFAULT;
		goto out;
	}

	err = kstrtoint(strstrip(buffer), 0, &oom_score_adj);
	if (err)
		goto out;
	if (oom_score_adj < OOM_SCORE_ADJ_MIN ||
			oom_score_adj > OOM_SCORE_ADJ_MAX) {
		err = -EINVAL;
		goto out;
	}

	task = get_proc_task(file->f_path.dentry->d_inode);
	if (!task) {
		err = -ESRCH;
		goto out;
	}

	task_lock(task);
	if (!task->mm) {
		err = -EINVAL;
		goto err_task_lock;
	}

	if (!lock_task_sighand(task, &flags)) {
		err = -ESRCH;
		goto err_task_lock;
	}

	if (oom_score_adj < task->signal->oom_score_adj_min &&
			!capable(CAP_SYS_RESOURCE)) {
		err = -EACCES;
		goto err_sighand;
	}

	if (oom_score_adj != task->signal->oom_score_adj) {
		if (oom_score_adj == OOM_SCORE_ADJ_MIN)
			atomic_inc(&task->mm->oom_disable_count);
		if (task->signal->oom_score_adj == OOM_SCORE_ADJ_MIN)
			atomic_dec(&task->mm->oom_disable_count);
	}
	task->signal->oom_score_adj = oom_score_adj;
	if (has_capability_noaudit(current, CAP_SYS_RESOURCE))
		task->signal->oom_score_adj_min = oom_score_adj;
	/*
	 * Scale /proc/pid/oom_adj appropriately ensuring that OOM_DISABLE is
	 * always attainable.
	 */
	if (task->signal->oom_score_adj == OOM_SCORE_ADJ_MIN)
		task->signal->oom_adj = OOM_DISABLE;
	else
		task->signal->oom_adj = (oom_score_adj * OOM_ADJUST_MAX) /
							OOM_SCORE_ADJ_MAX;
err_sighand:
	unlock_task_sighand(task, &flags);
err_task_lock:
	task_unlock(task);
	put_task_struct(task);
out:
	return err < 0 ? err : count;
}

static const struct file_operations proc_oom_score_adj_operations = {
	.read		= oom_score_adj_read,
	.write		= oom_score_adj_write,
	.llseek		= default_llseek,
};

#ifdef CONFIG_AUDITSYSCALL
#define TMPBUFLEN 21
static ssize_t proc_loginuid_read(struct file * file, char __user * buf,
				  size_t count, loff_t *ppos)
{
	struct inode * inode = file->f_path.dentry->d_inode;
	struct task_struct *task = get_proc_task(inode);
	ssize_t length;
	char tmpbuf[TMPBUFLEN];

	if (!task)
		return -ESRCH;
	length = scnprintf(tmpbuf, TMPBUFLEN, "%u",
				audit_get_loginuid(task));
	put_task_struct(task);
	return simple_read_from_buffer(buf, count, ppos, tmpbuf, length);
}

static ssize_t proc_loginuid_write(struct file * file, const char __user * buf,
				   size_t count, loff_t *ppos)
{
	struct inode * inode = file->f_path.dentry->d_inode;
	char *page, *tmp;
	ssize_t length;
	uid_t loginuid;

	if (!capable(CAP_AUDIT_CONTROL))
		return -EPERM;

	rcu_read_lock();
	if (current != pid_task(proc_pid(inode), PIDTYPE_PID)) {
		rcu_read_unlock();
		return -EPERM;
	}
	rcu_read_unlock();

	if (count >= PAGE_SIZE)
		count = PAGE_SIZE - 1;

	if (*ppos != 0) {
		/* No partial writes. */
		return -EINVAL;
	}
	page = (char*)__get_free_page(GFP_TEMPORARY);
	if (!page)
		return -ENOMEM;
	length = -EFAULT;
	if (copy_from_user(page, buf, count))
		goto out_free_page;

	page[count] = '\0';
	loginuid = simple_strtoul(page, &tmp, 10);
	if (tmp == page) {
		length = -EINVAL;
		goto out_free_page;

	}
	length = audit_set_loginuid(current, loginuid);
	if (likely(length == 0))
		length = count;

out_free_page:
	free_page((unsigned long) page);
	return length;
}

static const struct file_operations proc_loginuid_operations = {
	.read		= proc_loginuid_read,
	.write		= proc_loginuid_write,
	.llseek		= generic_file_llseek,
};

static ssize_t proc_sessionid_read(struct file * file, char __user * buf,
				  size_t count, loff_t *ppos)
{
	struct inode * inode = file->f_path.dentry->d_inode;
	struct task_struct *task = get_proc_task(inode);
	ssize_t length;
	char tmpbuf[TMPBUFLEN];

	if (!task)
		return -ESRCH;
	length = scnprintf(tmpbuf, TMPBUFLEN, "%u",
				audit_get_sessionid(task));
	put_task_struct(task);
	return simple_read_from_buffer(buf, count, ppos, tmpbuf, length);
}

static const struct file_operations proc_sessionid_operations = {
	.read		= proc_sessionid_read,
	.llseek		= generic_file_llseek,
};
#endif

#ifdef CONFIG_FAULT_INJECTION
static ssize_t proc_fault_inject_read(struct file * file, char __user * buf,
				      size_t count, loff_t *ppos)
{
	struct task_struct *task = get_proc_task(file->f_dentry->d_inode);
	char buffer[PROC_NUMBUF];
	size_t len;
	int make_it_fail;

	if (!task)
		return -ESRCH;
	make_it_fail = task->make_it_fail;
	put_task_struct(task);

	len = snprintf(buffer, sizeof(buffer), "%i\n", make_it_fail);

	return simple_read_from_buffer(buf, count, ppos, buffer, len);
}

static ssize_t proc_fault_inject_write(struct file * file,
			const char __user * buf, size_t count, loff_t *ppos)
{
	struct task_struct *task;
	char buffer[PROC_NUMBUF], *end;
	int make_it_fail;

	if (!capable(CAP_SYS_RESOURCE))
		return -EPERM;
	memset(buffer, 0, sizeof(buffer));
	if (count > sizeof(buffer) - 1)
		count = sizeof(buffer) - 1;
	if (copy_from_user(buffer, buf, count))
		return -EFAULT;
	make_it_fail = simple_strtol(strstrip(buffer), &end, 0);
	if (*end)
		return -EINVAL;
	task = get_proc_task(file->f_dentry->d_inode);
	if (!task)
		return -ESRCH;
	task->make_it_fail = make_it_fail;
	put_task_struct(task);

	return count;
}

static const struct file_operations proc_fault_inject_operations = {
	.read		= proc_fault_inject_read,
	.write		= proc_fault_inject_write,
	.llseek		= generic_file_llseek,
};
#endif


#ifdef CONFIG_SCHED_DEBUG
/*
 * Print out various scheduling related per-task fields:
 */
static int sched_show(struct seq_file *m, void *v)
{
	struct inode *inode = m->private;
	struct task_struct *p;

	p = get_proc_task(inode);
	if (!p)
		return -ESRCH;
	proc_sched_show_task(p, m);

	put_task_struct(p);

	return 0;
}

static ssize_t
sched_write(struct file *file, const char __user *buf,
	    size_t count, loff_t *offset)
{
	struct inode *inode = file->f_path.dentry->d_inode;
	struct task_struct *p;

	p = get_proc_task(inode);
	if (!p)
		return -ESRCH;
	proc_sched_set_task(p);

	put_task_struct(p);

	return count;
}

static int sched_open(struct inode *inode, struct file *filp)
{
	return single_open(filp, sched_show, inode);
}

static const struct file_operations proc_pid_sched_operations = {
	.open		= sched_open,
	.read		= seq_read,
	.write		= sched_write,
	.llseek		= seq_lseek,
	.release	= single_release,
};

#endif

#ifdef CONFIG_SCHED_AUTOGROUP
/*
 * Print out autogroup related information:
 */
static int sched_autogroup_show(struct seq_file *m, void *v)
{
	struct inode *inode = m->private;
	struct task_struct *p;

	p = get_proc_task(inode);
	if (!p)
		return -ESRCH;
	proc_sched_autogroup_show_task(p, m);

	put_task_struct(p);

	return 0;
}

static ssize_t
sched_autogroup_write(struct file *file, const char __user *buf,
	    size_t count, loff_t *offset)
{
	struct inode *inode = file->f_path.dentry->d_inode;
	struct task_struct *p;
	char buffer[PROC_NUMBUF];
	int nice;
	int err;

	memset(buffer, 0, sizeof(buffer));
	if (count > sizeof(buffer) - 1)
		count = sizeof(buffer) - 1;
	if (copy_from_user(buffer, buf, count))
		return -EFAULT;

	err = kstrtoint(strstrip(buffer), 0, &nice);
	if (err < 0)
		return err;

	p = get_proc_task(inode);
	if (!p)
		return -ESRCH;

	err = nice;
	err = proc_sched_autogroup_set_nice(p, &err);
	if (err)
		count = err;

	put_task_struct(p);

	return count;
}

static int sched_autogroup_open(struct inode *inode, struct file *filp)
{
	int ret;

	ret = single_open(filp, sched_autogroup_show, NULL);
	if (!ret) {
		struct seq_file *m = filp->private_data;

		m->private = inode;
	}
	return ret;
}

static const struct file_operations proc_pid_sched_autogroup_operations = {
	.open		= sched_autogroup_open,
	.read		= seq_read,
	.write		= sched_autogroup_write,
	.llseek		= seq_lseek,
	.release	= single_release,
};

#endif /* CONFIG_SCHED_AUTOGROUP */

static ssize_t comm_write(struct file *file, const char __user *buf,
				size_t count, loff_t *offset)
{
	struct inode *inode = file->f_path.dentry->d_inode;
	struct task_struct *p;
	char buffer[TASK_COMM_LEN];

	memset(buffer, 0, sizeof(buffer));
	if (count > sizeof(buffer) - 1)
		count = sizeof(buffer) - 1;
	if (copy_from_user(buffer, buf, count))
		return -EFAULT;

	p = get_proc_task(inode);
	if (!p)
		return -ESRCH;

	if (same_thread_group(current, p))
		set_task_comm(p, buffer);
	else
		count = -EINVAL;

	put_task_struct(p);

	return count;
}

static int comm_show(struct seq_file *m, void *v)
{
	struct inode *inode = m->private;
	struct task_struct *p;

	p = get_proc_task(inode);
	if (!p)
		return -ESRCH;

	task_lock(p);
	seq_printf(m, "%s\n", p->comm);
	task_unlock(p);

	put_task_struct(p);

	return 0;
}

static int comm_open(struct inode *inode, struct file *filp)
{
	return single_open(filp, comm_show, inode);
}

static const struct file_operations proc_pid_set_comm_operations = {
	.open		= comm_open,
	.read		= seq_read,
	.write		= comm_write,
	.llseek		= seq_lseek,
	.release	= single_release,
};

static int proc_exe_link(struct inode *inode, struct path *exe_path)
{
	struct task_struct *task;
	struct mm_struct *mm;
	struct file *exe_file;

	task = get_proc_task(inode);
	if (!task)
		return -ENOENT;
	mm = get_task_mm(task);
	put_task_struct(task);
	if (!mm)
		return -ENOENT;
	exe_file = get_mm_exe_file(mm);
	mmput(mm);
	if (exe_file) {
		*exe_path = exe_file->f_path;
		path_get(&exe_file->f_path);
		fput(exe_file);
		return 0;
	} else
		return -ENOENT;
}

static void *proc_pid_follow_link(struct dentry *dentry, struct nameidata *nd)
{
	struct inode *inode = dentry->d_inode;
	int error = -EACCES;

	/* We don't need a base pointer in the /proc filesystem */
	path_put(&nd->path);

	/* Are we allowed to snoop on the tasks file descriptors? */
	if (!proc_fd_access_allowed(inode))
		goto out;

	error = PROC_I(inode)->op.proc_get_link(inode, &nd->path);
out:
	return ERR_PTR(error);
}

static int do_proc_readlink(struct path *path, char __user *buffer, int buflen)
{
	char *tmp = (char*)__get_free_page(GFP_TEMPORARY);
	char *pathname;
	int len;

	if (!tmp)
		return -ENOMEM;

	pathname = d_path(path, tmp, PAGE_SIZE);
	len = PTR_ERR(pathname);
	if (IS_ERR(pathname))
		goto out;
	len = tmp + PAGE_SIZE - 1 - pathname;

	if (len > buflen)
		len = buflen;
	if (copy_to_user(buffer, pathname, len))
		len = -EFAULT;
 out:
	free_page((unsigned long)tmp);
	return len;
}

static int proc_pid_readlink(struct dentry * dentry, char __user * buffer, int buflen)
{
	int error = -EACCES;
	struct inode *inode = dentry->d_inode;
	struct path path;

	/* Are we allowed to snoop on the tasks file descriptors? */
	if (!proc_fd_access_allowed(inode))
		goto out;

	error = PROC_I(inode)->op.proc_get_link(inode, &path);
	if (error)
		goto out;

	error = do_proc_readlink(&path, buffer, buflen);
	path_put(&path);
out:
	return error;
}

static const struct inode_operations proc_pid_link_inode_operations = {
	.readlink	= proc_pid_readlink,
	.follow_link	= proc_pid_follow_link,
	.setattr	= proc_setattr,
};


/* building an inode */

static int task_dumpable(struct task_struct *task)
{
	int dumpable = 0;
	struct mm_struct *mm;

	task_lock(task);
	mm = task->mm;
	if (mm)
		dumpable = get_dumpable(mm);
	task_unlock(task);
	if(dumpable == 1)
		return 1;
	return 0;
}

struct inode *proc_pid_make_inode(struct super_block * sb, struct task_struct *task)
{
	struct inode * inode;
	struct proc_inode *ei;
	const struct cred *cred;

	/* We need a new inode */

	inode = new_inode(sb);
	if (!inode)
		goto out;

	/* Common stuff */
	ei = PROC_I(inode);
	inode->i_ino = get_next_ino();
	inode->i_mtime = inode->i_atime = inode->i_ctime = CURRENT_TIME;
	inode->i_op = &proc_def_inode_operations;

	/*
	 * grab the reference to task.
	 */
	ei->pid = get_task_pid(task, PIDTYPE_PID);
	if (!ei->pid)
		goto out_unlock;

	if (task_dumpable(task)) {
		rcu_read_lock();
		cred = __task_cred(task);
		inode->i_uid = cred->euid;
		inode->i_gid = cred->egid;
		rcu_read_unlock();
	}
	security_task_to_inode(task, inode);

out:
	return inode;

out_unlock:
	iput(inode);
	return NULL;
}

int pid_getattr(struct vfsmount *mnt, struct dentry *dentry, struct kstat *stat)
{
	struct inode *inode = dentry->d_inode;
	struct task_struct *task;
	const struct cred *cred;

	generic_fillattr(inode, stat);

	rcu_read_lock();
	stat->uid = 0;
	stat->gid = 0;
	task = pid_task(proc_pid(inode), PIDTYPE_PID);
	if (task) {
		if ((inode->i_mode == (S_IFDIR|S_IRUGO|S_IXUGO)) ||
		    task_dumpable(task)) {
			cred = __task_cred(task);
			stat->uid = cred->euid;
			stat->gid = cred->egid;
		}
	}
	rcu_read_unlock();
	return 0;
}

/* dentry stuff */

/*
 *	Exceptional case: normally we are not allowed to unhash a busy
 * directory. In this case, however, we can do it - no aliasing problems
 * due to the way we treat inodes.
 *
 * Rewrite the inode's ownerships here because the owning task may have
 * performed a setuid(), etc.
 *
 * Before the /proc/pid/status file was created the only way to read
 * the effective uid of a /process was to stat /proc/pid.  Reading
 * /proc/pid/status is slow enough that procps and other packages
 * kept stating /proc/pid.  To keep the rules in /proc simple I have
 * made this apply to all per process world readable and executable
 * directories.
 */
int pid_revalidate(struct dentry *dentry, struct nameidata *nd)
{
	struct inode *inode;
	struct task_struct *task;
	const struct cred *cred;

	if (nd && nd->flags & LOOKUP_RCU)
		return -ECHILD;

	inode = dentry->d_inode;
	task = get_proc_task(inode);

	if (task) {
		if ((inode->i_mode == (S_IFDIR|S_IRUGO|S_IXUGO)) ||
		    task_dumpable(task)) {
			rcu_read_lock();
			cred = __task_cred(task);
			inode->i_uid = cred->euid;
			inode->i_gid = cred->egid;
			rcu_read_unlock();
		} else {
			inode->i_uid = 0;
			inode->i_gid = 0;
		}
		inode->i_mode &= ~(S_ISUID | S_ISGID);
		security_task_to_inode(task, inode);
		put_task_struct(task);
		return 1;
	}
	d_drop(dentry);
	return 0;
}

static int pid_delete_dentry(const struct dentry * dentry)
{
	/* Is the task we represent dead?
	 * If so, then don't put the dentry on the lru list,
	 * kill it immediately.
	 */
	return !proc_pid(dentry->d_inode)->tasks[PIDTYPE_PID].first;
}

const struct dentry_operations pid_dentry_operations =
{
	.d_revalidate	= pid_revalidate,
	.d_delete	= pid_delete_dentry,
};

/* Lookups */

/*
 * Fill a directory entry.
 *
 * If possible create the dcache entry and derive our inode number and
 * file type from dcache entry.
 *
 * Since all of the proc inode numbers are dynamically generated, the inode
 * numbers do not exist until the inode is cache.  This means creating the
 * the dcache entry in readdir is necessary to keep the inode numbers
 * reported by readdir in sync with the inode numbers reported
 * by stat.
 */
int proc_fill_cache(struct file *filp, void *dirent, filldir_t filldir,
	const char *name, int len,
	instantiate_t instantiate, struct task_struct *task, const void *ptr)
{
	struct dentry *child, *dir = filp->f_path.dentry;
	struct inode *inode;
	struct qstr qname;
	ino_t ino = 0;
	unsigned type = DT_UNKNOWN;

	qname.name = name;
	qname.len  = len;
	qname.hash = full_name_hash(name, len);

	child = d_lookup(dir, &qname);
	if (!child) {
		struct dentry *new;
		new = d_alloc(dir, &qname);
		if (new) {
			child = instantiate(dir->d_inode, new, task, ptr);
			if (child)
				dput(new);
			else
				child = new;
		}
	}
	if (!child || IS_ERR(child) || !child->d_inode)
		goto end_instantiate;
	inode = child->d_inode;
	if (inode) {
		ino = inode->i_ino;
		type = inode->i_mode >> 12;
	}
	dput(child);
end_instantiate:
	if (!ino)
		ino = find_inode_number(dir, &qname);
	if (!ino)
		ino = 1;
	return filldir(dirent, name, len, filp->f_pos, ino, type);
}

static unsigned name_to_int(struct dentry *dentry)
{
	const char *name = dentry->d_name.name;
	int len = dentry->d_name.len;
	unsigned n = 0;

	if (len > 1 && *name == '0')
		goto out;
	while (len-- > 0) {
		unsigned c = *name++ - '0';
		if (c > 9)
			goto out;
		if (n >= (~0U-9)/10)
			goto out;
		n *= 10;
		n += c;
	}
	return n;
out:
	return ~0U;
}

#define PROC_FDINFO_MAX 64

static int proc_fd_info(struct inode *inode, struct path *path, char *info)
{
	struct task_struct *task = get_proc_task(inode);
	struct files_struct *files = NULL;
	struct file *file;
	int fd = proc_fd(inode);

	if (task) {
		files = get_files_struct(task);
		put_task_struct(task);
	}
	if (files) {
		/*
		 * We are not taking a ref to the file structure, so we must
		 * hold ->file_lock.
		 */
		spin_lock(&files->file_lock);
		file = fcheck_files(files, fd);
		if (file) {
			unsigned int f_flags;
			struct fdtable *fdt;

			fdt = files_fdtable(files);
			f_flags = file->f_flags & ~O_CLOEXEC;
			if (FD_ISSET(fd, fdt->close_on_exec))
				f_flags |= O_CLOEXEC;

			if (path) {
				*path = file->f_path;
				path_get(&file->f_path);
			}
			if (info)
				snprintf(info, PROC_FDINFO_MAX,
					 "pos:\t%lli\n"
					 "flags:\t0%o\n",
					 (long long) file->f_pos,
					 f_flags);
			spin_unlock(&files->file_lock);
			put_files_struct(files);
			return 0;
		}
		spin_unlock(&files->file_lock);
		put_files_struct(files);
	}
	return -ENOENT;
}

static int proc_fd_link(struct inode *inode, struct path *path)
{
	return proc_fd_info(inode, path, NULL);
}

static int tid_fd_revalidate(struct dentry *dentry, struct nameidata *nd)
{
	struct inode *inode;
	struct task_struct *task;
	int fd;
	struct files_struct *files;
	const struct cred *cred;

	if (nd && nd->flags & LOOKUP_RCU)
		return -ECHILD;

	inode = dentry->d_inode;
	task = get_proc_task(inode);
	fd = proc_fd(inode);

	if (task) {
		files = get_files_struct(task);
		if (files) {
			rcu_read_lock();
			if (fcheck_files(files, fd)) {
				rcu_read_unlock();
				put_files_struct(files);
				if (task_dumpable(task)) {
					rcu_read_lock();
					cred = __task_cred(task);
					inode->i_uid = cred->euid;
					inode->i_gid = cred->egid;
					rcu_read_unlock();
				} else {
					inode->i_uid = 0;
					inode->i_gid = 0;
				}
				inode->i_mode &= ~(S_ISUID | S_ISGID);
				security_task_to_inode(task, inode);
				put_task_struct(task);
				return 1;
			}
			rcu_read_unlock();
			put_files_struct(files);
		}
		put_task_struct(task);
	}
	d_drop(dentry);
	return 0;
}

static const struct dentry_operations tid_fd_dentry_operations =
{
	.d_revalidate	= tid_fd_revalidate,
	.d_delete	= pid_delete_dentry,
};

static struct dentry *proc_fd_instantiate(struct inode *dir,
	struct dentry *dentry, struct task_struct *task, const void *ptr)
{
	unsigned fd = *(const unsigned *)ptr;
	struct file *file;
	struct files_struct *files;
 	struct inode *inode;
 	struct proc_inode *ei;
	struct dentry *error = ERR_PTR(-ENOENT);

	inode = proc_pid_make_inode(dir->i_sb, task);
	if (!inode)
		goto out;
	ei = PROC_I(inode);
	ei->fd = fd;
	files = get_files_struct(task);
	if (!files)
		goto out_iput;
	inode->i_mode = S_IFLNK;

	/*
	 * We are not taking a ref to the file structure, so we must
	 * hold ->file_lock.
	 */
	spin_lock(&files->file_lock);
	file = fcheck_files(files, fd);
	if (!file)
		goto out_unlock;
	if (file->f_mode & FMODE_READ)
		inode->i_mode |= S_IRUSR | S_IXUSR;
	if (file->f_mode & FMODE_WRITE)
		inode->i_mode |= S_IWUSR | S_IXUSR;
	spin_unlock(&files->file_lock);
	put_files_struct(files);

	inode->i_op = &proc_pid_link_inode_operations;
	inode->i_size = 64;
	ei->op.proc_get_link = proc_fd_link;
	d_set_d_op(dentry, &tid_fd_dentry_operations);
	d_add(dentry, inode);
	/* Close the race of the process dying before we return the dentry */
	if (tid_fd_revalidate(dentry, NULL))
		error = NULL;

 out:
	return error;
out_unlock:
	spin_unlock(&files->file_lock);
	put_files_struct(files);
out_iput:
	iput(inode);
	goto out;
}

static struct dentry *proc_lookupfd_common(struct inode *dir,
					   struct dentry *dentry,
					   instantiate_t instantiate)
{
	struct task_struct *task = get_proc_task(dir);
	unsigned fd = name_to_int(dentry);
	struct dentry *result = ERR_PTR(-ENOENT);

	if (!task)
		goto out_no_task;
	if (fd == ~0U)
		goto out;

	result = instantiate(dir, dentry, task, &fd);
out:
	put_task_struct(task);
out_no_task:
	return result;
}

static int proc_readfd_common(struct file * filp, void * dirent,
			      filldir_t filldir, instantiate_t instantiate)
{
	struct dentry *dentry = filp->f_path.dentry;
	struct inode *inode = dentry->d_inode;
	struct task_struct *p = get_proc_task(inode);
	unsigned int fd, ino;
	int retval;
	struct files_struct * files;

	retval = -ENOENT;
	if (!p)
		goto out_no_task;
	retval = 0;

	fd = filp->f_pos;
	switch (fd) {
		case 0:
			if (filldir(dirent, ".", 1, 0, inode->i_ino, DT_DIR) < 0)
				goto out;
			filp->f_pos++;
		case 1:
			ino = parent_ino(dentry);
			if (filldir(dirent, "..", 2, 1, ino, DT_DIR) < 0)
				goto out;
			filp->f_pos++;
		default:
			files = get_files_struct(p);
			if (!files)
				goto out;
			rcu_read_lock();
			for (fd = filp->f_pos-2;
			     fd < files_fdtable(files)->max_fds;
			     fd++, filp->f_pos++) {
				char name[PROC_NUMBUF];
				int len;

				if (!fcheck_files(files, fd))
					continue;
				rcu_read_unlock();

				len = snprintf(name, sizeof(name), "%d", fd);
				if (proc_fill_cache(filp, dirent, filldir,
						    name, len, instantiate,
						    p, &fd) < 0) {
					rcu_read_lock();
					break;
				}
				rcu_read_lock();
			}
			rcu_read_unlock();
			put_files_struct(files);
	}
out:
	put_task_struct(p);
out_no_task:
	return retval;
}

static struct dentry *proc_lookupfd(struct inode *dir, struct dentry *dentry,
				    struct nameidata *nd)
{
	return proc_lookupfd_common(dir, dentry, proc_fd_instantiate);
}

static int proc_readfd(struct file *filp, void *dirent, filldir_t filldir)
{
	return proc_readfd_common(filp, dirent, filldir, proc_fd_instantiate);
}

static ssize_t proc_fdinfo_read(struct file *file, char __user *buf,
				      size_t len, loff_t *ppos)
{
	char tmp[PROC_FDINFO_MAX];
	int err = proc_fd_info(file->f_path.dentry->d_inode, NULL, tmp);
	if (!err)
		err = simple_read_from_buffer(buf, len, ppos, tmp, strlen(tmp));
	return err;
}

static const struct file_operations proc_fdinfo_file_operations = {
	.open           = nonseekable_open,
	.read		= proc_fdinfo_read,
	.llseek		= no_llseek,
};

static const struct file_operations proc_fd_operations = {
	.read		= generic_read_dir,
	.readdir	= proc_readfd,
	.llseek		= default_llseek,
};

/*
 * /proc/pid/fd needs a special permission handler so that a process can still
 * access /proc/self/fd after it has executed a setuid().
 */
static int proc_fd_permission(struct inode *inode, int mask, unsigned int flags)
{
	int rv = generic_permission(inode, mask, flags, NULL);
	if (rv == 0)
		return 0;
	if (task_pid(current) == proc_pid(inode))
		rv = 0;
	return rv;
}

/*
 * proc directories can do almost nothing..
 */
static const struct inode_operations proc_fd_inode_operations = {
	.lookup		= proc_lookupfd,
	.permission	= proc_fd_permission,
	.setattr	= proc_setattr,
};

static struct dentry *proc_fdinfo_instantiate(struct inode *dir,
	struct dentry *dentry, struct task_struct *task, const void *ptr)
{
	unsigned fd = *(unsigned *)ptr;
 	struct inode *inode;
 	struct proc_inode *ei;
	struct dentry *error = ERR_PTR(-ENOENT);

	inode = proc_pid_make_inode(dir->i_sb, task);
	if (!inode)
		goto out;
	ei = PROC_I(inode);
	ei->fd = fd;
	inode->i_mode = S_IFREG | S_IRUSR;
	inode->i_fop = &proc_fdinfo_file_operations;
	d_set_d_op(dentry, &tid_fd_dentry_operations);
	d_add(dentry, inode);
	/* Close the race of the process dying before we return the dentry */
	if (tid_fd_revalidate(dentry, NULL))
		error = NULL;

 out:
	return error;
}

static struct dentry *proc_lookupfdinfo(struct inode *dir,
					struct dentry *dentry,
					struct nameidata *nd)
{
	return proc_lookupfd_common(dir, dentry, proc_fdinfo_instantiate);
}

static int proc_readfdinfo(struct file *filp, void *dirent, filldir_t filldir)
{
	return proc_readfd_common(filp, dirent, filldir,
				  proc_fdinfo_instantiate);
}

static const struct file_operations proc_fdinfo_operations = {
	.read		= generic_read_dir,
	.readdir	= proc_readfdinfo,
	.llseek		= default_llseek,
};

/*
 * proc directories can do almost nothing..
 */
static const struct inode_operations proc_fdinfo_inode_operations = {
	.lookup		= proc_lookupfdinfo,
	.setattr	= proc_setattr,
};


static struct dentry *proc_pident_instantiate(struct inode *dir,
	struct dentry *dentry, struct task_struct *task, const void *ptr)
{
	const struct pid_entry *p = ptr;
	struct inode *inode;
	struct proc_inode *ei;
	struct dentry *error = ERR_PTR(-ENOENT);

	inode = proc_pid_make_inode(dir->i_sb, task);
	if (!inode)
		goto out;

	ei = PROC_I(inode);
	inode->i_mode = p->mode;
	if (S_ISDIR(inode->i_mode))
		inode->i_nlink = 2;	/* Use getattr to fix if necessary */
	if (p->iop)
		inode->i_op = p->iop;
	if (p->fop)
		inode->i_fop = p->fop;
	ei->op = p->op;
	d_set_d_op(dentry, &pid_dentry_operations);
	d_add(dentry, inode);
	/* Close the race of the process dying before we return the dentry */
	if (pid_revalidate(dentry, NULL))
		error = NULL;
out:
	return error;
}

static struct dentry *proc_pident_lookup(struct inode *dir, 
					 struct dentry *dentry,
					 const struct pid_entry *ents,
					 unsigned int nents)
{
	struct dentry *error;
	struct task_struct *task = get_proc_task(dir);
	const struct pid_entry *p, *last;

	error = ERR_PTR(-ENOENT);

	if (!task)
		goto out_no_task;

	/*
	 * Yes, it does not scale. And it should not. Don't add
	 * new entries into /proc/<tgid>/ without very good reasons.
	 */
	last = &ents[nents - 1];
	for (p = ents; p <= last; p++) {
		if (p->len != dentry->d_name.len)
			continue;
		if (!memcmp(dentry->d_name.name, p->name, p->len))
			break;
	}
	if (p > last)
		goto out;

	error = proc_pident_instantiate(dir, dentry, task, p);
out:
	put_task_struct(task);
out_no_task:
	return error;
}

static int proc_pident_fill_cache(struct file *filp, void *dirent,
	filldir_t filldir, struct task_struct *task, const struct pid_entry *p)
{
	return proc_fill_cache(filp, dirent, filldir, p->name, p->len,
				proc_pident_instantiate, task, p);
}

static int proc_pident_readdir(struct file *filp,
		void *dirent, filldir_t filldir,
		const struct pid_entry *ents, unsigned int nents)
{
	int i;
	struct dentry *dentry = filp->f_path.dentry;
	struct inode *inode = dentry->d_inode;
	struct task_struct *task = get_proc_task(inode);
	const struct pid_entry *p, *last;
	ino_t ino;
	int ret;

	ret = -ENOENT;
	if (!task)
		goto out_no_task;

	ret = 0;
	i = filp->f_pos;
	switch (i) {
	case 0:
		ino = inode->i_ino;
		if (filldir(dirent, ".", 1, i, ino, DT_DIR) < 0)
			goto out;
		i++;
		filp->f_pos++;
		/* fall through */
	case 1:
		ino = parent_ino(dentry);
		if (filldir(dirent, "..", 2, i, ino, DT_DIR) < 0)
			goto out;
		i++;
		filp->f_pos++;
		/* fall through */
	default:
		i -= 2;
		if (i >= nents) {
			ret = 1;
			goto out;
		}
		p = ents + i;
		last = &ents[nents - 1];
		while (p <= last) {
			if (proc_pident_fill_cache(filp, dirent, filldir, task, p) < 0)
				goto out;
			filp->f_pos++;
			p++;
		}
	}

	ret = 1;
out:
	put_task_struct(task);
out_no_task:
	return ret;
}

#ifdef CONFIG_SECURITY
static ssize_t proc_pid_attr_read(struct file * file, char __user * buf,
				  size_t count, loff_t *ppos)
{
	struct inode * inode = file->f_path.dentry->d_inode;
	char *p = NULL;
	ssize_t length;
	struct task_struct *task = get_proc_task(inode);

	if (!task)
		return -ESRCH;

	length = security_getprocattr(task,
				      (char*)file->f_path.dentry->d_name.name,
				      &p);
	put_task_struct(task);
	if (length > 0)
		length = simple_read_from_buffer(buf, count, ppos, p, length);
	kfree(p);
	return length;
}

static ssize_t proc_pid_attr_write(struct file * file, const char __user * buf,
				   size_t count, loff_t *ppos)
{
	struct inode * inode = file->f_path.dentry->d_inode;
	char *page;
	ssize_t length;
	struct task_struct *task = get_proc_task(inode);

	length = -ESRCH;
	if (!task)
		goto out_no_task;
	if (count > PAGE_SIZE)
		count = PAGE_SIZE;

	/* No partial writes. */
	length = -EINVAL;
	if (*ppos != 0)
		goto out;

	length = -ENOMEM;
	page = (char*)__get_free_page(GFP_TEMPORARY);
	if (!page)
		goto out;

	length = -EFAULT;
	if (copy_from_user(page, buf, count))
		goto out_free;

	/* Guard against adverse ptrace interaction */
	length = mutex_lock_interruptible(&task->signal->cred_guard_mutex);
	if (length < 0)
		goto out_free;

	length = security_setprocattr(task,
				      (char*)file->f_path.dentry->d_name.name,
				      (void*)page, count);
	mutex_unlock(&task->signal->cred_guard_mutex);
out_free:
	free_page((unsigned long) page);
out:
	put_task_struct(task);
out_no_task:
	return length;
}

static const struct file_operations proc_pid_attr_operations = {
	.read		= proc_pid_attr_read,
	.write		= proc_pid_attr_write,
	.llseek		= generic_file_llseek,
};

static const struct pid_entry attr_dir_stuff[] = {
	REG("current",    S_IRUGO|S_IWUGO, proc_pid_attr_operations),
	REG("prev",       S_IRUGO,	   proc_pid_attr_operations),
	REG("exec",       S_IRUGO|S_IWUGO, proc_pid_attr_operations),
	REG("fscreate",   S_IRUGO|S_IWUGO, proc_pid_attr_operations),
	REG("keycreate",  S_IRUGO|S_IWUGO, proc_pid_attr_operations),
	REG("sockcreate", S_IRUGO|S_IWUGO, proc_pid_attr_operations),
};

static int proc_attr_dir_readdir(struct file * filp,
			     void * dirent, filldir_t filldir)
{
	return proc_pident_readdir(filp,dirent,filldir,
				   attr_dir_stuff,ARRAY_SIZE(attr_dir_stuff));
}

static const struct file_operations proc_attr_dir_operations = {
	.read		= generic_read_dir,
	.readdir	= proc_attr_dir_readdir,
	.llseek		= default_llseek,
};

static struct dentry *proc_attr_dir_lookup(struct inode *dir,
				struct dentry *dentry, struct nameidata *nd)
{
	return proc_pident_lookup(dir, dentry,
				  attr_dir_stuff, ARRAY_SIZE(attr_dir_stuff));
}

static const struct inode_operations proc_attr_dir_inode_operations = {
	.lookup		= proc_attr_dir_lookup,
	.getattr	= pid_getattr,
	.setattr	= proc_setattr,
};

#endif

#ifdef CONFIG_ELF_CORE
static ssize_t proc_coredump_filter_read(struct file *file, char __user *buf,
					 size_t count, loff_t *ppos)
{
	struct task_struct *task = get_proc_task(file->f_dentry->d_inode);
	struct mm_struct *mm;
	char buffer[PROC_NUMBUF];
	size_t len;
	int ret;

	if (!task)
		return -ESRCH;

	ret = 0;
	mm = get_task_mm(task);
	if (mm) {
		len = snprintf(buffer, sizeof(buffer), "%08lx\n",
			       ((mm->flags & MMF_DUMP_FILTER_MASK) >>
				MMF_DUMP_FILTER_SHIFT));
		mmput(mm);
		ret = simple_read_from_buffer(buf, count, ppos, buffer, len);
	}

	put_task_struct(task);

	return ret;
}

static ssize_t proc_coredump_filter_write(struct file *file,
					  const char __user *buf,
					  size_t count,
					  loff_t *ppos)
{
	struct task_struct *task;
	struct mm_struct *mm;
	char buffer[PROC_NUMBUF], *end;
	unsigned int val;
	int ret;
	int i;
	unsigned long mask;

	ret = -EFAULT;
	memset(buffer, 0, sizeof(buffer));
	if (count > sizeof(buffer) - 1)
		count = sizeof(buffer) - 1;
	if (copy_from_user(buffer, buf, count))
		goto out_no_task;

	ret = -EINVAL;
	val = (unsigned int)simple_strtoul(buffer, &end, 0);
	if (*end == '\n')
		end++;
	if (end - buffer == 0)
		goto out_no_task;

	ret = -ESRCH;
	task = get_proc_task(file->f_dentry->d_inode);
	if (!task)
		goto out_no_task;

	ret = end - buffer;
	mm = get_task_mm(task);
	if (!mm)
		goto out_no_mm;

	for (i = 0, mask = 1; i < MMF_DUMP_FILTER_BITS; i++, mask <<= 1) {
		if (val & mask)
			set_bit(i + MMF_DUMP_FILTER_SHIFT, &mm->flags);
		else
			clear_bit(i + MMF_DUMP_FILTER_SHIFT, &mm->flags);
	}

	mmput(mm);
 out_no_mm:
	put_task_struct(task);
 out_no_task:
	return ret;
}

static const struct file_operations proc_coredump_filter_operations = {
	.read		= proc_coredump_filter_read,
	.write		= proc_coredump_filter_write,
	.llseek		= generic_file_llseek,
};
#endif

/*
 * /proc/self:
 */
static int proc_self_readlink(struct dentry *dentry, char __user *buffer,
			      int buflen)
{
	struct pid_namespace *ns = dentry->d_sb->s_fs_info;
	pid_t tgid = task_tgid_nr_ns(current, ns);
	char tmp[PROC_NUMBUF];
	if (!tgid)
		return -ENOENT;
	sprintf(tmp, "%d", tgid);
	return vfs_readlink(dentry,buffer,buflen,tmp);
}

static void *proc_self_follow_link(struct dentry *dentry, struct nameidata *nd)
{
	struct pid_namespace *ns = dentry->d_sb->s_fs_info;
	pid_t tgid = task_tgid_nr_ns(current, ns);
	char *name = ERR_PTR(-ENOENT);
	if (tgid) {
		name = __getname();
		if (!name)
			name = ERR_PTR(-ENOMEM);
		else
			sprintf(name, "%d", tgid);
	}
	nd_set_link(nd, name);
	return NULL;
}

static void proc_self_put_link(struct dentry *dentry, struct nameidata *nd,
				void *cookie)
{
	char *s = nd_get_link(nd);
	if (!IS_ERR(s))
		__putname(s);
}

static const struct inode_operations proc_self_inode_operations = {
	.readlink	= proc_self_readlink,
	.follow_link	= proc_self_follow_link,
	.put_link	= proc_self_put_link,
};

/*
 * proc base
 *
 * These are the directory entries in the root directory of /proc
 * that properly belong to the /proc filesystem, as they describe
 * describe something that is process related.
 */
static const struct pid_entry proc_base_stuff[] = {
	NOD("self", S_IFLNK|S_IRWXUGO,
		&proc_self_inode_operations, NULL, {}),
};

static struct dentry *proc_base_instantiate(struct inode *dir,
	struct dentry *dentry, struct task_struct *task, const void *ptr)
{
	const struct pid_entry *p = ptr;
	struct inode *inode;
	struct proc_inode *ei;
	struct dentry *error;

	/* Allocate the inode */
	error = ERR_PTR(-ENOMEM);
	inode = new_inode(dir->i_sb);
	if (!inode)
		goto out;

	/* Initialize the inode */
	ei = PROC_I(inode);
	inode->i_ino = get_next_ino();
	inode->i_mtime = inode->i_atime = inode->i_ctime = CURRENT_TIME;

	/*
	 * grab the reference to the task.
	 */
	ei->pid = get_task_pid(task, PIDTYPE_PID);
	if (!ei->pid)
		goto out_iput;

	inode->i_mode = p->mode;
	if (S_ISDIR(inode->i_mode))
		inode->i_nlink = 2;
	if (S_ISLNK(inode->i_mode))
		inode->i_size = 64;
	if (p->iop)
		inode->i_op = p->iop;
	if (p->fop)
		inode->i_fop = p->fop;
	ei->op = p->op;
	d_add(dentry, inode);
	error = NULL;
out:
	return error;
out_iput:
	iput(inode);
	goto out;
}

static struct dentry *proc_base_lookup(struct inode *dir, struct dentry *dentry)
{
	struct dentry *error;
	struct task_struct *task = get_proc_task(dir);
	const struct pid_entry *p, *last;

	error = ERR_PTR(-ENOENT);

	if (!task)
		goto out_no_task;

	/* Lookup the directory entry */
	last = &proc_base_stuff[ARRAY_SIZE(proc_base_stuff) - 1];
	for (p = proc_base_stuff; p <= last; p++) {
		if (p->len != dentry->d_name.len)
			continue;
		if (!memcmp(dentry->d_name.name, p->name, p->len))
			break;
	}
	if (p > last)
		goto out;

	error = proc_base_instantiate(dir, dentry, task, p);

out:
	put_task_struct(task);
out_no_task:
	return error;
}

static int proc_base_fill_cache(struct file *filp, void *dirent,
	filldir_t filldir, struct task_struct *task, const struct pid_entry *p)
{
	return proc_fill_cache(filp, dirent, filldir, p->name, p->len,
				proc_base_instantiate, task, p);
}

#ifdef CONFIG_TASK_IO_ACCOUNTING
static int do_io_accounting(struct task_struct *task, char *buffer, int whole)
{
	struct task_io_accounting acct = task->ioac;
	unsigned long flags;
	int result;

	result = mutex_lock_killable(&task->signal->cred_guard_mutex);
	if (result)
		return result;

	if (!ptrace_may_access(task, PTRACE_MODE_READ)) {
		result = -EACCES;
		goto out_unlock;
	}

	if (whole && lock_task_sighand(task, &flags)) {
		struct task_struct *t = task;

		task_io_accounting_add(&acct, &task->signal->ioac);
		while_each_thread(task, t)
			task_io_accounting_add(&acct, &t->ioac);

		unlock_task_sighand(task, &flags);
	}
	result = sprintf(buffer,
			"rchar: %llu\n"
			"wchar: %llu\n"
			"syscr: %llu\n"
			"syscw: %llu\n"
			"read_bytes: %llu\n"
			"write_bytes: %llu\n"
			"cancelled_write_bytes: %llu\n",
			(unsigned long long)acct.rchar,
			(unsigned long long)acct.wchar,
			(unsigned long long)acct.syscr,
			(unsigned long long)acct.syscw,
			(unsigned long long)acct.read_bytes,
			(unsigned long long)acct.write_bytes,
			(unsigned long long)acct.cancelled_write_bytes);
out_unlock:
	mutex_unlock(&task->signal->cred_guard_mutex);
	return result;
}

static int proc_tid_io_accounting(struct task_struct *task, char *buffer)
{
	return do_io_accounting(task, buffer, 0);
}

static int proc_tgid_io_accounting(struct task_struct *task, char *buffer)
{
	return do_io_accounting(task, buffer, 1);
}
#endif /* CONFIG_TASK_IO_ACCOUNTING */

static int proc_pid_personality(struct seq_file *m, struct pid_namespace *ns,
				struct pid *pid, struct task_struct *task)
{
	int err = lock_trace(task);
	if (!err) {
		seq_printf(m, "%08x\n", task->personality);
		unlock_trace(task);
	}
	return err;
}

/*
 * Thread groups
 */
static const struct file_operations proc_task_operations;
static const struct inode_operations proc_task_inode_operations;

static const struct pid_entry tgid_base_stuff[] = {
	DIR("task",       S_IRUGO|S_IXUGO, proc_task_inode_operations, proc_task_operations),
	DIR("fd",         S_IRUSR|S_IXUSR, proc_fd_inode_operations, proc_fd_operations),
	DIR("fdinfo",     S_IRUSR|S_IXUSR, proc_fdinfo_inode_operations, proc_fdinfo_operations),
	DIR("ns",	  S_IRUSR|S_IXUGO, proc_ns_dir_inode_operations, proc_ns_dir_operations),
#ifdef CONFIG_NET
	DIR("net",        S_IRUGO|S_IXUGO, proc_net_inode_operations, proc_net_operations),
#endif
	REG("environ",    S_IRUSR, proc_environ_operations),
	INF("auxv",       S_IRUSR, proc_pid_auxv),
	ONE("status",     S_IRUGO, proc_pid_status),
	ONE("personality", S_IRUGO, proc_pid_personality),
	INF("limits",	  S_IRUGO, proc_pid_limits),
#ifdef CONFIG_SCHED_DEBUG
	REG("sched",      S_IRUGO|S_IWUSR, proc_pid_sched_operations),
#endif
#ifdef CONFIG_SCHED_AUTOGROUP
	REG("autogroup",  S_IRUGO|S_IWUSR, proc_pid_sched_autogroup_operations),
#endif
	REG("comm",      S_IRUGO|S_IWUSR, proc_pid_set_comm_operations),
#ifdef CONFIG_HAVE_ARCH_TRACEHOOK
	INF("syscall",    S_IRUGO, proc_pid_syscall),
#endif
	INF("cmdline",    S_IRUGO, proc_pid_cmdline),
	ONE("stat",       S_IRUGO, proc_tgid_stat),
	ONE("statm",      S_IRUGO, proc_pid_statm),
	REG("maps",       S_IRUGO, proc_maps_operations),
#ifdef CONFIG_NUMA
	REG("numa_maps",  S_IRUGO, proc_numa_maps_operations),
#endif
	REG("mem",        S_IRUSR|S_IWUSR, proc_mem_operations),
	LNK("cwd",        proc_cwd_link),
	LNK("root",       proc_root_link),
	LNK("exe",        proc_exe_link),
	REG("mounts",     S_IRUGO, proc_mounts_operations),
	REG("mountinfo",  S_IRUGO, proc_mountinfo_operations),
	REG("mountstats", S_IRUSR, proc_mountstats_operations),
#ifdef CONFIG_PROC_PAGE_MONITOR
	REG("clear_refs", S_IWUSR, proc_clear_refs_operations),
	REG("smaps",      S_IRUGO, proc_smaps_operations),
	REG("pagemap",    S_IRUGO, proc_pagemap_operations),
#endif
#ifdef CONFIG_SECURITY
	DIR("attr",       S_IRUGO|S_IXUGO, proc_attr_dir_inode_operations, proc_attr_dir_operations),
#endif
#ifdef CONFIG_KALLSYMS
	INF("wchan",      S_IRUGO, proc_pid_wchan),
#endif
#ifdef CONFIG_STACKTRACE
	ONE("stack",      S_IRUGO, proc_pid_stack),
#endif
#ifdef CONFIG_SCHEDSTATS
	INF("schedstat",  S_IRUGO, proc_pid_schedstat),
#endif
#ifdef CONFIG_LATENCYTOP
	REG("latency",  S_IRUGO, proc_lstats_operations),
#endif
#ifdef CONFIG_PROC_PID_CPUSET
	REG("cpuset",     S_IRUGO, proc_cpuset_operations),
#endif
#ifdef CONFIG_CGROUPS
	REG("cgroup",  S_IRUGO, proc_cgroup_operations),
#endif
	INF("oom_score",  S_IRUGO, proc_oom_score),
	ANDROID("oom_adj",S_IRUGO|S_IWUSR, oom_adjust),
	REG("oom_score_adj", S_IRUGO|S_IWUSR, proc_oom_score_adj_operations),
#ifdef CONFIG_AUDITSYSCALL
	REG("loginuid",   S_IWUSR|S_IRUGO, proc_loginuid_operations),
	REG("sessionid",  S_IRUGO, proc_sessionid_operations),
#endif
#ifdef CONFIG_FAULT_INJECTION
	REG("make-it-fail", S_IRUGO|S_IWUSR, proc_fault_inject_operations),
#endif
#ifdef CONFIG_ELF_CORE
	REG("coredump_filter", S_IRUGO|S_IWUSR, proc_coredump_filter_operations),
#endif
#ifdef CONFIG_TASK_IO_ACCOUNTING
	INF("io",	S_IRUSR, proc_tgid_io_accounting),
#endif
#ifdef CONFIG_HARDWALL
	INF("hardwall",   S_IRUGO, proc_pid_hardwall),
#endif
};

static int proc_tgid_base_readdir(struct file * filp,
			     void * dirent, filldir_t filldir)
{
	return proc_pident_readdir(filp,dirent,filldir,
				   tgid_base_stuff,ARRAY_SIZE(tgid_base_stuff));
}

static const struct file_operations proc_tgid_base_operations = {
	.read		= generic_read_dir,
	.readdir	= proc_tgid_base_readdir,
	.llseek		= default_llseek,
};

static struct dentry *proc_tgid_base_lookup(struct inode *dir, struct dentry *dentry, struct nameidata *nd){
	return proc_pident_lookup(dir, dentry,
				  tgid_base_stuff, ARRAY_SIZE(tgid_base_stuff));
}

static const struct inode_operations proc_tgid_base_inode_operations = {
	.lookup		= proc_tgid_base_lookup,
	.getattr	= pid_getattr,
	.setattr	= proc_setattr,
};

static void proc_flush_task_mnt(struct vfsmount *mnt, pid_t pid, pid_t tgid)
{
	struct dentry *dentry, *leader, *dir;
	char buf[PROC_NUMBUF];
	struct qstr name;

	name.name = buf;
	name.len = snprintf(buf, sizeof(buf), "%d", pid);
	dentry = d_hash_and_lookup(mnt->mnt_root, &name);
	if (dentry) {
		shrink_dcache_parent(dentry);
		d_drop(dentry);
		dput(dentry);
	}

	name.name = buf;
	name.len = snprintf(buf, sizeof(buf), "%d", tgid);
	leader = d_hash_and_lookup(mnt->mnt_root, &name);
	if (!leader)
		goto out;

	name.name = "task";
	name.len = strlen(name.name);
	dir = d_hash_and_lookup(leader, &name);
	if (!dir)
		goto out_put_leader;

	name.name = buf;
	name.len = snprintf(buf, sizeof(buf), "%d", pid);
	dentry = d_hash_and_lookup(dir, &name);
	if (dentry) {
		shrink_dcache_parent(dentry);
		d_drop(dentry);
		dput(dentry);
	}

	dput(dir);
out_put_leader:
	dput(leader);
out:
	return;
}

/**
 * proc_flush_task -  Remove dcache entries for @task from the /proc dcache.
 * @task: task that should be flushed.
 *
 * When flushing dentries from proc, one needs to flush them from global
 * proc (proc_mnt) and from all the namespaces' procs this task was seen
 * in. This call is supposed to do all of this job.
 *
 * Looks in the dcache for
 * /proc/@pid
 * /proc/@tgid/task/@pid
 * if either directory is present flushes it and all of it'ts children
 * from the dcache.
 *
 * It is safe and reasonable to cache /proc entries for a task until
 * that task exits.  After that they just clog up the dcache with
 * useless entries, possibly causing useful dcache entries to be
 * flushed instead.  This routine is proved to flush those useless
 * dcache entries at process exit time.
 *
 * NOTE: This routine is just an optimization so it does not guarantee
 *       that no dcache entries will exist at process exit time it
 *       just makes it very unlikely that any will persist.
 */

void proc_flush_task(struct task_struct *task)
{
	int i;
	struct pid *pid, *tgid;
	struct upid *upid;

	pid = task_pid(task);
	tgid = task_tgid(task);

	for (i = 0; i <= pid->level; i++) {
		upid = &pid->numbers[i];
		proc_flush_task_mnt(upid->ns->proc_mnt, upid->nr,
					tgid->numbers[i].nr);
	}

	upid = &pid->numbers[pid->level];
	if (upid->nr == 1)
		pid_ns_release_proc(upid->ns);
}

static struct dentry *proc_pid_instantiate(struct inode *dir,
					   struct dentry * dentry,
					   struct task_struct *task, const void *ptr)
{
	struct dentry *error = ERR_PTR(-ENOENT);
	struct inode *inode;

	inode = proc_pid_make_inode(dir->i_sb, task);
	if (!inode)
		goto out;

	inode->i_mode = S_IFDIR|S_IRUGO|S_IXUGO;
	inode->i_op = &proc_tgid_base_inode_operations;
	inode->i_fop = &proc_tgid_base_operations;
	inode->i_flags|=S_IMMUTABLE;

	inode->i_nlink = 2 + pid_entry_count_dirs(tgid_base_stuff,
		ARRAY_SIZE(tgid_base_stuff));

	d_set_d_op(dentry, &pid_dentry_operations);

	d_add(dentry, inode);
	/* Close the race of the process dying before we return the dentry */
	if (pid_revalidate(dentry, NULL))
		error = NULL;
out:
	return error;
}

struct dentry *proc_pid_lookup(struct inode *dir, struct dentry * dentry, struct nameidata *nd)
{
	struct dentry *result;
	struct task_struct *task;
	unsigned tgid;
	struct pid_namespace *ns;

	result = proc_base_lookup(dir, dentry);
	if (!IS_ERR(result) || PTR_ERR(result) != -ENOENT)
		goto out;

	tgid = name_to_int(dentry);
	if (tgid == ~0U)
		goto out;

	ns = dentry->d_sb->s_fs_info;
	rcu_read_lock();
	task = find_task_by_pid_ns(tgid, ns);
	if (task)
		get_task_struct(task);
	rcu_read_unlock();
	if (!task)
		goto out;

	result = proc_pid_instantiate(dir, dentry, task, NULL);
	put_task_struct(task);
out:
	return result;
}

/*
 * Find the first task with tgid >= tgid
 *
 */
struct tgid_iter {
	unsigned int tgid;
	struct task_struct *task;
};
static struct tgid_iter next_tgid(struct pid_namespace *ns, struct tgid_iter iter)
{
	struct pid *pid;

	if (iter.task)
		put_task_struct(iter.task);
	rcu_read_lock();
retry:
	iter.task = NULL;
	pid = find_ge_pid(iter.tgid, ns);
	if (pid) {
		iter.tgid = pid_nr_ns(pid, ns);
		iter.task = pid_task(pid, PIDTYPE_PID);
		/* What we to know is if the pid we have find is the
		 * pid of a thread_group_leader.  Testing for task
		 * being a thread_group_leader is the obvious thing
		 * todo but there is a window when it fails, due to
		 * the pid transfer logic in de_thread.
		 *
		 * So we perform the straight forward test of seeing
		 * if the pid we have found is the pid of a thread
		 * group leader, and don't worry if the task we have
		 * found doesn't happen to be a thread group leader.
		 * As we don't care in the case of readdir.
		 */
		if (!iter.task || !has_group_leader_pid(iter.task)) {
			iter.tgid += 1;
			goto retry;
		}
		get_task_struct(iter.task);
	}
	rcu_read_unlock();
	return iter;
}

#define TGID_OFFSET (FIRST_PROCESS_ENTRY + ARRAY_SIZE(proc_base_stuff))

static int proc_pid_fill_cache(struct file *filp, void *dirent, filldir_t filldir,
	struct tgid_iter iter)
{
	char name[PROC_NUMBUF];
	int len = snprintf(name, sizeof(name), "%d", iter.tgid);
	return proc_fill_cache(filp, dirent, filldir, name, len,
				proc_pid_instantiate, iter.task, NULL);
}

/* for the /proc/ directory itself, after non-process stuff has been done */
int proc_pid_readdir(struct file * filp, void * dirent, filldir_t filldir)
{
	unsigned int nr;
	struct task_struct *reaper;
	struct tgid_iter iter;
	struct pid_namespace *ns;

	if (filp->f_pos >= PID_MAX_LIMIT + TGID_OFFSET)
		goto out_no_task;
	nr = filp->f_pos - FIRST_PROCESS_ENTRY;

	reaper = get_proc_task(filp->f_path.dentry->d_inode);
	if (!reaper)
		goto out_no_task;

	for (; nr < ARRAY_SIZE(proc_base_stuff); filp->f_pos++, nr++) {
		const struct pid_entry *p = &proc_base_stuff[nr];
		if (proc_base_fill_cache(filp, dirent, filldir, reaper, p) < 0)
			goto out;
	}

	ns = filp->f_dentry->d_sb->s_fs_info;
	iter.task = NULL;
	iter.tgid = filp->f_pos - TGID_OFFSET;
	for (iter = next_tgid(ns, iter);
	     iter.task;
	     iter.tgid += 1, iter = next_tgid(ns, iter)) {
		filp->f_pos = iter.tgid + TGID_OFFSET;
		if (proc_pid_fill_cache(filp, dirent, filldir, iter) < 0) {
			put_task_struct(iter.task);
			goto out;
		}
	}
	filp->f_pos = PID_MAX_LIMIT + TGID_OFFSET;
out:
	put_task_struct(reaper);
out_no_task:
	return 0;
}

/*
 * Tasks
 */
static const struct pid_entry tid_base_stuff[] = {
	DIR("fd",        S_IRUSR|S_IXUSR, proc_fd_inode_operations, proc_fd_operations),
	DIR("fdinfo",    S_IRUSR|S_IXUSR, proc_fdinfo_inode_operations, proc_fdinfo_operations),
	DIR("ns",	 S_IRUSR|S_IXUGO, proc_ns_dir_inode_operations, proc_ns_dir_operations),
	REG("environ",   S_IRUSR, proc_environ_operations),
	INF("auxv",      S_IRUSR, proc_pid_auxv),
	ONE("status",    S_IRUGO, proc_pid_status),
	ONE("personality", S_IRUGO, proc_pid_personality),
	INF("limits",	 S_IRUGO, proc_pid_limits),
#ifdef CONFIG_SCHED_DEBUG
	REG("sched",     S_IRUGO|S_IWUSR, proc_pid_sched_operations),
#endif
	REG("comm",      S_IRUGO|S_IWUSR, proc_pid_set_comm_operations),
#ifdef CONFIG_HAVE_ARCH_TRACEHOOK
	INF("syscall",   S_IRUGO, proc_pid_syscall),
#endif
	INF("cmdline",   S_IRUGO, proc_pid_cmdline),
	ONE("stat",      S_IRUGO, proc_tid_stat),
	ONE("statm",     S_IRUGO, proc_pid_statm),
	REG("maps",      S_IRUGO, proc_maps_operations),
#ifdef CONFIG_NUMA
	REG("numa_maps", S_IRUGO, proc_numa_maps_operations),
#endif
	REG("mem",       S_IRUSR|S_IWUSR, proc_mem_operations),
	LNK("cwd",       proc_cwd_link),
	LNK("root",      proc_root_link),
	LNK("exe",       proc_exe_link),
	REG("mounts",    S_IRUGO, proc_mounts_operations),
	REG("mountinfo",  S_IRUGO, proc_mountinfo_operations),
#ifdef CONFIG_PROC_PAGE_MONITOR
	REG("clear_refs", S_IWUSR, proc_clear_refs_operations),
	REG("smaps",     S_IRUGO, proc_smaps_operations),
	REG("pagemap",    S_IRUGO, proc_pagemap_operations),
#endif
#ifdef CONFIG_SECURITY
	DIR("attr",      S_IRUGO|S_IXUGO, proc_attr_dir_inode_operations, proc_attr_dir_operations),
#endif
#ifdef CONFIG_KALLSYMS
	INF("wchan",     S_IRUGO, proc_pid_wchan),
#endif
#ifdef CONFIG_STACKTRACE
	ONE("stack",      S_IRUGO, proc_pid_stack),
#endif
#ifdef CONFIG_SCHEDSTATS
	INF("schedstat", S_IRUGO, proc_pid_schedstat),
#endif
#ifdef CONFIG_LATENCYTOP
	REG("latency",  S_IRUGO, proc_lstats_operations),
#endif
#ifdef CONFIG_PROC_PID_CPUSET
	REG("cpuset",    S_IRUGO, proc_cpuset_operations),
#endif
#ifdef CONFIG_CGROUPS
	REG("cgroup",  S_IRUGO, proc_cgroup_operations),
#endif
	INF("oom_score", S_IRUGO, proc_oom_score),
	REG("oom_adj",   S_IRUGO|S_IWUSR, proc_oom_adjust_operations),
	REG("oom_score_adj", S_IRUGO|S_IWUSR, proc_oom_score_adj_operations),
#ifdef CONFIG_AUDITSYSCALL
	REG("loginuid",  S_IWUSR|S_IRUGO, proc_loginuid_operations),
	REG("sessionid",  S_IRUGO, proc_sessionid_operations),
#endif
#ifdef CONFIG_FAULT_INJECTION
	REG("make-it-fail", S_IRUGO|S_IWUSR, proc_fault_inject_operations),
#endif
#ifdef CONFIG_TASK_IO_ACCOUNTING
	INF("io",	S_IRUSR, proc_tid_io_accounting),
#endif
#ifdef CONFIG_HARDWALL
	INF("hardwall",   S_IRUGO, proc_pid_hardwall),
#endif
};

static int proc_tid_base_readdir(struct file * filp,
			     void * dirent, filldir_t filldir)
{
	return proc_pident_readdir(filp,dirent,filldir,
				   tid_base_stuff,ARRAY_SIZE(tid_base_stuff));
}

static struct dentry *proc_tid_base_lookup(struct inode *dir, struct dentry *dentry, struct nameidata *nd){
	return proc_pident_lookup(dir, dentry,
				  tid_base_stuff, ARRAY_SIZE(tid_base_stuff));
}

static const struct file_operations proc_tid_base_operations = {
	.read		= generic_read_dir,
	.readdir	= proc_tid_base_readdir,
	.llseek		= default_llseek,
};

static const struct inode_operations proc_tid_base_inode_operations = {
	.lookup		= proc_tid_base_lookup,
	.getattr	= pid_getattr,
	.setattr	= proc_setattr,
};

static struct dentry *proc_task_instantiate(struct inode *dir,
	struct dentry *dentry, struct task_struct *task, const void *ptr)
{
	struct dentry *error = ERR_PTR(-ENOENT);
	struct inode *inode;
	inode = proc_pid_make_inode(dir->i_sb, task);

	if (!inode)
		goto out;
	inode->i_mode = S_IFDIR|S_IRUGO|S_IXUGO;
	inode->i_op = &proc_tid_base_inode_operations;
	inode->i_fop = &proc_tid_base_operations;
	inode->i_flags|=S_IMMUTABLE;

	inode->i_nlink = 2 + pid_entry_count_dirs(tid_base_stuff,
		ARRAY_SIZE(tid_base_stuff));

	d_set_d_op(dentry, &pid_dentry_operations);

	d_add(dentry, inode);
	/* Close the race of the process dying before we return the dentry */
	if (pid_revalidate(dentry, NULL))
		error = NULL;
out:
	return error;
}

static struct dentry *proc_task_lookup(struct inode *dir, struct dentry * dentry, struct nameidata *nd)
{
	struct dentry *result = ERR_PTR(-ENOENT);
	struct task_struct *task;
	struct task_struct *leader = get_proc_task(dir);
	unsigned tid;
	struct pid_namespace *ns;

	if (!leader)
		goto out_no_task;

	tid = name_to_int(dentry);
	if (tid == ~0U)
		goto out;

	ns = dentry->d_sb->s_fs_info;
	rcu_read_lock();
	task = find_task_by_pid_ns(tid, ns);
	if (task)
		get_task_struct(task);
	rcu_read_unlock();
	if (!task)
		goto out;
	if (!same_thread_group(leader, task))
		goto out_drop_task;

	result = proc_task_instantiate(dir, dentry, task, NULL);
out_drop_task:
	put_task_struct(task);
out:
	put_task_struct(leader);
out_no_task:
	return result;
}

/*
 * Find the first tid of a thread group to return to user space.
 *
 * Usually this is just the thread group leader, but if the users
 * buffer was too small or there was a seek into the middle of the
 * directory we have more work todo.
 *
 * In the case of a short read we start with find_task_by_pid.
 *
 * In the case of a seek we start with the leader and walk nr
 * threads past it.
 */
static struct task_struct *first_tid(struct task_struct *leader,
		int tid, int nr, struct pid_namespace *ns)
{
	struct task_struct *pos;

	rcu_read_lock();
	/* Attempt to start with the pid of a thread */
	if (tid && (nr > 0)) {
		pos = find_task_by_pid_ns(tid, ns);
		if (pos && (pos->group_leader == leader))
			goto found;
	}

	/* If nr exceeds the number of threads there is nothing todo */
	pos = NULL;
	if (nr && nr >= get_nr_threads(leader))
		goto out;

	/* If we haven't found our starting place yet start
	 * with the leader and walk nr threads forward.
	 */
	for (pos = leader; nr > 0; --nr) {
		pos = next_thread(pos);
		if (pos == leader) {
			pos = NULL;
			goto out;
		}
	}
found:
	get_task_struct(pos);
out:
	rcu_read_unlock();
	return pos;
}

/*
 * Find the next thread in the thread list.
 * Return NULL if there is an error or no next thread.
 *
 * The reference to the input task_struct is released.
 */
static struct task_struct *next_tid(struct task_struct *start)
{
	struct task_struct *pos = NULL;
	rcu_read_lock();
	if (pid_alive(start)) {
		pos = next_thread(start);
		if (thread_group_leader(pos))
			pos = NULL;
		else
			get_task_struct(pos);
	}
	rcu_read_unlock();
	put_task_struct(start);
	return pos;
}

static int proc_task_fill_cache(struct file *filp, void *dirent, filldir_t filldir,
	struct task_struct *task, int tid)
{
	char name[PROC_NUMBUF];
	int len = snprintf(name, sizeof(name), "%d", tid);
	return proc_fill_cache(filp, dirent, filldir, name, len,
				proc_task_instantiate, task, NULL);
}

/* for the /proc/TGID/task/ directories */
static int proc_task_readdir(struct file * filp, void * dirent, filldir_t filldir)
{
	struct dentry *dentry = filp->f_path.dentry;
	struct inode *inode = dentry->d_inode;
	struct task_struct *leader = NULL;
	struct task_struct *task;
	int retval = -ENOENT;
	ino_t ino;
	int tid;
	struct pid_namespace *ns;

	task = get_proc_task(inode);
	if (!task)
		goto out_no_task;
	rcu_read_lock();
	if (pid_alive(task)) {
		leader = task->group_leader;
		get_task_struct(leader);
	}
	rcu_read_unlock();
	put_task_struct(task);
	if (!leader)
		goto out_no_task;
	retval = 0;

	switch ((unsigned long)filp->f_pos) {
	case 0:
		ino = inode->i_ino;
		if (filldir(dirent, ".", 1, filp->f_pos, ino, DT_DIR) < 0)
			goto out;
		filp->f_pos++;
		/* fall through */
	case 1:
		ino = parent_ino(dentry);
		if (filldir(dirent, "..", 2, filp->f_pos, ino, DT_DIR) < 0)
			goto out;
		filp->f_pos++;
		/* fall through */
	}

	/* f_version caches the tgid value that the last readdir call couldn't
	 * return. lseek aka telldir automagically resets f_version to 0.
	 */
	ns = filp->f_dentry->d_sb->s_fs_info;
	tid = (int)filp->f_version;
	filp->f_version = 0;
	for (task = first_tid(leader, tid, filp->f_pos - 2, ns);
	     task;
	     task = next_tid(task), filp->f_pos++) {
		tid = task_pid_nr_ns(task, ns);
		if (proc_task_fill_cache(filp, dirent, filldir, task, tid) < 0) {
			/* returning this tgid failed, save it as the first
			 * pid for the next readir call */
			filp->f_version = (u64)tid;
			put_task_struct(task);
			break;
		}
	}
out:
	put_task_struct(leader);
out_no_task:
	return retval;
}

static int proc_task_getattr(struct vfsmount *mnt, struct dentry *dentry, struct kstat *stat)
{
	struct inode *inode = dentry->d_inode;
	struct task_struct *p = get_proc_task(inode);
	generic_fillattr(inode, stat);

	if (p) {
		stat->nlink += get_nr_threads(p);
		put_task_struct(p);
	}

	return 0;
}

static const struct inode_operations proc_task_inode_operations = {
	.lookup		= proc_task_lookup,
	.getattr	= proc_task_getattr,
	.setattr	= proc_setattr,
};

static const struct file_operations proc_task_operations = {
	.read		= generic_read_dir,
	.readdir	= proc_task_readdir,
	.llseek		= default_llseek,
};<|MERGE_RESOLUTION|>--- conflicted
+++ resolved
@@ -200,11 +200,6 @@
 	return result;
 }
 
-<<<<<<< HEAD
-
-
-=======
->>>>>>> 1131c66f
 static struct mm_struct *mm_access(struct task_struct *task, unsigned int mode)
 {
 	struct mm_struct *mm;
@@ -777,7 +772,6 @@
 {
 	struct task_struct *task = get_proc_task(file->f_path.dentry->d_inode);
 	struct mm_struct *mm;
-<<<<<<< HEAD
 
 	if (!task)
 		return -ESRCH;
@@ -787,44 +781,6 @@
 
 	if (IS_ERR(mm))
 		return PTR_ERR(mm);
-
-	/* OK to pass negative loff_t, we can catch out-of-range */
-	file->f_mode |= FMODE_UNSIGNED_OFFSET;
-	file->private_data = mm;
-
-	return 0;
-}
-
-static ssize_t mem_read(struct file * file, char __user * buf,
-			size_t count, loff_t *ppos)
-{
-	int ret;
-	char *page;
-	unsigned long src = *ppos;
-	struct mm_struct *mm = file->private_data;
-
-	if (!mm)
-		return 0;
-
-	page = (char *)__get_free_page(GFP_TEMPORARY);
-	if (!page)
-		return -ENOMEM;
-
-	ret = 0;
- 
-	while (count > 0) {
-		int this_len, retval;
-=======
-
-	if (!task)
-		return -ESRCH;
-
-	mm = mm_access(task, PTRACE_MODE_ATTACH);
-	put_task_struct(task);
-
-	if (IS_ERR(mm))
-		return PTR_ERR(mm);
->>>>>>> 1131c66f
 
 	if (mm) {
 		/* ensure this mm_struct can't be freed */
@@ -833,16 +789,11 @@
 		mmput(mm);
 	}
 
-<<<<<<< HEAD
-	free_page((unsigned long) page);
-	return ret;
-=======
 	/* OK to pass negative loff_t, we can catch out-of-range */
 	file->f_mode |= FMODE_UNSIGNED_OFFSET;
 	file->private_data = mm;
 
 	return 0;
->>>>>>> 1131c66f
 }
 
 static ssize_t mem_rw(struct file *file, char __user *buf,
@@ -852,11 +803,6 @@
 	unsigned long addr = *ppos;
 	ssize_t copied;
 	char *page;
-<<<<<<< HEAD
-	unsigned long dst = *ppos;
-	struct mm_struct *mm = file->private_data;
-=======
->>>>>>> 1131c66f
 
 	if (!mm)
 		return 0;
@@ -896,11 +842,8 @@
 	}
 	*ppos = addr;
 
-<<<<<<< HEAD
-=======
 	mmput(mm);
 free:
->>>>>>> 1131c66f
 	free_page((unsigned long) page);
 	return copied;
 }
@@ -941,13 +884,8 @@
 static int mem_release(struct inode *inode, struct file *file)
 {
 	struct mm_struct *mm = file->private_data;
-<<<<<<< HEAD
-
-	mmput(mm);
-=======
 	if (mm)
 		mmdrop(mm);
->>>>>>> 1131c66f
 	return 0;
 }
 
