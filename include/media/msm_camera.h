/* Copyright (c) 2009-2012, Code Aurora Forum. All rights reserved.
 *
 * This program is free software; you can redistribute it and/or modify
 * it under the terms of the GNU General Public License version 2 and
 * only version 2 as published by the Free Software Foundation.
 *
 * This program is distributed in the hope that it will be useful,
 * but WITHOUT ANY WARRANTY; without even the implied warranty of
 * MERCHANTABILITY or FITNESS FOR A PARTICULAR PURPOSE.  See the
 * GNU General Public License for more details.
 *
 */
#ifndef __LINUX_MSM_CAMERA_H
#define __LINUX_MSM_CAMERA_H

#ifdef MSM_CAMERA_BIONIC
#include <sys/types.h>
#endif
#include <linux/types.h>
#include <linux/ioctl.h>
#include <linux/cdev.h>
#ifdef MSM_CAMERA_GCC
#include <time.h>
#else
#include <linux/time.h>
#endif

#include <linux/ion.h>
#define VFE_FRAME_NUM_MAX	0x00FFFFFF
#define ZERO_OUT_FRAME		0xFF000000
#define CLEAR_FOCUS_BIT		0x7FFFFFFF
#define get_focus_bit(x) ({ \
	(x & 0x80000000) >> 31; \
})
#define get_frame_num(x) ({ \
	x & VFE_FRAME_NUM_MAX; \
})
#define get_focus_in_position(x) ({ \
	(x & 00000001) << 31; \
})
#define increment_frame_num(x) ({ \
	uint32_t num = get_frame_num(x); \
	num = num + 1; \
	(x & ZERO_OUT_FRAME) | num; \
})
#define decrement_frame_num(x) ({ \
	uint32_t num = get_frame_num(x); \
	num = num - 1; \
	(x & ZERO_OUT_FRAME) | num; \
})

#define MSM_CAM_IOCTL_MAGIC 'm'

#define MSM_CAM_IOCTL_GET_SENSOR_INFO \
	_IOR(MSM_CAM_IOCTL_MAGIC, 1, struct msm_camsensor_info *)

#define MSM_CAM_IOCTL_REGISTER_PMEM \
	_IOW(MSM_CAM_IOCTL_MAGIC, 2, struct msm_pmem_info *)

#define MSM_CAM_IOCTL_UNREGISTER_PMEM \
	_IOW(MSM_CAM_IOCTL_MAGIC, 3, unsigned)

#define MSM_CAM_IOCTL_CTRL_COMMAND \
	_IOW(MSM_CAM_IOCTL_MAGIC, 4, struct msm_ctrl_cmd *)

#define MSM_CAM_IOCTL_CONFIG_VFE  \
	_IOW(MSM_CAM_IOCTL_MAGIC, 5, struct msm_camera_vfe_cfg_cmd *)

#define MSM_CAM_IOCTL_GET_STATS \
	_IOR(MSM_CAM_IOCTL_MAGIC, 6, struct msm_camera_stats_event_ctrl *)

#define MSM_CAM_IOCTL_GETFRAME \
	_IOR(MSM_CAM_IOCTL_MAGIC, 7, struct msm_camera_get_frame *)

#define MSM_CAM_IOCTL_ENABLE_VFE \
	_IOW(MSM_CAM_IOCTL_MAGIC, 8, struct camera_enable_cmd *)

#define MSM_CAM_IOCTL_CTRL_CMD_DONE \
	_IOW(MSM_CAM_IOCTL_MAGIC, 9, struct camera_cmd *)

#define MSM_CAM_IOCTL_CONFIG_CMD \
	_IOW(MSM_CAM_IOCTL_MAGIC, 10, struct camera_cmd *)

#define MSM_CAM_IOCTL_DISABLE_VFE \
	_IOW(MSM_CAM_IOCTL_MAGIC, 11, struct camera_enable_cmd *)

#define MSM_CAM_IOCTL_PAD_REG_RESET2 \
	_IOW(MSM_CAM_IOCTL_MAGIC, 12, struct camera_enable_cmd *)

#define MSM_CAM_IOCTL_VFE_APPS_RESET \
	_IOW(MSM_CAM_IOCTL_MAGIC, 13, struct camera_enable_cmd *)

#define MSM_CAM_IOCTL_RELEASE_FRAME_BUFFER \
	_IOW(MSM_CAM_IOCTL_MAGIC, 14, struct camera_enable_cmd *)

#define MSM_CAM_IOCTL_RELEASE_STATS_BUFFER \
	_IOW(MSM_CAM_IOCTL_MAGIC, 15, struct msm_stats_buf *)

#define MSM_CAM_IOCTL_AXI_CONFIG \
	_IOW(MSM_CAM_IOCTL_MAGIC, 16, struct msm_camera_vfe_cfg_cmd *)

#define MSM_CAM_IOCTL_GET_PICTURE \
	_IOW(MSM_CAM_IOCTL_MAGIC, 17, struct msm_frame *)

#define MSM_CAM_IOCTL_SET_CROP \
	_IOW(MSM_CAM_IOCTL_MAGIC, 18, struct crop_info *)

#define MSM_CAM_IOCTL_PICT_PP \
	_IOW(MSM_CAM_IOCTL_MAGIC, 19, uint8_t *)

#define MSM_CAM_IOCTL_PICT_PP_DONE \
	_IOW(MSM_CAM_IOCTL_MAGIC, 20, struct msm_snapshot_pp_status *)

#define MSM_CAM_IOCTL_SENSOR_IO_CFG \
	_IOW(MSM_CAM_IOCTL_MAGIC, 21, struct sensor_cfg_data *)

#define MSM_CAM_IOCTL_FLASH_LED_CFG \
	_IOW(MSM_CAM_IOCTL_MAGIC, 22, unsigned *)

#define MSM_CAM_IOCTL_UNBLOCK_POLL_FRAME \
	_IO(MSM_CAM_IOCTL_MAGIC, 23)

#define MSM_CAM_IOCTL_CTRL_COMMAND_2 \
	_IOW(MSM_CAM_IOCTL_MAGIC, 24, struct msm_ctrl_cmd *)

#define MSM_CAM_IOCTL_AF_CTRL \
	_IOR(MSM_CAM_IOCTL_MAGIC, 25, struct msm_ctrl_cmt_t *)

#define MSM_CAM_IOCTL_AF_CTRL_DONE \
	_IOW(MSM_CAM_IOCTL_MAGIC, 26, struct msm_ctrl_cmt_t *)

#define MSM_CAM_IOCTL_CONFIG_VPE \
	_IOW(MSM_CAM_IOCTL_MAGIC, 27, struct msm_camera_vpe_cfg_cmd *)

#define MSM_CAM_IOCTL_AXI_VPE_CONFIG \
	_IOW(MSM_CAM_IOCTL_MAGIC, 28, struct msm_camera_vpe_cfg_cmd *)

#define MSM_CAM_IOCTL_STROBE_FLASH_CFG \
	_IOW(MSM_CAM_IOCTL_MAGIC, 29, uint32_t *)

#define MSM_CAM_IOCTL_STROBE_FLASH_CHARGE \
	_IOW(MSM_CAM_IOCTL_MAGIC, 30, uint32_t *)

#define MSM_CAM_IOCTL_STROBE_FLASH_RELEASE \
	_IO(MSM_CAM_IOCTL_MAGIC, 31)

#define MSM_CAM_IOCTL_FLASH_CTRL \
	_IOW(MSM_CAM_IOCTL_MAGIC, 32, struct flash_ctrl_data *)

#define MSM_CAM_IOCTL_ERROR_CONFIG \
	_IOW(MSM_CAM_IOCTL_MAGIC, 33, uint32_t *)

#define MSM_CAM_IOCTL_ABORT_CAPTURE \
	_IO(MSM_CAM_IOCTL_MAGIC, 34)

#define MSM_CAM_IOCTL_SET_FD_ROI \
	_IOW(MSM_CAM_IOCTL_MAGIC, 35, struct fd_roi_info *)

#define MSM_CAM_IOCTL_GET_CAMERA_INFO \
	_IOR(MSM_CAM_IOCTL_MAGIC, 36, struct msm_camera_info *)

#define MSM_CAM_IOCTL_UNBLOCK_POLL_PIC_FRAME \
	_IO(MSM_CAM_IOCTL_MAGIC, 37)

#define MSM_CAM_IOCTL_RELEASE_PIC_BUFFER \
	_IOW(MSM_CAM_IOCTL_MAGIC, 38, struct camera_enable_cmd *)

#define MSM_CAM_IOCTL_PUT_ST_FRAME \
	_IOW(MSM_CAM_IOCTL_MAGIC, 39, struct msm_camera_st_frame *)

#define MSM_CAM_IOCTL_GET_CONFIG_INFO \
	_IOR(MSM_CAM_IOCTL_MAGIC, 40, struct msm_cam_config_dev_info *)

#define MSM_CAM_IOCTL_V4L2_EVT_NOTIFY \
	_IOR(MSM_CAM_IOCTL_MAGIC, 41, struct v4l2_event *)

#define MSM_CAM_IOCTL_SET_MEM_MAP_INFO \
	_IOR(MSM_CAM_IOCTL_MAGIC, 42, struct msm_mem_map_info *)

#define MSM_CAM_IOCTL_ACTUATOR_IO_CFG \
	_IOW(MSM_CAM_IOCTL_MAGIC, 43, struct msm_actuator_cfg_data *)

#define MSM_CAM_IOCTL_MCTL_POST_PROC \
	_IOW(MSM_CAM_IOCTL_MAGIC, 44, struct msm_mctl_post_proc_cmd *)

#define MSM_CAM_IOCTL_RESERVE_FREE_FRAME \
	_IOW(MSM_CAM_IOCTL_MAGIC, 45, struct msm_cam_evt_divert_frame *)

#define MSM_CAM_IOCTL_RELEASE_FREE_FRAME \
	_IOR(MSM_CAM_IOCTL_MAGIC, 46, struct msm_cam_evt_divert_frame *)

#define MSM_CAM_IOCTL_PICT_PP_DIVERT_DONE \
	_IOR(MSM_CAM_IOCTL_MAGIC, 47, struct msm_pp_frame *)

#define MSM_CAM_IOCTL_SENSOR_V4l2_S_CTRL \
	_IOR(MSM_CAM_IOCTL_MAGIC, 48, struct v4l2_control)

#define MSM_CAM_IOCTL_SENSOR_V4l2_QUERY_CTRL \
	_IOR(MSM_CAM_IOCTL_MAGIC, 49, struct v4l2_queryctrl)

#define MSM_CAM_IOCTL_GET_KERNEL_SYSTEM_TIME \
	_IOW(MSM_CAM_IOCTL_MAGIC, 53, struct timeval *)

#define MSM_CAM_IOCTL_SET_VFE_OUTPUT_TYPE \
	_IOW(MSM_CAM_IOCTL_MAGIC, 51, uint32_t *)

#define MSM_CAM_IOCTL_GET_MCTL_INFO \
	_IOR(MSM_CAM_IOCTL_MAGIC, 51, struct msm_mctl_node_info *)

#define MSM_CAM_IOCTL_MCTL_DIVERT_DONE \
	_IOR(MSM_CAM_IOCTL_MAGIC, 52, struct msm_cam_evt_divert_frame *)

<<<<<<< HEAD
#define MSM_CAM_IOCTL_EXT_CONFIG  _IOWR(MSM_CAM_IOCTL_MAGIC, 50, sensor_ext_cfg_data)
=======
#define MCTL_CAM_IOCTL_SET_FOCUS \
	_IOW(MSM_CAM_IOCTL_MAGIC, 53, uint32_t)
>>>>>>> d8045349

struct msm_mctl_pp_cmd {
	int32_t  id;
	uint16_t length;
	void     *value;
};

struct msm_mctl_post_proc_cmd {
	int32_t type;
	struct msm_mctl_pp_cmd cmd;
};

#define MSM_CAMERA_LED_OFF  0
#define MSM_CAMERA_LED_LOW  1
#define MSM_CAMERA_LED_HIGH 2
#define MSM_CAMERA_LED_INIT 3
#define MSM_CAMERA_LED_RELEASE 4

#define MSM_CAMERA_STROBE_FLASH_NONE 0
#define MSM_CAMERA_STROBE_FLASH_XENON 1

#define MSM_MAX_CAMERA_SENSORS  5
#define MAX_SENSOR_NAME 32

#define MSM_MAX_CAMERA_CONFIGS 2

#define PP_SNAP  0x01
#define PP_RAW_SNAP ((0x01)<<1)
#define PP_PREV  ((0x01)<<2)
#define PP_THUMB ((0x01)<<3)
#define PP_MASK		(PP_SNAP|PP_RAW_SNAP|PP_PREV|PP_THUMB)

#define MSM_CAM_CTRL_CMD_DONE  0
#define MSM_CAM_SENSOR_VFE_CMD 1

/* Should be same as VIDEO_MAX_PLANES in videodev2.h */
#define MAX_PLANES 8

/*****************************************************
 *  structure
 *****************************************************/

/* define five type of structures for userspace <==> kernel
 * space communication:
 * command 1 - 2 are from userspace ==> kernel
 * command 3 - 4 are from kernel ==> userspace
 *
 * 1. control command: control command(from control thread),
 *                     control status (from config thread);
 */
struct msm_ctrl_cmd {
	uint16_t type;
	uint16_t length;
	void *value;
	uint16_t status;
	uint32_t timeout_ms;
	int resp_fd; /* FIXME: to be used by the kernel, pass-through for now */
	int vnode_id;  /* video dev id. Can we overload resp_fd? */
	uint32_t stream_type; /* used to pass value to qcamera server */
	int config_ident; /*used as identifier for config node*/
};
struct msm_isp_ctrl_cmd {
	uint16_t type;
	uint16_t length;
	uint16_t status;
	uint32_t timeout_ms;
	int resp_fd; /* FIXME: to be used by the kernel, pass-through for now */
	/* maximum possible data size that can be sent to user space is only
		64 bytes */
	char value[40];
};

struct msm_cam_evt_msg {
	unsigned short type;	/* 1 == event (RPC), 0 == message (adsp) */
	unsigned short msg_id;
	unsigned int len;	/* size in, number of bytes out */
	uint32_t frame_id;
	void *data;
};

struct msm_pp_frame_sp {
	/* phy addr of the buffer */
	unsigned long  phy_addr;
	uint32_t       y_off;
	uint32_t       cbcr_off;
	/* buffer length */
	uint32_t       length;
	int32_t        fd;
	uint32_t       addr_offset;
	/* mapped addr */
	unsigned long  vaddr;
};

struct msm_pp_frame_mp {
	/* phy addr of the plane */
	unsigned long  phy_addr;
	/* offset of plane data */
	uint32_t       data_offset;
	/* plane length */
	uint32_t       length;
	int32_t        fd;
	uint32_t       addr_offset;
	/* mapped addr */
	unsigned long  vaddr;
};

struct msm_pp_frame {
	uint32_t       handle; /* stores vb cookie */
	uint32_t       frame_id;
	unsigned short buf_idx;
	int            path;
	unsigned short image_type;
	unsigned short num_planes; /* 1 for sp */
	struct timeval timestamp;
	union {
		struct msm_pp_frame_sp sp;
		struct msm_pp_frame_mp mp[MAX_PLANES];
	};
	int node_type;
};

struct msm_cam_evt_divert_frame {
	unsigned short image_mode;
	unsigned short op_mode;
	unsigned short inst_idx;
	unsigned short node_idx;
	struct msm_pp_frame frame;
	int            do_pp;
};

struct msm_mctl_pp_cmd_ack_event {
	uint32_t cmd;        /* VPE_CMD_ZOOM? */
	int      status;     /* 0 done, < 0 err */
	uint32_t cookie;     /* daemon's cookie */
};

struct msm_mctl_pp_event_info {
	int32_t  event;
	union {
		struct msm_mctl_pp_cmd_ack_event ack;
	};
};

struct msm_isp_event_ctrl {
	unsigned short resptype;
	union {
		struct msm_cam_evt_msg isp_msg;
		struct msm_ctrl_cmd ctrl;
		struct msm_cam_evt_divert_frame div_frame;
		struct msm_mctl_pp_event_info pp_event_info;
	} isp_data;
	uint32_t evt_id;
};

#define MSM_CAM_RESP_CTRL              0
#define MSM_CAM_RESP_STAT_EVT_MSG      1
#define MSM_CAM_RESP_STEREO_OP_1       2
#define MSM_CAM_RESP_STEREO_OP_2       3
#define MSM_CAM_RESP_V4L2              4
#define MSM_CAM_RESP_DIV_FRAME_EVT_MSG 5
#define MSM_CAM_RESP_DONE_EVENT        6
#define MSM_CAM_RESP_MCTL_PP_EVENT     7
#define MSM_CAM_RESP_MAX               8

#define MSM_CAM_APP_NOTIFY_EVENT  0
#define MSM_CAM_APP_NOTIFY_ERROR_EVENT  1

/* this one is used to send ctrl/status up to config thread */

struct msm_stats_event_ctrl {
	/* 0 - ctrl_cmd from control thread,
	 * 1 - stats/event kernel,
	 * 2 - V4L control or read request */
	int resptype;
	int timeout_ms;
	struct msm_ctrl_cmd ctrl_cmd;
	/* struct  vfe_event_t  stats_event; */
	struct msm_cam_evt_msg stats_event;
};

/* 2. config command: config command(from config thread); */
struct msm_camera_cfg_cmd {
	/* what to config:
	 * 1 - sensor config, 2 - vfe config */
	uint16_t cfg_type;

	/* sensor config type */
	uint16_t cmd_type;
	uint16_t queue;
	uint16_t length;
	void *value;
};

#define CMD_GENERAL			0
#define CMD_AXI_CFG_OUT1		1
#define CMD_AXI_CFG_SNAP_O1_AND_O2	2
#define CMD_AXI_CFG_OUT2		3
#define CMD_PICT_T_AXI_CFG		4
#define CMD_PICT_M_AXI_CFG		5
#define CMD_RAW_PICT_AXI_CFG		6

#define CMD_FRAME_BUF_RELEASE		7
#define CMD_PREV_BUF_CFG		8
#define CMD_SNAP_BUF_RELEASE		9
#define CMD_SNAP_BUF_CFG		10
#define CMD_STATS_DISABLE		11
#define CMD_STATS_AEC_AWB_ENABLE	12
#define CMD_STATS_AF_ENABLE		13
#define CMD_STATS_AEC_ENABLE		14
#define CMD_STATS_AWB_ENABLE		15
#define CMD_STATS_ENABLE  		16

#define CMD_STATS_AXI_CFG		17
#define CMD_STATS_AEC_AXI_CFG		18
#define CMD_STATS_AF_AXI_CFG 		19
#define CMD_STATS_AWB_AXI_CFG		20
#define CMD_STATS_RS_AXI_CFG		21
#define CMD_STATS_CS_AXI_CFG		22
#define CMD_STATS_IHIST_AXI_CFG		23
#define CMD_STATS_SKIN_AXI_CFG		24

#define CMD_STATS_BUF_RELEASE		25
#define CMD_STATS_AEC_BUF_RELEASE	26
#define CMD_STATS_AF_BUF_RELEASE	27
#define CMD_STATS_AWB_BUF_RELEASE	28
#define CMD_STATS_RS_BUF_RELEASE	29
#define CMD_STATS_CS_BUF_RELEASE	30
#define CMD_STATS_IHIST_BUF_RELEASE	31
#define CMD_STATS_SKIN_BUF_RELEASE	32

#define UPDATE_STATS_INVALID		33
#define CMD_AXI_CFG_SNAP_GEMINI		34
#define CMD_AXI_CFG_SNAP		35
#define CMD_AXI_CFG_PREVIEW		36
#define CMD_AXI_CFG_VIDEO		37

#define CMD_STATS_IHIST_ENABLE 38
#define CMD_STATS_RS_ENABLE 39
#define CMD_STATS_CS_ENABLE 40
#define CMD_VPE 41
#define CMD_AXI_CFG_VPE 42
#define CMD_AXI_CFG_ZSL 43
#define CMD_AXI_CFG_SNAP_VPE 44
#define CMD_AXI_CFG_SNAP_THUMB_VPE 45
#define CMD_CONFIG_PING_ADDR 46
#define CMD_CONFIG_PONG_ADDR 47
#define CMD_CONFIG_FREE_BUF_ADDR 48
#define CMD_AXI_CFG_ZSL_ALL_CHNLS 49
#define CMD_AXI_CFG_VIDEO_ALL_CHNLS 50
#define CMD_VFE_BUFFER_RELEASE 51

#define CMD_AXI_CFG_PRIM		0xF1
#define CMD_AXI_CFG_PRIM_ALL_CHNLS	0xF2
#define CMD_AXI_CFG_SEC			0xF4
#define CMD_AXI_CFG_SEC_ALL_CHNLS	0xF8

/* vfe config command: config command(from config thread)*/
struct msm_vfe_cfg_cmd {
	int cmd_type;
	uint16_t length;
	void *value;
};

struct msm_vpe_cfg_cmd {
	int cmd_type;
	uint16_t length;
	void *value;
};

#define MAX_CAMERA_ENABLE_NAME_LEN 32
struct camera_enable_cmd {
	char name[MAX_CAMERA_ENABLE_NAME_LEN];
};

#define MSM_PMEM_OUTPUT1		0
#define MSM_PMEM_OUTPUT2		1
#define MSM_PMEM_OUTPUT1_OUTPUT2	2
#define MSM_PMEM_THUMBNAIL		3
#define MSM_PMEM_MAINIMG		4
#define MSM_PMEM_RAW_MAINIMG		5
#define MSM_PMEM_AEC_AWB		6
#define MSM_PMEM_AF			7
#define MSM_PMEM_AEC			8
#define MSM_PMEM_AWB			9
#define MSM_PMEM_RS			10
#define MSM_PMEM_CS			11
#define MSM_PMEM_IHIST			12
#define MSM_PMEM_SKIN			13
#define MSM_PMEM_VIDEO			14
#define MSM_PMEM_PREVIEW		15
#define MSM_PMEM_VIDEO_VPE		16
#define MSM_PMEM_C2D			17
#define MSM_PMEM_MAINIMG_VPE    18
#define MSM_PMEM_THUMBNAIL_VPE  19
#define MSM_PMEM_MAX            20

#define STAT_AEAW			0
#define STAT_AEC			1
#define STAT_AF				2
#define STAT_AWB			3
#define STAT_RS				4
#define STAT_CS				5
#define STAT_IHIST			6
#define STAT_SKIN			7
#define STAT_MAX			8

#define FRAME_PREVIEW_OUTPUT1		0
#define FRAME_PREVIEW_OUTPUT2		1
#define FRAME_SNAPSHOT			2
#define FRAME_THUMBNAIL			3
#define FRAME_RAW_SNAPSHOT		4
#define FRAME_MAX			5

struct msm_pmem_info {
	int type;
	int fd;
	void *vaddr;
	uint32_t offset;
	uint32_t len;
	uint32_t y_off;
	uint32_t cbcr_off;
	uint32_t planar0_off;
	uint32_t planar1_off;
	uint32_t planar2_off;
	uint8_t active;
};

struct outputCfg {
	uint32_t height;
	uint32_t width;

	uint32_t window_height_firstline;
	uint32_t window_height_lastline;
};

#define VIDEO_NODE 0
#define MCTL_NODE 1

#define OUTPUT_1	0
#define OUTPUT_2	1
#define OUTPUT_1_AND_2            2   /* snapshot only */
#define OUTPUT_1_AND_3            3   /* video */
#define CAMIF_TO_AXI_VIA_OUTPUT_2 4
#define OUTPUT_1_AND_CAMIF_TO_AXI_VIA_OUTPUT_2 5
#define OUTPUT_2_AND_CAMIF_TO_AXI_VIA_OUTPUT_1 6
#define OUTPUT_1_2_AND_3 7
#define OUTPUT_ALL_CHNLS 8
#define OUTPUT_VIDEO_ALL_CHNLS 9
#define OUTPUT_ZSL_ALL_CHNLS 10
#define LAST_AXI_OUTPUT_MODE_ENUM = OUTPUT_ZSL_ALL_CHNLS

#define OUTPUT_PRIM		0xF1
#define OUTPUT_PRIM_ALL_CHNLS	0xF2
#define OUTPUT_SEC		0xF4
#define OUTPUT_SEC_ALL_CHNLS	0xF8


#define MSM_FRAME_PREV_1	0
#define MSM_FRAME_PREV_2	1
#define MSM_FRAME_ENC		2

#define OUTPUT_TYPE_P    (1<<0)
#define OUTPUT_TYPE_T    (1<<1)
#define OUTPUT_TYPE_S    (1<<2)
#define OUTPUT_TYPE_V    (1<<3)
#define OUTPUT_TYPE_L    (1<<4)
#define OUTPUT_TYPE_ST_L (1<<5)
#define OUTPUT_TYPE_ST_R (1<<6)
#define OUTPUT_TYPE_ST_D (1<<7)

struct fd_roi_info {
	void *info;
	int info_len;
};

struct msm_mem_map_info {
	uint32_t cookie;
	uint32_t length;
	uint32_t mem_type;
};

#define MSM_MEM_MMAP		0
#define MSM_MEM_USERPTR		1
#define MSM_PLANE_MAX		8
#define MSM_PLANE_Y			0
#define MSM_PLANE_UV		1

struct msm_frame {
	struct timespec ts;
	int path;
	int type;
	unsigned long buffer;
	uint32_t phy_offset;
	uint32_t y_off;
	uint32_t cbcr_off;
	uint32_t planar0_off;
	uint32_t planar1_off;
	uint32_t planar2_off;
	int fd;

	void *cropinfo;
	int croplen;
	uint32_t error_code;
	struct fd_roi_info roi_info;
	uint32_t frame_id;
	int stcam_quality_ind;
	uint32_t stcam_conv_value;

	struct ion_allocation_data ion_alloc;
	struct ion_fd_data fd_data;
};

enum msm_st_frame_packing {
	SIDE_BY_SIDE_HALF,
	SIDE_BY_SIDE_FULL,
	TOP_DOWN_HALF,
	TOP_DOWN_FULL,
};

struct msm_st_crop {
	uint32_t in_w;
	uint32_t in_h;
	uint32_t out_w;
	uint32_t out_h;
};

struct msm_st_half {
	uint32_t buf_p0_off;
	uint32_t buf_p1_off;
	uint32_t buf_p0_stride;
	uint32_t buf_p1_stride;
	uint32_t pix_x_off;
	uint32_t pix_y_off;
	struct msm_st_crop stCropInfo;
};

struct msm_st_frame {
	struct msm_frame buf_info;
	int type;
	enum msm_st_frame_packing packing;
	struct msm_st_half L;
	struct msm_st_half R;
	int frame_id;
};

#define MSM_CAMERA_ERR_MASK (0xFFFFFFFF & 1)

struct stats_buff {
	unsigned long buff;
	int fd;
};

struct msm_stats_buf {
	uint8_t awb_ymin;
	struct stats_buff aec;
	struct stats_buff awb;
	struct stats_buff af;
	struct stats_buff ihist;
	struct stats_buff rs;
	struct stats_buff cs;
	struct stats_buff skin;
	int type;
	uint32_t status_bits;
	unsigned long buffer;
	int fd;
	int length;
	struct ion_handle *handle;
	uint32_t frame_id;
};
#define MSM_V4L2_EXT_CAPTURE_MODE_DEFAULT 0
/* video capture mode in VIDIOC_S_PARM */
#define MSM_V4L2_EXT_CAPTURE_MODE_PREVIEW \
	(MSM_V4L2_EXT_CAPTURE_MODE_DEFAULT+1)
/* extendedmode for video recording in VIDIOC_S_PARM */
#define MSM_V4L2_EXT_CAPTURE_MODE_VIDEO \
	(MSM_V4L2_EXT_CAPTURE_MODE_DEFAULT+2)
/* extendedmode for the full size main image in VIDIOC_S_PARM */
#define MSM_V4L2_EXT_CAPTURE_MODE_MAIN (MSM_V4L2_EXT_CAPTURE_MODE_DEFAULT+3)
/* extendedmode for the thumb nail image in VIDIOC_S_PARM */
#define MSM_V4L2_EXT_CAPTURE_MODE_THUMBNAIL \
	(MSM_V4L2_EXT_CAPTURE_MODE_DEFAULT+4)
#define MSM_V4L2_EXT_CAPTURE_MODE_RAW \
	(MSM_V4L2_EXT_CAPTURE_MODE_DEFAULT+5)
#define MSM_V4L2_EXT_CAPTURE_MODE_MAX (MSM_V4L2_EXT_CAPTURE_MODE_DEFAULT+6)


#define MSM_V4L2_PID_MOTION_ISO              V4L2_CID_PRIVATE_BASE
#define MSM_V4L2_PID_EFFECT                 (V4L2_CID_PRIVATE_BASE+1)
#define MSM_V4L2_PID_HJR                    (V4L2_CID_PRIVATE_BASE+2)
#define MSM_V4L2_PID_LED_MODE               (V4L2_CID_PRIVATE_BASE+3)
#define MSM_V4L2_PID_PREP_SNAPSHOT          (V4L2_CID_PRIVATE_BASE+4)
#define MSM_V4L2_PID_EXP_METERING           (V4L2_CID_PRIVATE_BASE+5)
#define MSM_V4L2_PID_ISO                    (V4L2_CID_PRIVATE_BASE+6)
#define MSM_V4L2_PID_CAM_MODE               (V4L2_CID_PRIVATE_BASE+7)
#define MSM_V4L2_PID_LUMA_ADAPTATION	    (V4L2_CID_PRIVATE_BASE+8)
#define MSM_V4L2_PID_BEST_SHOT              (V4L2_CID_PRIVATE_BASE+9)
#define MSM_V4L2_PID_FOCUS_MODE	            (V4L2_CID_PRIVATE_BASE+10)
#define MSM_V4L2_PID_BL_DETECTION           (V4L2_CID_PRIVATE_BASE+11)
#define MSM_V4L2_PID_SNOW_DETECTION         (V4L2_CID_PRIVATE_BASE+12)
#define MSM_V4L2_PID_CTRL_CMD               (V4L2_CID_PRIVATE_BASE+13)
#define MSM_V4L2_PID_EVT_SUB_INFO           (V4L2_CID_PRIVATE_BASE+14)
#define MSM_V4L2_PID_STROBE_FLASH           (V4L2_CID_PRIVATE_BASE+15)
#define MSM_V4L2_PID_MMAP_ENTRY             (V4L2_CID_PRIVATE_BASE+16)
#define MSM_V4L2_PID_MMAP_INST              (V4L2_CID_PRIVATE_BASE+17)
#define MSM_V4L2_PID_PP_PLANE_INFO          (V4L2_CID_PRIVATE_BASE+18)
#define MSM_V4L2_PID_MAX                    MSM_V4L2_PID_PP_PLANE_INFO

/* camera operation mode for video recording - two frame output queues */
#define MSM_V4L2_CAM_OP_DEFAULT         0
/* camera operation mode for video recording - two frame output queues */
#define MSM_V4L2_CAM_OP_PREVIEW         (MSM_V4L2_CAM_OP_DEFAULT+1)
/* camera operation mode for video recording - two frame output queues */
#define MSM_V4L2_CAM_OP_VIDEO           (MSM_V4L2_CAM_OP_DEFAULT+2)
/* camera operation mode for standard shapshot - two frame output queues */
#define MSM_V4L2_CAM_OP_CAPTURE         (MSM_V4L2_CAM_OP_DEFAULT+3)
/* camera operation mode for zsl shapshot - three output queues */
#define MSM_V4L2_CAM_OP_ZSL             (MSM_V4L2_CAM_OP_DEFAULT+4)
/* camera operation mode for raw snapshot - one frame output queue */
#define MSM_V4L2_CAM_OP_RAW             (MSM_V4L2_CAM_OP_DEFAULT+5)
/* camera operation mode for jpeg snapshot - one frame output queue */
#define MSM_V4L2_CAM_OP_JPEG_CAPTURE    (MSM_V4L2_CAM_OP_DEFAULT+6)


#define MSM_V4L2_VID_CAP_TYPE	0
#define MSM_V4L2_STREAM_ON		1
#define MSM_V4L2_STREAM_OFF		2
#define MSM_V4L2_SNAPSHOT		3
#define MSM_V4L2_QUERY_CTRL		4
#define MSM_V4L2_GET_CTRL		5
#define MSM_V4L2_SET_CTRL		6
#define MSM_V4L2_QUERY			7
#define MSM_V4L2_GET_CROP		8
#define MSM_V4L2_SET_CROP		9
#define MSM_V4L2_OPEN			10
#define MSM_V4L2_CLOSE			11
#define MSM_V4L2_SET_CTRL_CMD	12
#define MSM_V4L2_EVT_SUB_MASK	13
#define MSM_V4L2_MAX			14
#define V4L2_CAMERA_EXIT		43

struct crop_info {
	void *info;
	int len;
};

struct msm_postproc {
	int ftnum;
	struct msm_frame fthumnail;
	int fmnum;
	struct msm_frame fmain;
};

struct msm_snapshot_pp_status {
	void *status;
};

#define CFG_SET_MODE			0
#define CFG_SET_EFFECT			1
#define CFG_START			2
#define CFG_PWR_UP			3
#define CFG_PWR_DOWN			4
#define CFG_WRITE_EXPOSURE_GAIN		5
#define CFG_SET_DEFAULT_FOCUS		6
#define CFG_MOVE_FOCUS			7
#define CFG_REGISTER_TO_REAL_GAIN	8
#define CFG_REAL_TO_REGISTER_GAIN	9
#define CFG_SET_FPS			10
#define CFG_SET_PICT_FPS		11
#define CFG_SET_BRIGHTNESS		12
#define CFG_SET_CONTRAST		13
#define CFG_SET_ZOOM			14
#define CFG_SET_EXPOSURE_MODE		15
#define CFG_SET_WB			16
#define CFG_SET_ANTIBANDING		17
#define CFG_SET_EXP_GAIN		18
#define CFG_SET_PICT_EXP_GAIN		19
#define CFG_SET_LENS_SHADING		20
#define CFG_GET_PICT_FPS		21
#define CFG_GET_PREV_L_PF		22
#define CFG_GET_PREV_P_PL		23
#define CFG_GET_PICT_L_PF		24
#define CFG_GET_PICT_P_PL		25
#define CFG_GET_AF_MAX_STEPS		26
#define CFG_GET_PICT_MAX_EXP_LC		27
#define CFG_SEND_WB_INFO    28
#define CFG_SENSOR_INIT    29
#define CFG_GET_3D_CALI_DATA 30
#define CFG_GET_CALIB_DATA		31
#define CFG_SET_ISO			32
//Qualcomm Orginal Code CFG_GET_OUTPUT_INFO 32
//#define CFG_GET_OUTPUT_INFO		32
#define CFG_GET_EEPROM_DATA		33
#define CFG_SET_ACTUATOR_INFO		34
#define CFG_GET_ACTUATOR_INFO		35
#define CFG_SET_SATURATION	36
#define CFG_MAX			37


#define MOVE_NEAR	0
#define MOVE_FAR	1

#define SENSOR_PREVIEW_MODE		0
#define SENSOR_SNAPSHOT_MODE		1
#define SENSOR_RAW_SNAPSHOT_MODE	2
#define SENSOR_HFR_60FPS_MODE 3
#define SENSOR_HFR_90FPS_MODE 4
#define SENSOR_HFR_120FPS_MODE 5
#define SENSOR_SNAPSHOT_TRANSFER	6

#define SENSOR_QTR_SIZE			0
#define SENSOR_FULL_SIZE		1
#define SENSOR_QVGA_SIZE		2
#define SENSOR_INVALID_SIZE		3

#define CAMERA_EFFECT_OFF		0
#define CAMERA_EFFECT_MONO		1
#define CAMERA_EFFECT_NEGATIVE		2
#define CAMERA_EFFECT_SOLARIZE		3
#define CAMERA_EFFECT_SEPIA		4
#define CAMERA_EFFECT_POSTERIZE		5
#define CAMERA_EFFECT_WHITEBOARD	6
#define CAMERA_EFFECT_BLACKBOARD	7
#define CAMERA_EFFECT_AQUA		8
#define CAMERA_EFFECT_EMBOSS		9
#define CAMERA_EFFECT_SKETCH		10
#define CAMERA_EFFECT_NEON		11
#define CAMERA_EFFECT_MAX		12

///////////////////////////
//  samsung

typedef enum {
    CAM_VT_MODE_NONE,
    CAM_VT_MODE_3G,
    CAM_VT_MODE_VOIP,
} cam_vt_mode;

enum msm_sensor_mode {
	SENSOR_CAMERA,
	SENSOR_MOVIE,
};
enum camera_scene_mode
{
	SCENE_MODE_BASE,
	SCENE_MODE_NONE,// 1
	SCENE_MODE_PORTRAIT,
	SCENE_MODE_NIGHTSHOT,
	SCENE_MODE_BACK_LIGHT,
	SCENE_MODE_LANDSCAPE, // 5
	SCENE_MODE_SPORTS,
	SCENE_MODE_PARTY_INDOOR,
	SCENE_MODE_BEACH_SNOW,
	SCENE_MODE_SUNSET,
	SCENE_MODE_DUSK_DAWN, // 10
	SCENE_MODE_FALL_COLOR,
	SCENE_MODE_FIREWORKS,
	SCENE_MODE_TEXT,
	SCENE_MODE_CANDLE_LIGHT,
	SCENE_MODE_MAX,
};

enum camera_focusmode {
	FOCUS_MODE_AUTO = 0,
	FOCUS_MODE_MACRO,
	FOCUS_MODE_INFINITY,
	FOCUS_MODE_FIXED,
	FOCUS_MODE_FACEDETECT,
	FOCUS_MODE_CONTINOUS,
	FOCUS_MODE_TOUCH,
	FOCUS_MODE_TOUCH_MACRO,
	FOCUS_MODE_MAX,
	FOCUS_MODE_DEFAULT = (1 << 8),
};


//////////////////////////////////////////////////////
// temp code from behold2
typedef struct{
    char     category;
    char     byte;
    char     value;
}ioctl_m5mo_info_8bit;
 
 
typedef struct{
    int		category;
    int		byte;
	int		value;
}ioctl_m5mo_info;

typedef struct{
    int		address;
    int 	size;
    char	*value;
    int 	pgh_magic;
}ioctl_m5mo_i2c_memory_info; //for M4MO's memory write


typedef struct{
    int address;
    int value;
    int codeA;
    int codeB;
    int codeC;
} ioctl_msg_info;
//////////////////////////////////////////////////////


//////////////////////////////////////////////////////
// for Direct config from HAL
#if 1
typedef struct{
	uint32_t cmd;
	uint32_t  value_1;
	uint32_t  value_2;
	void *value_string;	
} sensor_ext_cfg_data;

typedef struct {
	char company;
	char module_vesion;
	char year;
	char month;
	char update_times[2];
} sensor_version_info;

typedef struct {
	uint32_t dev_num;
	char module_name[10];
} sensor_name_info;



#define	READ_FW_VERSION		1
#define	UPDATE_M5MO_FW		2
#define	READ_UPDATE_STATE	3


#define EXIF_EXPOSURE_TIME		        0
#define EXIF_TV					1
#define EXIF_AV					2
#define EXIF_BV					3
#define EXIF_EBV				4
#define EXIF_ISO				5
#define EXIF_FLASH				6

#define SIZE_MAIN	0
#define SIZE_THUMB	1

#endif
//////////////////////////////////////////////////////


/* QRD */
#define CAMERA_EFFECT_BW		10
#define CAMERA_EFFECT_BLUISH	12
#define CAMERA_EFFECT_REDDISH	13
#define CAMERA_EFFECT_GREENISH	14

/* QRD */
#define CAMERA_ANTIBANDING_OFF		0
#define CAMERA_ANTIBANDING_50HZ		2
#define CAMERA_ANTIBANDING_60HZ		1
#define CAMERA_ANTIBANDING_AUTO		3

#define CAMERA_CONTRAST_LV0			0
#define CAMERA_CONTRAST_LV1			1
#define CAMERA_CONTRAST_LV2			2
#define CAMERA_CONTRAST_LV3			3
#define CAMERA_CONTRAST_LV4			4
#define CAMERA_CONTRAST_LV5			5
#define CAMERA_CONTRAST_LV6			6
#define CAMERA_CONTRAST_LV7			7
#define CAMERA_CONTRAST_LV8			8
#define CAMERA_CONTRAST_LV9			9

#define CAMERA_BRIGHTNESS_LV0			0
#define CAMERA_BRIGHTNESS_LV1			1
#define CAMERA_BRIGHTNESS_LV2			2
#define CAMERA_BRIGHTNESS_LV3			3
#define CAMERA_BRIGHTNESS_LV4			4
#define CAMERA_BRIGHTNESS_LV5			5
#define CAMERA_BRIGHTNESS_LV6			6
#define CAMERA_BRIGHTNESS_LV7			7
#define CAMERA_BRIGHTNESS_LV8			8


#define CAMERA_SATURATION_LV0			0
#define CAMERA_SATURATION_LV1			1
#define CAMERA_SATURATION_LV2			2
#define CAMERA_SATURATION_LV3			3
#define CAMERA_SATURATION_LV4			4
#define CAMERA_SATURATION_LV5			5
#define CAMERA_SATURATION_LV6			6
#define CAMERA_SATURATION_LV7			7
#define CAMERA_SATURATION_LV8			8

#define CAMERA_SHARPNESS_LV0		0
#define CAMERA_SHARPNESS_LV1		3
#define CAMERA_SHARPNESS_LV2		6
#define CAMERA_SHARPNESS_LV3		9
#define CAMERA_SHARPNESS_LV4		12
#define CAMERA_SHARPNESS_LV5		15
#define CAMERA_SHARPNESS_LV6		18
#define CAMERA_SHARPNESS_LV7		21
#define CAMERA_SHARPNESS_LV8		24
#define CAMERA_SHARPNESS_LV9		27
#define CAMERA_SHARPNESS_LV10		30

#define CAMERA_SETAE_AVERAGE		0
#define CAMERA_SETAE_CENWEIGHT	1

// for_camera_bring_up  EL09, temp_out, #define CFG_SET_SATURATION		30
#define CFG_SET_SHARPNESS			31
#define CFG_SET_TOUCHAEC            32
#define CFG_SET_AUTO_FOCUS          33
#define CFG_SET_AUTOFLASH 34
/* QRD */
#define CFG_SET_EXPOSURE_COMPENSATION 35

#define  CAMERA_WB_AUTO               1 /* This list must match aeecamera.h */
#define  CAMERA_WB_CUSTOM             2
#define  CAMERA_WB_INCANDESCENT       3
#define  CAMERA_WB_FLUORESCENT        4
#define  CAMERA_WB_DAYLIGHT           5
#define  CAMERA_WB_CLOUDY_DAYLIGHT    6
#define  CAMERA_WB_TWILIGHT           7
#define  CAMERA_WB_SHADE              8

#define CAMERA_EXPOSURE_COMPENSATION_LV0			12
#define CAMERA_EXPOSURE_COMPENSATION_LV1			6
#define CAMERA_EXPOSURE_COMPENSATION_LV2			0
#define CAMERA_EXPOSURE_COMPENSATION_LV3			-6
#define CAMERA_EXPOSURE_COMPENSATION_LV4			-12

enum msm_v4l2_saturation_level {
	MSM_V4L2_SATURATION_L0,
	MSM_V4L2_SATURATION_L1,
	MSM_V4L2_SATURATION_L2,
	MSM_V4L2_SATURATION_L3,
	MSM_V4L2_SATURATION_L4,
	MSM_V4L2_SATURATION_L5,
	MSM_V4L2_SATURATION_L6,
	MSM_V4L2_SATURATION_L7,
	MSM_V4L2_SATURATION_L8,
	MSM_V4L2_SATURATION_L9,
	MSM_V4L2_SATURATION_L10,
};

enum msm_v4l2_exposure_level {
	MSM_V4L2_EXPOSURE_N2,
	MSM_V4L2_EXPOSURE_N1,
	MSM_V4L2_EXPOSURE_D,
	MSM_V4L2_EXPOSURE_P1,
	MSM_V4L2_EXPOSURE_P2,
};

enum msm_v4l2_sharpness_level {
	MSM_V4L2_SHARPNESS_L0,
	MSM_V4L2_SHARPNESS_L1,
	MSM_V4L2_SHARPNESS_L2,
	MSM_V4L2_SHARPNESS_L3,
	MSM_V4L2_SHARPNESS_L4,
	MSM_V4L2_SHARPNESS_L5,
	MSM_V4L2_SHARPNESS_L6,
};

enum msm_v4l2_expo_metering_mode {
	MSM_V4L2_EXP_FRAME_AVERAGE,
	MSM_V4L2_EXP_CENTER_WEIGHTED,
	MSM_V4L2_EXP_SPOT_METERING,
};

enum msm_v4l2_iso_mode {
	MSM_V4L2_ISO_AUTO = 0,
	MSM_V4L2_ISO_DEBLUR,
	MSM_V4L2_ISO_100,
	MSM_V4L2_ISO_200,
	MSM_V4L2_ISO_400,
	MSM_V4L2_ISO_800,
	MSM_V4L2_ISO_1600,
};

enum msm_v4l2_wb_mode {
	MSM_V4L2_WB_MIN_MINUS_1,
	MSM_V4L2_WB_AUTO = 1,
	MSM_V4L2_WB_CUSTOM,
	MSM_V4L2_WB_INCANDESCENT,
	MSM_V4L2_WB_FLUORESCENT,
	MSM_V4L2_WB_DAYLIGHT,
	MSM_V4L2_WB_CLOUDY_DAYLIGHT,
	MSM_V4L2_WB_TWILIGHT,
	MSM_V4L2_WB_SHADE,
	MSM_V4L2_WB_OFF,
};

enum msm_v4l2_power_line_frequency {
	MSM_V4L2_POWER_LINE_OFF,
	MSM_V4L2_POWER_LINE_60HZ,
	MSM_V4L2_POWER_LINE_50HZ,
	MSM_V4L2_POWER_LINE_AUTO,
};

struct sensor_pict_fps {
	uint16_t prevfps;
	uint16_t pictfps;
};

struct exp_gain_cfg {
	uint16_t gain;
	uint32_t line;
};

struct focus_cfg {
	int32_t steps;
	int dir;
};

struct fps_cfg {
	uint16_t f_mult;
	uint16_t fps_div;
	uint32_t pict_fps_div;
};
struct wb_info_cfg {
	uint16_t red_gain;
	uint16_t green_gain;
	uint16_t blue_gain;
};
struct sensor_3d_exp_cfg {
	uint16_t gain;
	uint32_t line;
	uint16_t r_gain;
	uint16_t b_gain;
	uint16_t gr_gain;
	uint16_t gb_gain;
	uint16_t gain_adjust;
};
struct sensor_3d_cali_data_t{
	unsigned char left_p_matrix[3][4][8];
	unsigned char right_p_matrix[3][4][8];
	unsigned char square_len[8];
	unsigned char focal_len[8];
	unsigned char pixel_pitch[8];
	uint16_t left_r;
	uint16_t left_b;
	uint16_t left_gb;
	uint16_t left_af_far;
	uint16_t left_af_mid;
	uint16_t left_af_short;
	uint16_t left_af_5um;
	uint16_t left_af_50up;
	uint16_t left_af_50down;
	uint16_t right_r;
	uint16_t right_b;
	uint16_t right_gb;
	uint16_t right_af_far;
	uint16_t right_af_mid;
	uint16_t right_af_short;
	uint16_t right_af_5um;
	uint16_t right_af_50up;
	uint16_t right_af_50down;
};
struct sensor_init_cfg {
	uint8_t prev_res;
	uint8_t pict_res;
};

struct sensor_calib_data {
	/* Color Related Measurements */
	uint16_t r_over_g;
	uint16_t b_over_g;
	uint16_t gr_over_gb;

	/* Lens Related Measurements */
	uint16_t macro_2_inf;
	uint16_t inf_2_macro;
	uint16_t stroke_amt;
	uint16_t af_pos_1m;
	uint16_t af_pos_inf;
};

enum msm_sensor_resolution_t {
	MSM_SENSOR_RES_FULL,
	MSM_SENSOR_RES_QTR,
	MSM_SENSOR_RES_2,
	MSM_SENSOR_RES_3,
	MSM_SENSOR_RES_4,
	MSM_SENSOR_RES_5,
	MSM_SENSOR_RES_6,
	MSM_SENSOR_RES_7,
	MSM_SENSOR_INVALID_RES,
};

struct msm_sensor_output_info_t {
	uint16_t x_output;
	uint16_t y_output;
	uint16_t line_length_pclk;
	uint16_t frame_length_lines;
	uint32_t vt_pixel_clk;
	uint32_t op_pixel_clk;
	uint16_t binning_factor;
};

struct sensor_output_info_t {
	struct msm_sensor_output_info_t *output_info;
	uint16_t num_info;
};

struct sensor_eeprom_data_t {
	void *eeprom_data;
	uint16_t index;
};

struct mirror_flip {
	int32_t x_mirror;
	int32_t y_flip;
};

struct cord {
	uint32_t x;
	uint32_t y;
};

struct sensor_cfg_data {
	int cfgtype;
	int mode;
	int rs;
	uint8_t max_steps;

	union {
		int8_t effect;
		//samsung[[
		int8_t brightness;
		int8_t whitebalance;
		int8_t iso;
		int8_t contrast;
		int8_t sharpness;
		int8_t saturation;
		int8_t metering;
		//]]
		uint8_t lens_shading;
		uint16_t prevl_pf;
		uint16_t prevp_pl;
		uint16_t pictl_pf;
		uint16_t pictp_pl;
		uint32_t pict_max_exp_lc;
		uint16_t p_fps;
		struct sensor_init_cfg init_info;
		struct sensor_pict_fps gfps;
		struct exp_gain_cfg exp_gain;
		struct focus_cfg focus;
		struct fps_cfg fps;
		struct wb_info_cfg wb_info;
		struct sensor_3d_exp_cfg sensor_3d_exp;
		struct sensor_calib_data calib_info;
		struct sensor_output_info_t output_info;
		struct sensor_eeprom_data_t eeprom_data;
		/* QRD */
		uint16_t antibanding;
	//	uint8_t contrast;
	//	uint8_t saturation;
	//	uint8_t sharpness;
	//	int8_t brightness;
		int ae_mode;
		uint8_t wb_val;
		int8_t exp_compensation;
		struct cord aec_cord;
		int is_autoflash;
		struct mirror_flip mirror_flip;
	} cfg;
};

struct msm_actuator_move_params_t {
	int8_t dir;
	int32_t num_steps;
};

struct msm_actuator_set_info_t {
	uint32_t total_steps;
	uint16_t gross_steps;
	uint16_t fine_steps;
};

struct msm_actuator_get_info_t {
	uint32_t focal_length_num;
	uint32_t focal_length_den;
	uint32_t f_number_num;
	uint32_t f_number_den;
	uint32_t f_pix_num;
	uint32_t f_pix_den;
	uint32_t total_f_dist_num;
	uint32_t total_f_dist_den;
	uint32_t hor_view_angle_num;
	uint32_t hor_view_angle_den;
	uint32_t ver_view_angle_num;
	uint32_t ver_view_angle_den;
};

struct msm_actuator_cfg_data {
	int cfgtype;
	uint8_t is_af_supported;
	union {
		struct msm_actuator_move_params_t move;
		struct msm_actuator_set_info_t set_info;
		struct msm_actuator_get_info_t get_info;
	} cfg;
};

struct sensor_large_data {
	int cfgtype;
	union {
		struct sensor_3d_cali_data_t sensor_3d_cali_data;
	} data;
};

enum sensor_type_t {
	BAYER,
	YUV,
	JPEG_SOC,
};

enum flash_type {
	LED_FLASH,
	STROBE_FLASH,
};

enum strobe_flash_ctrl_type {
	STROBE_FLASH_CTRL_INIT,
	STROBE_FLASH_CTRL_CHARGE,
	STROBE_FLASH_CTRL_RELEASE
};

struct strobe_flash_ctrl_data {
	enum strobe_flash_ctrl_type type;
	int charge_en;
};

struct msm_camera_info {
	int num_cameras;
	uint8_t has_3d_support[MSM_MAX_CAMERA_SENSORS];
	uint8_t is_internal_cam[MSM_MAX_CAMERA_SENSORS];
	uint32_t s_mount_angle[MSM_MAX_CAMERA_SENSORS];
	const char *video_dev_name[MSM_MAX_CAMERA_SENSORS];
	enum sensor_type_t sensor_type[MSM_MAX_CAMERA_SENSORS];

};

struct msm_cam_config_dev_info {
	int num_config_nodes;
	const char *config_dev_name[MSM_MAX_CAMERA_CONFIGS];
	int config_dev_id[MSM_MAX_CAMERA_CONFIGS];
};

struct msm_mctl_node_info {
	int num_mctl_nodes;
	const char *mctl_node_name[MSM_MAX_CAMERA_SENSORS];
};

struct flash_ctrl_data {
	int flashtype;
	union {
		int led_state;
		struct strobe_flash_ctrl_data strobe_ctrl;
	} ctrl_data;
};

//////////////////
// samsung
enum ext_cfg_command
{
    EXT_CFG_SET_FLASH = 0,
    EXT_CFG_SET_SCENE,
    EXT_CFG_SET_SHARPNESS,
    EXT_CFG_SET_EFFECT,  
    EXT_CFG_SET_SATURATION,
    EXT_CFG_SET_ISO, // 5
    EXT_CFG_SET_WB,
    EXT_CFG_SET_CONTRAST,
    EXT_CFG_SET_BRIGHTNESS, 
    EXT_CFG_SET_ZOOM,
    EXT_CFG_SET_FPS, // 10
    EXT_CFG_SET_AF_MODE,
    EXT_CFG_SET_AF_START,
    EXT_CFG_SET_AF_STOP,
    EXT_CFG_SET_AF_OPERATION,
    EXT_CFG_SET_TOUCHAF_MODE, // 15
    EXT_CFG_GET_AF_STATUS,
    EXT_CFG_SET_TOUCHAF_POS,
    EXT_CFG_SET_METERING,
    EXT_CFG_SET_PREVIEW_SIZE,
    EXT_CFG_SET_PICTURE_SIZE, // 20
    EXT_CFG_SET_JPEG_QUALITY,
    EXT_CFG_GET_JPEG_SIZE,
    EXT_CFG_SET_ANTISHAKE,
    EXT_CFG_SET_WDR,
    EXT_CFG_SET_DTP, // 25
    EXT_CFG_SET_AE_AWB,
    EXT_CFG_SET_FRONT_CAMERA_MODE,
    EXT_CFG_SET_BEAUTY,
    EXT_CFG_SET_BLUR,
    EXT_CFG_TEST_ESD, // 30
    EXT_CFG_SET_MOVIE_MODE,
    EXT_CFG_SET_FIRMWARE_UPDATE,
    EXT_CFG_GET_SENSOR_FW_VER,
    EXT_CFG_SET_VT_MODE,
    EXT_CFG_SET_FLIP, // 36 
    EXT_CFG_GET_EXIF,
    EXT_CFG_SET_HDR,
    EXT_CFG_MAX,
    EXT_CFG_SET_LOW_LEVEL = 51,
    EXT_CFG_SET_APPS = 52,
    EXT_CFG_SET_AF_STATUS = 60,	//P5LTE
    EXT_CFG_SET_FLASH_MODE,
    EXT_CFG_ESD_RESET,
    EXT_CFG_SET_AWB,
    EXT_CFG_SET_VENDOR,
    EXT_CFG_GET_STATUS,
    EXT_CFG_GET_EXIF_EXPOSURE,
    EXT_CFG_GET_EXIF_ISO,
    EXT_CFG_GET_EXIF_FlASH,
};


#define GET_NAME			0
#define GET_PREVIEW_LINE_PER_FRAME	1
#define GET_PREVIEW_PIXELS_PER_LINE	2
#define GET_SNAPSHOT_LINE_PER_FRAME	3
#define GET_SNAPSHOT_PIXELS_PER_LINE	4
#define GET_SNAPSHOT_FPS		5
#define GET_SNAPSHOT_MAX_EP_LINE_CNT	6

struct msm_camsensor_info {
	char name[MAX_SENSOR_NAME];
	uint8_t flash_enabled;
	int8_t total_steps;
	uint8_t support_3d;
};

#define V4L2_SINGLE_PLANE	0
#define V4L2_MULTI_PLANE_Y	0
#define V4L2_MULTI_PLANE_CBCR	1
#define V4L2_MULTI_PLANE_CB	1
#define V4L2_MULTI_PLANE_CR	2

struct plane_data {
	int plane_id;
	uint32_t offset;
	unsigned long size;
};

struct img_plane_info {
	uint32_t width;
	uint32_t height;
	uint32_t pixelformat;
	uint8_t buffer_type; /*Single/Multi planar*/
	uint8_t output_port;
	uint32_t ext_mode;
	uint8_t num_planes;
	struct plane_data plane[MAX_PLANES];
	uint32_t sp_y_offset;
	uint8_t vpe_can_use;
};

#endif /* __LINUX_MSM_CAMERA_H */<|MERGE_RESOLUTION|>--- conflicted
+++ resolved
@@ -210,12 +210,10 @@
 #define MSM_CAM_IOCTL_MCTL_DIVERT_DONE \
 	_IOR(MSM_CAM_IOCTL_MAGIC, 52, struct msm_cam_evt_divert_frame *)
 
-<<<<<<< HEAD
 #define MSM_CAM_IOCTL_EXT_CONFIG  _IOWR(MSM_CAM_IOCTL_MAGIC, 50, sensor_ext_cfg_data)
-=======
+
 #define MCTL_CAM_IOCTL_SET_FOCUS \
 	_IOW(MSM_CAM_IOCTL_MAGIC, 53, uint32_t)
->>>>>>> d8045349
 
 struct msm_mctl_pp_cmd {
 	int32_t  id;
