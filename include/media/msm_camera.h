/* Copyright (c) 2009-2012, The Linux Foundation. All rights reserved.
 *
 * This program is free software; you can redistribute it and/or modify
 * it under the terms of the GNU General Public License version 2 and
 * only version 2 as published by the Free Software Foundation.
 *
 * This program is distributed in the hope that it will be useful,
 * but WITHOUT ANY WARRANTY; without even the implied warranty of
 * MERCHANTABILITY or FITNESS FOR A PARTICULAR PURPOSE.  See the
 * GNU General Public License for more details.
 *
 */
#ifndef __LINUX_MSM_CAMERA_H
#define __LINUX_MSM_CAMERA_H

#ifdef MSM_CAMERA_BIONIC
#include <sys/types.h>
#endif
#include <linux/types.h>
#include <linux/ioctl.h>
#include <linux/cdev.h>
#ifdef MSM_CAMERA_GCC
#include <time.h>
#else
#include <linux/time.h>
#endif

#include <linux/ion.h>
<<<<<<< HEAD
#endif
=======
#define VFE_FRAME_NUM_MAX	0x00FFFFFF
#define ZERO_OUT_FRAME		0xFF000000
#define CLEAR_FOCUS_BIT		0x7FFFFFFF
#define get_focus_bit(x) ({ \
	(x & 0x80000000) >> 31; \
})
#define get_frame_num(x) ({ \
	x & VFE_FRAME_NUM_MAX; \
})
#define get_focus_in_position(x) ({ \
	(x & 00000001) << 31; \
})
#define increment_frame_num(x) ({ \
	uint32_t num = get_frame_num(x); \
	num = num + 1; \
	(x & ZERO_OUT_FRAME) | num; \
})
#define decrement_frame_num(x) ({ \
	uint32_t num = get_frame_num(x); \
	num = num - 1; \
	(x & ZERO_OUT_FRAME) | num; \
})

>>>>>>> ea10d06d
#define MSM_CAM_IOCTL_MAGIC 'm'

#define MSM_CAM_IOCTL_GET_SENSOR_INFO \
	_IOR(MSM_CAM_IOCTL_MAGIC, 1, struct msm_camsensor_info *)

#define MSM_CAM_IOCTL_REGISTER_PMEM \
	_IOW(MSM_CAM_IOCTL_MAGIC, 2, struct msm_pmem_info *)

#define MSM_CAM_IOCTL_UNREGISTER_PMEM \
	_IOW(MSM_CAM_IOCTL_MAGIC, 3, unsigned)

#define MSM_CAM_IOCTL_CTRL_COMMAND \
	_IOW(MSM_CAM_IOCTL_MAGIC, 4, struct msm_ctrl_cmd *)

#define MSM_CAM_IOCTL_CONFIG_VFE  \
	_IOW(MSM_CAM_IOCTL_MAGIC, 5, struct msm_camera_vfe_cfg_cmd *)

#define MSM_CAM_IOCTL_GET_STATS \
	_IOR(MSM_CAM_IOCTL_MAGIC, 6, struct msm_camera_stats_event_ctrl *)

#define MSM_CAM_IOCTL_GETFRAME \
	_IOR(MSM_CAM_IOCTL_MAGIC, 7, struct msm_camera_get_frame *)

#define MSM_CAM_IOCTL_ENABLE_VFE \
	_IOW(MSM_CAM_IOCTL_MAGIC, 8, struct camera_enable_cmd *)

#define MSM_CAM_IOCTL_CTRL_CMD_DONE \
	_IOW(MSM_CAM_IOCTL_MAGIC, 9, struct camera_cmd *)

#define MSM_CAM_IOCTL_CONFIG_CMD \
	_IOW(MSM_CAM_IOCTL_MAGIC, 10, struct camera_cmd *)

#define MSM_CAM_IOCTL_DISABLE_VFE \
	_IOW(MSM_CAM_IOCTL_MAGIC, 11, struct camera_enable_cmd *)

#define MSM_CAM_IOCTL_PAD_REG_RESET2 \
	_IOW(MSM_CAM_IOCTL_MAGIC, 12, struct camera_enable_cmd *)

#define MSM_CAM_IOCTL_VFE_APPS_RESET \
	_IOW(MSM_CAM_IOCTL_MAGIC, 13, struct camera_enable_cmd *)

#define MSM_CAM_IOCTL_RELEASE_FRAME_BUFFER \
	_IOW(MSM_CAM_IOCTL_MAGIC, 14, struct camera_enable_cmd *)

#define MSM_CAM_IOCTL_RELEASE_STATS_BUFFER \
	_IOW(MSM_CAM_IOCTL_MAGIC, 15, struct msm_stats_buf *)

#define MSM_CAM_IOCTL_AXI_CONFIG \
	_IOW(MSM_CAM_IOCTL_MAGIC, 16, struct msm_camera_vfe_cfg_cmd *)

#define MSM_CAM_IOCTL_GET_PICTURE \
	_IOW(MSM_CAM_IOCTL_MAGIC, 17, struct msm_frame *)

#define MSM_CAM_IOCTL_SET_CROP \
	_IOW(MSM_CAM_IOCTL_MAGIC, 18, struct crop_info *)

#define MSM_CAM_IOCTL_PICT_PP \
	_IOW(MSM_CAM_IOCTL_MAGIC, 19, uint8_t *)

#define MSM_CAM_IOCTL_PICT_PP_DONE \
	_IOW(MSM_CAM_IOCTL_MAGIC, 20, struct msm_snapshot_pp_status *)

#define MSM_CAM_IOCTL_SENSOR_IO_CFG \
	_IOW(MSM_CAM_IOCTL_MAGIC, 21, struct sensor_cfg_data *)

#define MSM_CAM_IOCTL_FLASH_LED_CFG \
	_IOW(MSM_CAM_IOCTL_MAGIC, 22, unsigned *)

#define MSM_CAM_IOCTL_UNBLOCK_POLL_FRAME \
	_IO(MSM_CAM_IOCTL_MAGIC, 23)

#define MSM_CAM_IOCTL_CTRL_COMMAND_2 \
	_IOW(MSM_CAM_IOCTL_MAGIC, 24, struct msm_ctrl_cmd *)

#define MSM_CAM_IOCTL_AF_CTRL \
	_IOR(MSM_CAM_IOCTL_MAGIC, 25, struct msm_ctrl_cmt_t *)

#define MSM_CAM_IOCTL_AF_CTRL_DONE \
	_IOW(MSM_CAM_IOCTL_MAGIC, 26, struct msm_ctrl_cmt_t *)

#define MSM_CAM_IOCTL_CONFIG_VPE \
	_IOW(MSM_CAM_IOCTL_MAGIC, 27, struct msm_camera_vpe_cfg_cmd *)

#define MSM_CAM_IOCTL_AXI_VPE_CONFIG \
	_IOW(MSM_CAM_IOCTL_MAGIC, 28, struct msm_camera_vpe_cfg_cmd *)

#define MSM_CAM_IOCTL_STROBE_FLASH_CFG \
	_IOW(MSM_CAM_IOCTL_MAGIC, 29, uint32_t *)

#define MSM_CAM_IOCTL_STROBE_FLASH_CHARGE \
	_IOW(MSM_CAM_IOCTL_MAGIC, 30, uint32_t *)

#define MSM_CAM_IOCTL_STROBE_FLASH_RELEASE \
	_IO(MSM_CAM_IOCTL_MAGIC, 31)

#define MSM_CAM_IOCTL_FLASH_CTRL \
	_IOW(MSM_CAM_IOCTL_MAGIC, 32, struct flash_ctrl_data *)

#define MSM_CAM_IOCTL_ERROR_CONFIG \
	_IOW(MSM_CAM_IOCTL_MAGIC, 33, uint32_t *)

#define MSM_CAM_IOCTL_ABORT_CAPTURE \
	_IO(MSM_CAM_IOCTL_MAGIC, 34)

#define MSM_CAM_IOCTL_SET_FD_ROI \
	_IOW(MSM_CAM_IOCTL_MAGIC, 35, struct fd_roi_info *)

#define MSM_CAM_IOCTL_GET_CAMERA_INFO \
	_IOR(MSM_CAM_IOCTL_MAGIC, 36, struct msm_camera_info *)

#define MSM_CAM_IOCTL_UNBLOCK_POLL_PIC_FRAME \
	_IO(MSM_CAM_IOCTL_MAGIC, 37)

#define MSM_CAM_IOCTL_RELEASE_PIC_BUFFER \
	_IOW(MSM_CAM_IOCTL_MAGIC, 38, struct camera_enable_cmd *)

#define MSM_CAM_IOCTL_PUT_ST_FRAME \
	_IOW(MSM_CAM_IOCTL_MAGIC, 39, struct msm_camera_st_frame *)

#define MSM_CAM_IOCTL_GET_CONFIG_INFO \
	_IOR(MSM_CAM_IOCTL_MAGIC, 40, struct msm_cam_config_dev_info *)

#define MSM_CAM_IOCTL_V4L2_EVT_NOTIFY \
	_IOR(MSM_CAM_IOCTL_MAGIC, 41, struct v4l2_event *)

#define MSM_CAM_IOCTL_SET_MEM_MAP_INFO \
	_IOR(MSM_CAM_IOCTL_MAGIC, 42, struct msm_mem_map_info *)

#define MSM_CAM_IOCTL_ACTUATOR_IO_CFG \
	_IOW(MSM_CAM_IOCTL_MAGIC, 43, struct msm_actuator_cfg_data *)

#define MSM_CAM_IOCTL_MCTL_POST_PROC \
	_IOW(MSM_CAM_IOCTL_MAGIC, 44, struct msm_mctl_post_proc_cmd *)

#define MSM_CAM_IOCTL_RESERVE_FREE_FRAME \
	_IOW(MSM_CAM_IOCTL_MAGIC, 45, struct msm_cam_evt_divert_frame *)

#define MSM_CAM_IOCTL_RELEASE_FREE_FRAME \
	_IOR(MSM_CAM_IOCTL_MAGIC, 46, struct msm_cam_evt_divert_frame *)

#define MSM_CAM_IOCTL_PICT_PP_DIVERT_DONE \
	_IOR(MSM_CAM_IOCTL_MAGIC, 47, struct msm_pp_frame *)

#define MSM_CAM_IOCTL_SENSOR_V4l2_S_CTRL \
	_IOR(MSM_CAM_IOCTL_MAGIC, 48, struct v4l2_control)

#define MSM_CAM_IOCTL_SENSOR_V4l2_QUERY_CTRL \
	_IOR(MSM_CAM_IOCTL_MAGIC, 49, struct v4l2_queryctrl)

#define MSM_CAM_IOCTL_GET_KERNEL_SYSTEM_TIME \
	_IOW(MSM_CAM_IOCTL_MAGIC, 53, struct timeval *)

#define MSM_CAM_IOCTL_SET_VFE_OUTPUT_TYPE \
	_IOW(MSM_CAM_IOCTL_MAGIC, 51, uint32_t *)

#define MSM_CAM_IOCTL_GET_MCTL_INFO \
	_IOR(MSM_CAM_IOCTL_MAGIC, 51, struct msm_mctl_node_info *)

#define MSM_CAM_IOCTL_MCTL_DIVERT_DONE \
	_IOR(MSM_CAM_IOCTL_MAGIC, 52, struct msm_cam_evt_divert_frame *)

#define MSM_CAM_IOCTL_EXT_CONFIG  _IOWR(MSM_CAM_IOCTL_MAGIC, 50, sensor_ext_cfg_data)

struct msm_mctl_pp_cmd {
	int32_t  id;
	uint16_t length;
	void     *value;
};

struct msm_mctl_post_proc_cmd {
	int32_t type;
	struct msm_mctl_pp_cmd cmd;
};

#define MSM_CAMERA_LED_OFF  0
#define MSM_CAMERA_LED_LOW  1
#define MSM_CAMERA_LED_HIGH 2
#define MSM_CAMERA_LED_INIT 3
#define MSM_CAMERA_LED_RELEASE 4

#define MSM_CAMERA_STROBE_FLASH_NONE 0
#define MSM_CAMERA_STROBE_FLASH_XENON 1

#define MSM_MAX_CAMERA_SENSORS  5
#define MAX_SENSOR_NAME 32

#define MSM_MAX_CAMERA_CONFIGS 2

#define PP_SNAP  0x01
#define PP_RAW_SNAP ((0x01)<<1)
#define PP_PREV  ((0x01)<<2)
#define PP_THUMB ((0x01)<<3)
#define PP_MASK		(PP_SNAP|PP_RAW_SNAP|PP_PREV|PP_THUMB)

#define MSM_CAM_CTRL_CMD_DONE  0
#define MSM_CAM_SENSOR_VFE_CMD 1

/* Should be same as VIDEO_MAX_PLANES in videodev2.h */
#define MAX_PLANES 8

/*****************************************************
 *  structure
 *****************************************************/

/* define five type of structures for userspace <==> kernel
 * space communication:
 * command 1 - 2 are from userspace ==> kernel
 * command 3 - 4 are from kernel ==> userspace
 *
 * 1. control command: control command(from control thread),
 *                     control status (from config thread);
 */
struct msm_ctrl_cmd {
	uint16_t type;
	uint16_t length;
	void *value;
	uint16_t status;
	uint32_t timeout_ms;
	int resp_fd; /* FIXME: to be used by the kernel, pass-through for now */
	int vnode_id;  /* video dev id. Can we overload resp_fd? */
	uint32_t stream_type; /* used to pass value to qcamera server */
	int config_ident; /*used as identifier for config node*/
};
struct msm_isp_ctrl_cmd {
	uint16_t type;
	uint16_t length;
	uint16_t status;
	uint32_t timeout_ms;
	int resp_fd; /* FIXME: to be used by the kernel, pass-through for now */
	/* maximum possible data size that can be sent to user space is only
		64 bytes */
	char value[40];
};

struct msm_cam_evt_msg {
	unsigned short type;	/* 1 == event (RPC), 0 == message (adsp) */
	unsigned short msg_id;
	unsigned int len;	/* size in, number of bytes out */
	uint32_t frame_id;
	void *data;
};

struct msm_pp_frame_sp {
	/* phy addr of the buffer */
	unsigned long  phy_addr;
	uint32_t       y_off;
	uint32_t       cbcr_off;
	/* buffer length */
	uint32_t       length;
	int32_t        fd;
	uint32_t       addr_offset;
	/* mapped addr */
	unsigned long  vaddr;
};

struct msm_pp_frame_mp {
	/* phy addr of the plane */
	unsigned long  phy_addr;
	/* offset of plane data */
	uint32_t       data_offset;
	/* plane length */
	uint32_t       length;
	int32_t        fd;
	uint32_t       addr_offset;
	/* mapped addr */
	unsigned long  vaddr;
};

struct msm_pp_frame {
	uint32_t       handle; /* stores vb cookie */
	uint32_t       frame_id;
	unsigned short buf_idx;
	int            path;
	unsigned short image_type;
	unsigned short num_planes; /* 1 for sp */
	struct timeval timestamp;
	union {
		struct msm_pp_frame_sp sp;
		struct msm_pp_frame_mp mp[MAX_PLANES];
	};
	int node_type;
};

struct msm_cam_evt_divert_frame {
	unsigned short image_mode;
	unsigned short op_mode;
	unsigned short inst_idx;
	unsigned short node_idx;
	struct msm_pp_frame frame;
	int            do_pp;
};

struct msm_mctl_pp_cmd_ack_event {
	uint32_t cmd;        /* VPE_CMD_ZOOM? */
	int      status;     /* 0 done, < 0 err */
	uint32_t cookie;     /* daemon's cookie */
};

struct msm_mctl_pp_event_info {
	int32_t  event;
	union {
		struct msm_mctl_pp_cmd_ack_event ack;
	};
};

struct msm_isp_event_ctrl {
	unsigned short resptype;
	union {
		struct msm_cam_evt_msg isp_msg;
		struct msm_ctrl_cmd ctrl;
		struct msm_cam_evt_divert_frame div_frame;
		struct msm_mctl_pp_event_info pp_event_info;
	} isp_data;
	uint32_t evt_id;
};

#define MSM_CAM_RESP_CTRL              0
#define MSM_CAM_RESP_STAT_EVT_MSG      1
#define MSM_CAM_RESP_STEREO_OP_1       2
#define MSM_CAM_RESP_STEREO_OP_2       3
#define MSM_CAM_RESP_V4L2              4
#define MSM_CAM_RESP_DIV_FRAME_EVT_MSG 5
#define MSM_CAM_RESP_DONE_EVENT        6
#define MSM_CAM_RESP_MCTL_PP_EVENT     7
#define MSM_CAM_RESP_MAX               8

#define MSM_CAM_APP_NOTIFY_EVENT  0
#define MSM_CAM_APP_NOTIFY_ERROR_EVENT  1

/* this one is used to send ctrl/status up to config thread */

struct msm_stats_event_ctrl {
	/* 0 - ctrl_cmd from control thread,
	 * 1 - stats/event kernel,
	 * 2 - V4L control or read request */
	int resptype;
	int timeout_ms;
	struct msm_ctrl_cmd ctrl_cmd;
	/* struct  vfe_event_t  stats_event; */
	struct msm_cam_evt_msg stats_event;
};

/* 2. config command: config command(from config thread); */
struct msm_camera_cfg_cmd {
	/* what to config:
	 * 1 - sensor config, 2 - vfe config */
	uint16_t cfg_type;

	/* sensor config type */
	uint16_t cmd_type;
	uint16_t queue;
	uint16_t length;
	void *value;
};

#define CMD_GENERAL			0
#define CMD_AXI_CFG_OUT1		1
#define CMD_AXI_CFG_SNAP_O1_AND_O2	2
#define CMD_AXI_CFG_OUT2		3
#define CMD_PICT_T_AXI_CFG		4
#define CMD_PICT_M_AXI_CFG		5
#define CMD_RAW_PICT_AXI_CFG		6

#define CMD_FRAME_BUF_RELEASE		7
#define CMD_PREV_BUF_CFG		8
#define CMD_SNAP_BUF_RELEASE		9
#define CMD_SNAP_BUF_CFG		10
#define CMD_STATS_DISABLE		11
#define CMD_STATS_AEC_AWB_ENABLE	12
#define CMD_STATS_AF_ENABLE		13
#define CMD_STATS_AEC_ENABLE		14
#define CMD_STATS_AWB_ENABLE		15
#define CMD_STATS_ENABLE  		16

#define CMD_STATS_AXI_CFG		17
#define CMD_STATS_AEC_AXI_CFG		18
#define CMD_STATS_AF_AXI_CFG 		19
#define CMD_STATS_AWB_AXI_CFG		20
#define CMD_STATS_RS_AXI_CFG		21
#define CMD_STATS_CS_AXI_CFG		22
#define CMD_STATS_IHIST_AXI_CFG		23
#define CMD_STATS_SKIN_AXI_CFG		24

#define CMD_STATS_BUF_RELEASE		25
#define CMD_STATS_AEC_BUF_RELEASE	26
#define CMD_STATS_AF_BUF_RELEASE	27
#define CMD_STATS_AWB_BUF_RELEASE	28
#define CMD_STATS_RS_BUF_RELEASE	29
#define CMD_STATS_CS_BUF_RELEASE	30
#define CMD_STATS_IHIST_BUF_RELEASE	31
#define CMD_STATS_SKIN_BUF_RELEASE	32

#define UPDATE_STATS_INVALID		33
#define CMD_AXI_CFG_SNAP_GEMINI		34
#define CMD_AXI_CFG_SNAP		35
#define CMD_AXI_CFG_PREVIEW		36
#define CMD_AXI_CFG_VIDEO		37

#define CMD_STATS_IHIST_ENABLE 38
#define CMD_STATS_RS_ENABLE 39
#define CMD_STATS_CS_ENABLE 40
#define CMD_VPE 41
#define CMD_AXI_CFG_VPE 42
#define CMD_AXI_CFG_ZSL 43
#define CMD_AXI_CFG_SNAP_VPE 44
#define CMD_AXI_CFG_SNAP_THUMB_VPE 45
#define CMD_CONFIG_PING_ADDR 46
#define CMD_CONFIG_PONG_ADDR 47
#define CMD_CONFIG_FREE_BUF_ADDR 48
#define CMD_AXI_CFG_ZSL_ALL_CHNLS 49
#define CMD_AXI_CFG_VIDEO_ALL_CHNLS 50
#define CMD_VFE_BUFFER_RELEASE 51

#define CMD_AXI_CFG_PRIM		0xF1
#define CMD_AXI_CFG_PRIM_ALL_CHNLS	0xF2
#define CMD_AXI_CFG_SEC			0xF4
#define CMD_AXI_CFG_SEC_ALL_CHNLS	0xF8

/* vfe config command: config command(from config thread)*/
struct msm_vfe_cfg_cmd {
	int cmd_type;
	uint16_t length;
	void *value;
};

struct msm_vpe_cfg_cmd {
	int cmd_type;
	uint16_t length;
	void *value;
};

#define MAX_CAMERA_ENABLE_NAME_LEN 32
struct camera_enable_cmd {
	char name[MAX_CAMERA_ENABLE_NAME_LEN];
};

#define MSM_PMEM_OUTPUT1		0
#define MSM_PMEM_OUTPUT2		1
#define MSM_PMEM_OUTPUT1_OUTPUT2	2
#define MSM_PMEM_THUMBNAIL		3
#define MSM_PMEM_MAINIMG		4
#define MSM_PMEM_RAW_MAINIMG		5
#define MSM_PMEM_AEC_AWB		6
#define MSM_PMEM_AF			7
#define MSM_PMEM_AEC			8
#define MSM_PMEM_AWB			9
#define MSM_PMEM_RS			10
#define MSM_PMEM_CS			11
#define MSM_PMEM_IHIST			12
#define MSM_PMEM_SKIN			13
#define MSM_PMEM_VIDEO			14
#define MSM_PMEM_PREVIEW		15
#define MSM_PMEM_VIDEO_VPE		16
#define MSM_PMEM_C2D			17
#define MSM_PMEM_MAINIMG_VPE    18
#define MSM_PMEM_THUMBNAIL_VPE  19
#define MSM_PMEM_MAX            20

#define STAT_AEAW			0
#define STAT_AEC			1
#define STAT_AF				2
#define STAT_AWB			3
#define STAT_RS				4
#define STAT_CS				5
#define STAT_IHIST			6
#define STAT_SKIN			7
#define STAT_MAX			8

#define FRAME_PREVIEW_OUTPUT1		0
#define FRAME_PREVIEW_OUTPUT2		1
#define FRAME_SNAPSHOT			2
#define FRAME_THUMBNAIL			3
#define FRAME_RAW_SNAPSHOT		4
#define FRAME_MAX			5

struct msm_pmem_info {
	int type;
	int fd;
	void *vaddr;
	uint32_t offset;
	uint32_t len;
	uint32_t y_off;
	uint32_t cbcr_off;
	uint32_t planar0_off;
	uint32_t planar1_off;
	uint32_t planar2_off;
	uint8_t active;
};

struct outputCfg {
	uint32_t height;
	uint32_t width;

	uint32_t window_height_firstline;
	uint32_t window_height_lastline;
};

#define VIDEO_NODE 0
#define MCTL_NODE 1

#define OUTPUT_1	0
#define OUTPUT_2	1
#define OUTPUT_1_AND_2            2   /* snapshot only */
#define OUTPUT_1_AND_3            3   /* video */
#define CAMIF_TO_AXI_VIA_OUTPUT_2 4
#define OUTPUT_1_AND_CAMIF_TO_AXI_VIA_OUTPUT_2 5
#define OUTPUT_2_AND_CAMIF_TO_AXI_VIA_OUTPUT_1 6
#define OUTPUT_1_2_AND_3 7
#define OUTPUT_ALL_CHNLS 8
#define OUTPUT_VIDEO_ALL_CHNLS 9
#define OUTPUT_ZSL_ALL_CHNLS 10
#define LAST_AXI_OUTPUT_MODE_ENUM = OUTPUT_ZSL_ALL_CHNLS

#define OUTPUT_PRIM		0xF1
#define OUTPUT_PRIM_ALL_CHNLS	0xF2
#define OUTPUT_SEC		0xF4
#define OUTPUT_SEC_ALL_CHNLS	0xF8


#define MSM_FRAME_PREV_1	0
#define MSM_FRAME_PREV_2	1
#define MSM_FRAME_ENC		2

#define OUTPUT_TYPE_P    (1<<0)
#define OUTPUT_TYPE_T    (1<<1)
#define OUTPUT_TYPE_S    (1<<2)
#define OUTPUT_TYPE_V    (1<<3)
#define OUTPUT_TYPE_L    (1<<4)
#define OUTPUT_TYPE_ST_L (1<<5)
#define OUTPUT_TYPE_ST_R (1<<6)
#define OUTPUT_TYPE_ST_D (1<<7)

struct fd_roi_info {
	void *info;
	int info_len;
};

struct msm_mem_map_info {
	uint32_t cookie;
	uint32_t length;
	uint32_t mem_type;
};

#define MSM_MEM_MMAP		0
#define MSM_MEM_USERPTR		1
#define MSM_PLANE_MAX		8
#define MSM_PLANE_Y			0
#define MSM_PLANE_UV		1

struct msm_frame {
	struct timespec ts;
	int path;
	int type;
	unsigned long buffer;
	uint32_t phy_offset;
	uint32_t y_off;
	uint32_t cbcr_off;
	uint32_t planar0_off;
	uint32_t planar1_off;
	uint32_t planar2_off;
	int fd;

	void *cropinfo;
	int croplen;
	uint32_t error_code;
	struct fd_roi_info roi_info;
	uint32_t frame_id;
	int stcam_quality_ind;
	uint32_t stcam_conv_value;

	struct ion_allocation_data ion_alloc;
	struct ion_fd_data fd_data;
};

enum msm_st_frame_packing {
	SIDE_BY_SIDE_HALF,
	SIDE_BY_SIDE_FULL,
	TOP_DOWN_HALF,
	TOP_DOWN_FULL,
};

struct msm_st_crop {
	uint32_t in_w;
	uint32_t in_h;
	uint32_t out_w;
	uint32_t out_h;
};

struct msm_st_half {
	uint32_t buf_p0_off;
	uint32_t buf_p1_off;
	uint32_t buf_p0_stride;
	uint32_t buf_p1_stride;
	uint32_t pix_x_off;
	uint32_t pix_y_off;
	struct msm_st_crop stCropInfo;
};

struct msm_st_frame {
	struct msm_frame buf_info;
	int type;
	enum msm_st_frame_packing packing;
	struct msm_st_half L;
	struct msm_st_half R;
	int frame_id;
};

#define MSM_CAMERA_ERR_MASK (0xFFFFFFFF & 1)

struct stats_buff {
	unsigned long buff;
	int fd;
};

struct msm_stats_buf {
	uint8_t awb_ymin;
	struct stats_buff aec;
	struct stats_buff awb;
	struct stats_buff af;
	struct stats_buff ihist;
	struct stats_buff rs;
	struct stats_buff cs;
	struct stats_buff skin;
	int type;
	uint32_t status_bits;
	unsigned long buffer;
	int fd;
	int length;
	struct ion_handle *handle;
	uint32_t frame_id;
};
#define MSM_V4L2_EXT_CAPTURE_MODE_DEFAULT 0
/* video capture mode in VIDIOC_S_PARM */
#define MSM_V4L2_EXT_CAPTURE_MODE_PREVIEW \
	(MSM_V4L2_EXT_CAPTURE_MODE_DEFAULT+1)
/* extendedmode for video recording in VIDIOC_S_PARM */
#define MSM_V4L2_EXT_CAPTURE_MODE_VIDEO \
	(MSM_V4L2_EXT_CAPTURE_MODE_DEFAULT+2)
/* extendedmode for the full size main image in VIDIOC_S_PARM */
#define MSM_V4L2_EXT_CAPTURE_MODE_MAIN (MSM_V4L2_EXT_CAPTURE_MODE_DEFAULT+3)
/* extendedmode for the thumb nail image in VIDIOC_S_PARM */
#define MSM_V4L2_EXT_CAPTURE_MODE_THUMBNAIL \
	(MSM_V4L2_EXT_CAPTURE_MODE_DEFAULT+4)
#define MSM_V4L2_EXT_CAPTURE_MODE_RAW \
	(MSM_V4L2_EXT_CAPTURE_MODE_DEFAULT+5)
#define MSM_V4L2_EXT_CAPTURE_MODE_MAX (MSM_V4L2_EXT_CAPTURE_MODE_DEFAULT+6)


#define MSM_V4L2_PID_MOTION_ISO              V4L2_CID_PRIVATE_BASE
#define MSM_V4L2_PID_EFFECT                 (V4L2_CID_PRIVATE_BASE+1)
#define MSM_V4L2_PID_HJR                    (V4L2_CID_PRIVATE_BASE+2)
#define MSM_V4L2_PID_LED_MODE               (V4L2_CID_PRIVATE_BASE+3)
#define MSM_V4L2_PID_PREP_SNAPSHOT          (V4L2_CID_PRIVATE_BASE+4)
#define MSM_V4L2_PID_EXP_METERING           (V4L2_CID_PRIVATE_BASE+5)
#define MSM_V4L2_PID_ISO                    (V4L2_CID_PRIVATE_BASE+6)
#define MSM_V4L2_PID_CAM_MODE               (V4L2_CID_PRIVATE_BASE+7)
#define MSM_V4L2_PID_LUMA_ADAPTATION	    (V4L2_CID_PRIVATE_BASE+8)
#define MSM_V4L2_PID_BEST_SHOT              (V4L2_CID_PRIVATE_BASE+9)
#define MSM_V4L2_PID_FOCUS_MODE	            (V4L2_CID_PRIVATE_BASE+10)
#define MSM_V4L2_PID_BL_DETECTION           (V4L2_CID_PRIVATE_BASE+11)
#define MSM_V4L2_PID_SNOW_DETECTION         (V4L2_CID_PRIVATE_BASE+12)
#define MSM_V4L2_PID_CTRL_CMD               (V4L2_CID_PRIVATE_BASE+13)
#define MSM_V4L2_PID_EVT_SUB_INFO           (V4L2_CID_PRIVATE_BASE+14)
#define MSM_V4L2_PID_STROBE_FLASH           (V4L2_CID_PRIVATE_BASE+15)
#define MSM_V4L2_PID_MMAP_ENTRY             (V4L2_CID_PRIVATE_BASE+16)
#define MSM_V4L2_PID_MMAP_INST              (V4L2_CID_PRIVATE_BASE+17)
#define MSM_V4L2_PID_PP_PLANE_INFO          (V4L2_CID_PRIVATE_BASE+18)
#define MSM_V4L2_PID_MAX                    MSM_V4L2_PID_PP_PLANE_INFO

/* camera operation mode for video recording - two frame output queues */
#define MSM_V4L2_CAM_OP_DEFAULT         0
/* camera operation mode for video recording - two frame output queues */
#define MSM_V4L2_CAM_OP_PREVIEW         (MSM_V4L2_CAM_OP_DEFAULT+1)
/* camera operation mode for video recording - two frame output queues */
#define MSM_V4L2_CAM_OP_VIDEO           (MSM_V4L2_CAM_OP_DEFAULT+2)
/* camera operation mode for standard shapshot - two frame output queues */
#define MSM_V4L2_CAM_OP_CAPTURE         (MSM_V4L2_CAM_OP_DEFAULT+3)
/* camera operation mode for zsl shapshot - three output queues */
#define MSM_V4L2_CAM_OP_ZSL             (MSM_V4L2_CAM_OP_DEFAULT+4)
/* camera operation mode for raw snapshot - one frame output queue */
#define MSM_V4L2_CAM_OP_RAW             (MSM_V4L2_CAM_OP_DEFAULT+5)
/* camera operation mode for jpeg snapshot - one frame output queue */
#define MSM_V4L2_CAM_OP_JPEG_CAPTURE    (MSM_V4L2_CAM_OP_DEFAULT+6)


#define MSM_V4L2_VID_CAP_TYPE	0
#define MSM_V4L2_STREAM_ON		1
#define MSM_V4L2_STREAM_OFF		2
#define MSM_V4L2_SNAPSHOT		3
#define MSM_V4L2_QUERY_CTRL		4
#define MSM_V4L2_GET_CTRL		5
#define MSM_V4L2_SET_CTRL		6
#define MSM_V4L2_QUERY			7
#define MSM_V4L2_GET_CROP		8
#define MSM_V4L2_SET_CROP		9
#define MSM_V4L2_OPEN			10
#define MSM_V4L2_CLOSE			11
#define MSM_V4L2_SET_CTRL_CMD	12
#define MSM_V4L2_EVT_SUB_MASK	13
#define MSM_V4L2_MAX			14
#define V4L2_CAMERA_EXIT		43

struct crop_info {
	void *info;
	int len;
};

struct msm_postproc {
	int ftnum;
	struct msm_frame fthumnail;
	int fmnum;
	struct msm_frame fmain;
};

struct msm_snapshot_pp_status {
	void *status;
};

#define CFG_SET_MODE			0
#define CFG_SET_EFFECT			1
#define CFG_START			2
#define CFG_PWR_UP			3
#define CFG_PWR_DOWN			4
#define CFG_WRITE_EXPOSURE_GAIN		5
#define CFG_SET_DEFAULT_FOCUS		6
#define CFG_MOVE_FOCUS			7
#define CFG_REGISTER_TO_REAL_GAIN	8
#define CFG_REAL_TO_REGISTER_GAIN	9
#define CFG_SET_FPS			10
#define CFG_SET_PICT_FPS		11
#define CFG_SET_BRIGHTNESS		12
#define CFG_SET_CONTRAST		13
#define CFG_SET_ZOOM			14
#define CFG_SET_EXPOSURE_MODE		15
#define CFG_SET_WB			16
#define CFG_SET_ANTIBANDING		17
#define CFG_SET_EXP_GAIN		18
#define CFG_SET_PICT_EXP_GAIN		19
#define CFG_SET_LENS_SHADING		20
#define CFG_GET_PICT_FPS		21
#define CFG_GET_PREV_L_PF		22
#define CFG_GET_PREV_P_PL		23
#define CFG_GET_PICT_L_PF		24
#define CFG_GET_PICT_P_PL		25
#define CFG_GET_AF_MAX_STEPS		26
#define CFG_GET_PICT_MAX_EXP_LC		27
#define CFG_SEND_WB_INFO    28
#define CFG_SENSOR_INIT    29
#define CFG_GET_3D_CALI_DATA 30
#define CFG_GET_CALIB_DATA		31
#define CFG_SET_ISO			32
//Qualcomm Orginal Code CFG_GET_OUTPUT_INFO 32
#define CFG_GET_EEPROM_DATA		33
#define CFG_SET_ACTUATOR_INFO		34
#define CFG_GET_ACTUATOR_INFO		35
#define CFG_SET_SATURATION	36
#define CFG_GET_OUTPUT_INFO		37
#define CFG_MAX			38


#define MOVE_NEAR	0
#define MOVE_FAR	1

#define SENSOR_PREVIEW_MODE		0
#define SENSOR_SNAPSHOT_MODE		1
#define SENSOR_RAW_SNAPSHOT_MODE	2
#define SENSOR_HFR_60FPS_MODE 3
#define SENSOR_HFR_90FPS_MODE 4
#define SENSOR_HFR_120FPS_MODE 5
#define SENSOR_SNAPSHOT_TRANSFER	6

#define SENSOR_QTR_SIZE			0
#define SENSOR_FULL_SIZE		1
#define SENSOR_QVGA_SIZE		2
#define SENSOR_INVALID_SIZE		3

#define CAMERA_EFFECT_OFF		0
#define CAMERA_EFFECT_MONO		1
#define CAMERA_EFFECT_NEGATIVE		2
#define CAMERA_EFFECT_SOLARIZE		3
#define CAMERA_EFFECT_SEPIA		4
#define CAMERA_EFFECT_POSTERIZE		5
#define CAMERA_EFFECT_WHITEBOARD	6
#define CAMERA_EFFECT_BLACKBOARD	7
#define CAMERA_EFFECT_AQUA		8
#define CAMERA_EFFECT_EMBOSS		9
#define CAMERA_EFFECT_SKETCH		10
#define CAMERA_EFFECT_NEON		11
#define CAMERA_EFFECT_MAX		12

///////////////////////////
//  samsung

typedef enum {
    CAM_VT_MODE_NONE,
    CAM_VT_MODE_3G,
    CAM_VT_MODE_VOIP,
} cam_vt_mode;

enum msm_sensor_mode {
	SENSOR_CAMERA,
	SENSOR_MOVIE,
};
enum camera_scene_mode
{
	SCENE_MODE_BASE,
	SCENE_MODE_NONE,// 1
	SCENE_MODE_PORTRAIT,
	SCENE_MODE_NIGHTSHOT,
	SCENE_MODE_BACK_LIGHT,
	SCENE_MODE_LANDSCAPE, // 5
	SCENE_MODE_SPORTS,
	SCENE_MODE_PARTY_INDOOR,
	SCENE_MODE_BEACH_SNOW,
	SCENE_MODE_SUNSET,
	SCENE_MODE_DUSK_DAWN, // 10
	SCENE_MODE_FALL_COLOR,
	SCENE_MODE_FIREWORKS,
	SCENE_MODE_TEXT,
	SCENE_MODE_CANDLE_LIGHT,
	SCENE_MODE_MAX,
};

enum camera_focusmode {
	FOCUS_MODE_AUTO = 0,
	FOCUS_MODE_MACRO,
	FOCUS_MODE_INFINITY,
	FOCUS_MODE_FIXED,
	FOCUS_MODE_FACEDETECT,
	FOCUS_MODE_CONTINOUS,
	FOCUS_MODE_TOUCH,
	FOCUS_MODE_TOUCH_MACRO,
	FOCUS_MODE_MAX,
	FOCUS_MODE_DEFAULT = (1 << 8),
};


//////////////////////////////////////////////////////
// temp code from behold2
typedef struct{
    char     category;
    char     byte;
    char     value;
}ioctl_m5mo_info_8bit;
 
 
typedef struct{
    int		category;
    int		byte;
	int		value;
}ioctl_m5mo_info;

typedef struct{
    int		address;
    int 	size;
    char	*value;
    int 	pgh_magic;
}ioctl_m5mo_i2c_memory_info; //for M4MO's memory write


typedef struct{
    int address;
    int value;
    int codeA;
    int codeB;
    int codeC;
} ioctl_msg_info;
//////////////////////////////////////////////////////


//////////////////////////////////////////////////////
// for Direct config from HAL
#if 1
typedef struct{
	uint32_t cmd;
	uint32_t  value_1;
	uint32_t  value_2;
	void *value_string;	
} sensor_ext_cfg_data;

typedef struct {
	char company;
	char module_vesion;
	char year;
	char month;
	char update_times[2];
} sensor_version_info;

typedef struct {
	uint32_t dev_num;
	char module_name[10];
} sensor_name_info;



#define	READ_FW_VERSION		1
#define	UPDATE_M5MO_FW		2
#define	READ_UPDATE_STATE	3


#define EXIF_EXPOSURE_TIME		        0
#define EXIF_TV					1
#define EXIF_AV					2
#define EXIF_BV					3
#define EXIF_EBV				4
#define EXIF_ISO				5
#define EXIF_FLASH				6

#define SIZE_MAIN	0
#define SIZE_THUMB	1

#endif
//////////////////////////////////////////////////////


/* QRD */
#define CAMERA_EFFECT_BW		10
#define CAMERA_EFFECT_BLUISH	12
#define CAMERA_EFFECT_REDDISH	13
#define CAMERA_EFFECT_GREENISH	14

/* QRD */
#define CAMERA_ANTIBANDING_OFF		0
#define CAMERA_ANTIBANDING_50HZ		2
#define CAMERA_ANTIBANDING_60HZ		1
#define CAMERA_ANTIBANDING_AUTO		3

#define CAMERA_CONTRAST_LV0			0
#define CAMERA_CONTRAST_LV1			1
#define CAMERA_CONTRAST_LV2			2
#define CAMERA_CONTRAST_LV3			3
#define CAMERA_CONTRAST_LV4			4
#define CAMERA_CONTRAST_LV5			5
#define CAMERA_CONTRAST_LV6			6
#define CAMERA_CONTRAST_LV7			7
#define CAMERA_CONTRAST_LV8			8
#define CAMERA_CONTRAST_LV9			9

#define CAMERA_BRIGHTNESS_LV0			0
#define CAMERA_BRIGHTNESS_LV1			1
#define CAMERA_BRIGHTNESS_LV2			2
#define CAMERA_BRIGHTNESS_LV3			3
#define CAMERA_BRIGHTNESS_LV4			4
#define CAMERA_BRIGHTNESS_LV5			5
#define CAMERA_BRIGHTNESS_LV6			6
#define CAMERA_BRIGHTNESS_LV7			7
#define CAMERA_BRIGHTNESS_LV8			8


#define CAMERA_SATURATION_LV0			0
#define CAMERA_SATURATION_LV1			1
#define CAMERA_SATURATION_LV2			2
#define CAMERA_SATURATION_LV3			3
#define CAMERA_SATURATION_LV4			4
#define CAMERA_SATURATION_LV5			5
#define CAMERA_SATURATION_LV6			6
#define CAMERA_SATURATION_LV7			7
#define CAMERA_SATURATION_LV8			8

#define CAMERA_SHARPNESS_LV0		0
#define CAMERA_SHARPNESS_LV1		3
#define CAMERA_SHARPNESS_LV2		6
#define CAMERA_SHARPNESS_LV3		9
#define CAMERA_SHARPNESS_LV4		12
#define CAMERA_SHARPNESS_LV5		15
#define CAMERA_SHARPNESS_LV6		18
#define CAMERA_SHARPNESS_LV7		21
#define CAMERA_SHARPNESS_LV8		24
#define CAMERA_SHARPNESS_LV9		27
#define CAMERA_SHARPNESS_LV10		30

#define CAMERA_SETAE_AVERAGE		0
#define CAMERA_SETAE_CENWEIGHT	1

// for_camera_bring_up  EL09, temp_out, #define CFG_SET_SATURATION		30
#define CFG_SET_SHARPNESS			31
#define CFG_SET_TOUCHAEC            32
#define CFG_SET_AUTO_FOCUS          33
#define CFG_SET_AUTOFLASH 34
/* QRD */
#define CFG_SET_EXPOSURE_COMPENSATION 35

#define  CAMERA_WB_AUTO               1 /* This list must match aeecamera.h */
#define  CAMERA_WB_CUSTOM             2
#define  CAMERA_WB_INCANDESCENT       3
#define  CAMERA_WB_FLUORESCENT        4
#define  CAMERA_WB_DAYLIGHT           5
#define  CAMERA_WB_CLOUDY_DAYLIGHT    6
#define  CAMERA_WB_TWILIGHT           7
#define  CAMERA_WB_SHADE              8

#define CAMERA_EXPOSURE_COMPENSATION_LV0			12
#define CAMERA_EXPOSURE_COMPENSATION_LV1			6
#define CAMERA_EXPOSURE_COMPENSATION_LV2			0
#define CAMERA_EXPOSURE_COMPENSATION_LV3			-6
#define CAMERA_EXPOSURE_COMPENSATION_LV4			-12

enum msm_v4l2_saturation_level {
	MSM_V4L2_SATURATION_L0,
	MSM_V4L2_SATURATION_L1,
	MSM_V4L2_SATURATION_L2,
	MSM_V4L2_SATURATION_L3,
	MSM_V4L2_SATURATION_L4,
	MSM_V4L2_SATURATION_L5,
	MSM_V4L2_SATURATION_L6,
	MSM_V4L2_SATURATION_L7,
	MSM_V4L2_SATURATION_L8,
	MSM_V4L2_SATURATION_L9,
	MSM_V4L2_SATURATION_L10,
};

enum msm_v4l2_exposure_level {
	MSM_V4L2_EXPOSURE_N2,
	MSM_V4L2_EXPOSURE_N1,
	MSM_V4L2_EXPOSURE_D,
	MSM_V4L2_EXPOSURE_P1,
	MSM_V4L2_EXPOSURE_P2,
};

enum msm_v4l2_sharpness_level {
	MSM_V4L2_SHARPNESS_L0,
	MSM_V4L2_SHARPNESS_L1,
	MSM_V4L2_SHARPNESS_L2,
	MSM_V4L2_SHARPNESS_L3,
	MSM_V4L2_SHARPNESS_L4,
	MSM_V4L2_SHARPNESS_L5,
	MSM_V4L2_SHARPNESS_L6,
};

enum msm_v4l2_expo_metering_mode {
	MSM_V4L2_EXP_FRAME_AVERAGE,
	MSM_V4L2_EXP_CENTER_WEIGHTED,
	MSM_V4L2_EXP_SPOT_METERING,
};

enum msm_v4l2_iso_mode {
	MSM_V4L2_ISO_AUTO = 0,
	MSM_V4L2_ISO_DEBLUR,
	MSM_V4L2_ISO_100,
	MSM_V4L2_ISO_200,
	MSM_V4L2_ISO_400,
	MSM_V4L2_ISO_800,
	MSM_V4L2_ISO_1600,
};

enum msm_v4l2_wb_mode {
	MSM_V4L2_WB_MIN_MINUS_1,
	MSM_V4L2_WB_AUTO = 1,
	MSM_V4L2_WB_CUSTOM,
	MSM_V4L2_WB_INCANDESCENT,
	MSM_V4L2_WB_FLUORESCENT,
	MSM_V4L2_WB_DAYLIGHT,
	MSM_V4L2_WB_CLOUDY_DAYLIGHT,
	MSM_V4L2_WB_TWILIGHT,
	MSM_V4L2_WB_SHADE,
	MSM_V4L2_WB_OFF,
};

enum msm_v4l2_power_line_frequency {
	MSM_V4L2_POWER_LINE_OFF,
	MSM_V4L2_POWER_LINE_60HZ,
	MSM_V4L2_POWER_LINE_50HZ,
	MSM_V4L2_POWER_LINE_AUTO,
};

struct sensor_pict_fps {
	uint16_t prevfps;
	uint16_t pictfps;
};

struct exp_gain_cfg {
	uint16_t gain;
	uint32_t line;
};

struct focus_cfg {
	int32_t steps;
	int dir;
};

struct fps_cfg {
	uint16_t f_mult;
	uint16_t fps_div;
	uint32_t pict_fps_div;
};
struct wb_info_cfg {
	uint16_t red_gain;
	uint16_t green_gain;
	uint16_t blue_gain;
};
struct sensor_3d_exp_cfg {
	uint16_t gain;
	uint32_t line;
	uint16_t r_gain;
	uint16_t b_gain;
	uint16_t gr_gain;
	uint16_t gb_gain;
	uint16_t gain_adjust;
};
struct sensor_3d_cali_data_t{
	unsigned char left_p_matrix[3][4][8];
	unsigned char right_p_matrix[3][4][8];
	unsigned char square_len[8];
	unsigned char focal_len[8];
	unsigned char pixel_pitch[8];
	uint16_t left_r;
	uint16_t left_b;
	uint16_t left_gb;
	uint16_t left_af_far;
	uint16_t left_af_mid;
	uint16_t left_af_short;
	uint16_t left_af_5um;
	uint16_t left_af_50up;
	uint16_t left_af_50down;
	uint16_t right_r;
	uint16_t right_b;
	uint16_t right_gb;
	uint16_t right_af_far;
	uint16_t right_af_mid;
	uint16_t right_af_short;
	uint16_t right_af_5um;
	uint16_t right_af_50up;
	uint16_t right_af_50down;
};
struct sensor_init_cfg {
	uint8_t prev_res;
	uint8_t pict_res;
};

struct sensor_calib_data {
	/* Color Related Measurements */
	uint16_t r_over_g;
	uint16_t b_over_g;
	uint16_t gr_over_gb;

	/* Lens Related Measurements */
	uint16_t macro_2_inf;
	uint16_t inf_2_macro;
	uint16_t stroke_amt;
	uint16_t af_pos_1m;
	uint16_t af_pos_inf;
};

enum msm_sensor_resolution_t {
	MSM_SENSOR_RES_FULL,
	MSM_SENSOR_RES_QTR,
	MSM_SENSOR_RES_2,
	MSM_SENSOR_RES_3,
	MSM_SENSOR_RES_4,
	MSM_SENSOR_RES_5,
	MSM_SENSOR_RES_6,
	MSM_SENSOR_RES_7,
	MSM_SENSOR_INVALID_RES,
};

struct msm_sensor_output_info_t {
	uint16_t x_output;
	uint16_t y_output;
	uint16_t line_length_pclk;
	uint16_t frame_length_lines;
	uint32_t vt_pixel_clk;
	uint32_t op_pixel_clk;
	uint16_t binning_factor;
};

struct sensor_output_info_t {
	struct msm_sensor_output_info_t *output_info;
	uint16_t num_info;
};

struct sensor_eeprom_data_t {
	void *eeprom_data;
	uint16_t index;
};

struct mirror_flip {
	int32_t x_mirror;
	int32_t y_flip;
};

struct cord {
	uint32_t x;
	uint32_t y;
};

struct sensor_cfg_data {
	int cfgtype;
	int mode;
	int rs;
	uint8_t max_steps;

	union {
		int8_t effect;
		//samsung[[
		int8_t brightness;
		int8_t whitebalance;
		int8_t iso;
		int8_t contrast;
		int8_t sharpness;
		int8_t saturation;
		int8_t metering;
		//]]
		uint8_t lens_shading;
		uint16_t prevl_pf;
		uint16_t prevp_pl;
		uint16_t pictl_pf;
		uint16_t pictp_pl;
		uint32_t pict_max_exp_lc;
		uint16_t p_fps;
		struct sensor_init_cfg init_info;
		struct sensor_pict_fps gfps;
		struct exp_gain_cfg exp_gain;
		struct focus_cfg focus;
		struct fps_cfg fps;
		struct wb_info_cfg wb_info;
		struct sensor_3d_exp_cfg sensor_3d_exp;
		struct sensor_calib_data calib_info;
		struct sensor_output_info_t output_info;
		struct sensor_eeprom_data_t eeprom_data;
		/* QRD */
		uint16_t antibanding;
	//	uint8_t contrast;
	//	uint8_t saturation;
	//	uint8_t sharpness;
	//	int8_t brightness;
		int ae_mode;
		uint8_t wb_val;
		int8_t exp_compensation;
		struct cord aec_cord;
		int is_autoflash;
		struct mirror_flip mirror_flip;
	} cfg;
};

struct msm_actuator_move_params_t {
	int8_t dir;
	int32_t num_steps;
};

struct msm_actuator_set_info_t {
	uint32_t total_steps;
	uint16_t gross_steps;
	uint16_t fine_steps;
};

struct msm_actuator_get_info_t {
	uint32_t focal_length_num;
	uint32_t focal_length_den;
	uint32_t f_number_num;
	uint32_t f_number_den;
	uint32_t f_pix_num;
	uint32_t f_pix_den;
	uint32_t total_f_dist_num;
	uint32_t total_f_dist_den;
	uint32_t hor_view_angle_num;
	uint32_t hor_view_angle_den;
	uint32_t ver_view_angle_num;
	uint32_t ver_view_angle_den;
};

struct msm_actuator_cfg_data {
	int cfgtype;
	uint8_t is_af_supported;
	union {
		struct msm_actuator_move_params_t move;
		struct msm_actuator_set_info_t set_info;
		struct msm_actuator_get_info_t get_info;
	} cfg;
};

struct sensor_large_data {
	int cfgtype;
	union {
		struct sensor_3d_cali_data_t sensor_3d_cali_data;
	} data;
};

enum sensor_type_t {
	BAYER,
	YUV,
	JPEG_SOC,
};

enum flash_type {
	LED_FLASH,
	STROBE_FLASH,
};

enum strobe_flash_ctrl_type {
	STROBE_FLASH_CTRL_INIT,
	STROBE_FLASH_CTRL_CHARGE,
	STROBE_FLASH_CTRL_RELEASE
};

struct strobe_flash_ctrl_data {
	enum strobe_flash_ctrl_type type;
	int charge_en;
};

struct msm_camera_info {
	int num_cameras;
	uint8_t has_3d_support[MSM_MAX_CAMERA_SENSORS];
	uint8_t is_internal_cam[MSM_MAX_CAMERA_SENSORS];
	uint32_t s_mount_angle[MSM_MAX_CAMERA_SENSORS];
	const char *video_dev_name[MSM_MAX_CAMERA_SENSORS];
	enum sensor_type_t sensor_type[MSM_MAX_CAMERA_SENSORS];

};

struct msm_cam_config_dev_info {
	int num_config_nodes;
	const char *config_dev_name[MSM_MAX_CAMERA_CONFIGS];
	int config_dev_id[MSM_MAX_CAMERA_CONFIGS];
};

struct msm_mctl_node_info {
	int num_mctl_nodes;
	const char *mctl_node_name[MSM_MAX_CAMERA_SENSORS];
};

struct flash_ctrl_data {
	int flashtype;
	union {
		int led_state;
		struct strobe_flash_ctrl_data strobe_ctrl;
	} ctrl_data;
};

//////////////////
// samsung
enum ext_cfg_command
{
    EXT_CFG_SET_FLASH = 0,
    EXT_CFG_SET_SCENE,
    EXT_CFG_SET_SHARPNESS,
    EXT_CFG_SET_EFFECT,  
    EXT_CFG_SET_SATURATION,
    EXT_CFG_SET_ISO, // 5
    EXT_CFG_SET_WB,
    EXT_CFG_SET_CONTRAST,
    EXT_CFG_SET_BRIGHTNESS, 
    EXT_CFG_SET_ZOOM,
    EXT_CFG_SET_FPS, // 10
    EXT_CFG_SET_AF_MODE,
    EXT_CFG_SET_AF_START,
    EXT_CFG_SET_AF_STOP,
    EXT_CFG_SET_AF_OPERATION,
    EXT_CFG_SET_TOUCHAF_MODE, // 15
    EXT_CFG_GET_AF_STATUS,
    EXT_CFG_SET_TOUCHAF_POS,
    EXT_CFG_SET_METERING,
    EXT_CFG_SET_PREVIEW_SIZE,
    EXT_CFG_SET_PICTURE_SIZE, // 20
    EXT_CFG_SET_JPEG_QUALITY,
    EXT_CFG_GET_JPEG_SIZE,
    EXT_CFG_SET_ANTISHAKE,
    EXT_CFG_SET_WDR,
    EXT_CFG_SET_DTP, // 25
    EXT_CFG_SET_AE_AWB,
    EXT_CFG_SET_FRONT_CAMERA_MODE,
    EXT_CFG_SET_BEAUTY,
    EXT_CFG_SET_BLUR,
    EXT_CFG_TEST_ESD, // 30
    EXT_CFG_SET_MOVIE_MODE,
    EXT_CFG_SET_FIRMWARE_UPDATE,
    EXT_CFG_GET_SENSOR_FW_VER,
    EXT_CFG_SET_VT_MODE,
    EXT_CFG_SET_FLIP, // 36 
    EXT_CFG_GET_EXIF,
    EXT_CFG_SET_HDR,
    EXT_CFG_MAX,
    EXT_CFG_SET_LOW_LEVEL = 51,
    EXT_CFG_SET_APPS = 52,
};


#define GET_NAME			0
#define GET_PREVIEW_LINE_PER_FRAME	1
#define GET_PREVIEW_PIXELS_PER_LINE	2
#define GET_SNAPSHOT_LINE_PER_FRAME	3
#define GET_SNAPSHOT_PIXELS_PER_LINE	4
#define GET_SNAPSHOT_FPS		5
#define GET_SNAPSHOT_MAX_EP_LINE_CNT	6

struct msm_camsensor_info {
	char name[MAX_SENSOR_NAME];
	uint8_t flash_enabled;
	int8_t total_steps;
	uint8_t support_3d;
};

#define V4L2_SINGLE_PLANE	0
#define V4L2_MULTI_PLANE_Y	0
#define V4L2_MULTI_PLANE_CBCR	1
#define V4L2_MULTI_PLANE_CB	1
#define V4L2_MULTI_PLANE_CR	2

struct plane_data {
	int plane_id;
	uint32_t offset;
	unsigned long size;
};

struct img_plane_info {
	uint32_t width;
	uint32_t height;
	uint32_t pixelformat;
	uint8_t buffer_type; /*Single/Multi planar*/
	uint8_t output_port;
	uint32_t ext_mode;
	uint8_t num_planes;
	struct plane_data plane[MAX_PLANES];
	uint32_t sp_y_offset;
	uint8_t vpe_can_use;
};

#endif /* __LINUX_MSM_CAMERA_H */<|MERGE_RESOLUTION|>--- conflicted
+++ resolved
@@ -26,9 +26,6 @@
 #endif
 
 #include <linux/ion.h>
-<<<<<<< HEAD
-#endif
-=======
 #define VFE_FRAME_NUM_MAX	0x00FFFFFF
 #define ZERO_OUT_FRAME		0xFF000000
 #define CLEAR_FOCUS_BIT		0x7FFFFFFF
@@ -52,7 +49,6 @@
 	(x & ZERO_OUT_FRAME) | num; \
 })
 
->>>>>>> ea10d06d
 #define MSM_CAM_IOCTL_MAGIC 'm'
 
 #define MSM_CAM_IOCTL_GET_SENSOR_INFO \
