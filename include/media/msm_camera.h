/* Copyright (c) 2009-2012, Code Aurora Forum. All rights reserved.
 *
 * This program is free software; you can redistribute it and/or modify
 * it under the terms of the GNU General Public License version 2 and
 * only version 2 as published by the Free Software Foundation.
 *
 * This program is distributed in the hope that it will be useful,
 * but WITHOUT ANY WARRANTY; without even the implied warranty of
 * MERCHANTABILITY or FITNESS FOR A PARTICULAR PURPOSE.  See the
 * GNU General Public License for more details.
 *
 */
#ifndef __LINUX_MSM_CAMERA_H
#define __LINUX_MSM_CAMERA_H

#ifdef MSM_CAMERA_BIONIC
#include <sys/types.h>
#endif
#include <linux/types.h>
#include <linux/ioctl.h>
#ifdef __KERNEL__
#include <linux/cdev.h>
#endif
#ifdef MSM_CAMERA_GCC
#include <time.h>
#else
#include <linux/time.h>
#endif

#include <linux/msm_ion.h>

#define BIT(nr) (1UL << (nr))

#define MSM_CAM_IOCTL_MAGIC 'm'

#define MSM_CAM_IOCTL_GET_SENSOR_INFO \
	_IOR(MSM_CAM_IOCTL_MAGIC, 1, struct msm_camsensor_info *)

#define MSM_CAM_IOCTL_REGISTER_PMEM \
	_IOW(MSM_CAM_IOCTL_MAGIC, 2, struct msm_pmem_info *)

#define MSM_CAM_IOCTL_UNREGISTER_PMEM \
	_IOW(MSM_CAM_IOCTL_MAGIC, 3, unsigned)

#define MSM_CAM_IOCTL_CTRL_COMMAND \
	_IOW(MSM_CAM_IOCTL_MAGIC, 4, struct msm_ctrl_cmd *)

#define MSM_CAM_IOCTL_CONFIG_VFE  \
	_IOW(MSM_CAM_IOCTL_MAGIC, 5, struct msm_camera_vfe_cfg_cmd *)

#define MSM_CAM_IOCTL_GET_STATS \
	_IOR(MSM_CAM_IOCTL_MAGIC, 6, struct msm_camera_stats_event_ctrl *)

#define MSM_CAM_IOCTL_GETFRAME \
	_IOR(MSM_CAM_IOCTL_MAGIC, 7, struct msm_camera_get_frame *)

#define MSM_CAM_IOCTL_ENABLE_VFE \
	_IOW(MSM_CAM_IOCTL_MAGIC, 8, struct camera_enable_cmd *)

#define MSM_CAM_IOCTL_CTRL_CMD_DONE \
	_IOW(MSM_CAM_IOCTL_MAGIC, 9, struct camera_cmd *)

#define MSM_CAM_IOCTL_CONFIG_CMD \
	_IOW(MSM_CAM_IOCTL_MAGIC, 10, struct camera_cmd *)

#define MSM_CAM_IOCTL_DISABLE_VFE \
	_IOW(MSM_CAM_IOCTL_MAGIC, 11, struct camera_enable_cmd *)

#define MSM_CAM_IOCTL_PAD_REG_RESET2 \
	_IOW(MSM_CAM_IOCTL_MAGIC, 12, struct camera_enable_cmd *)

#define MSM_CAM_IOCTL_VFE_APPS_RESET \
	_IOW(MSM_CAM_IOCTL_MAGIC, 13, struct camera_enable_cmd *)

#define MSM_CAM_IOCTL_RELEASE_FRAME_BUFFER \
	_IOW(MSM_CAM_IOCTL_MAGIC, 14, struct camera_enable_cmd *)

#define MSM_CAM_IOCTL_RELEASE_STATS_BUFFER \
	_IOW(MSM_CAM_IOCTL_MAGIC, 15, struct msm_stats_buf *)

#define MSM_CAM_IOCTL_AXI_CONFIG \
	_IOW(MSM_CAM_IOCTL_MAGIC, 16, struct msm_camera_vfe_cfg_cmd *)

#define MSM_CAM_IOCTL_GET_PICTURE \
	_IOW(MSM_CAM_IOCTL_MAGIC, 17, struct msm_frame *)

#define MSM_CAM_IOCTL_SET_CROP \
	_IOW(MSM_CAM_IOCTL_MAGIC, 18, struct crop_info *)

#define MSM_CAM_IOCTL_PICT_PP \
	_IOW(MSM_CAM_IOCTL_MAGIC, 19, uint8_t *)

#define MSM_CAM_IOCTL_PICT_PP_DONE \
	_IOW(MSM_CAM_IOCTL_MAGIC, 20, struct msm_snapshot_pp_status *)

#define MSM_CAM_IOCTL_SENSOR_IO_CFG \
	_IOW(MSM_CAM_IOCTL_MAGIC, 21, struct sensor_cfg_data *)

#define MSM_CAM_IOCTL_FLASH_LED_CFG \
	_IOW(MSM_CAM_IOCTL_MAGIC, 22, unsigned *)

#define MSM_CAM_IOCTL_UNBLOCK_POLL_FRAME \
	_IO(MSM_CAM_IOCTL_MAGIC, 23)

#define MSM_CAM_IOCTL_CTRL_COMMAND_2 \
	_IOW(MSM_CAM_IOCTL_MAGIC, 24, struct msm_ctrl_cmd *)

#define MSM_CAM_IOCTL_AF_CTRL \
	_IOR(MSM_CAM_IOCTL_MAGIC, 25, struct msm_ctrl_cmt_t *)

#define MSM_CAM_IOCTL_AF_CTRL_DONE \
	_IOW(MSM_CAM_IOCTL_MAGIC, 26, struct msm_ctrl_cmt_t *)

#define MSM_CAM_IOCTL_CONFIG_VPE \
	_IOW(MSM_CAM_IOCTL_MAGIC, 27, struct msm_camera_vpe_cfg_cmd *)

#define MSM_CAM_IOCTL_AXI_VPE_CONFIG \
	_IOW(MSM_CAM_IOCTL_MAGIC, 28, struct msm_camera_vpe_cfg_cmd *)

#define MSM_CAM_IOCTL_STROBE_FLASH_CFG \
	_IOW(MSM_CAM_IOCTL_MAGIC, 29, uint32_t *)

#define MSM_CAM_IOCTL_STROBE_FLASH_CHARGE \
	_IOW(MSM_CAM_IOCTL_MAGIC, 30, uint32_t *)

#define MSM_CAM_IOCTL_STROBE_FLASH_RELEASE \
	_IO(MSM_CAM_IOCTL_MAGIC, 31)

#define MSM_CAM_IOCTL_FLASH_CTRL \
	_IOW(MSM_CAM_IOCTL_MAGIC, 32, struct flash_ctrl_data *)

#define MSM_CAM_IOCTL_ERROR_CONFIG \
	_IOW(MSM_CAM_IOCTL_MAGIC, 33, uint32_t *)

#define MSM_CAM_IOCTL_ABORT_CAPTURE \
	_IO(MSM_CAM_IOCTL_MAGIC, 34)

#define MSM_CAM_IOCTL_SET_FD_ROI \
	_IOW(MSM_CAM_IOCTL_MAGIC, 35, struct fd_roi_info *)

#define MSM_CAM_IOCTL_GET_CAMERA_INFO \
	_IOR(MSM_CAM_IOCTL_MAGIC, 36, struct msm_camera_info *)

#define MSM_CAM_IOCTL_UNBLOCK_POLL_PIC_FRAME \
	_IO(MSM_CAM_IOCTL_MAGIC, 37)

#define MSM_CAM_IOCTL_RELEASE_PIC_BUFFER \
	_IOW(MSM_CAM_IOCTL_MAGIC, 38, struct camera_enable_cmd *)

#define MSM_CAM_IOCTL_PUT_ST_FRAME \
	_IOW(MSM_CAM_IOCTL_MAGIC, 39, struct msm_camera_st_frame *)

#define MSM_CAM_IOCTL_V4L2_EVT_NOTIFY \
	_IOR(MSM_CAM_IOCTL_MAGIC, 40, struct v4l2_event *)

#define MSM_CAM_IOCTL_SET_MEM_MAP_INFO \
	_IOR(MSM_CAM_IOCTL_MAGIC, 41, struct msm_mem_map_info *)

#define MSM_CAM_IOCTL_ACTUATOR_IO_CFG \
	_IOW(MSM_CAM_IOCTL_MAGIC, 42, struct msm_actuator_cfg_data *)

#define MSM_CAM_IOCTL_MCTL_POST_PROC \
	_IOW(MSM_CAM_IOCTL_MAGIC, 43, struct msm_mctl_post_proc_cmd *)

#define MSM_CAM_IOCTL_RESERVE_FREE_FRAME \
	_IOW(MSM_CAM_IOCTL_MAGIC, 44, struct msm_cam_evt_divert_frame *)

#define MSM_CAM_IOCTL_RELEASE_FREE_FRAME \
	_IOR(MSM_CAM_IOCTL_MAGIC, 45, struct msm_cam_evt_divert_frame *)

#define MSM_CAM_IOCTL_PICT_PP_DIVERT_DONE \
	_IOR(MSM_CAM_IOCTL_MAGIC, 46, struct msm_pp_frame *)

#define MSM_CAM_IOCTL_SENSOR_V4l2_S_CTRL \
	_IOR(MSM_CAM_IOCTL_MAGIC, 47, struct v4l2_control)

#define MSM_CAM_IOCTL_SENSOR_V4l2_QUERY_CTRL \
	_IOR(MSM_CAM_IOCTL_MAGIC, 48, struct v4l2_queryctrl)

#define MSM_CAM_IOCTL_GET_KERNEL_SYSTEM_TIME \
	_IOW(MSM_CAM_IOCTL_MAGIC, 49, struct timeval *)

#define MSM_CAM_IOCTL_SET_VFE_OUTPUT_TYPE \
	_IOW(MSM_CAM_IOCTL_MAGIC, 50, uint32_t *)

#define MSM_CAM_IOCTL_MCTL_DIVERT_DONE \
	_IOR(MSM_CAM_IOCTL_MAGIC, 51, struct msm_cam_evt_divert_frame *)

#define MSM_CAM_IOCTL_GET_ACTUATOR_INFO \
	_IOW(MSM_CAM_IOCTL_MAGIC, 52, struct msm_actuator_cfg_data *)

#define VIDIOC_MSM_AXI_RDI_COUNT_UPDATE \
	_IOWR('V', 53, struct rdi_count_msg)

#define MSM_CAM_IOCTL_SENSOR_INTERFACE_CFG \
	_IOW(MSM_CAM_IOCTL_MAGIC, 54, struct sensor_cfg_data *)

#define QCT_IOCTL_MAX 55

#define MSM_CAM_IOCTL_ENABLE_DROP_FRAME \
	_IOW(MSM_CAM_IOCTL_MAGIC, QCT_IOCTL_MAX+1, int *)

#define MSM_CAM_IOCTL_SET_DROP_FRAME_NUM \
	_IOW(MSM_CAM_IOCTL_MAGIC, QCT_IOCTL_MAX+2, int *)

#define MSM_CAM_IOCTL_RETURN_FREE_FRAME \
	_IOR(MSM_CAM_IOCTL_MAGIC, QCT_IOCTL_MAX+3, struct msm_cam_evt_divert_frame *)

#define MSM_CAM_IOCTL_SET_PERF_LOCK \
	_IOW(MSM_CAM_IOCTL_MAGIC, QCT_IOCTL_MAX+4, int *)

struct msm_mctl_pp_cmd {
	int32_t  id;
	uint16_t length;
	void     *value;
};

struct msm_mctl_post_proc_cmd {
	int32_t type;
	struct msm_mctl_pp_cmd cmd;
};

#define MSM_CAMERA_LED_OFF  0
#define MSM_CAMERA_LED_LOW  1
#define MSM_CAMERA_LED_HIGH 2
#define MSM_CAMERA_LED_INIT 3
#define MSM_CAMERA_LED_RELEASE 4
#define MSM_CAMERA_LED_VIDEO 30

#define MSM_CAMERA_STROBE_FLASH_NONE 0
#define MSM_CAMERA_STROBE_FLASH_XENON 1

#define MSM_MAX_CAMERA_SENSORS  5
#define MAX_SENSOR_NAME 32
#define MAX_CAM_NAME_SIZE 32
#define MAX_ACT_MOD_NAME_SIZE 32
#define MAX_ACT_NAME_SIZE 32
#define NUM_ACTUATOR_DIR 2
#define MAX_ACTUATOR_SCENARIO 8
#define MAX_ACTUATOR_REGION 5
#define MAX_ACTUATOR_INIT_SET 12
#define MAX_ACTUATOR_TYPE_SIZE 32
#define MAX_ACTUATOR_REG_TBL_SIZE 8

#define MSM_MAX_CAMERA_CONFIGS 2

#define PP_SNAP  0x01
#define PP_RAW_SNAP ((0x01)<<1)
#define PP_PREV  ((0x01)<<2)
#define PP_THUMB ((0x01)<<3)
#define PP_MASK		(PP_SNAP|PP_RAW_SNAP|PP_PREV|PP_THUMB)

#define MSM_CAM_CTRL_CMD_DONE  0
#define MSM_CAM_SENSOR_VFE_CMD 1

#define MAX_PLANES 8


struct msm_ctrl_cmd {
	uint16_t type;
	uint16_t length;
	void *value;
	uint16_t status;
	uint32_t timeout_ms;
	int resp_fd; 
	int vnode_id;  
	int queue_idx;
	uint32_t evt_id;
	uint32_t stream_type; 
	int config_ident; 
};

struct msm_cam_evt_msg {
	unsigned short type;	
	unsigned short msg_id;
	unsigned int len;	
	uint32_t frame_id;
	void *data;
	struct timespec timestamp;
};

struct msm_pp_frame_sp {
	
	unsigned long  phy_addr;
	uint32_t       y_off;
	uint32_t       cbcr_off;
	
	uint32_t       length;
	int32_t        fd;
	uint32_t       addr_offset;
	
	unsigned long  vaddr;
};

struct msm_pp_frame_mp {
	
	unsigned long  phy_addr;
	
	uint32_t       data_offset;
	
	uint32_t       length;
	int32_t        fd;
	uint32_t       addr_offset;
	
	unsigned long  vaddr;
};

struct msm_pp_frame {
	uint32_t       handle; 
	uint32_t       frame_id;
	unsigned short buf_idx;
	int            path;
	unsigned short image_type;
	unsigned short num_planes; 
	struct timeval timestamp;
	union {
		struct msm_pp_frame_sp sp;
		struct msm_pp_frame_mp mp[MAX_PLANES];
	};
	int node_type;
};

struct msm_cam_evt_divert_frame {
	unsigned short image_mode;
	unsigned short op_mode;
	unsigned short inst_idx;
	unsigned short node_idx;
	struct msm_pp_frame frame;
	int            do_pp;
};

struct msm_mctl_pp_cmd_ack_event {
	uint32_t cmd;        
	int      status;     
	uint32_t cookie;     
};

struct msm_mctl_pp_event_info {
	int32_t  event;
	union {
		struct msm_mctl_pp_cmd_ack_event ack;
	};
};

struct msm_isp_event_ctrl {
	unsigned short resptype;
	union {
		struct msm_cam_evt_msg isp_msg;
		struct msm_ctrl_cmd ctrl;
		struct msm_cam_evt_divert_frame div_frame;
		struct msm_mctl_pp_event_info pp_event_info;
	} isp_data;
};

#define MSM_CAM_RESP_CTRL              0
#define MSM_CAM_RESP_STAT_EVT_MSG      1
#define MSM_CAM_RESP_STEREO_OP_1       2
#define MSM_CAM_RESP_STEREO_OP_2       3
#define MSM_CAM_RESP_V4L2              4
#define MSM_CAM_RESP_DIV_FRAME_EVT_MSG 5
#define MSM_CAM_RESP_DONE_EVENT        6
#define MSM_CAM_RESP_MCTL_PP_EVENT     7
#define MSM_CAM_RESP_MAX               8

#define MSM_CAM_APP_NOTIFY_EVENT  0
#define MSM_CAM_APP_NOTIFY_ERROR_EVENT  1


struct msm_stats_event_ctrl {
	int resptype;
	int timeout_ms;
	struct msm_ctrl_cmd ctrl_cmd;
	
	struct msm_cam_evt_msg stats_event;
};

struct msm_camera_cfg_cmd {
	uint16_t cfg_type;

	
	uint16_t cmd_type;
	uint16_t queue;
	uint16_t length;
	void *value;
};

#define CMD_GENERAL			0
#define CMD_AXI_CFG_OUT1		1
#define CMD_AXI_CFG_SNAP_O1_AND_O2	2
#define CMD_AXI_CFG_OUT2		3
#define CMD_PICT_T_AXI_CFG		4
#define CMD_PICT_M_AXI_CFG		5
#define CMD_RAW_PICT_AXI_CFG		6

#define CMD_FRAME_BUF_RELEASE		7
#define CMD_PREV_BUF_CFG		8
#define CMD_SNAP_BUF_RELEASE		9
#define CMD_SNAP_BUF_CFG		10
#define CMD_STATS_DISABLE		11
#define CMD_STATS_AEC_AWB_ENABLE	12
#define CMD_STATS_AF_ENABLE		13
#define CMD_STATS_AEC_ENABLE		14
#define CMD_STATS_AWB_ENABLE		15
#define CMD_STATS_ENABLE  		16

#define CMD_STATS_AXI_CFG		17
#define CMD_STATS_AEC_AXI_CFG		18
#define CMD_STATS_AF_AXI_CFG 		19
#define CMD_STATS_AWB_AXI_CFG		20
#define CMD_STATS_RS_AXI_CFG		21
#define CMD_STATS_CS_AXI_CFG		22
#define CMD_STATS_IHIST_AXI_CFG		23
#define CMD_STATS_SKIN_AXI_CFG		24

#define CMD_STATS_BUF_RELEASE		25
#define CMD_STATS_AEC_BUF_RELEASE	26
#define CMD_STATS_AF_BUF_RELEASE	27
#define CMD_STATS_AWB_BUF_RELEASE	28
#define CMD_STATS_RS_BUF_RELEASE	29
#define CMD_STATS_CS_BUF_RELEASE	30
#define CMD_STATS_IHIST_BUF_RELEASE	31
#define CMD_STATS_SKIN_BUF_RELEASE	32

#define UPDATE_STATS_INVALID		33
#define CMD_AXI_CFG_SNAP_GEMINI		34
#define CMD_AXI_CFG_SNAP		35
#define CMD_AXI_CFG_PREVIEW		36
#define CMD_AXI_CFG_VIDEO		37

#define CMD_STATS_IHIST_ENABLE 38
#define CMD_STATS_RS_ENABLE 39
#define CMD_STATS_CS_ENABLE 40
#define CMD_VPE 41
#define CMD_AXI_CFG_VPE 42
#define CMD_AXI_CFG_ZSL 43
#define CMD_AXI_CFG_SNAP_VPE 44
#define CMD_AXI_CFG_SNAP_THUMB_VPE 45

#define CMD_CONFIG_PING_ADDR 46
#define CMD_CONFIG_PONG_ADDR 47
#define CMD_CONFIG_FREE_BUF_ADDR 48
#define CMD_AXI_CFG_ZSL_ALL_CHNLS 49
#define CMD_AXI_CFG_VIDEO_ALL_CHNLS 50
#define CMD_VFE_BUFFER_RELEASE 51
#define CMD_VFE_PROCESS_IRQ 52

#if (CONFIG_HTC_CAMERA_HAL_VERSION == 4)
#define CMD_AXI_CFG_PRIM		BIT(8)
#define CMD_AXI_CFG_PRIM_ALL_CHNLS	BIT(9)
#define CMD_AXI_CFG_SEC			BIT(10)
#define CMD_AXI_CFG_SEC_ALL_CHNLS	BIT(11)
#define CMD_AXI_CFG_TERT1		BIT(12)
#else
#define CMD_AXI_CFG_PRIM		0xF1
#define CMD_AXI_CFG_PRIM_ALL_CHNLS	0xF2
#define CMD_AXI_CFG_SEC			0xF4
#define CMD_AXI_CFG_SEC_ALL_CHNLS	0xF8
#endif

#define CMD_STATS_BG_ENABLE 53
#define CMD_STATS_BF_ENABLE 54
#define CMD_STATS_BHIST_ENABLE 55
#define CMD_STATS_BG_BUF_RELEASE 56
#define CMD_STATS_BF_BUF_RELEASE 57
#define CMD_STATS_BHIST_BUF_RELEASE 58

#define CMD_AXI_START 0xE1
#define CMD_AXI_STOP  0xE2

struct msm_vfe_cfg_cmd {
	int cmd_type;
	uint16_t length;
	void *value;
};

struct msm_vpe_cfg_cmd {
	int cmd_type;
	uint16_t length;
	void *value;
};

#define MAX_CAMERA_ENABLE_NAME_LEN 32
struct camera_enable_cmd {
	char name[MAX_CAMERA_ENABLE_NAME_LEN];
};

#define MSM_PMEM_OUTPUT1		0
#define MSM_PMEM_OUTPUT2		1
#define MSM_PMEM_OUTPUT1_OUTPUT2	2
#define MSM_PMEM_THUMBNAIL		3
#define MSM_PMEM_MAINIMG		4
#define MSM_PMEM_RAW_MAINIMG		5
#define MSM_PMEM_AEC_AWB		6
#define MSM_PMEM_AF			7
#define MSM_PMEM_AEC			8
#define MSM_PMEM_AWB			9
#define MSM_PMEM_RS			10
#define MSM_PMEM_CS			11
#define MSM_PMEM_IHIST			12
#define MSM_PMEM_SKIN			13
#define MSM_PMEM_VIDEO			14
#define MSM_PMEM_PREVIEW		15
#define MSM_PMEM_VIDEO_VPE		16
#define MSM_PMEM_C2D			17
#define MSM_PMEM_MAINIMG_VPE    18
#define MSM_PMEM_THUMBNAIL_VPE  19
#define MSM_PMEM_BAYER_GRID		20
#define MSM_PMEM_BAYER_FOCUS	21
#define MSM_PMEM_BAYER_HIST		22
#define MSM_PMEM_MAX            23

#define STAT_AEAW			0
#define STAT_AEC			1
#define STAT_AF				2
#define STAT_AWB			3
#define STAT_RS				4
#define STAT_CS				5
#define STAT_IHIST			6
#define STAT_SKIN			7
#define STAT_BG				8
#define STAT_BF				9
#define STAT_BHIST			10
#define STAT_MAX			11

#define FRAME_PREVIEW_OUTPUT1		0
#define FRAME_PREVIEW_OUTPUT2		1
#define FRAME_SNAPSHOT			2
#define FRAME_THUMBNAIL			3
#define FRAME_RAW_SNAPSHOT		4
#define FRAME_MAX			5

struct msm_pmem_info {
	int type;
	int fd;
	void *vaddr;
	uint32_t offset;
	uint32_t len;
	uint32_t y_off;
	uint32_t cbcr_off;
	uint32_t planar0_off;
	uint32_t planar1_off;
	uint32_t planar2_off;
	uint8_t active;
};

struct outputCfg {
	uint32_t height;
	uint32_t width;

	uint32_t window_height_firstline;
	uint32_t window_height_lastline;
};

#define VIDEO_NODE 0
#define MCTL_NODE 1

#define OUTPUT_1	0
#define OUTPUT_2	1
#define OUTPUT_1_AND_2            2   
#define OUTPUT_1_AND_3            3   
#define CAMIF_TO_AXI_VIA_OUTPUT_2 4
#define OUTPUT_1_AND_CAMIF_TO_AXI_VIA_OUTPUT_2 5
#define OUTPUT_2_AND_CAMIF_TO_AXI_VIA_OUTPUT_1 6
#define OUTPUT_1_2_AND_3 7
#define OUTPUT_ALL_CHNLS 8
#define OUTPUT_VIDEO_ALL_CHNLS 9
#define OUTPUT_ZSL_ALL_CHNLS 10
#define LAST_AXI_OUTPUT_MODE_ENUM = OUTPUT_ZSL_ALL_CHNLS

#if (CONFIG_HTC_CAMERA_HAL_VERSION == 4)
#define OUTPUT_PRIM		BIT(8)
#define OUTPUT_PRIM_ALL_CHNLS 	BIT(9)
#define OUTPUT_SEC		BIT(10)
#define OUTPUT_SEC_ALL_CHNLS	BIT(11)
#define OUTPUT_TERT1		BIT(12)
#else
#define OUTPUT_PRIM		0xF1
#define OUTPUT_PRIM_ALL_CHNLS	0xF2
#define OUTPUT_SEC		0xF4
#define OUTPUT_SEC_ALL_CHNLS	0xF8
#endif

#define MSM_FRAME_PREV_1	0
#define MSM_FRAME_PREV_2	1
#define MSM_FRAME_ENC		2

#define OUTPUT_TYPE_P    BIT(0)
#define OUTPUT_TYPE_T    BIT(1)
#define OUTPUT_TYPE_S    BIT(2)
#define OUTPUT_TYPE_V    BIT(3)
#define OUTPUT_TYPE_L    BIT(4)
#define OUTPUT_TYPE_ST_L BIT(5)
#define OUTPUT_TYPE_ST_R BIT(6)
#define OUTPUT_TYPE_ST_D BIT(7)
#define OUTPUT_TYPE_R    BIT(8)
#define OUTPUT_TYPE_R1   BIT(9)

struct fd_roi_info {
	void *info;
	int info_len;
};

struct msm_mem_map_info {
	uint32_t cookie;
	uint32_t length;
	uint32_t mem_type;
};

#define MSM_MEM_MMAP		0
#define MSM_MEM_USERPTR		1
#define MSM_PLANE_MAX		8
#define MSM_PLANE_Y			0
#define MSM_PLANE_UV		1

struct msm_frame {
	struct timespec ts;
	int path;
	int type;
	unsigned long buffer;
	uint32_t phy_offset;
	uint32_t y_off;
	uint32_t cbcr_off;
	uint32_t planar0_off;
	uint32_t planar1_off;
	uint32_t planar2_off;
	int fd;

	void *cropinfo;
	int croplen;
	uint32_t error_code;
	struct fd_roi_info roi_info;
	uint32_t frame_id;
	int stcam_quality_ind;
	uint32_t stcam_conv_value;

	struct ion_allocation_data ion_alloc;
	struct ion_fd_data fd_data;
	int ion_dev_fd;
};

enum msm_st_frame_packing {
	SIDE_BY_SIDE_HALF,
	SIDE_BY_SIDE_FULL,
	TOP_DOWN_HALF,
	TOP_DOWN_FULL,
};

struct msm_st_crop {
	uint32_t in_w;
	uint32_t in_h;
	uint32_t out_w;
	uint32_t out_h;
};

struct msm_st_half {
	uint32_t buf_p0_off;
	uint32_t buf_p1_off;
	uint32_t buf_p0_stride;
	uint32_t buf_p1_stride;
	uint32_t pix_x_off;
	uint32_t pix_y_off;
	struct msm_st_crop stCropInfo;
};

struct msm_st_frame {
	struct msm_frame buf_info;
	int type;
	enum msm_st_frame_packing packing;
	struct msm_st_half L;
	struct msm_st_half R;
	int frame_id;
};

#define MSM_CAMERA_ERR_MASK (0xFFFFFFFF & 1)

struct stats_buff {
	unsigned long buff;
	int fd;
};

struct stats_htc_af_input {
	int preview_width;
	int preview_height;
	int roi_x;
	int roi_y;
	int roi_width;
	int roi_height;
	uint8_t af_use_sw_sharpness;
};

struct stats_htc_af_output {
	uint32_t hw_frame_id;
	uint32_t sw_frame_id;
	uint32_t actuator_frame_id;
	uint32_t sw_sharpness_value;
};

struct stats_htc_af {
	struct stats_htc_af_input af_input;
	struct stats_htc_af_output af_output;
};

struct msm_stats_buf {
	uint8_t awb_ymin;
	struct stats_buff aec;
	struct stats_buff awb;
	struct stats_buff af;
	struct stats_buff ihist;
	struct stats_buff rs;
	struct stats_buff cs;
	struct stats_buff skin;
	int type;
	uint32_t status_bits;
	unsigned long buffer;
	int fd;
	int length;
	struct ion_handle *handle;
	uint32_t frame_id;
#if defined(CONFIG_MSM_CAMERA) && (CONFIG_HTC_CAMERA_HAL_VERSION > 0)
	struct stats_htc_af htc_af_info;
#endif
};
#define MSM_V4L2_EXT_CAPTURE_MODE_DEFAULT 0
#define MSM_V4L2_EXT_CAPTURE_MODE_PREVIEW \
	(MSM_V4L2_EXT_CAPTURE_MODE_DEFAULT+1)
#define MSM_V4L2_EXT_CAPTURE_MODE_VIDEO \
	(MSM_V4L2_EXT_CAPTURE_MODE_DEFAULT+2)
#define MSM_V4L2_EXT_CAPTURE_MODE_MAIN (MSM_V4L2_EXT_CAPTURE_MODE_DEFAULT+3)
#define MSM_V4L2_EXT_CAPTURE_MODE_THUMBNAIL \
	(MSM_V4L2_EXT_CAPTURE_MODE_DEFAULT+4)
#define MSM_V4L2_EXT_CAPTURE_MODE_RAW \
	(MSM_V4L2_EXT_CAPTURE_MODE_DEFAULT+5)
#define MSM_V4L2_EXT_CAPTURE_MODE_RDI \
	(MSM_V4L2_EXT_CAPTURE_MODE_DEFAULT+6)
#define MSM_V4L2_EXT_CAPTURE_MODE_RDI1 \
	(MSM_V4L2_EXT_CAPTURE_MODE_DEFAULT+7)
#define MSM_V4L2_EXT_CAPTURE_MODE_MAX (MSM_V4L2_EXT_CAPTURE_MODE_DEFAULT+8)


#define MSM_V4L2_PID_MOTION_ISO              V4L2_CID_PRIVATE_BASE
#define MSM_V4L2_PID_EFFECT                 (V4L2_CID_PRIVATE_BASE+1)
#define MSM_V4L2_PID_HJR                    (V4L2_CID_PRIVATE_BASE+2)
#define MSM_V4L2_PID_LED_MODE               (V4L2_CID_PRIVATE_BASE+3)
#define MSM_V4L2_PID_PREP_SNAPSHOT          (V4L2_CID_PRIVATE_BASE+4)
#define MSM_V4L2_PID_EXP_METERING           (V4L2_CID_PRIVATE_BASE+5)
#define MSM_V4L2_PID_ISO                    (V4L2_CID_PRIVATE_BASE+6)
#define MSM_V4L2_PID_CAM_MODE               (V4L2_CID_PRIVATE_BASE+7)
#define MSM_V4L2_PID_LUMA_ADAPTATION	    (V4L2_CID_PRIVATE_BASE+8)
#define MSM_V4L2_PID_BEST_SHOT              (V4L2_CID_PRIVATE_BASE+9)
#define MSM_V4L2_PID_FOCUS_MODE	            (V4L2_CID_PRIVATE_BASE+10)
#define MSM_V4L2_PID_BL_DETECTION           (V4L2_CID_PRIVATE_BASE+11)
#define MSM_V4L2_PID_SNOW_DETECTION         (V4L2_CID_PRIVATE_BASE+12)
#define MSM_V4L2_PID_CTRL_CMD               (V4L2_CID_PRIVATE_BASE+13)
#define MSM_V4L2_PID_EVT_SUB_INFO           (V4L2_CID_PRIVATE_BASE+14)
#define MSM_V4L2_PID_STROBE_FLASH           (V4L2_CID_PRIVATE_BASE+15)
#define MSM_V4L2_PID_MMAP_ENTRY             (V4L2_CID_PRIVATE_BASE+16)
#define MSM_V4L2_PID_MMAP_INST              (V4L2_CID_PRIVATE_BASE+17)
#define MSM_V4L2_PID_PP_PLANE_INFO          (V4L2_CID_PRIVATE_BASE+18)
#define MSM_V4L2_PID_MAX                    MSM_V4L2_PID_PP_PLANE_INFO

#define MSM_V4L2_CAM_OP_DEFAULT         0
#define MSM_V4L2_CAM_OP_PREVIEW         (MSM_V4L2_CAM_OP_DEFAULT+1)
#define MSM_V4L2_CAM_OP_VIDEO           (MSM_V4L2_CAM_OP_DEFAULT+2)
#define MSM_V4L2_CAM_OP_CAPTURE         (MSM_V4L2_CAM_OP_DEFAULT+3)
#define MSM_V4L2_CAM_OP_ZSL             (MSM_V4L2_CAM_OP_DEFAULT+4)
#define MSM_V4L2_CAM_OP_RAW             (MSM_V4L2_CAM_OP_DEFAULT+5)
#define MSM_V4L2_CAM_OP_JPEG_CAPTURE    (MSM_V4L2_CAM_OP_DEFAULT+6)


#define MSM_V4L2_VID_CAP_TYPE	0
#define MSM_V4L2_STREAM_ON		1
#define MSM_V4L2_STREAM_OFF		2
#define MSM_V4L2_SNAPSHOT		3
#define MSM_V4L2_QUERY_CTRL		4
#define MSM_V4L2_GET_CTRL		5
#define MSM_V4L2_SET_CTRL		6
#define MSM_V4L2_QUERY			7
#define MSM_V4L2_GET_CROP		8
#define MSM_V4L2_SET_CROP		9
#define MSM_V4L2_OPEN			10
#define MSM_V4L2_CLOSE			11
#define MSM_V4L2_SET_CTRL_CMD	12
#define MSM_V4L2_EVT_SUB_MASK	13
#define MSM_V4L2_MAX			14
#define V4L2_CAMERA_EXIT		43

struct crop_info {
	void *info;
	int len;
};

struct msm_postproc {
	int ftnum;
	struct msm_frame fthumnail;
	int fmnum;
	struct msm_frame fmain;
};

struct msm_snapshot_pp_status {
	void *status;
};

#define CFG_SET_MODE			0
#define CFG_SET_EFFECT			1
#define CFG_START			2
#define CFG_PWR_UP			3
#define CFG_PWR_DOWN			4
#define CFG_WRITE_EXPOSURE_GAIN		5
#define CFG_SET_DEFAULT_FOCUS		6
#define CFG_MOVE_FOCUS			7
#define CFG_REGISTER_TO_REAL_GAIN	8
#define CFG_REAL_TO_REGISTER_GAIN	9
#define CFG_SET_FPS			10
#define CFG_SET_PICT_FPS		11
#define CFG_SET_BRIGHTNESS		12
#define CFG_SET_CONTRAST		13
#define CFG_SET_ZOOM			14
#define CFG_SET_EXPOSURE_MODE		15
#define CFG_SET_WB			16
#define CFG_SET_ANTIBANDING		17
#define CFG_SET_EXP_GAIN		18
#define CFG_SET_PICT_EXP_GAIN		19
#define CFG_SET_LENS_SHADING		20
#define CFG_GET_PICT_FPS		21
#define CFG_GET_PREV_L_PF		22
#define CFG_GET_PREV_P_PL		23
#define CFG_GET_PICT_L_PF		24
#define CFG_GET_PICT_P_PL		25
#define CFG_GET_AF_MAX_STEPS		26
#define CFG_GET_PICT_MAX_EXP_LC		27
#define CFG_SEND_WB_INFO    28
#define CFG_SENSOR_INIT    29
#define CFG_GET_3D_CALI_DATA 30
#define CFG_GET_CALIB_DATA		31
#define CFG_GET_OUTPUT_INFO		32
#define CFG_GET_EEPROM_DATA		33
#define CFG_SET_ACTUATOR_INFO		34
#define CFG_GET_ACTUATOR_INFO           35
#define CFG_SET_SATURATION            36
#define CFG_SET_SHARPNESS             37
#define CFG_SET_TOUCHAEC              38
#define CFG_SET_AUTO_FOCUS            39
#define CFG_SET_AUTOFLASH             40
#define CFG_SET_EXPOSURE_COMPENSATION 41
#define CFG_SET_ISO                   42
#if 1 
#define CFG_SET_OV_LSC_RAW_CAPTURE 43
#define CFG_SET_COORDINATE		44
#define CFG_RUN_AUTO_FOCUS		45
#define CFG_CANCEL_AUTO_FOCUS		46
#define CFG_GET_EXP_FOR_LED		47
#define CFG_UPDATE_AEC_FOR_LED		48
#define CFG_SET_FRONT_CAMERA_MODE	49
#define CFG_SET_QCT_LSC_RAW_CAPTURE 50
#define CFG_SET_QTR_SIZE_MODE		51
#define CFG_GET_AF_STATE		52
#define CFG_SET_DMODE			53
#define CFG_SET_CALIBRATION	54
#define CFG_SET_AF_MODE		55
#define CFG_GET_SP3D_L_FRAME	56
#define CFG_GET_SP3D_R_FRAME	57
#define CFG_SET_FLASHLIGHT		58
#define CFG_SET_FLASHLIGHT_EXP_DIV 59
#define CFG_GET_ISO             60
#define CFG_GET_EXP_GAIN	61
#define CFG_SET_FRAMERATE 	62
#endif 
#define CFG_GET_ACTUATOR_CURR_STEP_POS 63
#define CFG_GET_VCM_OPTIMIZED_POSITIONS 64 
#define CFG_SET_ACTUATOR_AF_ALGO		65 
#define CFG_SET_OIS_MODE                         66 
#define CFG_SET_HDR_EXP_GAIN           67 
#define CFG_UPDATE_OIS_TBL           68 
#define CFG_GET_OIS_DEBUG_INFO			69
#define CFG_GET_OIS_DEBUG_TBL			70
#define CFG_SET_ACTUATOR_AF_VALUE		71
#define CFG_SET_HDR_OUTDOOR_FLAG		72 
#define CFG_SET_OIS_CALIBRATION		73 
#define CFG_SET_VCM_CALIBRATION 74 
#define CFG_SET_ISP_INTERFACE			75
#define CFG_SET_STOP_STREAMING			76
#define CFG_SET_BLACK_LEVEL_CALIBRATION_ONGOING	77
#define CFG_SET_BLACK_LEVEL_CALIBRATION_DONE	78
#define CFG_SET_CHANNEL_OFFSET			79
#define CFG_SET_START_STREAMING			80
#define CFG_SET_AEC_WEIGHTING			81
#define CFG_SET_AE				82
#define CFG_GET_HDR_EXP_GAIN			83
#define CFG_MAX					84

#define CFG_I2C_IOCTL_R_OTP 70

#define MOVE_NEAR	0
#define MOVE_FAR	1

#define SENSOR_PREVIEW_MODE		0 
#define SENSOR_SNAPSHOT_MODE		1 
#define SENSOR_RAW_SNAPSHOT_MODE	2 
#define SENSOR_HFR_60FPS_MODE 3
#define SENSOR_HFR_90FPS_MODE 4
#define SENSOR_HFR_120FPS_MODE 5
#define SENSOR_PREVIEW_MODE_WIDE 6

#define SENSOR_QTR_SIZE			0
#define SENSOR_FULL_SIZE		1
#define SENSOR_QVGA_SIZE		2
#define SENSOR_INVALID_SIZE		3

#define CAMERA_EFFECT_OFF		0
#define CAMERA_EFFECT_MONO		1
#define CAMERA_EFFECT_NEGATIVE		2
#define CAMERA_EFFECT_SOLARIZE		3
#define CAMERA_EFFECT_SEPIA		4
#define CAMERA_EFFECT_POSTERIZE		5
#define CAMERA_EFFECT_WHITEBOARD	6
#define CAMERA_EFFECT_BLACKBOARD	7
#define CAMERA_EFFECT_AQUA		8
#define CAMERA_EFFECT_EMBOSS		9
#define CAMERA_EFFECT_SKETCH		10
#define CAMERA_EFFECT_NEON		11
#define CAMERA_EFFECT_MAX		12

#define CAMERA_EFFECT_BW		10
#define CAMERA_EFFECT_BLUISH	12
#define CAMERA_EFFECT_REDDISH	13
#define CAMERA_EFFECT_GREENISH	14

#define CAMERA_ANTIBANDING_OFF		0
#define CAMERA_ANTIBANDING_50HZ		2
#define CAMERA_ANTIBANDING_60HZ		1
#define CAMERA_ANTIBANDING_AUTO		3

#define CAMERA_CONTRAST_LV0			0
#define CAMERA_CONTRAST_LV1			1
#define CAMERA_CONTRAST_LV2			2
#define CAMERA_CONTRAST_LV3			3
#define CAMERA_CONTRAST_LV4			4
#define CAMERA_CONTRAST_LV5			5
#define CAMERA_CONTRAST_LV6			6
#define CAMERA_CONTRAST_LV7			7
#define CAMERA_CONTRAST_LV8			8
#define CAMERA_CONTRAST_LV9			9

#define CAMERA_BRIGHTNESS_LV0			0
#define CAMERA_BRIGHTNESS_LV1			1
#define CAMERA_BRIGHTNESS_LV2			2
#define CAMERA_BRIGHTNESS_LV3			3
#define CAMERA_BRIGHTNESS_LV4			4
#define CAMERA_BRIGHTNESS_LV5			5
#define CAMERA_BRIGHTNESS_LV6			6
#define CAMERA_BRIGHTNESS_LV7			7
#define CAMERA_BRIGHTNESS_LV8			8


#define CAMERA_SATURATION_LV0			0
#define CAMERA_SATURATION_LV1			1
#define CAMERA_SATURATION_LV2			2
#define CAMERA_SATURATION_LV3			3
#define CAMERA_SATURATION_LV4			4
#define CAMERA_SATURATION_LV5			5
#define CAMERA_SATURATION_LV6			6
#define CAMERA_SATURATION_LV7			7
#define CAMERA_SATURATION_LV8			8

#define CAMERA_SHARPNESS_LV0		0
#define CAMERA_SHARPNESS_LV1		3
#define CAMERA_SHARPNESS_LV2		6
#define CAMERA_SHARPNESS_LV3		9
#define CAMERA_SHARPNESS_LV4		12
#define CAMERA_SHARPNESS_LV5		15
#define CAMERA_SHARPNESS_LV6		18
#define CAMERA_SHARPNESS_LV7		21
#define CAMERA_SHARPNESS_LV8		24
#define CAMERA_SHARPNESS_LV9		27
#define CAMERA_SHARPNESS_LV10		30

#define CAMERA_SETAE_AVERAGE		0
#define CAMERA_SETAE_CENWEIGHT	1

#define  CAMERA_WB_AUTO               1 
#define  CAMERA_WB_CUSTOM             2
#define  CAMERA_WB_INCANDESCENT       3
#define  CAMERA_WB_FLUORESCENT        4
#define  CAMERA_WB_DAYLIGHT           5
#define  CAMERA_WB_CLOUDY_DAYLIGHT    6
#define  CAMERA_WB_TWILIGHT           7
#define  CAMERA_WB_SHADE              8

#define CAMERA_EXPOSURE_COMPENSATION_LV0			12
#define CAMERA_EXPOSURE_COMPENSATION_LV1			6
#define CAMERA_EXPOSURE_COMPENSATION_LV2			0
#define CAMERA_EXPOSURE_COMPENSATION_LV3			-6
#define CAMERA_EXPOSURE_COMPENSATION_LV4			-12

enum msm_v4l2_saturation_level {
	MSM_V4L2_SATURATION_L0,
	MSM_V4L2_SATURATION_L1,
	MSM_V4L2_SATURATION_L2,
	MSM_V4L2_SATURATION_L3,
	MSM_V4L2_SATURATION_L4,
	MSM_V4L2_SATURATION_L5,
	MSM_V4L2_SATURATION_L6,
	MSM_V4L2_SATURATION_L7,
	MSM_V4L2_SATURATION_L8,
	MSM_V4L2_SATURATION_L9,
	MSM_V4L2_SATURATION_L10,
};
enum msm_v4l2_contrast_level {
	MSM_V4L2_CONTRAST_L0,
	MSM_V4L2_CONTRAST_L1,
	MSM_V4L2_CONTRAST_L2,
	MSM_V4L2_CONTRAST_L3,
	MSM_V4L2_CONTRAST_L4,
	MSM_V4L2_CONTRAST_L5,
	MSM_V4L2_CONTRAST_L6,
	MSM_V4L2_CONTRAST_L7,
	MSM_V4L2_CONTRAST_L8,
	MSM_V4L2_CONTRAST_L9,
	MSM_V4L2_CONTRAST_L10,
};

enum msm_v4l2_exposure_level {
	MSM_V4L2_EXPOSURE_N2,
	MSM_V4L2_EXPOSURE_N1,
	MSM_V4L2_EXPOSURE_D,
	MSM_V4L2_EXPOSURE_P1,
	MSM_V4L2_EXPOSURE_P2,
};

enum msm_v4l2_sharpness_level {
	MSM_V4L2_SHARPNESS_L0,
	MSM_V4L2_SHARPNESS_L1,
	MSM_V4L2_SHARPNESS_L2,
	MSM_V4L2_SHARPNESS_L3,
	MSM_V4L2_SHARPNESS_L4,
	MSM_V4L2_SHARPNESS_L5,
	MSM_V4L2_SHARPNESS_L6,
};

enum msm_v4l2_expo_metering_mode {
	MSM_V4L2_EXP_FRAME_AVERAGE,
	MSM_V4L2_EXP_CENTER_WEIGHTED,
	MSM_V4L2_EXP_SPOT_METERING,
};

enum msm_v4l2_iso_mode {
	MSM_V4L2_ISO_AUTO = 0,
	MSM_V4L2_ISO_DEBLUR,
	MSM_V4L2_ISO_100,
	MSM_V4L2_ISO_200,
	MSM_V4L2_ISO_400,
	MSM_V4L2_ISO_800,
	MSM_V4L2_ISO_1600,
};

enum msm_v4l2_wb_mode {
	MSM_V4L2_WB_OFF,
	MSM_V4L2_WB_AUTO ,
	MSM_V4L2_WB_CUSTOM,
	MSM_V4L2_WB_INCANDESCENT,
	MSM_V4L2_WB_FLUORESCENT,
	MSM_V4L2_WB_DAYLIGHT,
	MSM_V4L2_WB_CLOUDY_DAYLIGHT,
};

enum msm_v4l2_special_effect {
	MSM_V4L2_EFFECT_OFF,
	MSM_V4L2_EFFECT_MONO,
	MSM_V4L2_EFFECT_NEGATIVE,
	MSM_V4L2_EFFECT_SOLARIZE,
	MSM_V4L2_EFFECT_SEPIA,
	MSM_V4L2_EFFECT_POSTERAIZE,
	MSM_V4L2_EFFECT_WHITEBOARD,
	MSM_V4L2_EFFECT_BLACKBOARD,
	MSM_V4L2_EFFECT_AQUA,
	MSM_V4L2_EFFECT_EMBOSS,
	MSM_V4L2_EFFECT_SKETCH,
	MSM_V4L2_EFFECT_NEON,
	MSM_V4L2_EFFECT_MAX,
};

enum msm_v4l2_power_line_frequency {
	MSM_V4L2_POWER_LINE_OFF,
	MSM_V4L2_POWER_LINE_60HZ,
	MSM_V4L2_POWER_LINE_50HZ,
	MSM_V4L2_POWER_LINE_AUTO,
};

#define CAMERA_ISO_TYPE_AUTO           0
#define CAMEAR_ISO_TYPE_HJR            1
#define CAMEAR_ISO_TYPE_100            2
#define CAMERA_ISO_TYPE_200            3
#define CAMERA_ISO_TYPE_400            4
#define CAMEAR_ISO_TYPE_800            5
#define CAMERA_ISO_TYPE_1600           6

struct sensor_pict_fps {
	uint16_t prevfps;
	uint16_t pictfps;
};

struct exp_gain_cfg {
	uint16_t gain;
	uint32_t line;
#if defined(CONFIG_MSM_CAMERA) && (CONFIG_HTC_CAMERA_HAL_VERSION > 0)
	uint32_t long_line;
	uint32_t short_line;
	uint16_t long_dig_gain;
	uint16_t short_dig_gain;
	uint8_t is_outdoor;
#endif
	uint16_t dig_gain; 
};

struct focus_cfg {
	int32_t steps;
	int dir;
};

struct fps_cfg {
	uint16_t f_mult;
	uint16_t fps_div;
	uint32_t pict_fps_div;
};
struct wb_info_cfg {
	uint16_t red_gain;
	uint16_t green_gain;
	uint16_t blue_gain;
};
struct sensor_3d_exp_cfg {
	uint16_t gain;
	uint32_t line;
	uint16_t r_gain;
	uint16_t b_gain;
	uint16_t gr_gain;
	uint16_t gb_gain;
	uint16_t gain_adjust;
};
struct sensor_3d_cali_data_t{
	unsigned char left_p_matrix[3][4][8];
	unsigned char right_p_matrix[3][4][8];
	unsigned char square_len[8];
	unsigned char focal_len[8];
	unsigned char pixel_pitch[8];
	uint16_t left_r;
	uint16_t left_b;
	uint16_t left_gb;
	uint16_t left_af_far;
	uint16_t left_af_mid;
	uint16_t left_af_short;
	uint16_t left_af_5um;
	uint16_t left_af_50up;
	uint16_t left_af_50down;
	uint16_t right_r;
	uint16_t right_b;
	uint16_t right_gb;
	uint16_t right_af_far;
	uint16_t right_af_mid;
	uint16_t right_af_short;
	uint16_t right_af_5um;
	uint16_t right_af_50up;
	uint16_t right_af_50down;
};
struct sensor_init_cfg {
	uint8_t prev_res;
	uint8_t pict_res;
};

struct sensor_calib_data {
	
	uint16_t r_over_g;
	uint16_t b_over_g;
	uint16_t gr_over_gb;

	
	uint16_t macro_2_inf;
	uint16_t inf_2_macro;
	uint16_t stroke_amt;
	uint16_t af_pos_1m;
	uint16_t af_pos_inf;
};

enum msm_sensor_resolution_t {
	MSM_SENSOR_RES_FULL,
	MSM_SENSOR_RES_QTR,
	MSM_SENSOR_RES_VIDEO,
	MSM_SENSOR_RES_VIDEO_HFR,
	MSM_SENSOR_RES_16_9,
	MSM_SENSOR_RES_4_3,
	MSM_SENSOR_RES_VIDEO_HFR_5_3,
	MSM_SENSOR_RES_5_3,
	MSM_SENSOR_RES_ZOE,
	MSM_SENSOR_RES_VIDEO_60FPS,
	MSM_SENSOR_RES_2,
	MSM_SENSOR_RES_3,
	MSM_SENSOR_RES_4,
	MSM_SENSOR_RES_5,
	MSM_SENSOR_RES_6,
	MSM_SENSOR_RES_7,
	MSM_SENSOR_INVALID_RES,
};

struct msm_sensor_output_info_t {
	uint16_t x_output;
	uint16_t y_output;
	uint16_t line_length_pclk;
	uint16_t frame_length_lines;
	uint32_t vt_pixel_clk;
	uint32_t op_pixel_clk;
	uint16_t binning_factor;
	
	uint16_t x_addr_start;
	uint16_t y_addr_start;
	uint16_t x_addr_end;
	uint16_t y_addr_end;
	uint16_t x_even_inc;
	uint16_t x_odd_inc;
	uint16_t y_even_inc;
	uint16_t y_odd_inc;
	uint8_t binning_rawchip;
#if defined(CONFIG_MSM_CAMERA) && (CONFIG_HTC_CAMERA_HAL_VERSION > 0)
	uint8_t is_hdr;
	
	uint8_t yushan_status_line_enable;
	uint8_t yushan_status_line; 
	uint8_t yushan_sensor_status_line; 
#endif
};

struct sensor_output_info_t {
	struct msm_sensor_output_info_t *output_info;
	uint16_t num_info;
 
	uint16_t vert_offset;
	uint16_t min_vert;
	int mirror_flip;
	uint32_t sensor_max_linecount; 
};

struct sensor_eeprom_data_t {
	void *eeprom_data;
	uint16_t index;
};

struct mirror_flip {
	int32_t x_mirror;
	int32_t y_flip;
};

struct cord {
	uint32_t x;
	uint32_t y;
};

#if 1 
enum antibanding_mode{
	CAMERA_ANTI_BANDING_50HZ,
	CAMERA_ANTI_BANDING_60HZ,
	CAMERA_ANTI_BANDING_AUTO,
};

enum brightness_t{
	CAMERA_BRIGHTNESS_N3,
	CAMERA_BRIGHTNESS_N2,
	CAMERA_BRIGHTNESS_N1,
	CAMERA_BRIGHTNESS_D,
	CAMERA_BRIGHTNESS_P1,
	CAMERA_BRIGHTNESS_P2,
	CAMERA_BRIGHTNESS_P3,
	CAMERA_BRIGHTNESS_P4,
	CAMERA_BRIGHTNESS_N4,
};

enum frontcam_t{
	CAMERA_MIRROR,
	CAMERA_REVERSE,
	CAMERA_PORTRAIT_REVERSE, 
};

enum wb_mode{
	CAMERA_AWB_AUTO,
	CAMERA_AWB_CLOUDY,
	CAMERA_AWB_INDOOR_HOME,
	CAMERA_AWB_INDOOR_OFFICE,
	CAMERA_AWB_SUNNY,
};

enum iso_mode{
  CAMERA_ISO_MODE_AUTO = 0,
  CAMERA_ISO_MODE_DEBLUR,
  CAMERA_ISO_MODE_100,
  CAMERA_ISO_MODE_200,
  CAMERA_ISO_MODE_400,
  CAMERA_ISO_MODE_800,
  CAMERA_ISO_MODE_1250,
  CAMERA_ISO_MODE_1600,
  CAMERA_ISO_MODE_MAX
};

enum sharpness_mode{
	CAMERA_SHARPNESS_X0,
	CAMERA_SHARPNESS_X1,
	CAMERA_SHARPNESS_X2,
	CAMERA_SHARPNESS_X3,
	CAMERA_SHARPNESS_X4,
	CAMERA_SHARPNESS_X5,
	CAMERA_SHARPNESS_X6,
};

enum saturation_mode{
	CAMERA_SATURATION_X0,
	CAMERA_SATURATION_X05,
	CAMERA_SATURATION_X1,
	CAMERA_SATURATION_X15,
	CAMERA_SATURATION_X2,
};

enum contrast_mode{
	CAMERA_CONTRAST_N2,
	CAMERA_CONTRAST_N1,
	CAMERA_CONTRAST_D,
	CAMERA_CONTRAST_P1,
	CAMERA_CONTRAST_P2,
};

enum qtr_size_mode{
	NORMAL_QTR_SIZE_MODE,
	LARGER_QTR_SIZE_MODE,
};

enum sensor_af_mode{
	SENSOR_AF_MODE_AUTO,
	SENSOR_AF_MODE_NORMAL,
	SENSOR_AF_MODE_MACRO,
};
#endif 

struct fuse_id{
	uint32_t fuse_id_word1;
	uint32_t fuse_id_word2;
	uint32_t fuse_id_word3;
	uint32_t fuse_id_word4;
};

typedef struct{
    uint16_t min;
    uint16_t med;
    uint16_t max;
}vcm_pos;

#define PIX_0 (0x01 << 0)
#define RDI_0 (0x01 << 1)
#define PIX_1 (0x01 << 2)
#define RDI_1 (0x01 << 3)
#define RDI_2 (0x01 << 4)

enum msm_ispif_intftype {
	PIX0,
	RDI0,
	PIX1,
	RDI1,
	RDI2,
	INTF_MAX,
};

typedef struct{
	uint8_t VCM_START_MSB;
	uint8_t VCM_START_LSB;
	uint8_t AF_INF_MSB;
	uint8_t AF_INF_LSB;
	uint8_t AF_MACRO_MSB;
	uint8_t AF_MACRO_LSB;
	
	uint8_t VCM_BIAS;
	uint8_t VCM_OFFSET;
	uint8_t VCM_BOTTOM_MECH_MSB;
	uint8_t VCM_BOTTOM_MECH_LSB;
	uint8_t VCM_TOP_MECH_MSB;
	uint8_t VCM_TOP_MECH_LSB;
	uint8_t VCM_VENDOR_ID_VERSION;
	
	uint8_t VCM_VENDOR;
	uint8_t ACT_ID;
}af_value_t;

struct sensor_cfg_data {
	int cfgtype;
	int mode;
	int rs;
	uint8_t max_steps;
#if defined(CONFIG_MSM_CAMERA) && (CONFIG_HTC_CAMERA_HAL_VERSION > 0)
	int8_t sensor_ver;
	af_value_t af_value;
#endif
	union {
		int8_t ae_active;
		int8_t effect;
		uint8_t lens_shading;
		uint16_t prevl_pf;
		uint16_t prevp_pl;
		uint16_t pictl_pf;
		uint16_t pictp_pl;
		uint32_t pict_max_exp_lc;
		uint16_t p_fps;
		uint8_t iso_type;
		struct sensor_init_cfg init_info;
		struct sensor_pict_fps gfps;
		struct exp_gain_cfg exp_gain;
		struct focus_cfg focus;
		struct fps_cfg fps;
		struct wb_info_cfg wb_info;
		struct sensor_3d_exp_cfg sensor_3d_exp;
		struct sensor_calib_data calib_info;
		struct sensor_output_info_t output_info;
		struct sensor_eeprom_data_t eeprom_data;
		
		uint16_t antibanding;
		uint8_t contrast;
		uint8_t saturation;
		uint8_t sharpness;
		int8_t brightness;
		int ae_mode;
		uint8_t wb_val;
		int8_t exp_compensation;
		struct cord aec_cord;
		int is_autoflash;
		struct mirror_flip mirror_flip;

		
		
		struct fuse_id fuse;
		
		vcm_pos calib_vcm_pos; 
#if 1 
		enum antibanding_mode antibanding_value;
		enum brightness_t brightness_value;
		enum frontcam_t frontcam_value;
		enum wb_mode wb_value;
		enum iso_mode iso_value;
		enum sharpness_mode sharpness_value;
		enum saturation_mode saturation_value;
		enum contrast_mode contrast_value;
		enum qtr_size_mode qtr_size_mode_value;
		enum sensor_af_mode af_mode_value;
#endif 
		enum msm_ispif_intftype intf;
		uint16_t aec_weighting[25];
	} cfg;
};

typedef enum {
  AF_ALGO_QCT,
  AF_ALGO_RAWCHIP,
  AF_ALGO_RAWCHIP_WITHOUT_HW,
} af_algo_t;

typedef enum {
  VFE_CAMERA_MODE_DEFAULT,
  VFE_CAMERA_MODE_ZOE,
  VFE_CAMERA_MODE_ZSL,
  VFE_CAMERA_MODE_VIDEO,
  VFE_CAMERA_MODE_VIDEO_60FPS,
  VFE_CAMERA_MODE_DUALCAM,
  VFE_CAMERA_MODE_MAX
} vfe_camera_mode_type;

typedef enum {
  CAM_MODE_CAMERA_PREVIEW,
  CAM_MODE_VIDEO_RECORDING,
} camera_video_mode_type;

struct sensor_actuator_info_t {
  int16_t startup_mode;
  camera_video_mode_type cam_mode;
  uint32_t cur_line_cnt;
  uint32_t cur_exp_time;
  int32_t zoom_level;
  int16_t fast_reset_mode;
};

struct damping_params_t {
	uint32_t damping_step;
	uint32_t damping_delay;
	uint32_t hw_params;
};

enum actuator_type {
	ACTUATOR_VCM,
	ACTUATOR_PIEZO,
};

enum msm_actuator_data_type {
	MSM_ACTUATOR_BYTE_DATA = 1,
	MSM_ACTUATOR_WORD_DATA,
};

enum msm_actuator_addr_type {
	MSM_ACTUATOR_BYTE_ADDR = 1,
	MSM_ACTUATOR_WORD_ADDR,
};

enum msm_actuator_write_type {
	MSM_ACTUATOR_WRITE_HW_DAMP,
	MSM_ACTUATOR_WRITE_DAC,
};

struct msm_actuator_reg_params_t {
	enum msm_actuator_write_type reg_write_type;
	uint32_t hw_mask;
	uint16_t reg_addr;
	uint16_t hw_shift;
	uint16_t data_shift;
};

struct reg_settings_t {
	uint16_t reg_addr;
	uint16_t reg_data;
};

struct region_params_t {
	uint16_t step_bound[2];
	uint16_t code_per_step;
};

struct msm_actuator_move_params_t {
	int8_t dir;
	int8_t sign_dir;
	int16_t dest_step_pos;
	int32_t num_steps;
	struct damping_params_t *ringing_params;
};

struct msm_actuator_tuning_params_t {
	int16_t initial_code;
	uint16_t pwd_step;
	uint16_t region_size;
	uint32_t total_steps;
	struct region_params_t *region_params;
};

struct msm_actuator_params_t {
	enum actuator_type act_type;
	uint8_t reg_tbl_size;
	uint16_t data_size;
	uint16_t init_setting_size;
	uint32_t i2c_addr;
	enum msm_actuator_addr_type i2c_addr_type;
	enum msm_actuator_data_type i2c_data_type;
	struct msm_actuator_reg_params_t *reg_tbl_params;
	struct reg_settings_t *init_settings;
};

struct msm_actuator_set_info_t {
	uint32_t total_steps; 
	uint16_t gross_steps; 
	uint16_t fine_steps; 
#if defined(CONFIG_MSM_CAMERA) && (CONFIG_HTC_CAMERA_HAL_VERSION > 0)
	uint16_t ois_mfgtest_in_progress_reload; 
#endif
	struct msm_actuator_params_t actuator_params;
	struct msm_actuator_tuning_params_t af_tuning_params;
};

struct msm_actuator_get_info_t {
	uint32_t focal_length_num;
	uint32_t focal_length_den;
	uint32_t f_number_num;
	uint32_t f_number_den;
	uint32_t f_pix_num;
	uint32_t f_pix_den;
	uint32_t total_f_dist_num;
	uint32_t total_f_dist_den;
	uint32_t hor_view_angle_num;
	uint32_t hor_view_angle_den;
	uint32_t ver_view_angle_num;
	uint32_t ver_view_angle_den;
};

struct msm_actuator_get_ois_info_t {
	uint32_t gyro_info;
	uint8_t ois_index;
};

struct msm_actuator_get_ois_tbl_t {
	uint32_t tbl_thre[5];
	uint32_t tbl_info[9][2];
};


enum ois_cal_mode_type_t {
	OIS_CAL_MODE_READ_FIRMWARE,
	OIS_CAL_MODE_COLLECT_DATA,
	OIS_CAL_MODE_WRITE_FIRMWARE,
};

struct msm_actuator_get_ois_cal_info_t {
	
	int16_t x_offset;
	int16_t y_offset;
	int16_t temperature;
	int8_t x_slope;
	int8_t y_slope;

	
	enum ois_cal_mode_type_t ois_cal_mode;
	int16_t cal_collect_interval;
	int16_t lens_position;
	int8_t write_flash_status;
	int8_t otp_check_pass;
	int8_t cal_method;
	int8_t cal_current_point;
	int8_t cal_max_point;
#if defined(CONFIG_MSM_CAMERA) && (CONFIG_HTC_CAMERA_HAL_VERSION >= 2)
	int8_t bypass_ois_cal;
#endif
};

struct msm_actuator_get_vcm_cal_info_t {
    uint8_t offset;
    uint8_t bias;
    uint16_t hall_max;
    uint16_t hall_min;
    uint8_t rc;
};

struct msm_flash_ois_cal_data_t {
	
	int16_t x_offset_sharp;
	int16_t y_offset_sharp;
	int16_t temperature_sharp;
	int8_t x_slope_sharp;
	int8_t y_slope_sharp;

	
	int16_t x_offset_htc;
	int16_t y_offset_htc;
	int16_t temperature_htc;
	int8_t x_slope_htc;
	int8_t y_slope_htc;

	
	int8_t write_sharp_data;
	int8_t write_htc_data;
};

struct msm_actuator_af_OTP_info_t {
	uint8_t VCM_OTP_Read;
	uint16_t VCM_Start;
	uint16_t VCM_Infinity;
	uint16_t VCM_Macro;
	
	uint8_t VCM_Bias;
	uint8_t VCM_Offset;
	uint16_t VCM_Bottom_Mech;
	uint16_t VCM_Top_Mech;
	uint8_t VCM_Vendor_Id_Version;
	
	uint8_t VCM_Vendor;
	uint8_t act_id;
};

enum af_camera_name {
	ACTUATOR_MAIN_CAM_0,
	ACTUATOR_MAIN_CAM_1,
	ACTUATOR_MAIN_CAM_2,
	ACTUATOR_MAIN_CAM_3,
	ACTUATOR_MAIN_CAM_4,
	ACTUATOR_MAIN_CAM_5,
	ACTUATOR_WEB_CAM_0,
	ACTUATOR_WEB_CAM_1,
	ACTUATOR_WEB_CAM_2,
};

struct msm_actuator_cfg_data {
	int cfgtype;
	uint8_t is_af_supported;
	uint8_t is_ois_supported;
#if defined(CONFIG_MSM_CAMERA) && (CONFIG_HTC_CAMERA_HAL_VERSION > 0)
    uint8_t is_cal_supported; 
<<<<<<< HEAD
#if defined(CONFIG_MSM_CAMERA) && (CONFIG_HTC_CAMERA_HAL_VERSION == 3)
=======
#if (CONFIG_HTC_CAMERA_HAL_VERSION >= 3)
>>>>>>> b4d27f2f
	int8_t enable_focus_step_log;
	uint8_t small_step_damping;
	uint8_t medium_step_damping;
	uint8_t big_step_damping;
	uint8_t is_af_infinity_supported;
#endif
#endif
	union {
		struct msm_actuator_move_params_t move;
		struct msm_actuator_set_info_t set_info;
		struct msm_actuator_get_info_t get_info;
		enum af_camera_name cam_name;
		int16_t curr_step_pos; 
		af_algo_t af_algo; 
		int16_t ois_mode; 
#if defined(CONFIG_MSM_CAMERA) && (CONFIG_HTC_CAMERA_HAL_VERSION > 0)
		struct msm_actuator_get_ois_info_t get_ois_info;
		struct msm_actuator_get_ois_tbl_t get_ois_tbl;
		af_value_t af_value;
		struct msm_actuator_get_ois_cal_info_t get_osi_cal_info; 
		struct sensor_actuator_info_t sensor_actuator_info; 
		struct msm_actuator_get_vcm_cal_info_t get_vcm_cal_info; 
#endif
	} cfg;
};

struct sensor_large_data {
	int cfgtype;
	union {
		struct sensor_3d_cali_data_t sensor_3d_cali_data;
	} data;
};

enum sensor_type_t {
	BAYER,
	YUV,
	JPEG_SOC,
};

enum flash_type {
	LED_FLASH,
	STROBE_FLASH,
};

enum strobe_flash_ctrl_type {
	STROBE_FLASH_CTRL_INIT,
	STROBE_FLASH_CTRL_CHARGE,
	STROBE_FLASH_CTRL_RELEASE
};

struct strobe_flash_ctrl_data {
	enum strobe_flash_ctrl_type type;
	int charge_en;
};

struct msm_camera_info {
	int num_cameras;
	uint8_t has_3d_support[MSM_MAX_CAMERA_SENSORS];
	uint8_t is_internal_cam[MSM_MAX_CAMERA_SENSORS];
	uint32_t s_mount_angle[MSM_MAX_CAMERA_SENSORS];
	const char *video_dev_name[MSM_MAX_CAMERA_SENSORS];
	enum sensor_type_t sensor_type[MSM_MAX_CAMERA_SENSORS];
};

struct msm_cam_config_dev_info {
	int num_config_nodes;
	const char *config_dev_name[MSM_MAX_CAMERA_CONFIGS];
	int config_dev_id[MSM_MAX_CAMERA_CONFIGS];
};

struct msm_mctl_node_info {
	int num_mctl_nodes;
	const char *mctl_node_name[MSM_MAX_CAMERA_SENSORS];
};

struct flash_ctrl_data {
	int flashtype;
	union {
		int led_state;
		struct strobe_flash_ctrl_data strobe_ctrl;
	} ctrl_data;
};

enum htc_camera_image_type {
	HTC_CAMERA_IMAGE_NONE,
	HTC_CAMERA_IMAGE_YUSHANII,
	HTC_CAMERA_IMAGE_MAX,
};

#define GET_NAME			0
#define GET_PREVIEW_LINE_PER_FRAME	1
#define GET_PREVIEW_PIXELS_PER_LINE	2
#define GET_SNAPSHOT_LINE_PER_FRAME	3
#define GET_SNAPSHOT_PIXELS_PER_LINE	4
#define GET_SNAPSHOT_FPS		5
#define GET_SNAPSHOT_MAX_EP_LINE_CNT	6

struct msm_camsensor_info {
	char name[MAX_SENSOR_NAME];
	uint8_t flash_enabled;
	uint8_t strobe_flash_enabled;
	uint8_t actuator_enabled;
	int8_t total_steps;
	uint8_t support_3d;
	enum flash_type flashtype;
	enum sensor_type_t sensor_type;
	uint32_t pxlcode; 
	uint32_t camera_type; 
	int mount_angle;
	uint32_t max_width;
	uint32_t max_height;
#if defined(CONFIG_MSM_CAMERA) && (CONFIG_HTC_CAMERA_HAL_VERSION > 0)
	enum htc_camera_image_type htc_image;	
	uint8_t hdr_mode;	
#endif
	uint8_t use_rawchip; 
#if defined(CONFIG_MSM_CAMERA) && (CONFIG_HTC_CAMERA_HAL_VERSION > 0)
	uint8_t video_hdr_capability;
<<<<<<< HEAD
=======
#if (CONFIG_HTC_CAMERA_HAL_VERSION == 4)
	int dual_camera;
>>>>>>> b4d27f2f
#endif
};

#define V4L2_SINGLE_PLANE	0
#define V4L2_MULTI_PLANE_Y	0
#define V4L2_MULTI_PLANE_CBCR	1
#define V4L2_MULTI_PLANE_CB	1
#define V4L2_MULTI_PLANE_CR	2

struct plane_data {
	int plane_id;
	uint32_t offset;
	unsigned long size;
};

struct img_plane_info {
	uint32_t width;
	uint32_t height;
	uint32_t pixelformat;
	uint8_t buffer_type; 
	uint8_t output_port;
	uint32_t ext_mode;
	uint8_t num_planes;
	struct plane_data plane[MAX_PLANES];
	uint32_t sp_y_offset;
	uint8_t vpe_can_use;
};

#define QCAMERA_NAME "qcamera"
#define QCAMERA_DEVICE_GROUP_ID 1
#define QCAMERA_VNODE_GROUP_ID 2
#define MSM_CAM_V4L2_IOCTL_GET_CAMERA_INFO \
	_IOWR('V', BASE_VIDIOC_PRIVATE + 1, struct msm_camera_v4l2_ioctl_t *)

#define MSM_CAM_V4L2_IOCTL_GET_CONFIG_INFO \
	_IOWR('V', BASE_VIDIOC_PRIVATE + 2, struct msm_camera_v4l2_ioctl_t *)

#define MSM_CAM_V4L2_IOCTL_GET_MCTL_INFO \
	_IOWR('V', BASE_VIDIOC_PRIVATE + 3, struct msm_camera_v4l2_ioctl_t *)

#define MSM_CAM_V4L2_IOCTL_CTRL_CMD_DONE \
	_IOWR('V', BASE_VIDIOC_PRIVATE + 4, struct msm_camera_v4l2_ioctl_t *)

#define MSM_CAM_V4L2_IOCTL_GET_EVENT_PAYLOAD \
	_IOWR('V', BASE_VIDIOC_PRIVATE + 5, struct msm_camera_v4l2_ioctl_t *)

#define MSM_CAM_IOCTL_SEND_EVENT \
	_IOWR('V', BASE_VIDIOC_PRIVATE + 6, struct v4l2_event)

struct msm_camera_v4l2_ioctl_t {
	void __user *ioctl_ptr;
};

struct msm_ver_num_info {
        uint32_t main;
        uint32_t minor;
        uint32_t rev;
};

#endif <|MERGE_RESOLUTION|>--- conflicted
+++ resolved
@@ -444,7 +444,7 @@
 #define CMD_VFE_BUFFER_RELEASE 51
 #define CMD_VFE_PROCESS_IRQ 52
 
-#if (CONFIG_HTC_CAMERA_HAL_VERSION == 4)
+#if defined(CONFIG_MSM_CAMERA) && (CONFIG_HTC_CAMERA_HAL_VERSION == 4)
 #define CMD_AXI_CFG_PRIM		BIT(8)
 #define CMD_AXI_CFG_PRIM_ALL_CHNLS	BIT(9)
 #define CMD_AXI_CFG_SEC			BIT(10)
@@ -567,7 +567,7 @@
 #define OUTPUT_ZSL_ALL_CHNLS 10
 #define LAST_AXI_OUTPUT_MODE_ENUM = OUTPUT_ZSL_ALL_CHNLS
 
-#if (CONFIG_HTC_CAMERA_HAL_VERSION == 4)
+#if defined(CONFIG_MSM_CAMERA) && (CONFIG_HTC_CAMERA_HAL_VERSION == 4)
 #define OUTPUT_PRIM		BIT(8)
 #define OUTPUT_PRIM_ALL_CHNLS 	BIT(9)
 #define OUTPUT_SEC		BIT(10)
@@ -1677,11 +1677,7 @@
 	uint8_t is_ois_supported;
 #if defined(CONFIG_MSM_CAMERA) && (CONFIG_HTC_CAMERA_HAL_VERSION > 0)
     uint8_t is_cal_supported; 
-<<<<<<< HEAD
-#if defined(CONFIG_MSM_CAMERA) && (CONFIG_HTC_CAMERA_HAL_VERSION == 3)
-=======
-#if (CONFIG_HTC_CAMERA_HAL_VERSION >= 3)
->>>>>>> b4d27f2f
+#if defined(CONFIG_MSM_CAMERA) && (CONFIG_HTC_CAMERA_HAL_VERSION >= 3)
 	int8_t enable_focus_step_log;
 	uint8_t small_step_damping;
 	uint8_t medium_step_damping;
@@ -1800,11 +1796,9 @@
 	uint8_t use_rawchip; 
 #if defined(CONFIG_MSM_CAMERA) && (CONFIG_HTC_CAMERA_HAL_VERSION > 0)
 	uint8_t video_hdr_capability;
-<<<<<<< HEAD
-=======
-#if (CONFIG_HTC_CAMERA_HAL_VERSION == 4)
+#endif
+#if defined(CONFIG_MSM_CAMERA) && (CONFIG_HTC_CAMERA_HAL_VERSION == 4)
 	int dual_camera;
->>>>>>> b4d27f2f
 #endif
 };
 
