--- conflicted
+++ resolved
@@ -51,12 +51,9 @@
 #define VCD_I_DISABLE_DMX (VCD_START_BASE + 0x23)
 #define VCD_I_DISABLE_DMX_SUPPORT (VCD_START_BASE + 0x24)
 #define VCD_I_ENABLE_SPS_PPS_FOR_IDR (VCD_START_BASE + 0x25)
-<<<<<<< HEAD
-=======
 #define VCD_REQ_PERF_LEVEL (VCD_START_BASE + 0x26)
 #define VCD_I_VOP_TIMING_CONSTANT_DELTA (VCD_START_BASE + 0x27)
 #define VCD_I_SLICE_DELIVERY_MODE (VCD_START_BASE + 0x28)
->>>>>>> 1131c66f
 
 #define VCD_START_REQ      (VCD_START_BASE + 0x1000)
 #define VCD_I_REQ_IFRAME   (VCD_START_REQ + 0x1)
