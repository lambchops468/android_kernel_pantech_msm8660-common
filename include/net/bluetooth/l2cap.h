/*
   BlueZ - Bluetooth protocol stack for Linux
   Copyright (c) 2000-2001, 2010-2012 Code Aurora Forum.  All rights reserved.
   Copyright (C) 2009-2010 Gustavo F. Padovan <gustavo@padovan.org>
   Copyright (C) 2010 Google Inc.

   Written 2000,2001 by Maxim Krasnyansky <maxk@qualcomm.com>

   This program is free software; you can redistribute it and/or modify
   it under the terms of the GNU General Public License version 2 as
   published by the Free Software Foundation;

   THE SOFTWARE IS PROVIDED "AS IS", WITHOUT WARRANTY OF ANY KIND, EXPRESS
   OR IMPLIED, INCLUDING BUT NOT LIMITED TO THE WARRANTIES OF MERCHANTABILITY,
   FITNESS FOR A PARTICULAR PURPOSE AND NONINFRINGEMENT OF THIRD PARTY RIGHTS.
   IN NO EVENT SHALL THE COPYRIGHT HOLDER(S) AND AUTHOR(S) BE LIABLE FOR ANY
   CLAIM, OR ANY SPECIAL INDIRECT OR CONSEQUENTIAL DAMAGES, OR ANY DAMAGES
   WHATSOEVER RESULTING FROM LOSS OF USE, DATA OR PROFITS, WHETHER IN AN
   ACTION OF CONTRACT, NEGLIGENCE OR OTHER TORTIOUS ACTION, ARISING OUT OF
   OR IN CONNECTION WITH THE USE OR PERFORMANCE OF THIS SOFTWARE.

   ALL LIABILITY, INCLUDING LIABILITY FOR INFRINGEMENT OF ANY PATENTS,
   COPYRIGHTS, TRADEMARKS OR OTHER RIGHTS, RELATING TO USE OF THIS
   SOFTWARE IS DISCLAIMED.
*/
#ifdef CONFIG_BT_MGMT
#include "l2cap_mgmt.h"
#else
#ifndef __L2CAP_H
#define __L2CAP_H

/* L2CAP defaults */
#define L2CAP_DEFAULT_MTU		672
#define L2CAP_DEFAULT_MIN_MTU		48
#define L2CAP_DEFAULT_FLUSH_TO		0xffff
#define L2CAP_MAX_FLUSH_TO		0x7ff
#define L2CAP_DEFAULT_TX_WINDOW		63
#define L2CAP_DEFAULT_MAX_TX		3
#define L2CAP_DEFAULT_RETRANS_TO	2000    /* 2 seconds */
#define L2CAP_DEFAULT_MONITOR_TO	12000   /* 12 seconds */
#define L2CAP_DEFAULT_MAX_PDU_SIZE	1009    /* Sized for 3-DH5 packet */
#define L2CAP_DEFAULT_ACK_TO		200
#define L2CAP_LE_DEFAULT_MTU		23

#define L2CAP_CONN_TIMEOUT	(40000) /* 40 seconds */
#define L2CAP_INFO_TIMEOUT	(4000)  /*  4 seconds */

/* L2CAP socket address */
struct sockaddr_l2 {
	sa_family_t	l2_family;
	__le16		l2_psm;
	bdaddr_t	l2_bdaddr;
	__le16		l2_cid;
};

/* L2CAP socket options */
#define L2CAP_OPTIONS	0x01
struct l2cap_options {
	__u16 omtu;
	__u16 imtu;
	__u16 flush_to;
	__u8  mode;
	__u8  fcs;
	__u8  max_tx;
	__u16 txwin_size;
};

#define L2CAP_CONNINFO	0x02
struct l2cap_conninfo {
	__u16 hci_handle;
	__u8  dev_class[3];
};

#define L2CAP_LM	0x03
#define L2CAP_LM_MASTER		0x0001
#define L2CAP_LM_AUTH		0x0002
#define L2CAP_LM_ENCRYPT	0x0004
#define L2CAP_LM_TRUSTED	0x0008
#define L2CAP_LM_RELIABLE	0x0010
#define L2CAP_LM_SECURE		0x0020

/* L2CAP command codes */
#define L2CAP_COMMAND_REJ	0x01
#define L2CAP_CONN_REQ		0x02
#define L2CAP_CONN_RSP		0x03
#define L2CAP_CONF_REQ		0x04
#define L2CAP_CONF_RSP		0x05
#define L2CAP_DISCONN_REQ	0x06
#define L2CAP_DISCONN_RSP	0x07
#define L2CAP_ECHO_REQ		0x08
#define L2CAP_ECHO_RSP		0x09
#define L2CAP_INFO_REQ		0x0a
#define L2CAP_INFO_RSP		0x0b
#define L2CAP_CONN_PARAM_UPDATE_REQ	0x12
#define L2CAP_CONN_PARAM_UPDATE_RSP	0x13

/* L2CAP feature mask */
#define L2CAP_FEAT_FLOWCTL	0x00000001
#define L2CAP_FEAT_RETRANS	0x00000002
#define L2CAP_FEAT_ERTM		0x00000008
#define L2CAP_FEAT_STREAMING	0x00000010
#define L2CAP_FEAT_FCS		0x00000020
#define L2CAP_FEAT_FIXED_CHAN	0x00000080

/* L2CAP checksum option */
#define L2CAP_FCS_NONE		0x00
#define L2CAP_FCS_CRC16		0x01

/* L2CAP Control Field bit masks */
#define L2CAP_CTRL_SAR               0xC000
#define L2CAP_CTRL_REQSEQ            0x3F00
#define L2CAP_CTRL_TXSEQ             0x007E
#define L2CAP_CTRL_RETRANS           0x0080
#define L2CAP_CTRL_FINAL             0x0080
#define L2CAP_CTRL_POLL              0x0010
#define L2CAP_CTRL_SUPERVISE         0x000C
#define L2CAP_CTRL_FRAME_TYPE        0x0001 /* I- or S-Frame */

#define L2CAP_CTRL_TXSEQ_SHIFT      1
#define L2CAP_CTRL_REQSEQ_SHIFT     8
#define L2CAP_CTRL_SAR_SHIFT       14

/* L2CAP Supervisory Function */
#define L2CAP_SUPER_RCV_READY           0x0000
#define L2CAP_SUPER_REJECT              0x0004
#define L2CAP_SUPER_RCV_NOT_READY       0x0008
#define L2CAP_SUPER_SELECT_REJECT       0x000C

/* L2CAP Segmentation and Reassembly */
#define L2CAP_SDU_UNSEGMENTED       0x0000
#define L2CAP_SDU_START             0x4000
#define L2CAP_SDU_END               0x8000
#define L2CAP_SDU_CONTINUE          0xC000

/* L2CAP structures */
struct l2cap_hdr {
	__le16     len;
	__le16     cid;
} __packed;
#define L2CAP_HDR_SIZE		4

struct l2cap_cmd_hdr {
	__u8       code;
	__u8       ident;
	__le16     len;
} __packed;
#define L2CAP_CMD_HDR_SIZE	4

struct l2cap_cmd_rej {
	__le16     reason;
} __packed;

struct l2cap_conn_req {
	__le16     psm;
	__le16     scid;
} __packed;

struct l2cap_conn_rsp {
	__le16     dcid;
	__le16     scid;
	__le16     result;
	__le16     status;
} __packed;

/* channel indentifier */
#define L2CAP_CID_SIGNALING	0x0001
#define L2CAP_CID_CONN_LESS	0x0002
#define L2CAP_CID_LE_DATA	0x0004
#define L2CAP_CID_LE_SIGNALING	0x0005
#define L2CAP_CID_SMP		0x0006
#define L2CAP_CID_DYN_START	0x0040
#define L2CAP_CID_DYN_END	0xffff

/* connect result */
#define L2CAP_CR_SUCCESS	0x0000
#define L2CAP_CR_PEND		0x0001
#define L2CAP_CR_BAD_PSM	0x0002
#define L2CAP_CR_SEC_BLOCK	0x0003
#define L2CAP_CR_NO_MEM		0x0004

/* connect status */
#define L2CAP_CS_NO_INFO	0x0000
#define L2CAP_CS_AUTHEN_PEND	0x0001
#define L2CAP_CS_AUTHOR_PEND	0x0002

struct l2cap_conf_req {
	__le16     dcid;
	__le16     flags;
	__u8       data[0];
} __packed;

struct l2cap_conf_rsp {
	__le16     scid;
	__le16     flags;
	__le16     result;
	__u8       data[0];
} __packed;

#define L2CAP_CONF_SUCCESS	0x0000
#define L2CAP_CONF_UNACCEPT	0x0001
#define L2CAP_CONF_REJECT	0x0002
#define L2CAP_CONF_UNKNOWN	0x0003

struct l2cap_conf_opt {
	__u8       type;
	__u8       len;
	__u8       val[0];
} __packed;
#define L2CAP_CONF_OPT_SIZE	2

#define L2CAP_CONF_HINT		0x80
#define L2CAP_CONF_MASK		0x7f

#define L2CAP_CONF_MTU		0x01
#define L2CAP_CONF_FLUSH_TO	0x02
#define L2CAP_CONF_QOS		0x03
#define L2CAP_CONF_RFC		0x04
#define L2CAP_CONF_FCS		0x05

#define L2CAP_CONF_MAX_SIZE	22

struct l2cap_conf_rfc {
	__u8       mode;
	__u8       txwin_size;
	__u8       max_transmit;
	__le16     retrans_timeout;
	__le16     monitor_timeout;
	__le16     max_pdu_size;
} __packed;

#define L2CAP_MODE_BASIC	0x00
#define L2CAP_MODE_RETRANS	0x01
#define L2CAP_MODE_FLOWCTL	0x02
#define L2CAP_MODE_ERTM		0x03
#define L2CAP_MODE_STREAMING	0x04

struct l2cap_disconn_req {
	__le16     dcid;
	__le16     scid;
} __packed;

struct l2cap_disconn_rsp {
	__le16     dcid;
	__le16     scid;
} __packed;

struct l2cap_info_req {
	__le16      type;
} __packed;

struct l2cap_info_rsp {
	__le16      type;
	__le16      result;
	__u8        data[0];
} __packed;

/* info type */
#define L2CAP_IT_CL_MTU     0x0001
#define L2CAP_IT_FEAT_MASK  0x0002
#define L2CAP_IT_FIXED_CHAN 0x0003

/* info result */
#define L2CAP_IR_SUCCESS    0x0000
#define L2CAP_IR_NOTSUPP    0x0001

struct l2cap_conn_param_update_req {
	__le16      min;
	__le16      max;
	__le16      latency;
	__le16      to_multiplier;
} __packed;

struct l2cap_conn_param_update_rsp {
	__le16      result;
} __packed;

/* Connection Parameters result */
#define L2CAP_CONN_PARAM_ACCEPTED	0x0000
#define L2CAP_CONN_PARAM_REJECTED	0x0001

/* ----- L2CAP channels and connections ----- */
struct srej_list {
	__u8	tx_seq;
	struct list_head list;
};

struct l2cap_chan {
	struct sock *sk;

	struct l2cap_conn	*conn;

	__u8		state;

	atomic_t	refcnt;

	__le16		psm;
	__u16		dcid;
	__u16		scid;

	__u16		imtu;
	__u16		omtu;
	__u16		flush_to;
	__u8		mode;
	__u8		chan_type;

	__le16		sport;

	__u8		sec_level;
	__u8		role_switch;
	__u8		force_reliable;
	__u8		flushable;
	__u8		force_active;

	__u8		ident;

	__u8		conf_req[64];
	__u8		conf_len;
	__u8		num_conf_req;
	__u8		num_conf_rsp;

	__u8		fcs;

	__u8		tx_win;
	__u8		max_tx;
	__u16		retrans_timeout;
	__u16		monitor_timeout;
	__u16		mps;

	unsigned long	conf_state;
	unsigned long	conn_state;

	__u8		next_tx_seq;
	__u8		expected_ack_seq;
	__u8		expected_tx_seq;
	__u8		buffer_seq;
	__u8		buffer_seq_srej;
	__u8		srej_save_reqseq;
	__u8		frames_sent;
	__u8		unacked_frames;
	__u8		retry_count;
	__u8		num_acked;
	__u16		sdu_len;
	__u16		partial_sdu_len;
	struct sk_buff	*sdu;

	__u8		remote_tx_win;
	__u8		remote_max_tx;
	__u16		remote_mps;

	struct timer_list	chan_timer;
	struct timer_list	retrans_timer;
	struct timer_list	monitor_timer;
	struct timer_list	ack_timer;
	struct sk_buff		*tx_send_head;
	struct sk_buff_head	tx_q;
	struct sk_buff_head	srej_q;
	struct list_head	srej_l;

	struct list_head list;
	struct list_head global_l;

	void		*data;
	struct l2cap_ops *ops;
};

struct l2cap_ops {
	char		*name;

	struct l2cap_chan	*(*new_connection) (void *data);
	int			(*recv) (void *data, struct sk_buff *skb);
	void			(*close) (void *data);
	void			(*state_change) (void *data, int state);
};

struct l2cap_conn {
	struct hci_conn	*hcon;

	bdaddr_t	*dst;
	bdaddr_t	*src;

	unsigned int	mtu;

	__u32		feat_mask;

	__u8		info_state;
	__u8		info_ident;

	struct timer_list info_timer;

	spinlock_t	lock;

	struct sk_buff *rx_skb;
	__u32		rx_len;
	__u8		tx_ident;

	__u8		disc_reason;

	__u8		preq[7]; /* SMP Pairing Request */
	__u8		prsp[7]; /* SMP Pairing Response */
	__u8		prnd[16]; /* SMP Pairing Random */
	__u8		pcnf[16]; /* SMP Pairing Confirm */
	__u8		tk[16]; /* SMP Temporary Key */
	__u8		smp_key_size;

	struct timer_list security_timer;

	struct list_head chan_l;
	rwlock_t	chan_lock;
};

#define L2CAP_INFO_CL_MTU_REQ_SENT	0x01
#define L2CAP_INFO_FEAT_MASK_REQ_SENT	0x04
#define L2CAP_INFO_FEAT_MASK_REQ_DONE	0x08

#define L2CAP_CHAN_RAW			1
#define L2CAP_CHAN_CONN_LESS		2
#define L2CAP_CHAN_CONN_ORIENTED	3

/* ----- L2CAP socket info ----- */
#define l2cap_pi(sk) ((struct l2cap_pinfo *) sk)

struct l2cap_pinfo {
	struct bt_sock	bt;
	struct l2cap_chan	*chan;
	struct sk_buff	*rx_busy_skb;
};

enum {
	CONF_REQ_SENT,
	CONF_INPUT_DONE,
	CONF_OUTPUT_DONE,
	CONF_MTU_DONE,
	CONF_MODE_DONE,
	CONF_CONNECT_PEND,
	CONF_NO_FCS_RECV,
	CONF_STATE2_DEVICE,
};

#define L2CAP_CONF_MAX_CONF_REQ 2
#define L2CAP_CONF_MAX_CONF_RSP 2

enum {
	CONN_SAR_SDU,
	CONN_SREJ_SENT,
	CONN_WAIT_F,
	CONN_SREJ_ACT,
	CONN_SEND_PBIT,
	CONN_REMOTE_BUSY,
	CONN_LOCAL_BUSY,
	CONN_REJ_ACT,
	CONN_SEND_FBIT,
	CONN_RNR_SENT,
};

#define __set_chan_timer(c, t) l2cap_set_timer(c, &c->chan_timer, (t))
#define __clear_chan_timer(c) l2cap_clear_timer(c, &c->chan_timer)
#define __set_retrans_timer(c) l2cap_set_timer(c, &c->retrans_timer, \
		L2CAP_DEFAULT_RETRANS_TO);
#define __clear_retrans_timer(c) l2cap_clear_timer(c, &c->retrans_timer)
#define __set_monitor_timer(c) l2cap_set_timer(c, &c->monitor_timer, \
		L2CAP_DEFAULT_MONITOR_TO);
#define __clear_monitor_timer(c) l2cap_clear_timer(c, &c->monitor_timer)
#define __set_ack_timer(c) l2cap_set_timer(c, &chan->ack_timer, \
		L2CAP_DEFAULT_ACK_TO);
#define __clear_ack_timer(c) l2cap_clear_timer(c, &c->ack_timer)

static inline int l2cap_tx_window_full(struct l2cap_chan *ch)
{
	int sub;

	sub = (ch->next_tx_seq - ch->expected_ack_seq) % 64;

	if (sub < 0)
		sub += 64;

	return sub == ch->remote_tx_win;
}

#define __get_txseq(ctrl)	(((ctrl) & L2CAP_CTRL_TXSEQ) >> 1)
#define __get_reqseq(ctrl)	(((ctrl) & L2CAP_CTRL_REQSEQ) >> 8)
#define __is_iframe(ctrl)	(!((ctrl) & L2CAP_CTRL_FRAME_TYPE))
#define __is_sframe(ctrl)	((ctrl) & L2CAP_CTRL_FRAME_TYPE)
#define __is_sar_start(ctrl)	(((ctrl) & L2CAP_CTRL_SAR) == L2CAP_SDU_START)

extern int disable_ertm;

int l2cap_init_sockets(void);
void l2cap_cleanup_sockets(void);

void __l2cap_connect_rsp_defer(struct l2cap_chan *chan);
int __l2cap_wait_ack(struct sock *sk);

<<<<<<< HEAD
int l2cap_add_psm(struct l2cap_chan *chan, bdaddr_t *src, __le16 psm);
int l2cap_add_scid(struct l2cap_chan *chan,  __u16 scid);

struct l2cap_chan *l2cap_chan_create(struct sock *sk);
void l2cap_chan_close(struct l2cap_chan *chan, int reason);
void l2cap_chan_destroy(struct l2cap_chan *chan);
int l2cap_chan_connect(struct l2cap_chan *chan);
int l2cap_chan_send(struct l2cap_chan *chan, struct msghdr *msg, size_t len);
void l2cap_chan_busy(struct l2cap_chan *chan, int busy);

#endif /* __L2CAP_H */

#endif /* BT_MGMT */
=======
struct sk_buff *l2cap_create_connless_pdu(struct sock *sk, struct msghdr *msg, size_t len);
struct sk_buff *l2cap_create_basic_pdu(struct sock *sk, struct msghdr *msg, size_t len);
struct sk_buff *l2cap_create_iframe_pdu(struct sock *sk, struct msghdr *msg,
				size_t len, u16 sdulen, int reseg);
int l2cap_segment_sdu(struct sock *sk, struct sk_buff_head* seg_queue,
			struct msghdr *msg, size_t len, int reseg);
int l2cap_resegment_queue(struct sock *sk, struct sk_buff_head *queue);
void l2cap_do_send(struct sock *sk, struct sk_buff *skb);
void l2cap_streaming_send(struct sock *sk);
int l2cap_ertm_send(struct sock *sk);
int l2cap_strm_tx(struct sock *sk, struct sk_buff_head *skbs);
int l2cap_ertm_tx(struct sock *sk, struct bt_l2cap_control *control,
			struct sk_buff_head *skbs, u8 event);

int l2cap_sock_le_params_valid(struct bt_le_params *le_params);
void l2cap_sock_set_timer(struct sock *sk, long timeout);
void l2cap_sock_clear_timer(struct sock *sk);
void __l2cap_sock_close(struct sock *sk, int reason);
void l2cap_sock_kill(struct sock *sk);
void l2cap_sock_init(struct sock *sk, struct sock *parent);
struct sock *l2cap_sock_alloc(struct net *net, struct socket *sock,
							int proto, gfp_t prio);
struct sock *l2cap_find_sock_by_fixed_cid_and_dir(__le16 cid, bdaddr_t *src,
						bdaddr_t *dst, int server);
void l2cap_send_disconn_req(struct l2cap_conn *conn, struct sock *sk, int err);
void l2cap_chan_del(struct sock *sk, int err);
int l2cap_do_connect(struct sock *sk);
int l2cap_data_channel(struct sock *sk, struct sk_buff *skb);
void l2cap_amp_move_init(struct sock *sk);
void l2cap_ertm_destruct(struct sock *sk);
void l2cap_ertm_shutdown(struct sock *sk);
void l2cap_ertm_recv_done(struct sock *sk);

void l2cap_fixed_channel_config(struct sock *sk, struct l2cap_options *opt);

void l2cap_recv_deferred_frame(struct sock *sk, struct sk_buff *skb);

void l2cap_amp_physical_complete(int result, u8 remote_id, u8 local_id,
				struct sock *sk);

void l2cap_amp_logical_complete(int result, struct hci_conn *ampcon,
				struct hci_chan *ampchan, struct sock *sk);

void l2cap_amp_logical_destroyed(struct hci_conn *ampcon);

#endif /* __L2CAP_H */
>>>>>>> d8045349
<|MERGE_RESOLUTION|>--- conflicted
+++ resolved
@@ -1,6 +1,6 @@
 /*
    BlueZ - Bluetooth protocol stack for Linux
-   Copyright (c) 2000-2001, 2010-2012 Code Aurora Forum.  All rights reserved.
+   Copyright (C) 2000-2001 Qualcomm Incorporated
    Copyright (C) 2009-2010 Gustavo F. Padovan <gustavo@padovan.org>
    Copyright (C) 2010 Google Inc.
 
@@ -33,7 +33,6 @@
 #define L2CAP_DEFAULT_MTU		672
 #define L2CAP_DEFAULT_MIN_MTU		48
 #define L2CAP_DEFAULT_FLUSH_TO		0xffff
-#define L2CAP_MAX_FLUSH_TO		0x7ff
 #define L2CAP_DEFAULT_TX_WINDOW		63
 #define L2CAP_DEFAULT_MAX_TX		3
 #define L2CAP_DEFAULT_RETRANS_TO	2000    /* 2 seconds */
@@ -490,7 +489,6 @@
 void __l2cap_connect_rsp_defer(struct l2cap_chan *chan);
 int __l2cap_wait_ack(struct sock *sk);
 
-<<<<<<< HEAD
 int l2cap_add_psm(struct l2cap_chan *chan, bdaddr_t *src, __le16 psm);
 int l2cap_add_scid(struct l2cap_chan *chan,  __u16 scid);
 
@@ -503,52 +501,4 @@
 
 #endif /* __L2CAP_H */
 
-#endif /* BT_MGMT */
-=======
-struct sk_buff *l2cap_create_connless_pdu(struct sock *sk, struct msghdr *msg, size_t len);
-struct sk_buff *l2cap_create_basic_pdu(struct sock *sk, struct msghdr *msg, size_t len);
-struct sk_buff *l2cap_create_iframe_pdu(struct sock *sk, struct msghdr *msg,
-				size_t len, u16 sdulen, int reseg);
-int l2cap_segment_sdu(struct sock *sk, struct sk_buff_head* seg_queue,
-			struct msghdr *msg, size_t len, int reseg);
-int l2cap_resegment_queue(struct sock *sk, struct sk_buff_head *queue);
-void l2cap_do_send(struct sock *sk, struct sk_buff *skb);
-void l2cap_streaming_send(struct sock *sk);
-int l2cap_ertm_send(struct sock *sk);
-int l2cap_strm_tx(struct sock *sk, struct sk_buff_head *skbs);
-int l2cap_ertm_tx(struct sock *sk, struct bt_l2cap_control *control,
-			struct sk_buff_head *skbs, u8 event);
-
-int l2cap_sock_le_params_valid(struct bt_le_params *le_params);
-void l2cap_sock_set_timer(struct sock *sk, long timeout);
-void l2cap_sock_clear_timer(struct sock *sk);
-void __l2cap_sock_close(struct sock *sk, int reason);
-void l2cap_sock_kill(struct sock *sk);
-void l2cap_sock_init(struct sock *sk, struct sock *parent);
-struct sock *l2cap_sock_alloc(struct net *net, struct socket *sock,
-							int proto, gfp_t prio);
-struct sock *l2cap_find_sock_by_fixed_cid_and_dir(__le16 cid, bdaddr_t *src,
-						bdaddr_t *dst, int server);
-void l2cap_send_disconn_req(struct l2cap_conn *conn, struct sock *sk, int err);
-void l2cap_chan_del(struct sock *sk, int err);
-int l2cap_do_connect(struct sock *sk);
-int l2cap_data_channel(struct sock *sk, struct sk_buff *skb);
-void l2cap_amp_move_init(struct sock *sk);
-void l2cap_ertm_destruct(struct sock *sk);
-void l2cap_ertm_shutdown(struct sock *sk);
-void l2cap_ertm_recv_done(struct sock *sk);
-
-void l2cap_fixed_channel_config(struct sock *sk, struct l2cap_options *opt);
-
-void l2cap_recv_deferred_frame(struct sock *sk, struct sk_buff *skb);
-
-void l2cap_amp_physical_complete(int result, u8 remote_id, u8 local_id,
-				struct sock *sk);
-
-void l2cap_amp_logical_complete(int result, struct hci_conn *ampcon,
-				struct hci_chan *ampchan, struct sock *sk);
-
-void l2cap_amp_logical_destroyed(struct hci_conn *ampcon);
-
-#endif /* __L2CAP_H */
->>>>>>> d8045349
+#endif /* BT_MGMT */