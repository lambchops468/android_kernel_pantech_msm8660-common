/* 
   BlueZ - Bluetooth protocol stack for Linux
   Copyright (c) 2000-2001, 2010-2012 Code Aurora Forum.  All rights reserved.

   Written 2000,2001 by Maxim Krasnyansky <maxk@qualcomm.com>

   This program is free software; you can redistribute it and/or modify
   it under the terms of the GNU General Public License version 2 as
   published by the Free Software Foundation;

   THE SOFTWARE IS PROVIDED "AS IS", WITHOUT WARRANTY OF ANY KIND, EXPRESS
   OR IMPLIED, INCLUDING BUT NOT LIMITED TO THE WARRANTIES OF MERCHANTABILITY,
   FITNESS FOR A PARTICULAR PURPOSE AND NONINFRINGEMENT OF THIRD PARTY RIGHTS.
   IN NO EVENT SHALL THE COPYRIGHT HOLDER(S) AND AUTHOR(S) BE LIABLE FOR ANY
   CLAIM, OR ANY SPECIAL INDIRECT OR CONSEQUENTIAL DAMAGES, OR ANY DAMAGES 
   WHATSOEVER RESULTING FROM LOSS OF USE, DATA OR PROFITS, WHETHER IN AN 
   ACTION OF CONTRACT, NEGLIGENCE OR OTHER TORTIOUS ACTION, ARISING OUT OF 
   OR IN CONNECTION WITH THE USE OR PERFORMANCE OF THIS SOFTWARE.

   ALL LIABILITY, INCLUDING LIABILITY FOR INFRINGEMENT OF ANY PATENTS, 
   COPYRIGHTS, TRADEMARKS OR OTHER RIGHTS, RELATING TO USE OF THIS 
   SOFTWARE IS DISCLAIMED.
*/
#ifdef CONFIG_BT_MGMT
#include "bluetooth_mgmt.h"
#else
#ifndef __BLUETOOTH_H
#define __BLUETOOTH_H

#include <asm/types.h>
#include <asm/byteorder.h>
#include <linux/list.h>
#include <linux/poll.h>
#include <net/sock.h>

#ifndef AF_BLUETOOTH
#define AF_BLUETOOTH	31
#define PF_BLUETOOTH	AF_BLUETOOTH
#endif

/* Reserv for core and drivers use */
#define BT_SKB_RESERVE	8

#define BTPROTO_L2CAP	0
#define BTPROTO_HCI	1
#define BTPROTO_SCO	2
#define BTPROTO_RFCOMM	3
#define BTPROTO_BNEP	4
#define BTPROTO_CMTP	5
#define BTPROTO_HIDP	6
#define BTPROTO_AVDTP	7

#define SOL_HCI		0
#define SOL_L2CAP	6
#define SOL_SCO		17
#define SOL_RFCOMM	18

#define BT_SECURITY	4
struct bt_security {
	__u8 level;
	__u8 key_size;
};
#define BT_SECURITY_SDP		0
#define BT_SECURITY_LOW		1
#define BT_SECURITY_MEDIUM	2
#define BT_SECURITY_HIGH	3

#define BT_DEFER_SETUP	7

#define BT_FLUSHABLE	8

#define BT_FLUSHABLE_OFF	0
#define BT_FLUSHABLE_ON		1

#define BT_POWER	9
struct bt_power {
	__u8 force_active;
};
#define BT_POWER_FORCE_ACTIVE_OFF 0
#define BT_POWER_FORCE_ACTIVE_ON  1

__attribute__((format (printf, 2, 3)))
int bt_printk(const char *level, const char *fmt, ...);

<<<<<<< HEAD
#define BT_INFO(fmt, arg...)   bt_printk(KERN_INFO, pr_fmt(fmt), ##arg)
#define BT_ERR(fmt, arg...)    bt_printk(KERN_ERR, pr_fmt(fmt), ##arg)
#define BT_DBG(fmt, arg...)    pr_debug(fmt "\n", ##arg)
=======
#define BT_AMP_POLICY          10

/* Require BR/EDR (default policy)
 *   AMP controllers cannot be used
 *   Channel move requests from the remote device are denied
 *   If the L2CAP channel is currently using AMP, move the channel to BR/EDR
 */
#define BT_AMP_POLICY_REQUIRE_BR_EDR   0

/* Prefer BR/EDR
 *   Allow use of AMP controllers
 *   If the L2CAP channel is currently on AMP, move it to BR/EDR
 *   Channel move requests from the remote device are allowed
 */
#define BT_AMP_POLICY_PREFER_BR_EDR    1

/* Prefer AMP
 *   Allow use of AMP controllers
 *   If the L2CAP channel is currently on BR/EDR and AMP controller
 *     resources are available, initiate a channel move to AMP
 *   Channel move requests from the remote device are allowed
 *   If the L2CAP socket has not been connected yet, try to create
 *     and configure the channel directly on an AMP controller rather
 *     than BR/EDR
 */
#define BT_AMP_POLICY_PREFER_AMP       2

#define BT_LE_PARAMS	100

#define BT_LE_SCAN_WINDOW_MIN		0x0004
#define BT_LE_SCAN_WINDOW_MAX		0x4000
#define BT_LE_SCAN_WINDOW_DEF		0x0004

#define BT_LE_SCAN_INTERVAL_MIN		0x0004
#define BT_LE_SCAN_INTERVAL_MAX		0x4000
#define BT_LE_SCAN_INTERVAL_DEF		0x0008

#define BT_LE_CONN_INTERVAL_MIN		0x0006
#define BT_LE_CONN_INTERVAL_MAX		0x0C80
#define BT_LE_CONN_INTERVAL_MIN_DEF	0x0008
#define BT_LE_CONN_INTERVAL_MAX_DEF	0x0100

#define BT_LE_LATENCY_MAX		0x01F4
#define BT_LE_LATENCY_DEF		0x0000

#define BT_LE_SUP_TO_MIN		0x000A
#define BT_LE_SUP_TO_MAX		0x0C80
#define BT_LE_SUP_TO_DEFAULT		0X03E8

#define BT_INFO(fmt, arg...) printk(KERN_INFO "Bluetooth: " fmt "\n" , ## arg)
#define BT_ERR(fmt, arg...)  printk(KERN_ERR "%s: " fmt "\n" , __func__ , ## arg)
#define BT_DBG(fmt, arg...)  pr_debug("%s: " fmt "\n" , __func__ , ## arg)
>>>>>>> d8045349

/* Connection and socket states */
enum {
	BT_CONNECTED = 1, /* Equal to TCP_ESTABLISHED to make net code happy */
	BT_OPEN,
	BT_BOUND,
	BT_LISTEN,
	BT_CONNECT,
	BT_CONNECT2,
	BT_CONFIG,
	BT_DISCONN,
	BT_CLOSED
};

/* BD Address */
typedef struct {
	__u8 b[6];
} __packed bdaddr_t;

#define BDADDR_ANY   (&(bdaddr_t) {{0, 0, 0, 0, 0, 0}})
#define BDADDR_LOCAL (&(bdaddr_t) {{0, 0, 0, 0xff, 0xff, 0xff}})

/* Copy, swap, convert BD Address */
static inline int bacmp(bdaddr_t *ba1, bdaddr_t *ba2)
{
	return memcmp(ba1, ba2, sizeof(bdaddr_t));
}
static inline void bacpy(bdaddr_t *dst, bdaddr_t *src)
{
	memcpy(dst, src, sizeof(bdaddr_t));
}

void baswap(bdaddr_t *dst, bdaddr_t *src);
char *batostr(bdaddr_t *ba);
bdaddr_t *strtoba(char *str);

/* Common socket structures and functions */

#define bt_sk(__sk) ((struct bt_sock *) __sk)

struct bt_le_params {
	__u8  prohibit_remote_chg;
	__u8  filter_policy;
	__u16 scan_interval;
	__u16 scan_window;
	__u16 interval_min;
	__u16 interval_max;
	__u16 latency;
	__u16 supervision_timeout;
	__u16 min_ce_len;
	__u16 max_ce_len;
	__u16 conn_timeout;
};

struct bt_sock {
	struct sock sk;
	bdaddr_t    src;
	bdaddr_t    dst;
	struct list_head accept_q;
	struct sock *parent;
	u32 defer_setup;
	struct bt_le_params le_params;
};

struct bt_sock_list {
	struct hlist_head head;
	rwlock_t          lock;
};

int  bt_sock_register(int proto, const struct net_proto_family *ops);
int  bt_sock_unregister(int proto);
void bt_sock_link(struct bt_sock_list *l, struct sock *s);
void bt_sock_unlink(struct bt_sock_list *l, struct sock *s);
int  bt_sock_recvmsg(struct kiocb *iocb, struct socket *sock,
				struct msghdr *msg, size_t len, int flags);
int  bt_sock_stream_recvmsg(struct kiocb *iocb, struct socket *sock,
			struct msghdr *msg, size_t len, int flags);
uint bt_sock_poll(struct file * file, struct socket *sock, poll_table *wait);
int  bt_sock_ioctl(struct socket *sock, unsigned int cmd, unsigned long arg);
int  bt_sock_wait_state(struct sock *sk, int state, unsigned long timeo);

void bt_accept_enqueue(struct sock *parent, struct sock *sk);
void bt_accept_unlink(struct sock *sk);
struct sock *bt_accept_dequeue(struct sock *parent, struct socket *newsock);

/* Skb helpers */
struct bt_skb_cb {
	__u8 pkt_type;
	__u8 incoming;
	__u16 expect;
	__u8 tx_seq;
	__u8 retries;
	__u8 sar;
	unsigned short channel;
	__u8 force_active;
};
#define bt_cb(skb) ((struct bt_skb_cb *)((skb)->cb))

static inline struct sk_buff *bt_skb_alloc(unsigned int len, gfp_t how)
{
	struct sk_buff *skb;

	if ((skb = alloc_skb(len + BT_SKB_RESERVE, how))) {
		skb_reserve(skb, BT_SKB_RESERVE);
		bt_cb(skb)->incoming  = 0;
	}
	return skb;
}

static inline struct sk_buff *bt_skb_send_alloc(struct sock *sk,
					unsigned long len, int nb, int *err)
{
	struct sk_buff *skb;

	release_sock(sk);
	if ((skb = sock_alloc_send_skb(sk, len + BT_SKB_RESERVE, nb, err))) {
		skb_reserve(skb, BT_SKB_RESERVE);
		bt_cb(skb)->incoming  = 0;
	}
	lock_sock(sk);

	if (!skb && *err)
		return NULL;

	*err = sock_error(sk);
	if (*err)
		goto out;

	if (sk->sk_shutdown) {
		*err = -ECONNRESET;
		goto out;
	}

	return skb;

out:
	kfree_skb(skb);
	return NULL;
}

int bt_to_errno(__u16 code);

extern int hci_sock_init(void);
extern void hci_sock_cleanup(void);

extern int bt_sysfs_init(void);
extern void bt_sysfs_cleanup(void);

extern struct dentry *bt_debugfs;

#ifdef CONFIG_BT_L2CAP
int l2cap_init(void);
void l2cap_exit(void);
#else
static inline int l2cap_init(void)
{
	return 0;
}

static inline void l2cap_exit(void)
{
}
#endif

#ifdef CONFIG_BT_SCO
int sco_init(void);
void sco_exit(void);
#else
static inline int sco_init(void)
{
	return 0;
}

static inline void sco_exit(void)
{
}
#endif

#endif /* __BLUETOOTH_H */

#endif /*BT_MGMT*/<|MERGE_RESOLUTION|>--- conflicted
+++ resolved
@@ -1,6 +1,6 @@
-/* 
+/*
    BlueZ - Bluetooth protocol stack for Linux
-   Copyright (c) 2000-2001, 2010-2012 Code Aurora Forum.  All rights reserved.
+   Copyright (C) 2000-2001 Qualcomm Incorporated
 
    Written 2000,2001 by Maxim Krasnyansky <maxk@qualcomm.com>
 
@@ -12,13 +12,13 @@
    OR IMPLIED, INCLUDING BUT NOT LIMITED TO THE WARRANTIES OF MERCHANTABILITY,
    FITNESS FOR A PARTICULAR PURPOSE AND NONINFRINGEMENT OF THIRD PARTY RIGHTS.
    IN NO EVENT SHALL THE COPYRIGHT HOLDER(S) AND AUTHOR(S) BE LIABLE FOR ANY
-   CLAIM, OR ANY SPECIAL INDIRECT OR CONSEQUENTIAL DAMAGES, OR ANY DAMAGES 
-   WHATSOEVER RESULTING FROM LOSS OF USE, DATA OR PROFITS, WHETHER IN AN 
-   ACTION OF CONTRACT, NEGLIGENCE OR OTHER TORTIOUS ACTION, ARISING OUT OF 
+   CLAIM, OR ANY SPECIAL INDIRECT OR CONSEQUENTIAL DAMAGES, OR ANY DAMAGES
+   WHATSOEVER RESULTING FROM LOSS OF USE, DATA OR PROFITS, WHETHER IN AN
+   ACTION OF CONTRACT, NEGLIGENCE OR OTHER TORTIOUS ACTION, ARISING OUT OF
    OR IN CONNECTION WITH THE USE OR PERFORMANCE OF THIS SOFTWARE.
 
-   ALL LIABILITY, INCLUDING LIABILITY FOR INFRINGEMENT OF ANY PATENTS, 
-   COPYRIGHTS, TRADEMARKS OR OTHER RIGHTS, RELATING TO USE OF THIS 
+   ALL LIABILITY, INCLUDING LIABILITY FOR INFRINGEMENT OF ANY PATENTS,
+   COPYRIGHTS, TRADEMARKS OR OTHER RIGHTS, RELATING TO USE OF THIS
    SOFTWARE IS DISCLAIMED.
 */
 #ifdef CONFIG_BT_MGMT
@@ -82,64 +82,9 @@
 __attribute__((format (printf, 2, 3)))
 int bt_printk(const char *level, const char *fmt, ...);
 
-<<<<<<< HEAD
 #define BT_INFO(fmt, arg...)   bt_printk(KERN_INFO, pr_fmt(fmt), ##arg)
 #define BT_ERR(fmt, arg...)    bt_printk(KERN_ERR, pr_fmt(fmt), ##arg)
 #define BT_DBG(fmt, arg...)    pr_debug(fmt "\n", ##arg)
-=======
-#define BT_AMP_POLICY          10
-
-/* Require BR/EDR (default policy)
- *   AMP controllers cannot be used
- *   Channel move requests from the remote device are denied
- *   If the L2CAP channel is currently using AMP, move the channel to BR/EDR
- */
-#define BT_AMP_POLICY_REQUIRE_BR_EDR   0
-
-/* Prefer BR/EDR
- *   Allow use of AMP controllers
- *   If the L2CAP channel is currently on AMP, move it to BR/EDR
- *   Channel move requests from the remote device are allowed
- */
-#define BT_AMP_POLICY_PREFER_BR_EDR    1
-
-/* Prefer AMP
- *   Allow use of AMP controllers
- *   If the L2CAP channel is currently on BR/EDR and AMP controller
- *     resources are available, initiate a channel move to AMP
- *   Channel move requests from the remote device are allowed
- *   If the L2CAP socket has not been connected yet, try to create
- *     and configure the channel directly on an AMP controller rather
- *     than BR/EDR
- */
-#define BT_AMP_POLICY_PREFER_AMP       2
-
-#define BT_LE_PARAMS	100
-
-#define BT_LE_SCAN_WINDOW_MIN		0x0004
-#define BT_LE_SCAN_WINDOW_MAX		0x4000
-#define BT_LE_SCAN_WINDOW_DEF		0x0004
-
-#define BT_LE_SCAN_INTERVAL_MIN		0x0004
-#define BT_LE_SCAN_INTERVAL_MAX		0x4000
-#define BT_LE_SCAN_INTERVAL_DEF		0x0008
-
-#define BT_LE_CONN_INTERVAL_MIN		0x0006
-#define BT_LE_CONN_INTERVAL_MAX		0x0C80
-#define BT_LE_CONN_INTERVAL_MIN_DEF	0x0008
-#define BT_LE_CONN_INTERVAL_MAX_DEF	0x0100
-
-#define BT_LE_LATENCY_MAX		0x01F4
-#define BT_LE_LATENCY_DEF		0x0000
-
-#define BT_LE_SUP_TO_MIN		0x000A
-#define BT_LE_SUP_TO_MAX		0x0C80
-#define BT_LE_SUP_TO_DEFAULT		0X03E8
-
-#define BT_INFO(fmt, arg...) printk(KERN_INFO "Bluetooth: " fmt "\n" , ## arg)
-#define BT_ERR(fmt, arg...)  printk(KERN_ERR "%s: " fmt "\n" , __func__ , ## arg)
-#define BT_DBG(fmt, arg...)  pr_debug("%s: " fmt "\n" , __func__ , ## arg)
->>>>>>> d8045349
 
 /* Connection and socket states */
 enum {
@@ -180,20 +125,6 @@
 
 #define bt_sk(__sk) ((struct bt_sock *) __sk)
 
-struct bt_le_params {
-	__u8  prohibit_remote_chg;
-	__u8  filter_policy;
-	__u16 scan_interval;
-	__u16 scan_window;
-	__u16 interval_min;
-	__u16 interval_max;
-	__u16 latency;
-	__u16 supervision_timeout;
-	__u16 min_ce_len;
-	__u16 max_ce_len;
-	__u16 conn_timeout;
-};
-
 struct bt_sock {
 	struct sock sk;
 	bdaddr_t    src;
@@ -201,7 +132,6 @@
 	struct list_head accept_q;
 	struct sock *parent;
 	u32 defer_setup;
-	struct bt_le_params le_params;
 };
 
 struct bt_sock_list {
