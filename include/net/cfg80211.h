#ifndef __NET_CFG80211_H
#define __NET_CFG80211_H
/*
 * 802.11 device and configuration interface
 *
 * Copyright 2006-2010	Johannes Berg <johannes@sipsolutions.net>
 *
 * This program is free software; you can redistribute it and/or modify
 * it under the terms of the GNU General Public License version 2 as
 * published by the Free Software Foundation.
 */

#include <linux/netdevice.h>
#include <linux/debugfs.h>
#include <linux/list.h>
#include <linux/bug.h>
#include <linux/netlink.h>
#include <linux/skbuff.h>
#include <linux/nl80211.h>
#include <linux/if_ether.h>
#include <linux/ieee80211.h>
#include <net/regulatory.h>

/**
 * DOC: Introduction
 *
 * cfg80211 is the configuration API for 802.11 devices in Linux. It bridges
 * userspace and drivers, and offers some utility functionality associated
 * with 802.11. cfg80211 must, directly or indirectly via mac80211, be used
 * by all modern wireless drivers in Linux, so that they offer a consistent
 * API through nl80211. For backward compatibility, cfg80211 also offers
 * wireless extensions to userspace, but hides them from drivers completely.
 *
 * Additionally, cfg80211 contains code to help enforce regulatory spectrum
 * use restrictions.
 */


/**
 * DOC: Device registration
 *
 * In order for a driver to use cfg80211, it must register the hardware device
 * with cfg80211. This happens through a number of hardware capability structs
 * described below.
 *
 * The fundamental structure for each device is the 'wiphy', of which each
 * instance describes a physical wireless device connected to the system. Each
 * such wiphy can have zero, one, or many virtual interfaces associated with
 * it, which need to be identified as such by pointing the network interface's
 * @ieee80211_ptr pointer to a &struct wireless_dev which further describes
 * the wireless part of the interface, normally this struct is embedded in the
 * network interface's private data area. Drivers can optionally allow creating
 * or destroying virtual interfaces on the fly, but without at least one or the
 * ability to create some the wireless device isn't useful.
 *
 * Each wiphy structure contains device capability information, and also has
 * a pointer to the various operations the driver offers. The definitions and
 * structures here describe these capabilities in detail.
 */

/*
 * wireless hardware capability structures
 */

/**
 * enum ieee80211_band - supported frequency bands
 *
 * The bands are assigned this way because the supported
 * bitrates differ in these bands.
 *
 * @IEEE80211_BAND_2GHZ: 2.4GHz ISM band
 * @IEEE80211_BAND_5GHZ: around 5GHz band (4.9-5.7)
 * @IEEE80211_NUM_BANDS: number of defined bands
 */
enum ieee80211_band {
	IEEE80211_BAND_2GHZ = NL80211_BAND_2GHZ,
	IEEE80211_BAND_5GHZ = NL80211_BAND_5GHZ,

	/* keep last */
	IEEE80211_NUM_BANDS
};

/**
 * enum ieee80211_channel_flags - channel flags
 *
 * Channel flags set by the regulatory control code.
 *
 * @IEEE80211_CHAN_DISABLED: This channel is disabled.
 * @IEEE80211_CHAN_PASSIVE_SCAN: Only passive scanning is permitted
 *	on this channel.
 * @IEEE80211_CHAN_NO_IBSS: IBSS is not allowed on this channel.
 * @IEEE80211_CHAN_RADAR: Radar detection is required on this channel.
 * @IEEE80211_CHAN_NO_HT40PLUS: extension channel above this channel
 * 	is not permitted.
 * @IEEE80211_CHAN_NO_HT40MINUS: extension channel below this channel
 * 	is not permitted.
 */
enum ieee80211_channel_flags {
	IEEE80211_CHAN_DISABLED		= 1<<0,
	IEEE80211_CHAN_PASSIVE_SCAN	= 1<<1,
	IEEE80211_CHAN_NO_IBSS		= 1<<2,
	IEEE80211_CHAN_RADAR		= 1<<3,
	IEEE80211_CHAN_NO_HT40PLUS	= 1<<4,
	IEEE80211_CHAN_NO_HT40MINUS	= 1<<5,
};

#define IEEE80211_CHAN_NO_HT40 \
	(IEEE80211_CHAN_NO_HT40PLUS | IEEE80211_CHAN_NO_HT40MINUS)

/**
 * struct ieee80211_channel - channel definition
 *
 * This structure describes a single channel for use
 * with cfg80211.
 *
 * @center_freq: center frequency in MHz
 * @hw_value: hardware-specific value for the channel
 * @flags: channel flags from &enum ieee80211_channel_flags.
 * @orig_flags: channel flags at registration time, used by regulatory
 *	code to support devices with additional restrictions
 * @band: band this channel belongs to.
 * @max_antenna_gain: maximum antenna gain in dBi
 * @max_power: maximum transmission power (in dBm)
 * @max_reg_power: maximum regulatory transmission power (in dBm)
 * @beacon_found: helper to regulatory code to indicate when a beacon
 *	has been found on this channel. Use regulatory_hint_found_beacon()
 *	to enable this, this is useful only on 5 GHz band.
 * @orig_mag: internal use
 * @orig_mpwr: internal use
 */
struct ieee80211_channel {
	enum ieee80211_band band;
	u16 center_freq;
	u16 hw_value;
	u32 flags;
	int max_antenna_gain;
	int max_power;
	int max_reg_power;
	bool beacon_found;
	u32 orig_flags;
	int orig_mag, orig_mpwr;
};

/**
 * enum ieee80211_rate_flags - rate flags
 *
 * Hardware/specification flags for rates. These are structured
 * in a way that allows using the same bitrate structure for
 * different bands/PHY modes.
 *
 * @IEEE80211_RATE_SHORT_PREAMBLE: Hardware can send with short
 *	preamble on this bitrate; only relevant in 2.4GHz band and
 *	with CCK rates.
 * @IEEE80211_RATE_MANDATORY_A: This bitrate is a mandatory rate
 *	when used with 802.11a (on the 5 GHz band); filled by the
 *	core code when registering the wiphy.
 * @IEEE80211_RATE_MANDATORY_B: This bitrate is a mandatory rate
 *	when used with 802.11b (on the 2.4 GHz band); filled by the
 *	core code when registering the wiphy.
 * @IEEE80211_RATE_MANDATORY_G: This bitrate is a mandatory rate
 *	when used with 802.11g (on the 2.4 GHz band); filled by the
 *	core code when registering the wiphy.
 * @IEEE80211_RATE_ERP_G: This is an ERP rate in 802.11g mode.
 */
enum ieee80211_rate_flags {
	IEEE80211_RATE_SHORT_PREAMBLE	= 1<<0,
	IEEE80211_RATE_MANDATORY_A	= 1<<1,
	IEEE80211_RATE_MANDATORY_B	= 1<<2,
	IEEE80211_RATE_MANDATORY_G	= 1<<3,
	IEEE80211_RATE_ERP_G		= 1<<4,
};

/**
 * struct ieee80211_rate - bitrate definition
 *
 * This structure describes a bitrate that an 802.11 PHY can
 * operate with. The two values @hw_value and @hw_value_short
 * are only for driver use when pointers to this structure are
 * passed around.
 *
 * @flags: rate-specific flags
 * @bitrate: bitrate in units of 100 Kbps
 * @hw_value: driver/hardware value for this rate
 * @hw_value_short: driver/hardware value for this rate when
 *	short preamble is used
 */
struct ieee80211_rate {
	u32 flags;
	u16 bitrate;
	u16 hw_value, hw_value_short;
};

/**
 * struct ieee80211_sta_ht_cap - STA's HT capabilities
 *
 * This structure describes most essential parameters needed
 * to describe 802.11n HT capabilities for an STA.
 *
 * @ht_supported: is HT supported by the STA
 * @cap: HT capabilities map as described in 802.11n spec
 * @ampdu_factor: Maximum A-MPDU length factor
 * @ampdu_density: Minimum A-MPDU spacing
 * @mcs: Supported MCS rates
 */
struct ieee80211_sta_ht_cap {
	u16 cap; /* use IEEE80211_HT_CAP_ */
	bool ht_supported;
	u8 ampdu_factor;
	u8 ampdu_density;
	struct ieee80211_mcs_info mcs;
};

/**
 * struct ieee80211_supported_band - frequency band definition
 *
 * This structure describes a frequency band a wiphy
 * is able to operate in.
 *
 * @channels: Array of channels the hardware can operate in
 *	in this band.
 * @band: the band this structure represents
 * @n_channels: Number of channels in @channels
 * @bitrates: Array of bitrates the hardware can operate with
 *	in this band. Must be sorted to give a valid "supported
 *	rates" IE, i.e. CCK rates first, then OFDM.
 * @n_bitrates: Number of bitrates in @bitrates
 * @ht_cap: HT capabilities in this band
 */
struct ieee80211_supported_band {
	struct ieee80211_channel *channels;
	struct ieee80211_rate *bitrates;
	enum ieee80211_band band;
	int n_channels;
	int n_bitrates;
	struct ieee80211_sta_ht_cap ht_cap;
};

/*
 * Wireless hardware/device configuration structures and methods
 */

/**
 * DOC: Actions and configuration
 *
 * Each wireless device and each virtual interface offer a set of configuration
 * operations and other actions that are invoked by userspace. Each of these
 * actions is described in the operations structure, and the parameters these
 * operations use are described separately.
 *
 * Additionally, some operations are asynchronous and expect to get status
 * information via some functions that drivers need to call.
 *
 * Scanning and BSS list handling with its associated functionality is described
 * in a separate chapter.
 */

/**
 * struct vif_params - describes virtual interface parameters
 * @use_4addr: use 4-address frames
 */
struct vif_params {
       int use_4addr;
};

/**
 * struct key_params - key information
 *
 * Information about a key
 *
 * @key: key material
 * @key_len: length of key material
 * @cipher: cipher suite selector
 * @seq: sequence counter (IV/PN) for TKIP and CCMP keys, only used
 *	with the get_key() callback, must be in little endian,
 *	length given by @seq_len.
 * @seq_len: length of @seq.
 */
struct key_params {
	u8 *key;
	u8 *seq;
	int key_len;
	int seq_len;
	u32 cipher;
};

/**
 * enum survey_info_flags - survey information flags
 *
 * @SURVEY_INFO_NOISE_DBM: noise (in dBm) was filled in
 * @SURVEY_INFO_IN_USE: channel is currently being used
 * @SURVEY_INFO_CHANNEL_TIME: channel active time (in ms) was filled in
 * @SURVEY_INFO_CHANNEL_TIME_BUSY: channel busy time was filled in
 * @SURVEY_INFO_CHANNEL_TIME_EXT_BUSY: extension channel busy time was filled in
 * @SURVEY_INFO_CHANNEL_TIME_RX: channel receive time was filled in
 * @SURVEY_INFO_CHANNEL_TIME_TX: channel transmit time was filled in
 *
 * Used by the driver to indicate which info in &struct survey_info
 * it has filled in during the get_survey().
 */
enum survey_info_flags {
	SURVEY_INFO_NOISE_DBM = 1<<0,
	SURVEY_INFO_IN_USE = 1<<1,
	SURVEY_INFO_CHANNEL_TIME = 1<<2,
	SURVEY_INFO_CHANNEL_TIME_BUSY = 1<<3,
	SURVEY_INFO_CHANNEL_TIME_EXT_BUSY = 1<<4,
	SURVEY_INFO_CHANNEL_TIME_RX = 1<<5,
	SURVEY_INFO_CHANNEL_TIME_TX = 1<<6,
};

/**
 * struct survey_info - channel survey response
 *
 * @channel: the channel this survey record reports, mandatory
 * @filled: bitflag of flags from &enum survey_info_flags
 * @noise: channel noise in dBm. This and all following fields are
 *     optional
 * @channel_time: amount of time in ms the radio spent on the channel
 * @channel_time_busy: amount of time the primary channel was sensed busy
 * @channel_time_ext_busy: amount of time the extension channel was sensed busy
 * @channel_time_rx: amount of time the radio spent receiving data
 * @channel_time_tx: amount of time the radio spent transmitting data
 *
 * Used by dump_survey() to report back per-channel survey information.
 *
 * This structure can later be expanded with things like
 * channel duty cycle etc.
 */
struct survey_info {
	struct ieee80211_channel *channel;
	u64 channel_time;
	u64 channel_time_busy;
	u64 channel_time_ext_busy;
	u64 channel_time_rx;
	u64 channel_time_tx;
	u32 filled;
	s8 noise;
};

/**
 * struct cfg80211_crypto_settings - Crypto settings
 * @wpa_versions: indicates which, if any, WPA versions are enabled
 *	(from enum nl80211_wpa_versions)
 * @cipher_group: group key cipher suite (or 0 if unset)
 * @n_ciphers_pairwise: number of AP supported unicast ciphers
 * @ciphers_pairwise: unicast key cipher suites
 * @n_akm_suites: number of AKM suites
 * @akm_suites: AKM suites
 * @control_port: Whether user space controls IEEE 802.1X port, i.e.,
 *	sets/clears %NL80211_STA_FLAG_AUTHORIZED. If true, the driver is
 *	required to assume that the port is unauthorized until authorized by
 *	user space. Otherwise, port is marked authorized by default.
 * @control_port_ethertype: the control port protocol that should be
 *	allowed through even on unauthorized ports
 * @control_port_no_encrypt: TRUE to prevent encryption of control port
 *	protocol frames.
 */
struct cfg80211_crypto_settings {
	u32 wpa_versions;
	u32 cipher_group;
	int n_ciphers_pairwise;
	u32 ciphers_pairwise[NL80211_MAX_NR_CIPHER_SUITES];
	int n_akm_suites;
	u32 akm_suites[NL80211_MAX_NR_AKM_SUITES];
	bool control_port;
	__be16 control_port_ethertype;
	bool control_port_no_encrypt;
};

struct mac_address {
	u8 addr[ETH_ALEN];
};

/**
 * struct cfg80211_acl_data - Access control list data
 *
 * @acl_policy: ACL policy to be applied on the station's
 *	entry specified by mac_addr
 * @n_acl_entries: Number of MAC address entries passed
 * @mac_addrs: List of MAC addresses of stations to be used for ACL
 */
struct cfg80211_acl_data {
	enum nl80211_acl_policy acl_policy;
	int n_acl_entries;

	/* Keep it last */
	struct mac_address mac_addrs[];
};

/**
 * struct cfg80211_beacon_data - beacon data
 * @head: head portion of beacon (before TIM IE)
 *     or %NULL if not changed
 * @tail: tail portion of beacon (after TIM IE)
 *     or %NULL if not changed
 * @head_len: length of @head
 * @tail_len: length of @tail
 * @beacon_ies: extra information element(s) to add into Beacon frames or %NULL
 * @beacon_ies_len: length of beacon_ies in octets
 * @proberesp_ies: extra information element(s) to add into Probe Response
 *	frames or %NULL
 * @proberesp_ies_len: length of proberesp_ies in octets
 * @assocresp_ies: extra information element(s) to add into (Re)Association
 *	Response frames or %NULL
 * @assocresp_ies_len: length of assocresp_ies in octets
<<<<<<< HEAD
 * @probe_resp_len: length of probe response template (@probe_resp)
 * @probe_resp: probe response template (AP mode only)
 */
struct cfg80211_beacon_data {
	const u8 *head, *tail;
	const u8 *beacon_ies;
	const u8 *proberesp_ies;
	const u8 *assocresp_ies;
	const u8 *probe_resp;

	size_t head_len, tail_len;
	size_t beacon_ies_len;
	size_t proberesp_ies_len;
	size_t assocresp_ies_len;
	size_t probe_resp_len;
};

/**
 * struct cfg80211_ap_settings - AP configuration
 *
 * Used to configure an AP interface.
 *
 * @beacon: beacon data
 * @beacon_interval: beacon interval
 * @dtim_period: DTIM period
 * @ssid: SSID to be used in the BSS (note: may be %NULL if not provided from
 *	user space)
 * @ssid_len: length of @ssid
 * @hidden_ssid: whether to hide the SSID in Beacon/Probe Response frames
 * @crypto: crypto settings
 * @privacy: the BSS uses privacy
 * @auth_type: Authentication type (algorithm)
 * @inactivity_timeout: time in seconds to determine station's inactivity.
=======
 * @acl: ACL configuration used by the drivers which has support for
 *	MAC address based access control
>>>>>>> 9a263118
 */
struct cfg80211_ap_settings {
	struct cfg80211_beacon_data beacon;

	int beacon_interval, dtim_period;
	const u8 *ssid;
	size_t ssid_len;
	enum nl80211_hidden_ssid hidden_ssid;
	struct cfg80211_crypto_settings crypto;
	bool privacy;
	enum nl80211_auth_type auth_type;
<<<<<<< HEAD
	int inactivity_timeout;
=======
	const u8 *beacon_ies;
	size_t beacon_ies_len;
	const u8 *proberesp_ies;
	size_t proberesp_ies_len;
	const u8 *assocresp_ies;
	size_t assocresp_ies_len;
	const struct cfg80211_acl_data *acl;
>>>>>>> 9a263118
};

/**
 * enum plink_action - actions to perform in mesh peers
 *
 * @PLINK_ACTION_INVALID: action 0 is reserved
 * @PLINK_ACTION_OPEN: start mesh peer link establishment
 * @PLINK_ACTION_BLOCK: block traffic from this mesh peer
 */
enum plink_actions {
	PLINK_ACTION_INVALID,
	PLINK_ACTION_OPEN,
	PLINK_ACTION_BLOCK,
};

/**
 * enum station_parameters_apply_mask - station parameter values to apply
 * @STATION_PARAM_APPLY_UAPSD: apply new uAPSD parameters (uapsd_queues, max_sp)
 *
 * Not all station parameters have in-band "no change" signalling,
 * for those that don't these flags will are used.
 */
enum station_parameters_apply_mask {
	STATION_PARAM_APPLY_UAPSD = BIT(0),
};

/**
 * struct station_parameters - station parameters
 *
 * Used to change and create a new station.
 *
 * @vlan: vlan interface station should belong to
 * @supported_rates: supported rates in IEEE 802.11 format
 *	(or NULL for no change)
 * @supported_rates_len: number of supported rates
 * @sta_flags_mask: station flags that changed
 *	(bitmask of BIT(NL80211_STA_FLAG_...))
 * @sta_flags_set: station flags values
 *	(bitmask of BIT(NL80211_STA_FLAG_...))
 * @listen_interval: listen interval or -1 for no change
 * @aid: AID or zero for no change
 * @plink_action: plink action to take
 * @plink_state: set the peer link state for a station
 * @ht_capa: HT capabilities of station
 * @uapsd_queues: bitmap of queues configured for uapsd. same format
 *	as the AC bitmap in the QoS info field
 * @max_sp: max Service Period. same format as the MAX_SP in the
 *	QoS info field (but already shifted down)
 * @sta_modify_mask: bitmap indicating which parameters changed
 *	(for those that don't have a natural "no change" value),
 *	see &enum station_parameters_apply_mask
 */
struct station_parameters {
	u8 *supported_rates;
	struct net_device *vlan;
	u32 sta_flags_mask, sta_flags_set;
	u32 sta_modify_mask;
	int listen_interval;
	u16 aid;
	u8 supported_rates_len;
	u8 plink_action;
	u8 plink_state;
	struct ieee80211_ht_cap *ht_capa;
	u8 uapsd_queues;
	u8 max_sp;
};

/**
 * enum station_info_flags - station information flags
 *
 * Used by the driver to indicate which info in &struct station_info
 * it has filled in during get_station() or dump_station().
 *
 * @STATION_INFO_INACTIVE_TIME: @inactive_time filled
 * @STATION_INFO_RX_BYTES: @rx_bytes filled
 * @STATION_INFO_TX_BYTES: @tx_bytes filled
 * @STATION_INFO_LLID: @llid filled
 * @STATION_INFO_PLID: @plid filled
 * @STATION_INFO_PLINK_STATE: @plink_state filled
 * @STATION_INFO_SIGNAL: @signal filled
 * @STATION_INFO_TX_BITRATE: @txrate fields are filled
 *  (tx_bitrate, tx_bitrate_flags and tx_bitrate_mcs)
 * @STATION_INFO_RX_PACKETS: @rx_packets filled
 * @STATION_INFO_TX_PACKETS: @tx_packets filled
 * @STATION_INFO_TX_RETRIES: @tx_retries filled
 * @STATION_INFO_TX_FAILED: @tx_failed filled
 * @STATION_INFO_RX_DROP_MISC: @rx_dropped_misc filled
 * @STATION_INFO_SIGNAL_AVG: @signal_avg filled
 * @STATION_INFO_RX_BITRATE: @rxrate fields are filled
 * @STATION_INFO_BSS_PARAM: @bss_param filled
 * @STATION_INFO_CONNECTED_TIME: @connected_time filled
 * @STATION_INFO_ASSOC_REQ_IES: @assoc_req_ies filled
 * @STATION_INFO_STA_FLAGS: @sta_flags filled
 * @STATION_INFO_BEACON_LOSS_COUNT: @beacon_loss_count filled
 */
enum station_info_flags {
	STATION_INFO_INACTIVE_TIME	= 1<<0,
	STATION_INFO_RX_BYTES		= 1<<1,
	STATION_INFO_TX_BYTES		= 1<<2,
	STATION_INFO_LLID		= 1<<3,
	STATION_INFO_PLID		= 1<<4,
	STATION_INFO_PLINK_STATE	= 1<<5,
	STATION_INFO_SIGNAL		= 1<<6,
	STATION_INFO_TX_BITRATE		= 1<<7,
	STATION_INFO_RX_PACKETS		= 1<<8,
	STATION_INFO_TX_PACKETS		= 1<<9,
	STATION_INFO_TX_RETRIES		= 1<<10,
	STATION_INFO_TX_FAILED		= 1<<11,
	STATION_INFO_RX_DROP_MISC	= 1<<12,
	STATION_INFO_SIGNAL_AVG		= 1<<13,
	STATION_INFO_RX_BITRATE		= 1<<14,
	STATION_INFO_BSS_PARAM          = 1<<15,
	STATION_INFO_CONNECTED_TIME	= 1<<16,
	STATION_INFO_ASSOC_REQ_IES	= 1<<17,
	STATION_INFO_STA_FLAGS		= 1<<18,
	STATION_INFO_BEACON_LOSS_COUNT	= 1<<19
};

/**
 * enum station_info_rate_flags - bitrate info flags
 *
 * Used by the driver to indicate the specific rate transmission
 * type for 802.11n transmissions.
 *
 * @RATE_INFO_FLAGS_MCS: @tx_bitrate_mcs filled
 * @RATE_INFO_FLAGS_40_MHZ_WIDTH: 40 Mhz width transmission
 * @RATE_INFO_FLAGS_SHORT_GI: 400ns guard interval
 */
enum rate_info_flags {
	RATE_INFO_FLAGS_MCS		= 1<<0,
	RATE_INFO_FLAGS_40_MHZ_WIDTH	= 1<<1,
	RATE_INFO_FLAGS_SHORT_GI	= 1<<2,
};

/**
 * struct rate_info - bitrate information
 *
 * Information about a receiving or transmitting bitrate
 *
 * @flags: bitflag of flags from &enum rate_info_flags
 * @mcs: mcs index if struct describes a 802.11n bitrate
 * @legacy: bitrate in 100kbit/s for 802.11abg
 */
struct rate_info {
	u8 flags;
	u8 mcs;
	u16 legacy;
};

/**
 * enum station_info_rate_flags - bitrate info flags
 *
 * Used by the driver to indicate the specific rate transmission
 * type for 802.11n transmissions.
 *
 * @BSS_PARAM_FLAGS_CTS_PROT: whether CTS protection is enabled
 * @BSS_PARAM_FLAGS_SHORT_PREAMBLE: whether short preamble is enabled
 * @BSS_PARAM_FLAGS_SHORT_SLOT_TIME: whether short slot time is enabled
 */
enum bss_param_flags {
	BSS_PARAM_FLAGS_CTS_PROT	= 1<<0,
	BSS_PARAM_FLAGS_SHORT_PREAMBLE	= 1<<1,
	BSS_PARAM_FLAGS_SHORT_SLOT_TIME	= 1<<2,
};

/**
 * struct sta_bss_parameters - BSS parameters for the attached station
 *
 * Information about the currently associated BSS
 *
 * @flags: bitflag of flags from &enum bss_param_flags
 * @dtim_period: DTIM period for the BSS
 * @beacon_interval: beacon interval
 */
struct sta_bss_parameters {
	u8 flags;
	u8 dtim_period;
	u16 beacon_interval;
};

/**
 * struct station_info - station information
 *
 * Station information filled by driver for get_station() and dump_station.
 *
 * @filled: bitflag of flags from &enum station_info_flags
 * @connected_time: time(in secs) since a station is last connected
 * @inactive_time: time since last station activity (tx/rx) in milliseconds
 * @rx_bytes: bytes received from this station
 * @tx_bytes: bytes transmitted to this station
 * @llid: mesh local link id
 * @plid: mesh peer link id
 * @plink_state: mesh peer link state
 * @signal: the signal strength, type depends on the wiphy's signal_type
	NOTE: For CFG80211_SIGNAL_TYPE_MBM, value is expressed in _dBm_.
 * @signal_avg: avg signal strength, type depends on the wiphy's signal_type
	NOTE: For CFG80211_SIGNAL_TYPE_MBM, value is expressed in _dBm_.
 * @txrate: current unicast bitrate from this station
 * @rxrate: current unicast bitrate to this station
 * @rx_packets: packets received from this station
 * @tx_packets: packets transmitted to this station
 * @tx_retries: cumulative retry counts
 * @tx_failed: number of failed transmissions (retries exceeded, no ACK)
 * @rx_dropped_misc:  Dropped for un-specified reason.
 * @bss_param: current BSS parameters
 * @generation: generation number for nl80211 dumps.
 *	This number should increase every time the list of stations
 *	changes, i.e. when a station is added or removed, so that
 *	userspace can tell whether it got a consistent snapshot.
 * @assoc_req_ies: IEs from (Re)Association Request.
 *	This is used only when in AP mode with drivers that do not use
 *	user space MLME/SME implementation. The information is provided for
 *	the cfg80211_new_sta() calls to notify user space of the IEs.
 * @assoc_req_ies_len: Length of assoc_req_ies buffer in octets.
 * @sta_flags: station flags mask & values
 * @beacon_loss_count: Number of times beacon loss event has triggered.
 */
struct station_info {
	u32 filled;
	u32 connected_time;
	u32 inactive_time;
	u32 rx_bytes;
	u32 tx_bytes;
	u16 llid;
	u16 plid;
	u8 plink_state;
	s8 signal;
	s8 signal_avg;
	struct rate_info txrate;
	struct rate_info rxrate;
	u32 rx_packets;
	u32 tx_packets;
	u32 tx_retries;
	u32 tx_failed;
	u32 rx_dropped_misc;
	struct sta_bss_parameters bss_param;
	struct nl80211_sta_flag_update sta_flags;

	int generation;

	const u8 *assoc_req_ies;
	size_t assoc_req_ies_len;
	u32 beacon_loss_count;
	/*
	 * Note: Add a new enum station_info_flags value for each new field and
	 * use it to check which fields are initialized.
	 */
};

/**
 * enum monitor_flags - monitor flags
 *
 * Monitor interface configuration flags. Note that these must be the bits
 * according to the nl80211 flags.
 *
 * @MONITOR_FLAG_FCSFAIL: pass frames with bad FCS
 * @MONITOR_FLAG_PLCPFAIL: pass frames with bad PLCP
 * @MONITOR_FLAG_CONTROL: pass control frames
 * @MONITOR_FLAG_OTHER_BSS: disable BSSID filtering
 * @MONITOR_FLAG_COOK_FRAMES: report frames after processing
 */
enum monitor_flags {
	MONITOR_FLAG_FCSFAIL		= 1<<NL80211_MNTR_FLAG_FCSFAIL,
	MONITOR_FLAG_PLCPFAIL		= 1<<NL80211_MNTR_FLAG_PLCPFAIL,
	MONITOR_FLAG_CONTROL		= 1<<NL80211_MNTR_FLAG_CONTROL,
	MONITOR_FLAG_OTHER_BSS		= 1<<NL80211_MNTR_FLAG_OTHER_BSS,
	MONITOR_FLAG_COOK_FRAMES	= 1<<NL80211_MNTR_FLAG_COOK_FRAMES,
};

/**
 * enum mpath_info_flags -  mesh path information flags
 *
 * Used by the driver to indicate which info in &struct mpath_info it has filled
 * in during get_station() or dump_station().
 *
 * @MPATH_INFO_FRAME_QLEN: @frame_qlen filled
 * @MPATH_INFO_SN: @sn filled
 * @MPATH_INFO_METRIC: @metric filled
 * @MPATH_INFO_EXPTIME: @exptime filled
 * @MPATH_INFO_DISCOVERY_TIMEOUT: @discovery_timeout filled
 * @MPATH_INFO_DISCOVERY_RETRIES: @discovery_retries filled
 * @MPATH_INFO_FLAGS: @flags filled
 */
enum mpath_info_flags {
	MPATH_INFO_FRAME_QLEN		= BIT(0),
	MPATH_INFO_SN			= BIT(1),
	MPATH_INFO_METRIC		= BIT(2),
	MPATH_INFO_EXPTIME		= BIT(3),
	MPATH_INFO_DISCOVERY_TIMEOUT	= BIT(4),
	MPATH_INFO_DISCOVERY_RETRIES	= BIT(5),
	MPATH_INFO_FLAGS		= BIT(6),
};

/**
 * struct mpath_info - mesh path information
 *
 * Mesh path information filled by driver for get_mpath() and dump_mpath().
 *
 * @filled: bitfield of flags from &enum mpath_info_flags
 * @frame_qlen: number of queued frames for this destination
 * @sn: target sequence number
 * @metric: metric (cost) of this mesh path
 * @exptime: expiration time for the mesh path from now, in msecs
 * @flags: mesh path flags
 * @discovery_timeout: total mesh path discovery timeout, in msecs
 * @discovery_retries: mesh path discovery retries
 * @generation: generation number for nl80211 dumps.
 *	This number should increase every time the list of mesh paths
 *	changes, i.e. when a station is added or removed, so that
 *	userspace can tell whether it got a consistent snapshot.
 */
struct mpath_info {
	u32 filled;
	u32 frame_qlen;
	u32 sn;
	u32 metric;
	u32 exptime;
	u32 discovery_timeout;
	u8 discovery_retries;
	u8 flags;

	int generation;
};

/**
 * struct bss_parameters - BSS parameters
 *
 * Used to change BSS parameters (mainly for AP mode).
 *
 * @use_cts_prot: Whether to use CTS protection
 *	(0 = no, 1 = yes, -1 = do not change)
 * @use_short_preamble: Whether the use of short preambles is allowed
 *	(0 = no, 1 = yes, -1 = do not change)
 * @use_short_slot_time: Whether the use of short slot time is allowed
 *	(0 = no, 1 = yes, -1 = do not change)
 * @basic_rates: basic rates in IEEE 802.11 format
 *	(or NULL for no change)
 * @basic_rates_len: number of basic rates
 * @ap_isolate: do not forward packets between connected stations
 * @ht_opmode: HT Operation mode
 * 	(u16 = opmode, -1 = do not change)
 */
struct bss_parameters {
	int use_cts_prot;
	int use_short_preamble;
	int use_short_slot_time;
	u8 *basic_rates;
	u8 basic_rates_len;
	int ap_isolate;
	int ht_opmode;
};

/*
 * struct mesh_config - 802.11s mesh configuration
 *
 * These parameters can be changed while the mesh is active.
 */
struct mesh_config {
	/* Timeouts in ms */
	/* Mesh plink management parameters */
	u16 dot11MeshRetryTimeout;
	u16 dot11MeshConfirmTimeout;
	u16 dot11MeshHoldingTimeout;
	u16 dot11MeshMaxPeerLinks;
	u8  dot11MeshMaxRetries;
	u8  dot11MeshTTL;
	/* ttl used in path selection information elements */
	u8  element_ttl;
	bool auto_open_plinks;
	/* HWMP parameters */
	u8  dot11MeshHWMPmaxPREQretries;
	u32 path_refresh_time;
	u16 min_discovery_timeout;
	u32 dot11MeshHWMPactivePathTimeout;
	u16 dot11MeshHWMPpreqMinInterval;
	u16 dot11MeshHWMPperrMinInterval;
	u16 dot11MeshHWMPnetDiameterTraversalTime;
	u8  dot11MeshHWMPRootMode;
	u16 dot11MeshHWMPRannInterval;
	/* This is missnamed in draft 12.0: dot11MeshGateAnnouncementProtocol
	 * set to true only means that the station will announce others it's a
	 * mesh gate, but not necessarily using the gate announcement protocol.
	 * Still keeping the same nomenclature to be in sync with the spec. */
	bool  dot11MeshGateAnnouncementProtocol;
	bool dot11MeshForwarding;
	s32 rssi_threshold;
};

/**
 * struct mesh_setup - 802.11s mesh setup configuration
 * @mesh_id: the mesh ID
 * @mesh_id_len: length of the mesh ID, at least 1 and at most 32 bytes
 * @path_sel_proto: which path selection protocol to use
 * @path_metric: which metric to use
 * @ie: vendor information elements (optional)
 * @ie_len: length of vendor information elements
 * @is_authenticated: this mesh requires authentication
 * @is_secure: this mesh uses security
 * @mcast_rate: multicat rate for Mesh Node [6Mbps is the default for 802.11a]
 *
 * These parameters are fixed when the mesh is created.
 */
struct mesh_setup {
	const u8 *mesh_id;
	u8 mesh_id_len;
	u8  path_sel_proto;
	u8  path_metric;
	const u8 *ie;
	u8 ie_len;
	bool is_authenticated;
	bool is_secure;
	int mcast_rate[IEEE80211_NUM_BANDS];
};

/**
 * struct ieee80211_txq_params - TX queue parameters
 * @queue: TX queue identifier (NL80211_TXQ_Q_*)
 * @txop: Maximum burst time in units of 32 usecs, 0 meaning disabled
 * @cwmin: Minimum contention window [a value of the form 2^n-1 in the range
 *	1..32767]
 * @cwmax: Maximum contention window [a value of the form 2^n-1 in the range
 *	1..32767]
 * @aifs: Arbitration interframe space [0..255]
 */
struct ieee80211_txq_params {
	enum nl80211_txq_q queue;
	u16 txop;
	u16 cwmin;
	u16 cwmax;
	u8 aifs;
};

/* from net/wireless.h */
struct wiphy;

/**
 * DOC: Scanning and BSS list handling
 *
 * The scanning process itself is fairly simple, but cfg80211 offers quite
 * a bit of helper functionality. To start a scan, the scan operation will
 * be invoked with a scan definition. This scan definition contains the
 * channels to scan, and the SSIDs to send probe requests for (including the
 * wildcard, if desired). A passive scan is indicated by having no SSIDs to
 * probe. Additionally, a scan request may contain extra information elements
 * that should be added to the probe request. The IEs are guaranteed to be
 * well-formed, and will not exceed the maximum length the driver advertised
 * in the wiphy structure.
 *
 * When scanning finds a BSS, cfg80211 needs to be notified of that, because
 * it is responsible for maintaining the BSS list; the driver should not
 * maintain a list itself. For this notification, various functions exist.
 *
 * Since drivers do not maintain a BSS list, there are also a number of
 * functions to search for a BSS and obtain information about it from the
 * BSS structure cfg80211 maintains. The BSS list is also made available
 * to userspace.
 */

/**
 * struct cfg80211_ssid - SSID description
 * @ssid: the SSID
 * @ssid_len: length of the ssid
 */
struct cfg80211_ssid {
	u8 ssid[IEEE80211_MAX_SSID_LEN];
	u8 ssid_len;
};

/**
 * struct cfg80211_scan_request - scan request description
 *
 * @ssids: SSIDs to scan for (active scan only)
 * @n_ssids: number of SSIDs
 * @channels: channels to scan on.
 * @n_channels: total number of channels to scan
 * @ie: optional information element(s) to add into Probe Request or %NULL
 * @ie_len: length of ie in octets
 * @rates: bitmap of rates to advertise for each band
 * @wiphy: the wiphy this was for
 * @dev: the interface
 * @aborted: (internal) scan request was notified as aborted
 * @no_cck: used to send probe requests at non CCK rate in 2GHz band
 */
struct cfg80211_scan_request {
	struct cfg80211_ssid *ssids;
	int n_ssids;
	u32 n_channels;
	const u8 *ie;
	size_t ie_len;

	u32 rates[IEEE80211_NUM_BANDS];

	/* internal */
	struct wiphy *wiphy;
	struct net_device *dev;
	bool aborted;
	bool no_cck;

	/* keep last */
	struct ieee80211_channel *channels[0];
};

/**
 * struct cfg80211_match_set - sets of attributes to match
 *
 * @ssid: SSID to be matched
 */
struct cfg80211_match_set {
	struct cfg80211_ssid ssid;
};

/**
 * struct cfg80211_sched_scan_request - scheduled scan request description
 *
 * @ssids: SSIDs to scan for (passed in the probe_reqs in active scans)
 * @n_ssids: number of SSIDs
 * @n_channels: total number of channels to scan
 * @interval: interval between each scheduled scan cycle
 * @ie: optional information element(s) to add into Probe Request or %NULL
 * @ie_len: length of ie in octets
 * @match_sets: sets of parameters to be matched for a scan result
 * 	entry to be considered valid and to be passed to the host
 * 	(others are filtered out).
 *	If ommited, all results are passed.
 * @n_match_sets: number of match sets
 * @wiphy: the wiphy this was for
 * @dev: the interface
 * @channels: channels to scan
 */
struct cfg80211_sched_scan_request {
	struct cfg80211_ssid *ssids;
	int n_ssids;
	u32 n_channels;
	u32 interval;
	const u8 *ie;
	size_t ie_len;
	struct cfg80211_match_set *match_sets;
	int n_match_sets;

	/* internal */
	struct wiphy *wiphy;
	struct net_device *dev;

	/* keep last */
	struct ieee80211_channel *channels[0];
};

/**
 * enum cfg80211_signal_type - signal type
 *
 * @CFG80211_SIGNAL_TYPE_NONE: no signal strength information available
 * @CFG80211_SIGNAL_TYPE_MBM: signal strength in mBm (100*dBm)
 * @CFG80211_SIGNAL_TYPE_UNSPEC: signal strength, increasing from 0 through 100
 */
enum cfg80211_signal_type {
	CFG80211_SIGNAL_TYPE_NONE,
	CFG80211_SIGNAL_TYPE_MBM,
	CFG80211_SIGNAL_TYPE_UNSPEC,
};

/**
 * struct cfg80211_bss - BSS description
 *
 * This structure describes a BSS (which may also be a mesh network)
 * for use in scan results and similar.
 *
 * @channel: channel this BSS is on
 * @bssid: BSSID of the BSS
 * @tsf: timestamp of last received update
 * @beacon_interval: the beacon interval as from the frame
 * @capability: the capability field in host byte order
 * @information_elements: the information elements (Note that there
 *	is no guarantee that these are well-formed!); this is a pointer to
 *	either the beacon_ies or proberesp_ies depending on whether Probe
 *	Response frame has been received
 * @len_information_elements: total length of the information elements
 * @beacon_ies: the information elements from the last Beacon frame
 * @len_beacon_ies: total length of the beacon_ies
 * @proberesp_ies: the information elements from the last Probe Response frame
 * @len_proberesp_ies: total length of the proberesp_ies
 * @signal: signal strength value (type depends on the wiphy's signal_type)
 * @free_priv: function pointer to free private data
 * @priv: private area for driver use, has at least wiphy->bss_priv_size bytes
 */
struct cfg80211_bss {
	struct ieee80211_channel *channel;

	u8 bssid[ETH_ALEN];
	u64 tsf;
	u16 beacon_interval;
	u16 capability;
	u8 *information_elements;
	size_t len_information_elements;
	u8 *beacon_ies;
	size_t len_beacon_ies;
	u8 *proberesp_ies;
	size_t len_proberesp_ies;

	s32 signal;

	void (*free_priv)(struct cfg80211_bss *bss);
	u8 priv[0] __attribute__((__aligned__(sizeof(void *))));
};

/**
 * ieee80211_bss_get_ie - find IE with given ID
 * @bss: the bss to search
 * @ie: the IE ID
 * Returns %NULL if not found.
 */
const u8 *ieee80211_bss_get_ie(struct cfg80211_bss *bss, u8 ie);


/**
 * struct cfg80211_auth_request - Authentication request data
 *
 * This structure provides information needed to complete IEEE 802.11
 * authentication.
 *
 * @bss: The BSS to authenticate with.
 * @auth_type: Authentication type (algorithm)
 * @ie: Extra IEs to add to Authentication frame or %NULL
 * @ie_len: Length of ie buffer in octets
 * @key_len: length of WEP key for shared key authentication
 * @key_idx: index of WEP key for shared key authentication
 * @key: WEP key for shared key authentication
 */
struct cfg80211_auth_request {
	struct cfg80211_bss *bss;
	const u8 *ie;
	size_t ie_len;
	enum nl80211_auth_type auth_type;
	const u8 *key;
	u8 key_len, key_idx;
};

/**
 * enum cfg80211_assoc_req_flags - Over-ride default behaviour in association.
 *
 * @ASSOC_REQ_DISABLE_HT:  Disable HT (802.11n)
 */
enum cfg80211_assoc_req_flags {
	ASSOC_REQ_DISABLE_HT		= BIT(0),
};

/**
 * struct cfg80211_assoc_request - (Re)Association request data
 *
 * This structure provides information needed to complete IEEE 802.11
 * (re)association.
 * @bss: The BSS to associate with. If the call is successful the driver
 *	is given a reference that it must release, normally via a call to
 *	cfg80211_send_rx_assoc(), or, if association timed out, with a
 *	call to cfg80211_put_bss() (in addition to calling
 *	cfg80211_send_assoc_timeout())
 * @ie: Extra IEs to add to (Re)Association Request frame or %NULL
 * @ie_len: Length of ie buffer in octets
 * @use_mfp: Use management frame protection (IEEE 802.11w) in this association
 * @crypto: crypto settings
 * @prev_bssid: previous BSSID, if not %NULL use reassociate frame
 * @flags:  See &enum cfg80211_assoc_req_flags
 * @ht_capa:  HT Capabilities over-rides.  Values set in ht_capa_mask
 *   will be used in ht_capa.  Un-supported values will be ignored.
 * @ht_capa_mask:  The bits of ht_capa which are to be used.
 */
struct cfg80211_assoc_request {
	struct cfg80211_bss *bss;
	const u8 *ie, *prev_bssid;
	size_t ie_len;
	struct cfg80211_crypto_settings crypto;
	bool use_mfp;
	u32 flags;
	struct ieee80211_ht_cap ht_capa;
	struct ieee80211_ht_cap ht_capa_mask;
};

/**
 * struct cfg80211_deauth_request - Deauthentication request data
 *
 * This structure provides information needed to complete IEEE 802.11
 * deauthentication.
 *
 * @bssid: the BSSID of the BSS to deauthenticate from
 * @ie: Extra IEs to add to Deauthentication frame or %NULL
 * @ie_len: Length of ie buffer in octets
 * @reason_code: The reason code for the deauthentication
 */
struct cfg80211_deauth_request {
	const u8 *bssid;
	const u8 *ie;
	size_t ie_len;
	u16 reason_code;
};

/**
 * struct cfg80211_disassoc_request - Disassociation request data
 *
 * This structure provides information needed to complete IEEE 802.11
 * disassocation.
 *
 * @bss: the BSS to disassociate from
 * @ie: Extra IEs to add to Disassociation frame or %NULL
 * @ie_len: Length of ie buffer in octets
 * @reason_code: The reason code for the disassociation
 * @local_state_change: This is a request for a local state only, i.e., no
 *	Disassociation frame is to be transmitted.
 */
struct cfg80211_disassoc_request {
	struct cfg80211_bss *bss;
	const u8 *ie;
	size_t ie_len;
	u16 reason_code;
	bool local_state_change;
};

/**
 * struct cfg80211_ibss_params - IBSS parameters
 *
 * This structure defines the IBSS parameters for the join_ibss()
 * method.
 *
 * @ssid: The SSID, will always be non-null.
 * @ssid_len: The length of the SSID, will always be non-zero.
 * @bssid: Fixed BSSID requested, maybe be %NULL, if set do not
 *	search for IBSSs with a different BSSID.
 * @channel: The channel to use if no IBSS can be found to join.
 * @channel_type: channel type (HT mode)
 * @channel_fixed: The channel should be fixed -- do not search for
 *	IBSSs to join on other channels.
 * @ie: information element(s) to include in the beacon
 * @ie_len: length of that
 * @beacon_interval: beacon interval to use
 * @privacy: this is a protected network, keys will be configured
 *	after joining
 * @control_port: whether user space controls IEEE 802.1X port, i.e.,
 *	sets/clears %NL80211_STA_FLAG_AUTHORIZED. If true, the driver is
 *	required to assume that the port is unauthorized until authorized by
 *	user space. Otherwise, port is marked authorized by default.
 * @basic_rates: bitmap of basic rates to use when creating the IBSS
 * @mcast_rate: per-band multicast rate index + 1 (0: disabled)
 */
struct cfg80211_ibss_params {
	u8 *ssid;
	u8 *bssid;
	struct ieee80211_channel *channel;
	enum nl80211_channel_type channel_type;
	u8 *ie;
	u8 ssid_len, ie_len;
	u16 beacon_interval;
	u32 basic_rates;
	bool channel_fixed;
	bool privacy;
	bool control_port;
	int mcast_rate[IEEE80211_NUM_BANDS];
};

/**
 * struct cfg80211_connect_params - Connection parameters
 *
 * This structure provides information needed to complete IEEE 802.11
 * authentication and association.
 *
 * @channel: The channel to use or %NULL if not specified (auto-select based
 *	on scan results)
 * @bssid: The AP BSSID or %NULL if not specified (auto-select based on scan
 *	results)
 * @ssid: SSID
 * @ssid_len: Length of ssid in octets
 * @auth_type: Authentication type (algorithm)
 * @ie: IEs for association request
 * @ie_len: Length of assoc_ie in octets
 * @privacy: indicates whether privacy-enabled APs should be used
 * @crypto: crypto settings
 * @key_len: length of WEP key for shared key authentication
 * @key_idx: index of WEP key for shared key authentication
 * @key: WEP key for shared key authentication
 * @flags:  See &enum cfg80211_assoc_req_flags
 * @bg_scan_period:  Background scan period in seconds
 *   or -1 to indicate that default value is to be used.
 * @ht_capa:  HT Capabilities over-rides.  Values set in ht_capa_mask
 *   will be used in ht_capa.  Un-supported values will be ignored.
 * @ht_capa_mask:  The bits of ht_capa which are to be used.
 */
struct cfg80211_connect_params {
	struct ieee80211_channel *channel;
	u8 *bssid;
	u8 *ssid;
	size_t ssid_len;
	enum nl80211_auth_type auth_type;
	u8 *ie;
	size_t ie_len;
	bool privacy;
	struct cfg80211_crypto_settings crypto;
	const u8 *key;
	u8 key_len, key_idx;
	u32 flags;
	int bg_scan_period;
	struct ieee80211_ht_cap ht_capa;
	struct ieee80211_ht_cap ht_capa_mask;
};

/**
 * enum wiphy_params_flags - set_wiphy_params bitfield values
 * @WIPHY_PARAM_RETRY_SHORT: wiphy->retry_short has changed
 * @WIPHY_PARAM_RETRY_LONG: wiphy->retry_long has changed
 * @WIPHY_PARAM_FRAG_THRESHOLD: wiphy->frag_threshold has changed
 * @WIPHY_PARAM_RTS_THRESHOLD: wiphy->rts_threshold has changed
 * @WIPHY_PARAM_COVERAGE_CLASS: coverage class changed
 */
enum wiphy_params_flags {
	WIPHY_PARAM_RETRY_SHORT		= 1 << 0,
	WIPHY_PARAM_RETRY_LONG		= 1 << 1,
	WIPHY_PARAM_FRAG_THRESHOLD	= 1 << 2,
	WIPHY_PARAM_RTS_THRESHOLD	= 1 << 3,
	WIPHY_PARAM_COVERAGE_CLASS	= 1 << 4,
};

/*
 * cfg80211_bitrate_mask - masks for bitrate control
 */
struct cfg80211_bitrate_mask {
	struct {
		u32 legacy;
		u8 mcs[IEEE80211_HT_MCS_MASK_LEN];
	} control[IEEE80211_NUM_BANDS];
};
/**
 * struct cfg80211_pmksa - PMK Security Association
 *
 * This structure is passed to the set/del_pmksa() method for PMKSA
 * caching.
 *
 * @bssid: The AP's BSSID.
 * @pmkid: The PMK material itself.
 */
struct cfg80211_pmksa {
	u8 *bssid;
	u8 *pmkid;
};

/**
 * struct cfg80211_wowlan_trig_pkt_pattern - packet pattern
 * @mask: bitmask where to match pattern and where to ignore bytes,
 *	one bit per byte, in same format as nl80211
 * @pattern: bytes to match where bitmask is 1
 * @pattern_len: length of pattern (in bytes)
 *
 * Internal note: @mask and @pattern are allocated in one chunk of
 * memory, free @mask only!
 */
struct cfg80211_wowlan_trig_pkt_pattern {
	u8 *mask, *pattern;
	int pattern_len;
};

/**
 * struct cfg80211_wowlan - Wake on Wireless-LAN support info
 *
 * This structure defines the enabled WoWLAN triggers for the device.
 * @any: wake up on any activity -- special trigger if device continues
 *	operating as normal during suspend
 * @disconnect: wake up if getting disconnected
 * @magic_pkt: wake up on receiving magic packet
 * @patterns: wake up on receiving packet matching a pattern
 * @n_patterns: number of patterns
 * @gtk_rekey_failure: wake up on GTK rekey failure
 * @eap_identity_req: wake up on EAP identity request packet
 * @four_way_handshake: wake up on 4-way handshake
 * @rfkill_release: wake up when rfkill is released
 */
struct cfg80211_wowlan {
	bool any, disconnect, magic_pkt, gtk_rekey_failure,
	     eap_identity_req, four_way_handshake,
	     rfkill_release;
	struct cfg80211_wowlan_trig_pkt_pattern *patterns;
	int n_patterns;
};

/**
 * struct cfg80211_gtk_rekey_data - rekey data
 * @kek: key encryption key
 * @kck: key confirmation key
 * @replay_ctr: replay counter
 */
struct cfg80211_gtk_rekey_data {
	u8 kek[NL80211_KEK_LEN];
	u8 kck[NL80211_KCK_LEN];
	u8 replay_ctr[NL80211_REPLAY_CTR_LEN];
};

/**
 * struct cfg80211_ops - backend description for wireless configuration
 *
 * This struct is registered by fullmac card drivers and/or wireless stacks
 * in order to handle configuration requests on their interfaces.
 *
 * All callbacks except where otherwise noted should return 0
 * on success or a negative error code.
 *
 * All operations are currently invoked under rtnl for consistency with the
 * wireless extensions but this is subject to reevaluation as soon as this
 * code is used more widely and we have a first user without wext.
 *
 * @suspend: wiphy device needs to be suspended. The variable @wow will
 *	be %NULL or contain the enabled Wake-on-Wireless triggers that are
 *	configured for the device.
 * @resume: wiphy device needs to be resumed
 *
 * @add_virtual_intf: create a new virtual interface with the given name,
 *	must set the struct wireless_dev's iftype. Beware: You must create
 *	the new netdev in the wiphy's network namespace! Returns the netdev,
 *	or an ERR_PTR.
 *
 * @del_virtual_intf: remove the virtual interface determined by ifindex.
 *
 * @change_virtual_intf: change type/configuration of virtual interface,
 *	keep the struct wireless_dev's iftype updated.
 *
 * @add_key: add a key with the given parameters. @mac_addr will be %NULL
 *	when adding a group key.
 *
 * @get_key: get information about the key with the given parameters.
 *	@mac_addr will be %NULL when requesting information for a group
 *	key. All pointers given to the @callback function need not be valid
 *	after it returns. This function should return an error if it is
 *	not possible to retrieve the key, -ENOENT if it doesn't exist.
 *
 * @del_key: remove a key given the @mac_addr (%NULL for a group key)
 *	and @key_index, return -ENOENT if the key doesn't exist.
 *
 * @set_default_key: set the default key on an interface
 *
 * @set_default_mgmt_key: set the default management frame key on an interface
 *
 * @set_rekey_data: give the data necessary for GTK rekeying to the driver
 *
 * @start_ap: Start acting in AP mode defined by the parameters.
 * @change_beacon: Change the beacon parameters for an access point mode
 *	interface. This should reject the call when AP mode wasn't started.
 * @stop_ap: Stop being an AP, including stopping beaconing.
 *
 * @add_station: Add a new station.
 * @del_station: Remove a station; @mac may be NULL to remove all stations.
 * @change_station: Modify a given station. Note that flags changes are not much
 *	validated in cfg80211, in particular the auth/assoc/authorized flags
 *	might come to the driver in invalid combinations -- make sure to check
 *	them, also against the existing state! Also, supported_rates changes are
 *	not checked in station mode -- drivers need to reject (or ignore) them
 *	for anything but TDLS peers.
 * @get_station: get station information for the station identified by @mac
 * @dump_station: dump station callback -- resume dump at index @idx
 *
 * @add_mpath: add a fixed mesh path
 * @del_mpath: delete a given mesh path
 * @change_mpath: change a given mesh path
 * @get_mpath: get a mesh path for the given parameters
 * @dump_mpath: dump mesh path callback -- resume dump at index @idx
 * @join_mesh: join the mesh network with the specified parameters
 * @leave_mesh: leave the current mesh network
 *
 * @get_mesh_config: Get the current mesh configuration
 *
 * @update_mesh_config: Update mesh parameters on a running mesh.
 *	The mask is a bitfield which tells us which parameters to
 *	set, and which to leave alone.
 *
 * @change_bss: Modify parameters for a given BSS.
 *
 * @set_txq_params: Set TX queue parameters
 *
 * @set_channel: Set channel for a given wireless interface. Some devices
 *	may support multi-channel operation (by channel hopping) so cfg80211
 *	doesn't verify much. Note, however, that the passed netdev may be
 *	%NULL as well if the user requested changing the channel for the
 *	device itself, or for a monitor interface.
 * @get_channel: Get the current operating channel, should return %NULL if
 *	there's no single defined operating channel if for example the
 *	device implements channel hopping for multi-channel virtual interfaces.
 *
 * @scan: Request to do a scan. If returning zero, the scan request is given
 *	the driver, and will be valid until passed to cfg80211_scan_done().
 *	For scan results, call cfg80211_inform_bss(); you can call this outside
 *	the scan/scan_done bracket too.
 *
 * @auth: Request to authenticate with the specified peer
 * @assoc: Request to (re)associate with the specified peer
 * @deauth: Request to deauthenticate from the specified peer
 * @disassoc: Request to disassociate from the specified peer
 *
 * @connect: Connect to the ESS with the specified parameters. When connected,
 *	call cfg80211_connect_result() with status code %WLAN_STATUS_SUCCESS.
 *	If the connection fails for some reason, call cfg80211_connect_result()
 *	with the status from the AP.
 * @disconnect: Disconnect from the BSS/ESS.
 *
 * @join_ibss: Join the specified IBSS (or create if necessary). Once done, call
 *	cfg80211_ibss_joined(), also call that function when changing BSSID due
 *	to a merge.
 * @leave_ibss: Leave the IBSS.
 *
 * @set_wiphy_params: Notify that wiphy parameters have changed;
 *	@changed bitfield (see &enum wiphy_params_flags) describes which values
 *	have changed. The actual parameter values are available in
 *	struct wiphy. If returning an error, no value should be changed.
 *
 * @set_tx_power: set the transmit power according to the parameters,
 *	the power passed is in mBm, to get dBm use MBM_TO_DBM().
 * @get_tx_power: store the current TX power into the dbm variable;
 *	return 0 if successful
 *
 * @set_wds_peer: set the WDS peer for a WDS interface
 *
 * @rfkill_poll: polls the hw rfkill line, use cfg80211 reporting
 *	functions to adjust rfkill hw state
 *
 * @dump_survey: get site survey information.
 *
 * @remain_on_channel: Request the driver to remain awake on the specified
 *	channel for the specified duration to complete an off-channel
 *	operation (e.g., public action frame exchange). When the driver is
 *	ready on the requested channel, it must indicate this with an event
 *	notification by calling cfg80211_ready_on_channel().
 * @cancel_remain_on_channel: Cancel an on-going remain-on-channel operation.
 *	This allows the operation to be terminated prior to timeout based on
 *	the duration value.
 * @mgmt_tx: Transmit a management frame.
 * @mgmt_tx_cancel_wait: Cancel the wait time from transmitting a management
 *	frame on another channel
 *
 * @testmode_cmd: run a test mode command
 * @testmode_dump: Implement a test mode dump. The cb->args[2] and up may be
 *	used by the function, but 0 and 1 must not be touched. Additionally,
 *	return error codes other than -ENOBUFS and -ENOENT will terminate the
 *	dump and return to userspace with an error, so be careful. If any data
 *	was passed in from userspace then the data/len arguments will be present
 *	and point to the data contained in %NL80211_ATTR_TESTDATA.
 *
 * @set_bitrate_mask: set the bitrate mask configuration
 *
 * @set_pmksa: Cache a PMKID for a BSSID. This is mostly useful for fullmac
 *	devices running firmwares capable of generating the (re) association
 *	RSN IE. It allows for faster roaming between WPA2 BSSIDs.
 * @del_pmksa: Delete a cached PMKID.
 * @flush_pmksa: Flush all cached PMKIDs.
 * @set_power_mgmt: Configure WLAN power management. A timeout value of -1
 *	allows the driver to adjust the dynamic ps timeout value.
 * @set_cqm_rssi_config: Configure connection quality monitor RSSI threshold.
 * @sched_scan_start: Tell the driver to start a scheduled scan.
 * @sched_scan_stop: Tell the driver to stop an ongoing scheduled
 *	scan.  The driver_initiated flag specifies whether the driver
 *	itself has informed that the scan has stopped.
 *
 * @mgmt_frame_register: Notify driver that a management frame type was
 *	registered. Note that this callback may not sleep, and cannot run
 *	concurrently with itself.
 *
 * @set_antenna: Set antenna configuration (tx_ant, rx_ant) on the device.
 *	Parameters are bitmaps of allowed antennas to use for TX/RX. Drivers may
 *	reject TX/RX mask combinations they cannot support by returning -EINVAL
 *	(also see nl80211.h @NL80211_ATTR_WIPHY_ANTENNA_TX).
 *
 * @get_antenna: Get current antenna configuration from device (tx_ant, rx_ant).
 *
 * @set_ringparam: Set tx and rx ring sizes.
 *
 * @get_ringparam: Get tx and rx ring current and maximum sizes.
 *
<<<<<<< HEAD
 * @tdls_mgmt: Transmit a TDLS management frame.
 * @tdls_oper: Perform a high-level TDLS operation (e.g. TDLS link setup).
 *
 * @probe_client: probe an associated client, must return a cookie that it
 *	later passes to cfg80211_probe_status().
 *
 * @set_noack_map: Set the NoAck Map for the TIDs.
=======
 * @set_mac_acl: Sets MAC address control list in AP and P2P GO mode.
 *	Parameters include ACL policy, an array of MAC address of stations
 *	and the number of MAC addresses. If there is already a list in driver
 *	this new list replaces the existing one. Driver has to clear its ACL
 *	when number of MAC addresses entries is passed as 0. Drivers which
 *	advertise the support for MAC based ACL have to implement this callback.
 *
>>>>>>> 9a263118
 */
struct cfg80211_ops {
	int	(*suspend)(struct wiphy *wiphy, struct cfg80211_wowlan *wow);
	int	(*resume)(struct wiphy *wiphy);

	struct net_device * (*add_virtual_intf)(struct wiphy *wiphy,
						char *name,
						enum nl80211_iftype type,
						u32 *flags,
						struct vif_params *params);
	int	(*del_virtual_intf)(struct wiphy *wiphy, struct net_device *dev);
	int	(*change_virtual_intf)(struct wiphy *wiphy,
				       struct net_device *dev,
				       enum nl80211_iftype type, u32 *flags,
				       struct vif_params *params);

	int	(*add_key)(struct wiphy *wiphy, struct net_device *netdev,
			   u8 key_index, bool pairwise, const u8 *mac_addr,
			   struct key_params *params);
	int	(*get_key)(struct wiphy *wiphy, struct net_device *netdev,
			   u8 key_index, bool pairwise, const u8 *mac_addr,
			   void *cookie,
			   void (*callback)(void *cookie, struct key_params*));
	int	(*del_key)(struct wiphy *wiphy, struct net_device *netdev,
			   u8 key_index, bool pairwise, const u8 *mac_addr);
	int	(*set_default_key)(struct wiphy *wiphy,
				   struct net_device *netdev,
				   u8 key_index, bool unicast, bool multicast);
	int	(*set_default_mgmt_key)(struct wiphy *wiphy,
					struct net_device *netdev,
					u8 key_index);

	int	(*start_ap)(struct wiphy *wiphy, struct net_device *dev,
			    struct cfg80211_ap_settings *settings);
	int	(*change_beacon)(struct wiphy *wiphy, struct net_device *dev,
				 struct cfg80211_beacon_data *info);
	int	(*stop_ap)(struct wiphy *wiphy, struct net_device *dev);


	int	(*add_station)(struct wiphy *wiphy, struct net_device *dev,
			       u8 *mac, struct station_parameters *params);
	int	(*del_station)(struct wiphy *wiphy, struct net_device *dev,
			       u8 *mac);
	int	(*change_station)(struct wiphy *wiphy, struct net_device *dev,
				  u8 *mac, struct station_parameters *params);
	int	(*get_station)(struct wiphy *wiphy, struct net_device *dev,
			       u8 *mac, struct station_info *sinfo);
	int	(*dump_station)(struct wiphy *wiphy, struct net_device *dev,
			       int idx, u8 *mac, struct station_info *sinfo);

	int	(*add_mpath)(struct wiphy *wiphy, struct net_device *dev,
			       u8 *dst, u8 *next_hop);
	int	(*del_mpath)(struct wiphy *wiphy, struct net_device *dev,
			       u8 *dst);
	int	(*change_mpath)(struct wiphy *wiphy, struct net_device *dev,
				  u8 *dst, u8 *next_hop);
	int	(*get_mpath)(struct wiphy *wiphy, struct net_device *dev,
			       u8 *dst, u8 *next_hop,
			       struct mpath_info *pinfo);
	int	(*dump_mpath)(struct wiphy *wiphy, struct net_device *dev,
			       int idx, u8 *dst, u8 *next_hop,
			       struct mpath_info *pinfo);
	int	(*get_mesh_config)(struct wiphy *wiphy,
				struct net_device *dev,
				struct mesh_config *conf);
	int	(*update_mesh_config)(struct wiphy *wiphy,
				      struct net_device *dev, u32 mask,
				      const struct mesh_config *nconf);
	int	(*join_mesh)(struct wiphy *wiphy, struct net_device *dev,
			     const struct mesh_config *conf,
			     const struct mesh_setup *setup);
	int	(*leave_mesh)(struct wiphy *wiphy, struct net_device *dev);

	int	(*change_bss)(struct wiphy *wiphy, struct net_device *dev,
			      struct bss_parameters *params);

	int	(*set_txq_params)(struct wiphy *wiphy, struct net_device *dev,
				  struct ieee80211_txq_params *params);

	int	(*set_channel)(struct wiphy *wiphy, struct net_device *dev,
			       struct ieee80211_channel *chan,
			       enum nl80211_channel_type channel_type);

	int	(*scan)(struct wiphy *wiphy, struct net_device *dev,
			struct cfg80211_scan_request *request);

	int	(*auth)(struct wiphy *wiphy, struct net_device *dev,
			struct cfg80211_auth_request *req);
	int	(*assoc)(struct wiphy *wiphy, struct net_device *dev,
			 struct cfg80211_assoc_request *req);
	int	(*deauth)(struct wiphy *wiphy, struct net_device *dev,
			  struct cfg80211_deauth_request *req);
	int	(*disassoc)(struct wiphy *wiphy, struct net_device *dev,
			    struct cfg80211_disassoc_request *req);

	int	(*connect)(struct wiphy *wiphy, struct net_device *dev,
			   struct cfg80211_connect_params *sme);
	int	(*disconnect)(struct wiphy *wiphy, struct net_device *dev,
			      u16 reason_code);

	int	(*join_ibss)(struct wiphy *wiphy, struct net_device *dev,
			     struct cfg80211_ibss_params *params);
	int	(*leave_ibss)(struct wiphy *wiphy, struct net_device *dev);

	int	(*set_wiphy_params)(struct wiphy *wiphy, u32 changed);

	int	(*set_tx_power)(struct wiphy *wiphy,
				enum nl80211_tx_power_setting type, int mbm);
	int	(*get_tx_power)(struct wiphy *wiphy, int *dbm);

	int	(*set_wds_peer)(struct wiphy *wiphy, struct net_device *dev,
				const u8 *addr);

	void	(*rfkill_poll)(struct wiphy *wiphy);

#ifdef CONFIG_NL80211_TESTMODE
	int	(*testmode_cmd)(struct wiphy *wiphy, void *data, int len);
	int	(*testmode_dump)(struct wiphy *wiphy, struct sk_buff *skb,
				 struct netlink_callback *cb,
				 void *data, int len);
#endif

	int	(*set_bitrate_mask)(struct wiphy *wiphy,
				    struct net_device *dev,
				    const u8 *peer,
				    const struct cfg80211_bitrate_mask *mask);

	int	(*dump_survey)(struct wiphy *wiphy, struct net_device *netdev,
			int idx, struct survey_info *info);

	int	(*set_pmksa)(struct wiphy *wiphy, struct net_device *netdev,
			     struct cfg80211_pmksa *pmksa);
	int	(*del_pmksa)(struct wiphy *wiphy, struct net_device *netdev,
			     struct cfg80211_pmksa *pmksa);
	int	(*flush_pmksa)(struct wiphy *wiphy, struct net_device *netdev);

	int	(*remain_on_channel)(struct wiphy *wiphy,
				     struct net_device *dev,
				     struct ieee80211_channel *chan,
				     enum nl80211_channel_type channel_type,
				     unsigned int duration,
				     u64 *cookie);
	int	(*cancel_remain_on_channel)(struct wiphy *wiphy,
					    struct net_device *dev,
					    u64 cookie);

	int	(*mgmt_tx)(struct wiphy *wiphy, struct net_device *dev,
			  struct ieee80211_channel *chan, bool offchan,
			  enum nl80211_channel_type channel_type,
			  bool channel_type_valid, unsigned int wait,
			  const u8 *buf, size_t len, bool no_cck,
			  bool dont_wait_for_ack, u64 *cookie);
	int	(*mgmt_tx_cancel_wait)(struct wiphy *wiphy,
				       struct net_device *dev,
				       u64 cookie);

	int	(*set_power_mgmt)(struct wiphy *wiphy, struct net_device *dev,
				  bool enabled, int timeout);

	int	(*set_cqm_rssi_config)(struct wiphy *wiphy,
				       struct net_device *dev,
				       s32 rssi_thold, u32 rssi_hyst);

	void	(*mgmt_frame_register)(struct wiphy *wiphy,
				       struct net_device *dev,
				       u16 frame_type, bool reg);

	int	(*set_antenna)(struct wiphy *wiphy, u32 tx_ant, u32 rx_ant);
	int	(*get_antenna)(struct wiphy *wiphy, u32 *tx_ant, u32 *rx_ant);

	int	(*set_ringparam)(struct wiphy *wiphy, u32 tx, u32 rx);
	void	(*get_ringparam)(struct wiphy *wiphy,
				 u32 *tx, u32 *tx_max, u32 *rx, u32 *rx_max);

	int	(*sched_scan_start)(struct wiphy *wiphy,
				struct net_device *dev,
				struct cfg80211_sched_scan_request *request);
	int	(*sched_scan_stop)(struct wiphy *wiphy, struct net_device *dev);

<<<<<<< HEAD
	int	(*set_rekey_data)(struct wiphy *wiphy, struct net_device *dev,
				  struct cfg80211_gtk_rekey_data *data);

	int	(*tdls_mgmt)(struct wiphy *wiphy, struct net_device *dev,
			     u8 *peer, u8 action_code,  u8 dialog_token,
			     u16 status_code, const u8 *buf, size_t len);
	int	(*tdls_oper)(struct wiphy *wiphy, struct net_device *dev,
			     u8 *peer, enum nl80211_tdls_operation oper);

	int	(*probe_client)(struct wiphy *wiphy, struct net_device *dev,
				const u8 *peer, u64 *cookie);

	int	(*set_noack_map)(struct wiphy *wiphy,
				  struct net_device *dev,
				  u16 noack_map);

	struct ieee80211_channel *(*get_channel)(struct wiphy *wiphy);
=======
	int	(*set_mac_acl)(struct wiphy *wiphy, struct net_device *dev,
				const struct cfg80211_acl_data *params);
>>>>>>> 9a263118
};

/*
 * wireless hardware and networking interfaces structures
 * and registration/helper functions
 */

/**
 * enum wiphy_flags - wiphy capability flags
 *
 * @WIPHY_FLAG_CUSTOM_REGULATORY:  tells us the driver for this device
 * 	has its own custom regulatory domain and cannot identify the
 * 	ISO / IEC 3166 alpha2 it belongs to. When this is enabled
 * 	we will disregard the first regulatory hint (when the
 * 	initiator is %REGDOM_SET_BY_CORE).
 * @WIPHY_FLAG_STRICT_REGULATORY: tells us the driver for this device will
 *	ignore regulatory domain settings until it gets its own regulatory
 *	domain via its regulatory_hint() unless the regulatory hint is
 *	from a country IE. After its gets its own regulatory domain it will
 *	only allow further regulatory domain settings to further enhance
 *	compliance. For example if channel 13 and 14 are disabled by this
 *	regulatory domain no user regulatory domain can enable these channels
 *	at a later time. This can be used for devices which do not have
 *	calibration information guaranteed for frequencies or settings
 *	outside of its regulatory domain. If used in combination with
 *	WIPHY_FLAG_CUSTOM_REGULATORY the inspected country IE power settings
 *	will be followed.
 * @WIPHY_FLAG_DISABLE_BEACON_HINTS: enable this if your driver needs to ensure
 *	that passive scan flags and beaconing flags may not be lifted by
 *	cfg80211 due to regulatory beacon hints. For more information on beacon
 *	hints read the documenation for regulatory_hint_found_beacon()
 * @WIPHY_FLAG_NETNS_OK: if not set, do not allow changing the netns of this
 *	wiphy at all
 * @WIPHY_FLAG_ENFORCE_COMBINATIONS: Set this flag to enforce interface
 *	combinations for this device. This flag is used for backward
 *	compatibility only until all drivers advertise combinations and
 *	they will always be enforced.
 * @WIPHY_FLAG_PS_ON_BY_DEFAULT: if set to true, powersave will be enabled
 *	by default -- this flag will be set depending on the kernel's default
 *	on wiphy_new(), but can be changed by the driver if it has a good
 *	reason to override the default
 * @WIPHY_FLAG_4ADDR_AP: supports 4addr mode even on AP (with a single station
 *	on a VLAN interface)
 * @WIPHY_FLAG_4ADDR_STATION: supports 4addr mode even as a station
 * @WIPHY_FLAG_CONTROL_PORT_PROTOCOL: This device supports setting the
 *	control port protocol ethertype. The device also honours the
 *	control_port_no_encrypt flag.
 * @WIPHY_FLAG_IBSS_RSN: The device supports IBSS RSN.
 * @WIPHY_FLAG_MESH_AUTH: The device supports mesh authentication by routing
 *	auth frames to userspace. See @NL80211_MESH_SETUP_USERSPACE_AUTH.
 * @WIPHY_FLAG_SUPPORTS_SCHED_SCAN: The device supports scheduled scans.
 * @WIPHY_FLAG_SUPPORTS_FW_ROAM: The device supports roaming feature in the
 *	firmware.
 * @WIPHY_FLAG_AP_UAPSD: The device supports uapsd on AP.
 * @WIPHY_FLAG_SUPPORTS_TDLS: The device supports TDLS (802.11z) operation.
 * @WIPHY_FLAG_TDLS_EXTERNAL_SETUP: The device does not handle TDLS (802.11z)
 *	link setup/discovery operations internally. Setup, discovery and
 *	teardown packets should be sent through the @NL80211_CMD_TDLS_MGMT
 *	command. When this flag is not set, @NL80211_CMD_TDLS_OPER should be
 *	used for asking the driver/firmware to perform a TDLS operation.
 * @WIPHY_FLAG_HAVE_AP_SME: device integrates AP SME
 * @WIPHY_FLAG_REPORTS_OBSS: the device will report beacons from other BSSes
 *	when there are virtual interfaces in AP mode by calling
 *	cfg80211_report_obss_beacon().
 * @WIPHY_FLAG_AP_PROBE_RESP_OFFLOAD: When operating as an AP, the device
 *	responds to probe-requests in hardware.
 * @WIPHY_FLAG_OFFCHAN_TX: Device supports direct off-channel TX.
 * @WIPHY_FLAG_HAS_REMAIN_ON_CHANNEL: Device supports remain-on-channel call.
 */
enum wiphy_flags {
	WIPHY_FLAG_CUSTOM_REGULATORY		= BIT(0),
	WIPHY_FLAG_STRICT_REGULATORY		= BIT(1),
	WIPHY_FLAG_DISABLE_BEACON_HINTS		= BIT(2),
	WIPHY_FLAG_NETNS_OK			= BIT(3),
	WIPHY_FLAG_PS_ON_BY_DEFAULT		= BIT(4),
	WIPHY_FLAG_4ADDR_AP			= BIT(5),
	WIPHY_FLAG_4ADDR_STATION		= BIT(6),
	WIPHY_FLAG_CONTROL_PORT_PROTOCOL	= BIT(7),
	WIPHY_FLAG_IBSS_RSN			= BIT(8),
	WIPHY_FLAG_MESH_AUTH			= BIT(10),
	WIPHY_FLAG_SUPPORTS_SCHED_SCAN		= BIT(11),
	WIPHY_FLAG_ENFORCE_COMBINATIONS		= BIT(12),
	WIPHY_FLAG_SUPPORTS_FW_ROAM		= BIT(13),
	WIPHY_FLAG_AP_UAPSD			= BIT(14),
	WIPHY_FLAG_SUPPORTS_TDLS		= BIT(15),
	WIPHY_FLAG_TDLS_EXTERNAL_SETUP		= BIT(16),
	WIPHY_FLAG_HAVE_AP_SME			= BIT(17),
	WIPHY_FLAG_REPORTS_OBSS			= BIT(18),
	WIPHY_FLAG_AP_PROBE_RESP_OFFLOAD	= BIT(19),
	WIPHY_FLAG_OFFCHAN_TX			= BIT(20),
	WIPHY_FLAG_HAS_REMAIN_ON_CHANNEL	= BIT(21),
};

/**
 * struct ieee80211_iface_limit - limit on certain interface types
 * @max: maximum number of interfaces of these types
 * @types: interface types (bits)
 */
struct ieee80211_iface_limit {
	u16 max;
	u16 types;
};

/**
 * struct ieee80211_iface_combination - possible interface combination
 * @limits: limits for the given interface types
 * @n_limits: number of limitations
 * @num_different_channels: can use up to this many different channels
 * @max_interfaces: maximum number of interfaces in total allowed in this
 *	group
 * @beacon_int_infra_match: In this combination, the beacon intervals
 *	between infrastructure and AP types must match. This is required
 *	only in special cases.
 *
 * These examples can be expressed as follows:
 *
 * Allow #STA <= 1, #AP <= 1, matching BI, channels = 1, 2 total:
 *
 *  struct ieee80211_iface_limit limits1[] = {
 *	{ .max = 1, .types = BIT(NL80211_IFTYPE_STATION), },
 *	{ .max = 1, .types = BIT(NL80211_IFTYPE_AP}, },
 *  };
 *  struct ieee80211_iface_combination combination1 = {
 *	.limits = limits1,
 *	.n_limits = ARRAY_SIZE(limits1),
 *	.max_interfaces = 2,
 *	.beacon_int_infra_match = true,
 *  };
 *
 *
 * Allow #{AP, P2P-GO} <= 8, channels = 1, 8 total:
 *
 *  struct ieee80211_iface_limit limits2[] = {
 *	{ .max = 8, .types = BIT(NL80211_IFTYPE_AP) |
 *			     BIT(NL80211_IFTYPE_P2P_GO), },
 *  };
 *  struct ieee80211_iface_combination combination2 = {
 *	.limits = limits2,
 *	.n_limits = ARRAY_SIZE(limits2),
 *	.max_interfaces = 8,
 *	.num_different_channels = 1,
 *  };
 *
 *
 * Allow #STA <= 1, #{P2P-client,P2P-GO} <= 3 on two channels, 4 total.
 * This allows for an infrastructure connection and three P2P connections.
 *
 *  struct ieee80211_iface_limit limits3[] = {
 *	{ .max = 1, .types = BIT(NL80211_IFTYPE_STATION), },
 *	{ .max = 3, .types = BIT(NL80211_IFTYPE_P2P_GO) |
 *			     BIT(NL80211_IFTYPE_P2P_CLIENT), },
 *  };
 *  struct ieee80211_iface_combination combination3 = {
 *	.limits = limits3,
 *	.n_limits = ARRAY_SIZE(limits3),
 *	.max_interfaces = 4,
 *	.num_different_channels = 2,
 *  };
 */
struct ieee80211_iface_combination {
	const struct ieee80211_iface_limit *limits;
	u32 num_different_channels;
	u16 max_interfaces;
	u8 n_limits;
	bool beacon_int_infra_match;
};

struct ieee80211_txrx_stypes {
	u16 tx, rx;
};

/**
 * enum wiphy_wowlan_support_flags - WoWLAN support flags
 * @WIPHY_WOWLAN_ANY: supports wakeup for the special "any"
 *	trigger that keeps the device operating as-is and
 *	wakes up the host on any activity, for example a
 *	received packet that passed filtering; note that the
 *	packet should be preserved in that case
 * @WIPHY_WOWLAN_MAGIC_PKT: supports wakeup on magic packet
 *	(see nl80211.h)
 * @WIPHY_WOWLAN_DISCONNECT: supports wakeup on disconnect
 * @WIPHY_WOWLAN_SUPPORTS_GTK_REKEY: supports GTK rekeying while asleep
 * @WIPHY_WOWLAN_GTK_REKEY_FAILURE: supports wakeup on GTK rekey failure
 * @WIPHY_WOWLAN_EAP_IDENTITY_REQ: supports wakeup on EAP identity request
 * @WIPHY_WOWLAN_4WAY_HANDSHAKE: supports wakeup on 4-way handshake failure
 * @WIPHY_WOWLAN_RFKILL_RELEASE: supports wakeup on RF-kill release
 */
enum wiphy_wowlan_support_flags {
	WIPHY_WOWLAN_ANY		= BIT(0),
	WIPHY_WOWLAN_MAGIC_PKT		= BIT(1),
	WIPHY_WOWLAN_DISCONNECT		= BIT(2),
	WIPHY_WOWLAN_SUPPORTS_GTK_REKEY	= BIT(3),
	WIPHY_WOWLAN_GTK_REKEY_FAILURE	= BIT(4),
	WIPHY_WOWLAN_EAP_IDENTITY_REQ	= BIT(5),
	WIPHY_WOWLAN_4WAY_HANDSHAKE	= BIT(6),
	WIPHY_WOWLAN_RFKILL_RELEASE	= BIT(7),
};

/**
 * struct wiphy_wowlan_support - WoWLAN support data
 * @flags: see &enum wiphy_wowlan_support_flags
 * @n_patterns: number of supported wakeup patterns
 *	(see nl80211.h for the pattern definition)
 * @pattern_max_len: maximum length of each pattern
 * @pattern_min_len: minimum length of each pattern
 */
struct wiphy_wowlan_support {
	u32 flags;
	int n_patterns;
	int pattern_max_len;
	int pattern_min_len;
};

/**
 * struct wiphy - wireless hardware description
 * @reg_notifier: the driver's regulatory notification callback,
 *	note that if your driver uses wiphy_apply_custom_regulatory()
 *	the reg_notifier's request can be passed as NULL
 * @regd: the driver's regulatory domain, if one was requested via
 * 	the regulatory_hint() API. This can be used by the driver
 *	on the reg_notifier() if it chooses to ignore future
 *	regulatory domain changes caused by other drivers.
 * @signal_type: signal type reported in &struct cfg80211_bss.
 * @cipher_suites: supported cipher suites
 * @n_cipher_suites: number of supported cipher suites
 * @retry_short: Retry limit for short frames (dot11ShortRetryLimit)
 * @retry_long: Retry limit for long frames (dot11LongRetryLimit)
 * @frag_threshold: Fragmentation threshold (dot11FragmentationThreshold);
 *	-1 = fragmentation disabled, only odd values >= 256 used
 * @rts_threshold: RTS threshold (dot11RTSThreshold); -1 = RTS/CTS disabled
 * @_net: the network namespace this wiphy currently lives in
 * @perm_addr: permanent MAC address of this device
 * @addr_mask: If the device supports multiple MAC addresses by masking,
 *	set this to a mask with variable bits set to 1, e.g. if the last
 *	four bits are variable then set it to 00:...:00:0f. The actual
 *	variable bits shall be determined by the interfaces added, with
 *	interfaces not matching the mask being rejected to be brought up.
 * @n_addresses: number of addresses in @addresses.
 * @addresses: If the device has more than one address, set this pointer
 *	to a list of addresses (6 bytes each). The first one will be used
 *	by default for perm_addr. In this case, the mask should be set to
 *	all-zeroes. In this case it is assumed that the device can handle
 *	the same number of arbitrary MAC addresses.
 * @registered: protects ->resume and ->suspend sysfs callbacks against
 *	unregister hardware
 * @debugfsdir: debugfs directory used for this wiphy, will be renamed
 *	automatically on wiphy renames
 * @dev: (virtual) struct device for this wiphy
 * @registered: helps synchronize suspend/resume with wiphy unregister
 * @wext: wireless extension handlers
 * @priv: driver private data (sized according to wiphy_new() parameter)
 * @interface_modes: bitmask of interfaces types valid for this wiphy,
 *	must be set by driver
 * @iface_combinations: Valid interface combinations array, should not
 *	list single interface types.
 * @n_iface_combinations: number of entries in @iface_combinations array.
 * @software_iftypes: bitmask of software interface types, these are not
 *	subject to any restrictions since they are purely managed in SW.
 * @flags: wiphy flags, see &enum wiphy_flags
 * @features: features advertised to nl80211, see &enum nl80211_feature_flags.
 * @bss_priv_size: each BSS struct has private data allocated with it,
 *	this variable determines its size
 * @max_scan_ssids: maximum number of SSIDs the device can scan for in
 *	any given scan
 * @max_sched_scan_ssids: maximum number of SSIDs the device can scan
 *	for in any given scheduled scan
 * @max_match_sets: maximum number of match sets the device can handle
 *	when performing a scheduled scan, 0 if filtering is not
 *	supported.
 * @max_scan_ie_len: maximum length of user-controlled IEs device can
 *	add to probe request frames transmitted during a scan, must not
 *	include fixed IEs like supported rates
 * @max_sched_scan_ie_len: same as max_scan_ie_len, but for scheduled
 *	scans
 * @coverage_class: current coverage class
 * @fw_version: firmware version for ethtool reporting
 * @hw_version: hardware version for ethtool reporting
 * @max_num_pmkids: maximum number of PMKIDs supported by device
 * @privid: a pointer that drivers can use to identify if an arbitrary
 *	wiphy is theirs, e.g. in global notifiers
 * @bands: information about bands/channels supported by this device
 *
 * @mgmt_stypes: bitmasks of frame subtypes that can be subscribed to or
 *	transmitted through nl80211, points to an array indexed by interface
 *	type
 *
 * @available_antennas_tx: bitmap of antennas which are available to be
 *	configured as TX antennas. Antenna configuration commands will be
 *	rejected unless this or @available_antennas_rx is set.
 *
 * @available_antennas_rx: bitmap of antennas which are available to be
 *	configured as RX antennas. Antenna configuration commands will be
 *	rejected unless this or @available_antennas_tx is set.
 *
 * @probe_resp_offload:
 *	 Bitmap of supported protocols for probe response offloading.
 *	 See &enum nl80211_probe_resp_offload_support_attr. Only valid
 *	 when the wiphy flag @WIPHY_FLAG_AP_PROBE_RESP_OFFLOAD is set.
 *
 * @max_remain_on_channel_duration: Maximum time a remain-on-channel operation
 *	may request, if implemented.
 *
 * @wowlan: WoWLAN support information
 *
 * @ap_sme_capa: AP SME capabilities, flags from &enum nl80211_ap_sme_features.
<<<<<<< HEAD
 * @ht_capa_mod_mask:  Specify what ht_cap values can be over-ridden.
 *	If null, then none can be over-ridden.
=======
 *
 * @max_acl_mac_addrs: Maximum number of MAC addresses that the device
 *	supports for ACL.
>>>>>>> 9a263118
 */
struct wiphy {
	/* assign these fields before you register the wiphy */

	/* permanent MAC address(es) */
	u8 perm_addr[ETH_ALEN];
	u8 addr_mask[ETH_ALEN];

	struct mac_address *addresses;

	const struct ieee80211_txrx_stypes *mgmt_stypes;

	const struct ieee80211_iface_combination *iface_combinations;
	int n_iface_combinations;
	u16 software_iftypes;

	u16 n_addresses;

	/* Supported interface modes, OR together BIT(NL80211_IFTYPE_...) */
	u16 interface_modes;

<<<<<<< HEAD
	u32 flags, features;
=======
	u32 flags;
	u16 max_acl_mac_addrs;
>>>>>>> 9a263118

	u32 ap_sme_capa;

	enum cfg80211_signal_type signal_type;

	int bss_priv_size;
	u8 max_scan_ssids;
	u8 max_sched_scan_ssids;
	u8 max_match_sets;
	u16 max_scan_ie_len;
	u16 max_sched_scan_ie_len;

	int n_cipher_suites;
	const u32 *cipher_suites;

	u8 retry_short;
	u8 retry_long;
	u32 frag_threshold;
	u32 rts_threshold;
	u8 coverage_class;

	char fw_version[ETHTOOL_BUSINFO_LEN];
	u32 hw_version;

	struct wiphy_wowlan_support wowlan;

	u16 max_remain_on_channel_duration;

	u8 max_num_pmkids;

	u32 available_antennas_tx;
	u32 available_antennas_rx;

	/*
	 * Bitmap of supported protocols for probe response offloading
	 * see &enum nl80211_probe_resp_offload_support_attr. Only valid
	 * when the wiphy flag @WIPHY_FLAG_AP_PROBE_RESP_OFFLOAD is set.
	 */
	u32 probe_resp_offload;

	/* If multiple wiphys are registered and you're handed e.g.
	 * a regular netdev with assigned ieee80211_ptr, you won't
	 * know whether it points to a wiphy your driver has registered
	 * or not. Assign this to something global to your driver to
	 * help determine whether you own this wiphy or not. */
	const void *privid;

	struct ieee80211_supported_band *bands[IEEE80211_NUM_BANDS];

	/* Lets us get back the wiphy on the callback */
	int (*reg_notifier)(struct wiphy *wiphy,
			    struct regulatory_request *request);

	/* fields below are read-only, assigned by cfg80211 */

	const struct ieee80211_regdomain *regd;

	/* the item in /sys/class/ieee80211/ points to this,
	 * you need use set_wiphy_dev() (see below) */
	struct device dev;

	/* protects ->resume, ->suspend sysfs callbacks against unregister hw */
	bool registered;

	/* dir in debugfs: ieee80211/<wiphyname> */
	struct dentry *debugfsdir;

	const struct ieee80211_ht_cap *ht_capa_mod_mask;

#ifdef CONFIG_NET_NS
	/* the network namespace this phy lives in currently */
	struct net *_net;
#endif

#ifdef CONFIG_CFG80211_WEXT
	const struct iw_handler_def *wext;
#endif

	char priv[0] __attribute__((__aligned__(NETDEV_ALIGN)));
};

static inline struct net *wiphy_net(struct wiphy *wiphy)
{
	return read_pnet(&wiphy->_net);
}

static inline void wiphy_net_set(struct wiphy *wiphy, struct net *net)
{
	write_pnet(&wiphy->_net, net);
}

/**
 * wiphy_priv - return priv from wiphy
 *
 * @wiphy: the wiphy whose priv pointer to return
 */
static inline void *wiphy_priv(struct wiphy *wiphy)
{
	BUG_ON(!wiphy);
	return &wiphy->priv;
}

/**
 * priv_to_wiphy - return the wiphy containing the priv
 *
 * @priv: a pointer previously returned by wiphy_priv
 */
static inline struct wiphy *priv_to_wiphy(void *priv)
{
	BUG_ON(!priv);
	return container_of(priv, struct wiphy, priv);
}

/**
 * set_wiphy_dev - set device pointer for wiphy
 *
 * @wiphy: The wiphy whose device to bind
 * @dev: The device to parent it to
 */
static inline void set_wiphy_dev(struct wiphy *wiphy, struct device *dev)
{
	wiphy->dev.parent = dev;
}

/**
 * wiphy_dev - get wiphy dev pointer
 *
 * @wiphy: The wiphy whose device struct to look up
 */
static inline struct device *wiphy_dev(struct wiphy *wiphy)
{
	return wiphy->dev.parent;
}

/**
 * wiphy_name - get wiphy name
 *
 * @wiphy: The wiphy whose name to return
 */
static inline const char *wiphy_name(const struct wiphy *wiphy)
{
	return dev_name(&wiphy->dev);
}

/**
 * wiphy_new - create a new wiphy for use with cfg80211
 *
 * @ops: The configuration operations for this device
 * @sizeof_priv: The size of the private area to allocate
 *
 * Create a new wiphy and associate the given operations with it.
 * @sizeof_priv bytes are allocated for private use.
 *
 * The returned pointer must be assigned to each netdev's
 * ieee80211_ptr for proper operation.
 */
struct wiphy *wiphy_new(const struct cfg80211_ops *ops, int sizeof_priv);

/**
 * wiphy_register - register a wiphy with cfg80211
 *
 * @wiphy: The wiphy to register.
 *
 * Returns a non-negative wiphy index or a negative error code.
 */
extern int wiphy_register(struct wiphy *wiphy);

/**
 * wiphy_unregister - deregister a wiphy from cfg80211
 *
 * @wiphy: The wiphy to unregister.
 *
 * After this call, no more requests can be made with this priv
 * pointer, but the call may sleep to wait for an outstanding
 * request that is being handled.
 */
extern void wiphy_unregister(struct wiphy *wiphy);

/**
 * wiphy_free - free wiphy
 *
 * @wiphy: The wiphy to free
 */
extern void wiphy_free(struct wiphy *wiphy);

/* internal structs */
struct cfg80211_conn;
struct cfg80211_internal_bss;
struct cfg80211_cached_keys;

/**
 * struct wireless_dev - wireless per-netdev state
 *
 * This structure must be allocated by the driver/stack
 * that uses the ieee80211_ptr field in struct net_device
 * (this is intentional so it can be allocated along with
 * the netdev.)
 *
 * @wiphy: pointer to hardware description
 * @iftype: interface type
 * @list: (private) Used to collect the interfaces
 * @netdev: (private) Used to reference back to the netdev
 * @current_bss: (private) Used by the internal configuration code
 * @channel: (private) Used by the internal configuration code to track
 *	user-set AP, monitor and WDS channels for wireless extensions
 * @bssid: (private) Used by the internal configuration code
 * @ssid: (private) Used by the internal configuration code
 * @ssid_len: (private) Used by the internal configuration code
 * @mesh_id_len: (private) Used by the internal configuration code
 * @mesh_id_up_len: (private) Used by the internal configuration code
 * @wext: (private) Used by the internal wireless extensions compat code
 * @use_4addr: indicates 4addr mode is used on this interface, must be
 *	set by driver (if supported) on add_interface BEFORE registering the
 *	netdev and may otherwise be used by driver read-only, will be update
 *	by cfg80211 on change_interface
 * @mgmt_registrations: list of registrations for management frames
 * @mgmt_registrations_lock: lock for the list
 * @mtx: mutex used to lock data in this struct
 * @cleanup_work: work struct used for cleanup that can't be done directly
 * @beacon_interval: beacon interval used on this device for transmitting
 *	beacons, 0 when not valid
 */
struct wireless_dev {
	struct wiphy *wiphy;
	enum nl80211_iftype iftype;

	/* the remainder of this struct should be private to cfg80211 */
	struct list_head list;
	struct net_device *netdev;

	struct list_head mgmt_registrations;
	spinlock_t mgmt_registrations_lock;

	struct mutex mtx;

	struct work_struct cleanup_work;

	bool use_4addr;

	/* currently used for IBSS and SME - might be rearranged later */
	u8 ssid[IEEE80211_MAX_SSID_LEN];
	u8 ssid_len, mesh_id_len, mesh_id_up_len;
	enum {
		CFG80211_SME_IDLE,
		CFG80211_SME_CONNECTING,
		CFG80211_SME_CONNECTED,
	} sme_state;
	struct cfg80211_conn *conn;
	struct cfg80211_cached_keys *connect_keys;

	struct list_head event_list;
	spinlock_t event_lock;

	struct cfg80211_internal_bss *current_bss; /* associated / joined */
	struct ieee80211_channel *channel;

	bool ps;
	int ps_timeout;

	int beacon_interval;

	u32 ap_unexpected_nlpid;

#ifdef CONFIG_CFG80211_WEXT
	/* wext data */
	struct {
		struct cfg80211_ibss_params ibss;
		struct cfg80211_connect_params connect;
		struct cfg80211_cached_keys *keys;
		u8 *ie;
		size_t ie_len;
		u8 bssid[ETH_ALEN], prev_bssid[ETH_ALEN];
		u8 ssid[IEEE80211_MAX_SSID_LEN];
		s8 default_key, default_mgmt_key;
		bool prev_bssid_valid;
	} wext;
#endif
};

/**
 * wdev_priv - return wiphy priv from wireless_dev
 *
 * @wdev: The wireless device whose wiphy's priv pointer to return
 */
static inline void *wdev_priv(struct wireless_dev *wdev)
{
	BUG_ON(!wdev);
	return wiphy_priv(wdev->wiphy);
}

/**
 * DOC: Utility functions
 *
 * cfg80211 offers a number of utility functions that can be useful.
 */

/**
 * ieee80211_channel_to_frequency - convert channel number to frequency
 * @chan: channel number
 * @band: band, necessary due to channel number overlap
 */
extern int ieee80211_channel_to_frequency(int chan, enum ieee80211_band band);

/**
 * ieee80211_frequency_to_channel - convert frequency to channel number
 * @freq: center frequency
 */
extern int ieee80211_frequency_to_channel(int freq);

/*
 * Name indirection necessary because the ieee80211 code also has
 * a function named "ieee80211_get_channel", so if you include
 * cfg80211's header file you get cfg80211's version, if you try
 * to include both header files you'll (rightfully!) get a symbol
 * clash.
 */
extern struct ieee80211_channel *__ieee80211_get_channel(struct wiphy *wiphy,
							 int freq);
/**
 * ieee80211_get_channel - get channel struct from wiphy for specified frequency
 * @wiphy: the struct wiphy to get the channel for
 * @freq: the center frequency of the channel
 */
static inline struct ieee80211_channel *
ieee80211_get_channel(struct wiphy *wiphy, int freq)
{
	return __ieee80211_get_channel(wiphy, freq);
}

/**
 * ieee80211_get_response_rate - get basic rate for a given rate
 *
 * @sband: the band to look for rates in
 * @basic_rates: bitmap of basic rates
 * @bitrate: the bitrate for which to find the basic rate
 *
 * This function returns the basic rate corresponding to a given
 * bitrate, that is the next lower bitrate contained in the basic
 * rate map, which is, for this function, given as a bitmap of
 * indices of rates in the band's bitrate table.
 */
struct ieee80211_rate *
ieee80211_get_response_rate(struct ieee80211_supported_band *sband,
			    u32 basic_rates, int bitrate);

/*
 * Radiotap parsing functions -- for controlled injection support
 *
 * Implemented in net/wireless/radiotap.c
 * Documentation in Documentation/networking/radiotap-headers.txt
 */

struct radiotap_align_size {
	uint8_t align:4, size:4;
};

struct ieee80211_radiotap_namespace {
	const struct radiotap_align_size *align_size;
	int n_bits;
	uint32_t oui;
	uint8_t subns;
};

struct ieee80211_radiotap_vendor_namespaces {
	const struct ieee80211_radiotap_namespace *ns;
	int n_ns;
};

/**
 * struct ieee80211_radiotap_iterator - tracks walk thru present radiotap args
 * @this_arg_index: index of current arg, valid after each successful call
 *	to ieee80211_radiotap_iterator_next()
 * @this_arg: pointer to current radiotap arg; it is valid after each
 *	call to ieee80211_radiotap_iterator_next() but also after
 *	ieee80211_radiotap_iterator_init() where it will point to
 *	the beginning of the actual data portion
 * @this_arg_size: length of the current arg, for convenience
 * @current_namespace: pointer to the current namespace definition
 *	(or internally %NULL if the current namespace is unknown)
 * @is_radiotap_ns: indicates whether the current namespace is the default
 *	radiotap namespace or not
 *
 * @_rtheader: pointer to the radiotap header we are walking through
 * @_max_length: length of radiotap header in cpu byte ordering
 * @_arg_index: next argument index
 * @_arg: next argument pointer
 * @_next_bitmap: internal pointer to next present u32
 * @_bitmap_shifter: internal shifter for curr u32 bitmap, b0 set == arg present
 * @_vns: vendor namespace definitions
 * @_next_ns_data: beginning of the next namespace's data
 * @_reset_on_ext: internal; reset the arg index to 0 when going to the
 *	next bitmap word
 *
 * Describes the radiotap parser state. Fields prefixed with an underscore
 * must not be used by users of the parser, only by the parser internally.
 */

struct ieee80211_radiotap_iterator {
	struct ieee80211_radiotap_header *_rtheader;
	const struct ieee80211_radiotap_vendor_namespaces *_vns;
	const struct ieee80211_radiotap_namespace *current_namespace;

	unsigned char *_arg, *_next_ns_data;
	__le32 *_next_bitmap;

	unsigned char *this_arg;
	int this_arg_index;
	int this_arg_size;

	int is_radiotap_ns;

	int _max_length;
	int _arg_index;
	uint32_t _bitmap_shifter;
	int _reset_on_ext;
};

extern int ieee80211_radiotap_iterator_init(
	struct ieee80211_radiotap_iterator *iterator,
	struct ieee80211_radiotap_header *radiotap_header,
	int max_length, const struct ieee80211_radiotap_vendor_namespaces *vns);

extern int ieee80211_radiotap_iterator_next(
	struct ieee80211_radiotap_iterator *iterator);


extern const unsigned char rfc1042_header[6];
extern const unsigned char bridge_tunnel_header[6];

/**
 * ieee80211_get_hdrlen_from_skb - get header length from data
 *
 * Given an skb with a raw 802.11 header at the data pointer this function
 * returns the 802.11 header length in bytes (not including encryption
 * headers). If the data in the sk_buff is too short to contain a valid 802.11
 * header the function returns 0.
 *
 * @skb: the frame
 */
unsigned int ieee80211_get_hdrlen_from_skb(const struct sk_buff *skb);

/**
 * ieee80211_hdrlen - get header length in bytes from frame control
 * @fc: frame control field in little-endian format
 */
unsigned int __attribute_const__ ieee80211_hdrlen(__le16 fc);

/**
 * DOC: Data path helpers
 *
 * In addition to generic utilities, cfg80211 also offers
 * functions that help implement the data path for devices
 * that do not do the 802.11/802.3 conversion on the device.
 */

/**
 * ieee80211_data_to_8023 - convert an 802.11 data frame to 802.3
 * @skb: the 802.11 data frame
 * @addr: the device MAC address
 * @iftype: the virtual interface type
 */
int ieee80211_data_to_8023(struct sk_buff *skb, const u8 *addr,
			   enum nl80211_iftype iftype);

/**
 * ieee80211_data_from_8023 - convert an 802.3 frame to 802.11
 * @skb: the 802.3 frame
 * @addr: the device MAC address
 * @iftype: the virtual interface type
 * @bssid: the network bssid (used only for iftype STATION and ADHOC)
 * @qos: build 802.11 QoS data frame
 */
int ieee80211_data_from_8023(struct sk_buff *skb, const u8 *addr,
			     enum nl80211_iftype iftype, u8 *bssid, bool qos);

/**
 * ieee80211_amsdu_to_8023s - decode an IEEE 802.11n A-MSDU frame
 *
 * Decode an IEEE 802.11n A-MSDU frame and convert it to a list of
 * 802.3 frames. The @list will be empty if the decode fails. The
 * @skb is consumed after the function returns.
 *
 * @skb: The input IEEE 802.11n A-MSDU frame.
 * @list: The output list of 802.3 frames. It must be allocated and
 *	initialized by by the caller.
 * @addr: The device MAC address.
 * @iftype: The device interface type.
 * @extra_headroom: The hardware extra headroom for SKBs in the @list.
 * @has_80211_header: Set it true if SKB is with IEEE 802.11 header.
 */
void ieee80211_amsdu_to_8023s(struct sk_buff *skb, struct sk_buff_head *list,
			      const u8 *addr, enum nl80211_iftype iftype,
			      const unsigned int extra_headroom,
			      bool has_80211_header);

/**
 * cfg80211_classify8021d - determine the 802.1p/1d tag for a data frame
 * @skb: the data frame
 */
unsigned int cfg80211_classify8021d(struct sk_buff *skb);

/**
 * cfg80211_find_ie - find information element in data
 *
 * @eid: element ID
 * @ies: data consisting of IEs
 * @len: length of data
 *
 * This function will return %NULL if the element ID could
 * not be found or if the element is invalid (claims to be
 * longer than the given data), or a pointer to the first byte
 * of the requested element, that is the byte containing the
 * element ID. There are no checks on the element length
 * other than having to fit into the given data.
 */
const u8 *cfg80211_find_ie(u8 eid, const u8 *ies, int len);

/**
 * cfg80211_find_vendor_ie - find vendor specific information element in data
 *
 * @oui: vendor OUI
 * @oui_type: vendor-specific OUI type
 * @ies: data consisting of IEs
 * @len: length of data
 *
 * This function will return %NULL if the vendor specific element ID
 * could not be found or if the element is invalid (claims to be
 * longer than the given data), or a pointer to the first byte
 * of the requested element, that is the byte containing the
 * element ID. There are no checks on the element length
 * other than having to fit into the given data.
 */
const u8 *cfg80211_find_vendor_ie(unsigned int oui, u8 oui_type,
				  const u8 *ies, int len);

/**
 * DOC: Regulatory enforcement infrastructure
 *
 * TODO
 */

/**
 * regulatory_hint - driver hint to the wireless core a regulatory domain
 * @wiphy: the wireless device giving the hint (used only for reporting
 *	conflicts)
 * @alpha2: the ISO/IEC 3166 alpha2 the driver claims its regulatory domain
 * 	should be in. If @rd is set this should be NULL. Note that if you
 * 	set this to NULL you should still set rd->alpha2 to some accepted
 * 	alpha2.
 *
 * Wireless drivers can use this function to hint to the wireless core
 * what it believes should be the current regulatory domain by
 * giving it an ISO/IEC 3166 alpha2 country code it knows its regulatory
 * domain should be in or by providing a completely build regulatory domain.
 * If the driver provides an ISO/IEC 3166 alpha2 userspace will be queried
 * for a regulatory domain structure for the respective country.
 *
 * The wiphy must have been registered to cfg80211 prior to this call.
 * For cfg80211 drivers this means you must first use wiphy_register(),
 * for mac80211 drivers you must first use ieee80211_register_hw().
 *
 * Drivers should check the return value, its possible you can get
 * an -ENOMEM.
 */
extern int regulatory_hint(struct wiphy *wiphy, const char *alpha2);

/**
 * wiphy_apply_custom_regulatory - apply a custom driver regulatory domain
 * @wiphy: the wireless device we want to process the regulatory domain on
 * @regd: the custom regulatory domain to use for this wiphy
 *
 * Drivers can sometimes have custom regulatory domains which do not apply
 * to a specific country. Drivers can use this to apply such custom regulatory
 * domains. This routine must be called prior to wiphy registration. The
 * custom regulatory domain will be trusted completely and as such previous
 * default channel settings will be disregarded. If no rule is found for a
 * channel on the regulatory domain the channel will be disabled.
 */
extern void wiphy_apply_custom_regulatory(
	struct wiphy *wiphy,
	const struct ieee80211_regdomain *regd);

/**
 * freq_reg_info - get regulatory information for the given frequency
 * @wiphy: the wiphy for which we want to process this rule for
 * @center_freq: Frequency in KHz for which we want regulatory information for
 * @desired_bw_khz: the desired max bandwidth you want to use per
 *	channel. Note that this is still 20 MHz if you want to use HT40
 *	as HT40 makes use of two channels for its 40 MHz width bandwidth.
 *	If set to 0 we'll assume you want the standard 20 MHz.
 * @reg_rule: the regulatory rule which we have for this frequency
 *
 * Use this function to get the regulatory rule for a specific frequency on
 * a given wireless device. If the device has a specific regulatory domain
 * it wants to follow we respect that unless a country IE has been received
 * and processed already.
 *
 * Returns 0 if it was able to find a valid regulatory rule which does
 * apply to the given center_freq otherwise it returns non-zero. It will
 * also return -ERANGE if we determine the given center_freq does not even have
 * a regulatory rule for a frequency range in the center_freq's band. See
 * freq_in_rule_band() for our current definition of a band -- this is purely
 * subjective and right now its 802.11 specific.
 */
extern int freq_reg_info(struct wiphy *wiphy,
			 u32 center_freq,
			 u32 desired_bw_khz,
			 const struct ieee80211_reg_rule **reg_rule);

/*
 * callbacks for asynchronous cfg80211 methods, notification
 * functions and BSS handling helpers
 */

/**
 * cfg80211_scan_done - notify that scan finished
 *
 * @request: the corresponding scan request
 * @aborted: set to true if the scan was aborted for any reason,
 *	userspace will be notified of that
 */
void cfg80211_scan_done(struct cfg80211_scan_request *request, bool aborted);

/**
 * cfg80211_sched_scan_results - notify that new scan results are available
 *
 * @wiphy: the wiphy which got scheduled scan results
 */
void cfg80211_sched_scan_results(struct wiphy *wiphy);

/**
 * cfg80211_sched_scan_stopped - notify that the scheduled scan has stopped
 *
 * @wiphy: the wiphy on which the scheduled scan stopped
 *
 * The driver can call this function to inform cfg80211 that the
 * scheduled scan had to be stopped, for whatever reason.  The driver
 * is then called back via the sched_scan_stop operation when done.
 */
void cfg80211_sched_scan_stopped(struct wiphy *wiphy);

/**
 * cfg80211_inform_bss_frame - inform cfg80211 of a received BSS frame
 *
 * @wiphy: the wiphy reporting the BSS
 * @channel: The channel the frame was received on
 * @mgmt: the management frame (probe response or beacon)
 * @len: length of the management frame
 * @signal: the signal strength, type depends on the wiphy's signal_type
 * @gfp: context flags
 *
 * This informs cfg80211 that BSS information was found and
 * the BSS should be updated/added.
 *
 * NOTE: Returns a referenced struct, must be released with cfg80211_put_bss()!
 */
struct cfg80211_bss * __must_check
cfg80211_inform_bss_frame(struct wiphy *wiphy,
			  struct ieee80211_channel *channel,
			  struct ieee80211_mgmt *mgmt, size_t len,
			  s32 signal, gfp_t gfp);

/**
 * cfg80211_inform_bss - inform cfg80211 of a new BSS
 *
 * @wiphy: the wiphy reporting the BSS
 * @channel: The channel the frame was received on
 * @bssid: the BSSID of the BSS
 * @tsf: the TSF sent by the peer in the beacon/probe response (or 0)
 * @capability: the capability field sent by the peer
 * @beacon_interval: the beacon interval announced by the peer
 * @ie: additional IEs sent by the peer
 * @ielen: length of the additional IEs
 * @signal: the signal strength, type depends on the wiphy's signal_type
 * @gfp: context flags
 *
 * This informs cfg80211 that BSS information was found and
 * the BSS should be updated/added.
 *
 * NOTE: Returns a referenced struct, must be released with cfg80211_put_bss()!
 */
struct cfg80211_bss * __must_check
cfg80211_inform_bss(struct wiphy *wiphy,
		    struct ieee80211_channel *channel,
		    const u8 *bssid, u64 tsf, u16 capability,
		    u16 beacon_interval, const u8 *ie, size_t ielen,
		    s32 signal, gfp_t gfp);

struct cfg80211_bss *cfg80211_get_bss(struct wiphy *wiphy,
				      struct ieee80211_channel *channel,
				      const u8 *bssid,
				      const u8 *ssid, size_t ssid_len,
				      u16 capa_mask, u16 capa_val);
static inline struct cfg80211_bss *
cfg80211_get_ibss(struct wiphy *wiphy,
		  struct ieee80211_channel *channel,
		  const u8 *ssid, size_t ssid_len)
{
	return cfg80211_get_bss(wiphy, channel, NULL, ssid, ssid_len,
				WLAN_CAPABILITY_IBSS, WLAN_CAPABILITY_IBSS);
}

struct cfg80211_bss *cfg80211_get_mesh(struct wiphy *wiphy,
				       struct ieee80211_channel *channel,
				       const u8 *meshid, size_t meshidlen,
				       const u8 *meshcfg);
/**
 * cfg80211_ref_bss - reference BSS struct
 * @bss: the BSS struct to reference
 *
 * Increments the refcount of the given BSS struct.
 */
void cfg80211_ref_bss(struct cfg80211_bss *bss);

/**
 * cfg80211_put_bss - unref BSS struct
 * @bss: the BSS struct
 *
 * Decrements the refcount of the given BSS struct.
 */
void cfg80211_put_bss(struct cfg80211_bss *bss);

/**
 * cfg80211_unlink_bss - unlink BSS from internal data structures
 * @wiphy: the wiphy
 * @bss: the bss to remove
 *
 * This function removes the given BSS from the internal data structures
 * thereby making it no longer show up in scan results etc. Use this
 * function when you detect a BSS is gone. Normally BSSes will also time
 * out, so it is not necessary to use this function at all.
 */
void cfg80211_unlink_bss(struct wiphy *wiphy, struct cfg80211_bss *bss);

/**
 * cfg80211_send_rx_auth - notification of processed authentication
 * @dev: network device
 * @buf: authentication frame (header + body)
 * @len: length of the frame data
 *
 * This function is called whenever an authentication has been processed in
 * station mode. The driver is required to call either this function or
 * cfg80211_send_auth_timeout() to indicate the result of cfg80211_ops::auth()
 * call. This function may sleep.
 */
void cfg80211_send_rx_auth(struct net_device *dev, const u8 *buf, size_t len);

/**
 * cfg80211_send_auth_timeout - notification of timed out authentication
 * @dev: network device
 * @addr: The MAC address of the device with which the authentication timed out
 *
 * This function may sleep.
 */
void cfg80211_send_auth_timeout(struct net_device *dev, const u8 *addr);

/**
 * cfg80211_send_rx_assoc - notification of processed association
 * @dev: network device
 * @bss: the BSS struct association was requested for, the struct reference
 *	is owned by cfg80211 after this call
 * @buf: (re)association response frame (header + body)
 * @len: length of the frame data
 *
 * This function is called whenever a (re)association response has been
 * processed in station mode. The driver is required to call either this
 * function or cfg80211_send_assoc_timeout() to indicate the result of
 * cfg80211_ops::assoc() call. This function may sleep.
 */
void cfg80211_send_rx_assoc(struct net_device *dev, struct cfg80211_bss *bss,
			    const u8 *buf, size_t len);

/**
 * cfg80211_send_assoc_timeout - notification of timed out association
 * @dev: network device
 * @addr: The MAC address of the device with which the association timed out
 *
 * This function may sleep.
 */
void cfg80211_send_assoc_timeout(struct net_device *dev, const u8 *addr);

/**
 * cfg80211_send_deauth - notification of processed deauthentication
 * @dev: network device
 * @buf: deauthentication frame (header + body)
 * @len: length of the frame data
 *
 * This function is called whenever deauthentication has been processed in
 * station mode. This includes both received deauthentication frames and
 * locally generated ones. This function may sleep.
 */
void cfg80211_send_deauth(struct net_device *dev, const u8 *buf, size_t len);

/**
 * __cfg80211_send_deauth - notification of processed deauthentication
 * @dev: network device
 * @buf: deauthentication frame (header + body)
 * @len: length of the frame data
 *
 * Like cfg80211_send_deauth(), but doesn't take the wdev lock.
 */
void __cfg80211_send_deauth(struct net_device *dev, const u8 *buf, size_t len);

/**
 * cfg80211_send_disassoc - notification of processed disassociation
 * @dev: network device
 * @buf: disassociation response frame (header + body)
 * @len: length of the frame data
 *
 * This function is called whenever disassociation has been processed in
 * station mode. This includes both received disassociation frames and locally
 * generated ones. This function may sleep.
 */
void cfg80211_send_disassoc(struct net_device *dev, const u8 *buf, size_t len);

/**
 * __cfg80211_send_disassoc - notification of processed disassociation
 * @dev: network device
 * @buf: disassociation response frame (header + body)
 * @len: length of the frame data
 *
 * Like cfg80211_send_disassoc(), but doesn't take the wdev lock.
 */
void __cfg80211_send_disassoc(struct net_device *dev, const u8 *buf,
	size_t len);

/**
 * cfg80211_send_unprot_deauth - notification of unprotected deauthentication
 * @dev: network device
 * @buf: deauthentication frame (header + body)
 * @len: length of the frame data
 *
 * This function is called whenever a received Deauthentication frame has been
 * dropped in station mode because of MFP being used but the Deauthentication
 * frame was not protected. This function may sleep.
 */
void cfg80211_send_unprot_deauth(struct net_device *dev, const u8 *buf,
				 size_t len);

/**
 * cfg80211_send_unprot_disassoc - notification of unprotected disassociation
 * @dev: network device
 * @buf: disassociation frame (header + body)
 * @len: length of the frame data
 *
 * This function is called whenever a received Disassociation frame has been
 * dropped in station mode because of MFP being used but the Disassociation
 * frame was not protected. This function may sleep.
 */
void cfg80211_send_unprot_disassoc(struct net_device *dev, const u8 *buf,
				   size_t len);

/**
 * cfg80211_michael_mic_failure - notification of Michael MIC failure (TKIP)
 * @dev: network device
 * @addr: The source MAC address of the frame
 * @key_type: The key type that the received frame used
 * @key_id: Key identifier (0..3). Can be -1 if missing.
 * @tsc: The TSC value of the frame that generated the MIC failure (6 octets)
 * @gfp: allocation flags
 *
 * This function is called whenever the local MAC detects a MIC failure in a
 * received frame. This matches with MLME-MICHAELMICFAILURE.indication()
 * primitive.
 */
void cfg80211_michael_mic_failure(struct net_device *dev, const u8 *addr,
				  enum nl80211_key_type key_type, int key_id,
				  const u8 *tsc, gfp_t gfp);

/**
 * cfg80211_ibss_joined - notify cfg80211 that device joined an IBSS
 *
 * @dev: network device
 * @bssid: the BSSID of the IBSS joined
 * @gfp: allocation flags
 *
 * This function notifies cfg80211 that the device joined an IBSS or
 * switched to a different BSSID. Before this function can be called,
 * either a beacon has to have been received from the IBSS, or one of
 * the cfg80211_inform_bss{,_frame} functions must have been called
 * with the locally generated beacon -- this guarantees that there is
 * always a scan result for this IBSS. cfg80211 will handle the rest.
 */
void cfg80211_ibss_joined(struct net_device *dev, const u8 *bssid, gfp_t gfp);

/**
 * cfg80211_notify_new_candidate - notify cfg80211 of a new mesh peer candidate
 *
 * @dev: network device
 * @macaddr: the MAC address of the new candidate
 * @ie: information elements advertised by the peer candidate
 * @ie_len: lenght of the information elements buffer
 * @gfp: allocation flags
 *
 * This function notifies cfg80211 that the mesh peer candidate has been
 * detected, most likely via a beacon or, less likely, via a probe response.
 * cfg80211 then sends a notification to userspace.
 */
void cfg80211_notify_new_peer_candidate(struct net_device *dev,
		const u8 *macaddr, const u8 *ie, u8 ie_len, gfp_t gfp);

/**
 * DOC: RFkill integration
 *
 * RFkill integration in cfg80211 is almost invisible to drivers,
 * as cfg80211 automatically registers an rfkill instance for each
 * wireless device it knows about. Soft kill is also translated
 * into disconnecting and turning all interfaces off, drivers are
 * expected to turn off the device when all interfaces are down.
 *
 * However, devices may have a hard RFkill line, in which case they
 * also need to interact with the rfkill subsystem, via cfg80211.
 * They can do this with a few helper functions documented here.
 */

/**
 * wiphy_rfkill_set_hw_state - notify cfg80211 about hw block state
 * @wiphy: the wiphy
 * @blocked: block status
 */
void wiphy_rfkill_set_hw_state(struct wiphy *wiphy, bool blocked);

/**
 * wiphy_rfkill_start_polling - start polling rfkill
 * @wiphy: the wiphy
 */
void wiphy_rfkill_start_polling(struct wiphy *wiphy);

/**
 * wiphy_rfkill_stop_polling - stop polling rfkill
 * @wiphy: the wiphy
 */
void wiphy_rfkill_stop_polling(struct wiphy *wiphy);

#ifdef CONFIG_NL80211_TESTMODE
/**
 * DOC: Test mode
 *
 * Test mode is a set of utility functions to allow drivers to
 * interact with driver-specific tools to aid, for instance,
 * factory programming.
 *
 * This chapter describes how drivers interact with it, for more
 * information see the nl80211 book's chapter on it.
 */

/**
 * cfg80211_testmode_alloc_reply_skb - allocate testmode reply
 * @wiphy: the wiphy
 * @approxlen: an upper bound of the length of the data that will
 *	be put into the skb
 *
 * This function allocates and pre-fills an skb for a reply to
 * the testmode command. Since it is intended for a reply, calling
 * it outside of the @testmode_cmd operation is invalid.
 *
 * The returned skb (or %NULL if any errors happen) is pre-filled
 * with the wiphy index and set up in a way that any data that is
 * put into the skb (with skb_put(), nla_put() or similar) will end
 * up being within the %NL80211_ATTR_TESTDATA attribute, so all that
 * needs to be done with the skb is adding data for the corresponding
 * userspace tool which can then read that data out of the testdata
 * attribute. You must not modify the skb in any other way.
 *
 * When done, call cfg80211_testmode_reply() with the skb and return
 * its error code as the result of the @testmode_cmd operation.
 */
struct sk_buff *cfg80211_testmode_alloc_reply_skb(struct wiphy *wiphy,
						  int approxlen);

/**
 * cfg80211_testmode_reply - send the reply skb
 * @skb: The skb, must have been allocated with
 *	cfg80211_testmode_alloc_reply_skb()
 *
 * Returns an error code or 0 on success, since calling this
 * function will usually be the last thing before returning
 * from the @testmode_cmd you should return the error code.
 * Note that this function consumes the skb regardless of the
 * return value.
 */
int cfg80211_testmode_reply(struct sk_buff *skb);

/**
 * cfg80211_testmode_alloc_event_skb - allocate testmode event
 * @wiphy: the wiphy
 * @approxlen: an upper bound of the length of the data that will
 *	be put into the skb
 * @gfp: allocation flags
 *
 * This function allocates and pre-fills an skb for an event on the
 * testmode multicast group.
 *
 * The returned skb (or %NULL if any errors happen) is set up in the
 * same way as with cfg80211_testmode_alloc_reply_skb() but prepared
 * for an event. As there, you should simply add data to it that will
 * then end up in the %NL80211_ATTR_TESTDATA attribute. Again, you must
 * not modify the skb in any other way.
 *
 * When done filling the skb, call cfg80211_testmode_event() with the
 * skb to send the event.
 */
struct sk_buff *cfg80211_testmode_alloc_event_skb(struct wiphy *wiphy,
						  int approxlen, gfp_t gfp);

/**
 * cfg80211_testmode_event - send the event
 * @skb: The skb, must have been allocated with
 *	cfg80211_testmode_alloc_event_skb()
 * @gfp: allocation flags
 *
 * This function sends the given @skb, which must have been allocated
 * by cfg80211_testmode_alloc_event_skb(), as an event. It always
 * consumes it.
 */
void cfg80211_testmode_event(struct sk_buff *skb, gfp_t gfp);

#define CFG80211_TESTMODE_CMD(cmd)	.testmode_cmd = (cmd),
#define CFG80211_TESTMODE_DUMP(cmd)	.testmode_dump = (cmd),
#else
#define CFG80211_TESTMODE_CMD(cmd)
#define CFG80211_TESTMODE_DUMP(cmd)
#endif

/**
 * cfg80211_connect_result - notify cfg80211 of connection result
 *
 * @dev: network device
 * @bssid: the BSSID of the AP
 * @req_ie: association request IEs (maybe be %NULL)
 * @req_ie_len: association request IEs length
 * @resp_ie: association response IEs (may be %NULL)
 * @resp_ie_len: assoc response IEs length
 * @status: status code, 0 for successful connection, use
 *	%WLAN_STATUS_UNSPECIFIED_FAILURE if your device cannot give you
 *	the real status code for failures.
 * @gfp: allocation flags
 *
 * It should be called by the underlying driver whenever connect() has
 * succeeded.
 */
void cfg80211_connect_result(struct net_device *dev, const u8 *bssid,
			     const u8 *req_ie, size_t req_ie_len,
			     const u8 *resp_ie, size_t resp_ie_len,
			     u16 status, gfp_t gfp);

/**
 * cfg80211_roamed - notify cfg80211 of roaming
 *
 * @dev: network device
 * @channel: the channel of the new AP
 * @bssid: the BSSID of the new AP
 * @req_ie: association request IEs (maybe be %NULL)
 * @req_ie_len: association request IEs length
 * @resp_ie: association response IEs (may be %NULL)
 * @resp_ie_len: assoc response IEs length
 * @gfp: allocation flags
 *
 * It should be called by the underlying driver whenever it roamed
 * from one AP to another while connected.
 */
void cfg80211_roamed(struct net_device *dev,
		     struct ieee80211_channel *channel,
		     const u8 *bssid,
		     const u8 *req_ie, size_t req_ie_len,
		     const u8 *resp_ie, size_t resp_ie_len, gfp_t gfp);

/**
 * cfg80211_disconnected - notify cfg80211 that connection was dropped
 *
 * @dev: network device
 * @ie: information elements of the deauth/disassoc frame (may be %NULL)
 * @ie_len: length of IEs
 * @reason: reason code for the disconnection, set it to 0 if unknown
 * @gfp: allocation flags
 *
 * After it calls this function, the driver should enter an idle state
 * and not try to connect to any AP any more.
 */
void cfg80211_disconnected(struct net_device *dev, u16 reason,
			   u8 *ie, size_t ie_len, gfp_t gfp);

/**
 * cfg80211_ready_on_channel - notification of remain_on_channel start
 * @dev: network device
 * @cookie: the request cookie
 * @chan: The current channel (from remain_on_channel request)
 * @channel_type: Channel type
 * @duration: Duration in milliseconds that the driver intents to remain on the
 *	channel
 * @gfp: allocation flags
 */
void cfg80211_ready_on_channel(struct net_device *dev, u64 cookie,
			       struct ieee80211_channel *chan,
			       enum nl80211_channel_type channel_type,
			       unsigned int duration, gfp_t gfp);

/**
 * cfg80211_remain_on_channel_expired - remain_on_channel duration expired
 * @dev: network device
 * @cookie: the request cookie
 * @chan: The current channel (from remain_on_channel request)
 * @channel_type: Channel type
 * @gfp: allocation flags
 */
void cfg80211_remain_on_channel_expired(struct net_device *dev,
					u64 cookie,
					struct ieee80211_channel *chan,
					enum nl80211_channel_type channel_type,
					gfp_t gfp);


/**
 * cfg80211_new_sta - notify userspace about station
 *
 * @dev: the netdev
 * @mac_addr: the station's address
 * @sinfo: the station information
 * @gfp: allocation flags
 */
void cfg80211_new_sta(struct net_device *dev, const u8 *mac_addr,
		      struct station_info *sinfo, gfp_t gfp);

/**
 * cfg80211_del_sta - notify userspace about deletion of a station
 *
 * @dev: the netdev
 * @mac_addr: the station's address
 * @gfp: allocation flags
 */
void cfg80211_del_sta(struct net_device *dev, const u8 *mac_addr, gfp_t gfp);

/**
 * cfg80211_rx_mgmt - notification of received, unprocessed management frame
 * @dev: network device
 * @freq: Frequency on which the frame was received in MHz
 * @sig_dbm: signal strength in mBm, or 0 if unknown
 * @buf: Management frame (header + body)
 * @len: length of the frame data
 * @gfp: context flags
 *
 * Returns %true if a user space application has registered for this frame.
 * For action frames, that makes it responsible for rejecting unrecognized
 * action frames; %false otherwise, in which case for action frames the
 * driver is responsible for rejecting the frame.
 *
 * This function is called whenever an Action frame is received for a station
 * mode interface, but is not processed in kernel.
 */
bool cfg80211_rx_mgmt(struct net_device *dev, int freq, int sig_dbm,
		      const u8 *buf, size_t len, gfp_t gfp);

/**
 * cfg80211_mgmt_tx_status - notification of TX status for management frame
 * @dev: network device
 * @cookie: Cookie returned by cfg80211_ops::mgmt_tx()
 * @buf: Management frame (header + body)
 * @len: length of the frame data
 * @ack: Whether frame was acknowledged
 * @gfp: context flags
 *
 * This function is called whenever a management frame was requested to be
 * transmitted with cfg80211_ops::mgmt_tx() to report the TX status of the
 * transmission attempt.
 */
void cfg80211_mgmt_tx_status(struct net_device *dev, u64 cookie,
			     const u8 *buf, size_t len, bool ack, gfp_t gfp);


/**
 * cfg80211_cqm_rssi_notify - connection quality monitoring rssi event
 * @dev: network device
 * @rssi_event: the triggered RSSI event
 * @gfp: context flags
 *
 * This function is called when a configured connection quality monitoring
 * rssi threshold reached event occurs.
 */
void cfg80211_cqm_rssi_notify(struct net_device *dev,
			      enum nl80211_cqm_rssi_threshold_event rssi_event,
			      gfp_t gfp);

/**
 * cfg80211_cqm_pktloss_notify - notify userspace about packetloss to peer
 * @dev: network device
 * @peer: peer's MAC address
 * @num_packets: how many packets were lost -- should be a fixed threshold
 *	but probably no less than maybe 50, or maybe a throughput dependent
 *	threshold (to account for temporary interference)
 * @gfp: context flags
 */
void cfg80211_cqm_pktloss_notify(struct net_device *dev,
				 const u8 *peer, u32 num_packets, gfp_t gfp);

/**
 * cfg80211_gtk_rekey_notify - notify userspace about driver rekeying
 * @dev: network device
 * @bssid: BSSID of AP (to avoid races)
 * @replay_ctr: new replay counter
 * @gfp: allocation flags
 */
void cfg80211_gtk_rekey_notify(struct net_device *dev, const u8 *bssid,
			       const u8 *replay_ctr, gfp_t gfp);

/**
 * cfg80211_pmksa_candidate_notify - notify about PMKSA caching candidate
 * @dev: network device
 * @index: candidate index (the smaller the index, the higher the priority)
 * @bssid: BSSID of AP
 * @preauth: Whether AP advertises support for RSN pre-authentication
 * @gfp: allocation flags
 */
void cfg80211_pmksa_candidate_notify(struct net_device *dev, int index,
				     const u8 *bssid, bool preauth, gfp_t gfp);

/**
 * cfg80211_rx_spurious_frame - inform userspace about a spurious frame
 * @dev: The device the frame matched to
 * @addr: the transmitter address
 * @gfp: context flags
 *
 * This function is used in AP mode (only!) to inform userspace that
 * a spurious class 3 frame was received, to be able to deauth the
 * sender.
 * Returns %true if the frame was passed to userspace (or this failed
 * for a reason other than not having a subscription.)
 */
bool cfg80211_rx_spurious_frame(struct net_device *dev,
				const u8 *addr, gfp_t gfp);

/**
 * cfg80211_rx_unexpected_4addr_frame - inform about unexpected WDS frame
 * @dev: The device the frame matched to
 * @addr: the transmitter address
 * @gfp: context flags
 *
 * This function is used in AP mode (only!) to inform userspace that
 * an associated station sent a 4addr frame but that wasn't expected.
 * It is allowed and desirable to send this event only once for each
 * station to avoid event flooding.
 * Returns %true if the frame was passed to userspace (or this failed
 * for a reason other than not having a subscription.)
 */
bool cfg80211_rx_unexpected_4addr_frame(struct net_device *dev,
					const u8 *addr, gfp_t gfp);

/**
 * cfg80211_probe_status - notify userspace about probe status
 * @dev: the device the probe was sent on
 * @addr: the address of the peer
 * @cookie: the cookie filled in @probe_client previously
 * @acked: indicates whether probe was acked or not
 * @gfp: allocation flags
 */
void cfg80211_probe_status(struct net_device *dev, const u8 *addr,
			   u64 cookie, bool acked, gfp_t gfp);

/**
 * cfg80211_report_obss_beacon - report beacon from other APs
 * @wiphy: The wiphy that received the beacon
 * @frame: the frame
 * @len: length of the frame
 * @freq: frequency the frame was received on
 * @sig_dbm: signal strength in mBm, or 0 if unknown
 * @gfp: allocation flags
 *
 * Use this function to report to userspace when a beacon was
 * received. It is not useful to call this when there is no
 * netdev that is in AP/GO mode.
 */
void cfg80211_report_obss_beacon(struct wiphy *wiphy,
				 const u8 *frame, size_t len,
				 int freq, int sig_dbm, gfp_t gfp);

/*
 * cfg80211_can_beacon_sec_chan - test if ht40 on extension channel can be used
 * @wiphy: the wiphy
 * @chan: main channel
 * @channel_type: HT mode
 */
int cfg80211_can_beacon_sec_chan(struct wiphy *wiphy,
				 struct ieee80211_channel *chan,
				 enum nl80211_channel_type channel_type);

/*
 * cfg80211_calculate_bitrate - calculate actual bitrate (in 100Kbps units)
 * @rate: given rate_info to calculate bitrate from
 *
 * return 0 if MCS index >= 32
 */
u16 cfg80211_calculate_bitrate(struct rate_info *rate);

/* Logging, debugging and troubleshooting/diagnostic helpers. */

/* wiphy_printk helpers, similar to dev_printk */

#define wiphy_printk(level, wiphy, format, args...)		\
	dev_printk(level, &(wiphy)->dev, format, ##args)
#define wiphy_emerg(wiphy, format, args...)			\
	dev_emerg(&(wiphy)->dev, format, ##args)
#define wiphy_alert(wiphy, format, args...)			\
	dev_alert(&(wiphy)->dev, format, ##args)
#define wiphy_crit(wiphy, format, args...)			\
	dev_crit(&(wiphy)->dev, format, ##args)
#define wiphy_err(wiphy, format, args...)			\
	dev_err(&(wiphy)->dev, format, ##args)
#define wiphy_warn(wiphy, format, args...)			\
	dev_warn(&(wiphy)->dev, format, ##args)
#define wiphy_notice(wiphy, format, args...)			\
	dev_notice(&(wiphy)->dev, format, ##args)
#define wiphy_info(wiphy, format, args...)			\
	dev_info(&(wiphy)->dev, format, ##args)

#define wiphy_debug(wiphy, format, args...)			\
	wiphy_printk(KERN_DEBUG, wiphy, format, ##args)

#define wiphy_dbg(wiphy, format, args...)			\
	dev_dbg(&(wiphy)->dev, format, ##args)

#if defined(VERBOSE_DEBUG)
#define wiphy_vdbg	wiphy_dbg
#else
#define wiphy_vdbg(wiphy, format, args...)				\
({									\
	if (0)								\
		wiphy_printk(KERN_DEBUG, wiphy, format, ##args);	\
	0;								\
})
#endif

/*
 * wiphy_WARN() acts like wiphy_printk(), but with the key difference
 * of using a WARN/WARN_ON to get the message out, including the
 * file/line information and a backtrace.
 */
#define wiphy_WARN(wiphy, format, args...)			\
	WARN(1, "wiphy: %s\n" format, wiphy_name(wiphy), ##args);

#endif /* __NET_CFG80211_H */<|MERGE_RESOLUTION|>--- conflicted
+++ resolved
@@ -211,6 +211,22 @@
 };
 
 /**
+ * struct ieee80211_sta_vht_cap - STA's VHT capabilities
+ *
+ * This structure describes most essential parameters needed
+ * to describe 802.11ac VHT capabilities for an STA.
+ *
+ * @vht_supported: is VHT supported by the STA
+ * @cap: VHT capabilities map as described in 802.11ac spec
+ * @vht_mcs: Supported VHT MCS rates
+ */
+struct ieee80211_sta_vht_cap {
+	bool vht_supported;
+	u32 cap; /* use IEEE80211_VHT_CAP_ */
+	struct ieee80211_vht_mcs_info vht_mcs;
+};
+
+/**
  * struct ieee80211_supported_band - frequency band definition
  *
  * This structure describes a frequency band a wiphy
@@ -233,6 +249,7 @@
 	int n_channels;
 	int n_bitrates;
 	struct ieee80211_sta_ht_cap ht_cap;
+	struct ieee80211_sta_vht_cap vht_cap;
 };
 
 /*
@@ -366,26 +383,6 @@
 	bool control_port_no_encrypt;
 };
 
-struct mac_address {
-	u8 addr[ETH_ALEN];
-};
-
-/**
- * struct cfg80211_acl_data - Access control list data
- *
- * @acl_policy: ACL policy to be applied on the station's
- *	entry specified by mac_addr
- * @n_acl_entries: Number of MAC address entries passed
- * @mac_addrs: List of MAC addresses of stations to be used for ACL
- */
-struct cfg80211_acl_data {
-	enum nl80211_acl_policy acl_policy;
-	int n_acl_entries;
-
-	/* Keep it last */
-	struct mac_address mac_addrs[];
-};
-
 /**
  * struct cfg80211_beacon_data - beacon data
  * @head: head portion of beacon (before TIM IE)
@@ -402,7 +399,6 @@
  * @assocresp_ies: extra information element(s) to add into (Re)Association
  *	Response frames or %NULL
  * @assocresp_ies_len: length of assocresp_ies in octets
-<<<<<<< HEAD
  * @probe_resp_len: length of probe response template (@probe_resp)
  * @probe_resp: probe response template (AP mode only)
  */
@@ -418,6 +414,26 @@
 	size_t proberesp_ies_len;
 	size_t assocresp_ies_len;
 	size_t probe_resp_len;
+};
+
+struct mac_address {
+	u8 addr[ETH_ALEN];
+};
+
+/**
+ * struct cfg80211_acl_data - Access control list data
+ *
+ * @acl_policy: ACL policy to be applied on the station's
+ *	entry specified by mac_addr
+ * @n_acl_entries: Number of MAC address entries passed
+ * @mac_addrs: List of MAC addresses of stations to be used for ACL
+ */
+struct cfg80211_acl_data {
+	enum nl80211_acl_policy acl_policy;
+	int n_acl_entries;
+
+	/* Keep it last */
+	struct mac_address mac_addrs[];
 };
 
 /**
@@ -436,10 +452,8 @@
  * @privacy: the BSS uses privacy
  * @auth_type: Authentication type (algorithm)
  * @inactivity_timeout: time in seconds to determine station's inactivity.
-=======
  * @acl: ACL configuration used by the drivers which has support for
  *	MAC address based access control
->>>>>>> 9a263118
  */
 struct cfg80211_ap_settings {
 	struct cfg80211_beacon_data beacon;
@@ -451,17 +465,8 @@
 	struct cfg80211_crypto_settings crypto;
 	bool privacy;
 	enum nl80211_auth_type auth_type;
-<<<<<<< HEAD
 	int inactivity_timeout;
-=======
-	const u8 *beacon_ies;
-	size_t beacon_ies_len;
-	const u8 *proberesp_ies;
-	size_t proberesp_ies_len;
-	const u8 *assocresp_ies;
-	size_t assocresp_ies_len;
 	const struct cfg80211_acl_data *acl;
->>>>>>> 9a263118
 };
 
 /**
@@ -480,12 +485,14 @@
 /**
  * enum station_parameters_apply_mask - station parameter values to apply
  * @STATION_PARAM_APPLY_UAPSD: apply new uAPSD parameters (uapsd_queues, max_sp)
+ * @STATION_PARAM_APPLY_CAPABILITY: apply new capability
  *
  * Not all station parameters have in-band "no change" signalling,
  * for those that don't these flags will are used.
  */
 enum station_parameters_apply_mask {
 	STATION_PARAM_APPLY_UAPSD = BIT(0),
+	STATION_PARAM_APPLY_CAPABILITY = BIT(1),
 };
 
 /**
@@ -506,6 +513,7 @@
  * @plink_action: plink action to take
  * @plink_state: set the peer link state for a station
  * @ht_capa: HT capabilities of station
+ * @vht_capa: VHT capabilities of station
  * @uapsd_queues: bitmap of queues configured for uapsd. same format
  *	as the AC bitmap in the QoS info field
  * @max_sp: max Service Period. same format as the MAX_SP in the
@@ -513,6 +521,9 @@
  * @sta_modify_mask: bitmap indicating which parameters changed
  *	(for those that don't have a natural "no change" value),
  *	see &enum station_parameters_apply_mask
+ * @capability: station capability
+ * @ext_capab: extended capabilities of the station
+ * @ext_capab_len: number of extended capabilities
  */
 struct station_parameters {
 	u8 *supported_rates;
@@ -525,8 +536,12 @@
 	u8 plink_action;
 	u8 plink_state;
 	struct ieee80211_ht_cap *ht_capa;
+	struct ieee80211_vht_cap *vht_capa;
 	u8 uapsd_queues;
 	u8 max_sp;
+	u16 capability;
+	u8 *ext_capab;
+	u8 ext_capab_len;
 };
 
 /**
@@ -586,14 +601,24 @@
  * Used by the driver to indicate the specific rate transmission
  * type for 802.11n transmissions.
  *
- * @RATE_INFO_FLAGS_MCS: @tx_bitrate_mcs filled
- * @RATE_INFO_FLAGS_40_MHZ_WIDTH: 40 Mhz width transmission
+ * @RATE_INFO_FLAGS_MCS: mcs field filled with HT MCS
+ * @RATE_INFO_FLAGS_VHT_MCS: mcs field filled with VHT MCS
+ * @RATE_INFO_FLAGS_40_MHZ_WIDTH: 40 MHz width transmission
+ * @RATE_INFO_FLAGS_80_MHZ_WIDTH: 80 MHz width transmission
+ * @RATE_INFO_FLAGS_80P80_MHZ_WIDTH: 80+80 MHz width transmission
+ * @RATE_INFO_FLAGS_160_MHZ_WIDTH: 160 MHz width transmission
  * @RATE_INFO_FLAGS_SHORT_GI: 400ns guard interval
+ * @RATE_INFO_FLAGS_60G: 60GHz MCS
  */
 enum rate_info_flags {
-	RATE_INFO_FLAGS_MCS		= 1<<0,
-	RATE_INFO_FLAGS_40_MHZ_WIDTH	= 1<<1,
-	RATE_INFO_FLAGS_SHORT_GI	= 1<<2,
+	RATE_INFO_FLAGS_MCS			= BIT(0),
+	RATE_INFO_FLAGS_VHT_MCS			= BIT(1),
+	RATE_INFO_FLAGS_40_MHZ_WIDTH		= BIT(2),
+	RATE_INFO_FLAGS_80_MHZ_WIDTH		= BIT(3),
+	RATE_INFO_FLAGS_80P80_MHZ_WIDTH		= BIT(4),
+	RATE_INFO_FLAGS_160_MHZ_WIDTH		= BIT(5),
+	RATE_INFO_FLAGS_SHORT_GI		= BIT(6),
+	RATE_INFO_FLAGS_60G			= BIT(7),
 };
 
 /**
@@ -604,11 +629,13 @@
  * @flags: bitflag of flags from &enum rate_info_flags
  * @mcs: mcs index if struct describes a 802.11n bitrate
  * @legacy: bitrate in 100kbit/s for 802.11abg
+ * @nss: number of streams (VHT only)
  */
 struct rate_info {
 	u8 flags;
 	u8 mcs;
 	u16 legacy;
+	u8 nss;
 };
 
 /**
@@ -1353,6 +1380,21 @@
 };
 
 /**
+ * struct cfg80211_update_ft_ies_params - FT IE Information
+ *
+ * This structure provides information needed to update the fast transition IE
+ *
+ * @md: The Mobility Domain ID, 2 Octet value
+ * @ie: Fast Transition IEs
+ * @ie_len: Length of ft_ie in octets
+ */
+struct cfg80211_update_ft_ies_params {
+	u16 md;
+	const u8 *ie;
+	size_t ie_len;
+};
+
+/**
  * struct cfg80211_ops - backend description for wireless configuration
  *
  * This struct is registered by fullmac card drivers and/or wireless stacks
@@ -1529,7 +1571,6 @@
  *
  * @get_ringparam: Get tx and rx ring current and maximum sizes.
  *
-<<<<<<< HEAD
  * @tdls_mgmt: Transmit a TDLS management frame.
  * @tdls_oper: Perform a high-level TDLS operation (e.g. TDLS link setup).
  *
@@ -1537,7 +1578,6 @@
  *	later passes to cfg80211_probe_status().
  *
  * @set_noack_map: Set the NoAck Map for the TIDs.
-=======
  * @set_mac_acl: Sets MAC address control list in AP and P2P GO mode.
  *	Parameters include ACL policy, an array of MAC address of stations
  *	and the number of MAC addresses. If there is already a list in driver
@@ -1545,7 +1585,6 @@
  *	when number of MAC addresses entries is passed as 0. Drivers which
  *	advertise the support for MAC based ACL have to implement this callback.
  *
->>>>>>> 9a263118
  */
 struct cfg80211_ops {
 	int	(*suspend)(struct wiphy *wiphy, struct cfg80211_wowlan *wow);
@@ -1725,7 +1764,6 @@
 				struct cfg80211_sched_scan_request *request);
 	int	(*sched_scan_stop)(struct wiphy *wiphy, struct net_device *dev);
 
-<<<<<<< HEAD
 	int	(*set_rekey_data)(struct wiphy *wiphy, struct net_device *dev,
 				  struct cfg80211_gtk_rekey_data *data);
 
@@ -1743,10 +1781,11 @@
 				  u16 noack_map);
 
 	struct ieee80211_channel *(*get_channel)(struct wiphy *wiphy);
-=======
-	int	(*set_mac_acl)(struct wiphy *wiphy, struct net_device *dev,
-				const struct cfg80211_acl_data *params);
->>>>>>> 9a263118
+	int	(*update_ft_ies)(struct wiphy *wiphy, struct net_device *dev,
+				 struct cfg80211_update_ft_ies_params *ftie);
+
+	int (*set_mac_acl)(struct wiphy *wiphy, struct net_device *dev,
+			   const struct cfg80211_acl_data *params);
 };
 
 /*
@@ -1758,22 +1797,28 @@
  * enum wiphy_flags - wiphy capability flags
  *
  * @WIPHY_FLAG_CUSTOM_REGULATORY:  tells us the driver for this device
- * 	has its own custom regulatory domain and cannot identify the
- * 	ISO / IEC 3166 alpha2 it belongs to. When this is enabled
- * 	we will disregard the first regulatory hint (when the
- * 	initiator is %REGDOM_SET_BY_CORE).
- * @WIPHY_FLAG_STRICT_REGULATORY: tells us the driver for this device will
- *	ignore regulatory domain settings until it gets its own regulatory
- *	domain via its regulatory_hint() unless the regulatory hint is
- *	from a country IE. After its gets its own regulatory domain it will
- *	only allow further regulatory domain settings to further enhance
- *	compliance. For example if channel 13 and 14 are disabled by this
- *	regulatory domain no user regulatory domain can enable these channels
- *	at a later time. This can be used for devices which do not have
- *	calibration information guaranteed for frequencies or settings
- *	outside of its regulatory domain. If used in combination with
- *	WIPHY_FLAG_CUSTOM_REGULATORY the inspected country IE power settings
- *	will be followed.
+ *	has its own custom regulatory domain and cannot identify the
+ *	ISO / IEC 3166 alpha2 it belongs to. When this is enabled
+ *	we will disregard the first regulatory hint (when the
+ *	initiator is %REGDOM_SET_BY_CORE). wiphys can set the custom
+ *	regulatory domain using wiphy_apply_custom_regulatory()
+ *	prior to wiphy registration.
+ * @WIPHY_FLAG_STRICT_REGULATORY: tells us that the wiphy for this device
+ *	has regulatory domain that it wishes to be considered as the
+ *	superset for regulatory rules. After this device gets its regulatory
+ *	domain programmed further regulatory hints shall only be considered
+ *	for this device to enhance regulatory compliance, forcing the
+ *	device to only possibly use subsets of the original regulatory
+ *	rules. For example if channel 13 and 14 are disabled by this
+ *	device's regulatory domain no user specified regulatory hint which
+ *	has these channels enabled would enable them for this wiphy,
+ *	the device's original regulatory domain will be trusted as the
+ *	base. You can program the superset of regulatory rules for this
+ *	wiphy with regulatory_hint() for cards programmed with an
+ *	ISO3166-alpha2 country code. wiphys that use regulatory_hint()
+ *	will have their wiphy->regd programmed once the regulatory
+ *	domain is set, and all other regulatory hints will be ignored
+ *	until their own regulatory domain gets programmed.
  * @WIPHY_FLAG_DISABLE_BEACON_HINTS: enable this if your driver needs to ensure
  *	that passive scan flags and beaconing flags may not be lifted by
  *	cfg80211 due to regulatory beacon hints. For more information on beacon
@@ -1838,6 +1883,34 @@
 	WIPHY_FLAG_AP_PROBE_RESP_OFFLOAD	= BIT(19),
 	WIPHY_FLAG_OFFCHAN_TX			= BIT(20),
 	WIPHY_FLAG_HAS_REMAIN_ON_CHANNEL	= BIT(21),
+};
+
+/**
+ * enum nl80211_country_ie_pref - country IE processing preferences
+ *
+ * enumerates the different preferences a 802.11 card can advertize
+ * for parsing the country IEs. As per the current implementation
+ * country IEs are only used derive the apha2, the information
+ * for power settings that comes with the country IE is ignored
+ * and we use the power settings from regdb.
+ *
+ * @NL80211_COUNTRY_IE_FOLLOW_CORE - This is the default behaviour.
+ *	It allows the core to update channel flags according to the
+ *	ISO3166-alpha2 in the country IE. The applied power is -
+ *	MIN(power specified by custom domain, power obtained from regdb)
+ * @NL80211_COUNTRY_IE_FOLLOW_POWER - for devices that have a
+ *	preference that even though they may have programmed their own
+ *	custom power setting prior to wiphy registration, they want
+ *	to ensure their channel power settings are updated for this
+ *	connection with the power settings derived from alpha2 of the
+ *	country IE.
+ * @NL80211_COUNTRY_IE_IGNORE_CORE - for devices that have a preference to
+ *	to ignore all country IE information processed by the core.
+ */
+enum nl80211_country_ie_pref {
+	NL80211_COUNTRY_IE_FOLLOW_CORE,
+	NL80211_COUNTRY_IE_FOLLOW_POWER,
+	NL80211_COUNTRY_IE_IGNORE_CORE,
 };
 
 /**
@@ -2052,14 +2125,13 @@
  * @wowlan: WoWLAN support information
  *
  * @ap_sme_capa: AP SME capabilities, flags from &enum nl80211_ap_sme_features.
-<<<<<<< HEAD
  * @ht_capa_mod_mask:  Specify what ht_cap values can be over-ridden.
  *	If null, then none can be over-ridden.
-=======
  *
  * @max_acl_mac_addrs: Maximum number of MAC addresses that the device
  *	supports for ACL.
->>>>>>> 9a263118
+ * @country_ie_pref: country IE processing preferences specified
+ *	by enum nl80211_country_ie_pref
  */
 struct wiphy {
 	/* assign these fields before you register the wiphy */
@@ -2081,12 +2153,9 @@
 	/* Supported interface modes, OR together BIT(NL80211_IFTYPE_...) */
 	u16 interface_modes;
 
-<<<<<<< HEAD
+	u16 max_acl_mac_addrs;
+
 	u32 flags, features;
-=======
-	u32 flags;
-	u16 max_acl_mac_addrs;
->>>>>>> 9a263118
 
 	u32 ap_sme_capa;
 
@@ -2126,6 +2195,8 @@
 	 * when the wiphy flag @WIPHY_FLAG_AP_PROBE_RESP_OFFLOAD is set.
 	 */
 	u32 probe_resp_offload;
+
+	u8 country_ie_pref;
 
 	/* If multiple wiphys are registered and you're handed e.g.
 	 * a regular netdev with assigned ieee80211_ptr, you won't
@@ -2535,6 +2606,15 @@
 unsigned int __attribute_const__ ieee80211_hdrlen(__le16 fc);
 
 /**
+ * ieee80211_get_mesh_hdrlen - get mesh extension header length
+ * @meshhdr: the mesh extension header, only the flags field
+ *	(first byte) will be accessed
+ * Returns the length of the extension header, which is always at
+ * least 6 bytes and at most 18 if address 5 and 6 are present.
+ */
+unsigned int ieee80211_get_mesh_hdrlen(struct ieee80211s_hdr *meshhdr);
+
+/**
  * DOC: Data path helpers
  *
  * In addition to generic utilities, cfg80211 also offers
@@ -3155,6 +3235,32 @@
 		     const u8 *resp_ie, size_t resp_ie_len, gfp_t gfp);
 
 /**
+ * cfg80211_roamed_bss - notify cfg80211 of roaming
+ *
+ * @dev: network device
+ * @bss: entry of bss to which STA got roamed
+ * @req_ie: association request IEs (maybe be %NULL)
+ * @req_ie_len: association request IEs length
+ * @resp_ie: association response IEs (may be %NULL)
+ * @resp_ie_len: assoc response IEs length
+ * @gfp: allocation flags
+ *
+ * This is just a wrapper to notify cfg80211 of roaming event with driver
+ * passing bss to avoid a race in timeout of the bss entry. It should be
+ * called by the underlying driver whenever it roamed from one AP to another
+ * while connected. Drivers which have roaming implemented in firmware
+ * may use this function to avoid a race in bss entry timeout where the bss
+ * entry of the new AP is seen in the driver, but gets timed out by the time
+ * it is accessed in __cfg80211_roamed() due to delay in scheduling
+ * rdev->event_work. In case of any failures, the reference is released
+ * either in cfg80211_roamed_bss() or in __cfg80211_romed(), Otherwise,
+ * it will be released while diconneting from the current bss.
+ */
+void cfg80211_roamed_bss(struct net_device *dev, struct cfg80211_bss *bss,
+			 const u8 *req_ie, size_t req_ie_len,
+			 const u8 *resp_ie, size_t resp_ie_len, gfp_t gfp);
+
+/**
  * cfg80211_disconnected - notify cfg80211 that connection was dropped
  *
  * @dev: network device
@@ -3372,12 +3478,64 @@
 				 enum nl80211_channel_type channel_type);
 
 /*
+ * cfg80211_tdls_oper_request - request userspace to perform TDLS operation
+ * @dev: the device on which the operation is requested
+ * @peer: the MAC address of the peer device
+ * @oper: the requested TDLS operation (NL80211_TDLS_SETUP or
+ *	NL80211_TDLS_TEARDOWN)
+ * @reason_code: the reason code for teardown request
+ * @gfp: allocation flags
+ *
+ * This function is used to request userspace to perform TDLS operation that
+ * requires knowledge of keys, i.e., link setup or teardown when the AP
+ * connection uses encryption. This is optional mechanism for the driver to use
+ * if it can automatically determine when a TDLS link could be useful (e.g.,
+ * based on traffic and signal strength for a peer).
+ */
+void cfg80211_tdls_oper_request(struct net_device *dev, const u8 *peer,
+				enum nl80211_tdls_operation oper,
+				u16 reason_code, gfp_t gfp);
+
+/*
  * cfg80211_calculate_bitrate - calculate actual bitrate (in 100Kbps units)
  * @rate: given rate_info to calculate bitrate from
  *
  * return 0 if MCS index >= 32
  */
 u16 cfg80211_calculate_bitrate(struct rate_info *rate);
+
+/**
+ * struct cfg80211_ft_event - FT Information Elements
+ * @ies: FT IEs
+ * @ies_len: length of the FT IE in bytes
+ * @target_ap: target AP's MAC address
+ * @ric_ies: RIC IE
+ * @ric_ies_len: length of the RIC IE in bytes
+ */
+struct cfg80211_ft_event_params {
+	const u8 *ies;
+	size_t ies_len;
+	const u8 *target_ap;
+	const u8 *ric_ies;
+	size_t ric_ies_len;
+};
+
+/**
+ * cfg80211_ft_event - notify userspace about FT IE and RIC IE
+ * @netdev: network device
+ * @ft_event: IE information
+ */
+void cfg80211_ft_event(struct net_device *netdev,
+		       struct cfg80211_ft_event_params *ft_event);
+
+
+
+/**
+ * cfg80211_ap_stopped - notify userspace that AP mode stopped
+ * @netdev: network device
+ * @gfp: context flags
+ */
+void cfg80211_ap_stopped(struct net_device *netdev, gfp_t gfp);
 
 /* Logging, debugging and troubleshooting/diagnostic helpers. */
 
