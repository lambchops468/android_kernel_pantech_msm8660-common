#ifndef __NET_CFG80211_H
#define __NET_CFG80211_H
/*
 * 802.11 device and configuration interface
 *
 * Copyright 2006-2010	Johannes Berg <johannes@sipsolutions.net>
 *
 * This program is free software; you can redistribute it and/or modify
 * it under the terms of the GNU General Public License version 2 as
 * published by the Free Software Foundation.
 */

#include <linux/netdevice.h>
#include <linux/debugfs.h>
#include <linux/list.h>
#include <linux/netlink.h>
#include <linux/skbuff.h>
#include <linux/nl80211.h>
#include <linux/if_ether.h>
#include <linux/ieee80211.h>
#include <net/regulatory.h>

/* remove once we remove the wext stuff */
#include <net/iw_handler.h>
#include <linux/wireless.h>


/**
 * DOC: Introduction
 *
 * cfg80211 is the configuration API for 802.11 devices in Linux. It bridges
 * userspace and drivers, and offers some utility functionality associated
 * with 802.11. cfg80211 must, directly or indirectly via mac80211, be used
 * by all modern wireless drivers in Linux, so that they offer a consistent
 * API through nl80211. For backward compatibility, cfg80211 also offers
 * wireless extensions to userspace, but hides them from drivers completely.
 *
 * Additionally, cfg80211 contains code to help enforce regulatory spectrum
 * use restrictions.
 */


/**
 * DOC: Device registration
 *
 * In order for a driver to use cfg80211, it must register the hardware device
 * with cfg80211. This happens through a number of hardware capability structs
 * described below.
 *
 * The fundamental structure for each device is the 'wiphy', of which each
 * instance describes a physical wireless device connected to the system. Each
 * such wiphy can have zero, one, or many virtual interfaces associated with
 * it, which need to be identified as such by pointing the network interface's
 * @ieee80211_ptr pointer to a &struct wireless_dev which further describes
 * the wireless part of the interface, normally this struct is embedded in the
 * network interface's private data area. Drivers can optionally allow creating
 * or destroying virtual interfaces on the fly, but without at least one or the
 * ability to create some the wireless device isn't useful.
 *
 * Each wiphy structure contains device capability information, and also has
 * a pointer to the various operations the driver offers. The definitions and
 * structures here describe these capabilities in detail.
 */

/*
 * wireless hardware capability structures
 */

/**
 * enum ieee80211_band - supported frequency bands
 *
 * The bands are assigned this way because the supported
 * bitrates differ in these bands.
 *
 * @IEEE80211_BAND_2GHZ: 2.4GHz ISM band
 * @IEEE80211_BAND_5GHZ: around 5GHz band (4.9-5.7)
 * @IEEE80211_NUM_BANDS: number of defined bands
 */
enum ieee80211_band {
	IEEE80211_BAND_2GHZ = NL80211_BAND_2GHZ,
	IEEE80211_BAND_5GHZ = NL80211_BAND_5GHZ,

	/* keep last */
	IEEE80211_NUM_BANDS
};

/**
 * enum ieee80211_channel_flags - channel flags
 *
 * Channel flags set by the regulatory control code.
 *
 * @IEEE80211_CHAN_DISABLED: This channel is disabled.
 * @IEEE80211_CHAN_PASSIVE_SCAN: Only passive scanning is permitted
 *	on this channel.
 * @IEEE80211_CHAN_NO_IBSS: IBSS is not allowed on this channel.
 * @IEEE80211_CHAN_RADAR: Radar detection is required on this channel.
 * @IEEE80211_CHAN_NO_HT40PLUS: extension channel above this channel
 * 	is not permitted.
 * @IEEE80211_CHAN_NO_HT40MINUS: extension channel below this channel
 * 	is not permitted.
 */
enum ieee80211_channel_flags {
	IEEE80211_CHAN_DISABLED		= 1<<0,
	IEEE80211_CHAN_PASSIVE_SCAN	= 1<<1,
	IEEE80211_CHAN_NO_IBSS		= 1<<2,
	IEEE80211_CHAN_RADAR		= 1<<3,
	IEEE80211_CHAN_NO_HT40PLUS	= 1<<4,
	IEEE80211_CHAN_NO_HT40MINUS	= 1<<5,
};

#define IEEE80211_CHAN_NO_HT40 \
	(IEEE80211_CHAN_NO_HT40PLUS | IEEE80211_CHAN_NO_HT40MINUS)

/**
 * struct ieee80211_channel - channel definition
 *
 * This structure describes a single channel for use
 * with cfg80211.
 *
 * @center_freq: center frequency in MHz
 * @hw_value: hardware-specific value for the channel
 * @flags: channel flags from &enum ieee80211_channel_flags.
 * @orig_flags: channel flags at registration time, used by regulatory
 *	code to support devices with additional restrictions
 * @band: band this channel belongs to.
 * @max_antenna_gain: maximum antenna gain in dBi
 * @max_power: maximum transmission power (in dBm)
 * @beacon_found: helper to regulatory code to indicate when a beacon
 *	has been found on this channel. Use regulatory_hint_found_beacon()
 *	to enable this, this is useful only on 5 GHz band.
 * @orig_mag: internal use
 * @orig_mpwr: internal use
 */
struct ieee80211_channel {
	enum ieee80211_band band;
	u16 center_freq;
	u16 hw_value;
	u32 flags;
	int max_antenna_gain;
	int max_power;
	bool beacon_found;
	u32 orig_flags;
	int orig_mag, orig_mpwr;
};

/**
 * enum ieee80211_rate_flags - rate flags
 *
 * Hardware/specification flags for rates. These are structured
 * in a way that allows using the same bitrate structure for
 * different bands/PHY modes.
 *
 * @IEEE80211_RATE_SHORT_PREAMBLE: Hardware can send with short
 *	preamble on this bitrate; only relevant in 2.4GHz band and
 *	with CCK rates.
 * @IEEE80211_RATE_MANDATORY_A: This bitrate is a mandatory rate
 *	when used with 802.11a (on the 5 GHz band); filled by the
 *	core code when registering the wiphy.
 * @IEEE80211_RATE_MANDATORY_B: This bitrate is a mandatory rate
 *	when used with 802.11b (on the 2.4 GHz band); filled by the
 *	core code when registering the wiphy.
 * @IEEE80211_RATE_MANDATORY_G: This bitrate is a mandatory rate
 *	when used with 802.11g (on the 2.4 GHz band); filled by the
 *	core code when registering the wiphy.
 * @IEEE80211_RATE_ERP_G: This is an ERP rate in 802.11g mode.
 */
enum ieee80211_rate_flags {
	IEEE80211_RATE_SHORT_PREAMBLE	= 1<<0,
	IEEE80211_RATE_MANDATORY_A	= 1<<1,
	IEEE80211_RATE_MANDATORY_B	= 1<<2,
	IEEE80211_RATE_MANDATORY_G	= 1<<3,
	IEEE80211_RATE_ERP_G		= 1<<4,
};

/**
 * struct ieee80211_rate - bitrate definition
 *
 * This structure describes a bitrate that an 802.11 PHY can
 * operate with. The two values @hw_value and @hw_value_short
 * are only for driver use when pointers to this structure are
 * passed around.
 *
 * @flags: rate-specific flags
 * @bitrate: bitrate in units of 100 Kbps
 * @hw_value: driver/hardware value for this rate
 * @hw_value_short: driver/hardware value for this rate when
 *	short preamble is used
 */
struct ieee80211_rate {
	u32 flags;
	u16 bitrate;
	u16 hw_value, hw_value_short;
};

/**
 * struct ieee80211_sta_ht_cap - STA's HT capabilities
 *
 * This structure describes most essential parameters needed
 * to describe 802.11n HT capabilities for an STA.
 *
 * @ht_supported: is HT supported by the STA
 * @cap: HT capabilities map as described in 802.11n spec
 * @ampdu_factor: Maximum A-MPDU length factor
 * @ampdu_density: Minimum A-MPDU spacing
 * @mcs: Supported MCS rates
 */
struct ieee80211_sta_ht_cap {
	u16 cap; /* use IEEE80211_HT_CAP_ */
	bool ht_supported;
	u8 ampdu_factor;
	u8 ampdu_density;
	struct ieee80211_mcs_info mcs;
};

/**
 * struct ieee80211_supported_band - frequency band definition
 *
 * This structure describes a frequency band a wiphy
 * is able to operate in.
 *
 * @channels: Array of channels the hardware can operate in
 *	in this band.
 * @band: the band this structure represents
 * @n_channels: Number of channels in @channels
 * @bitrates: Array of bitrates the hardware can operate with
 *	in this band. Must be sorted to give a valid "supported
 *	rates" IE, i.e. CCK rates first, then OFDM.
 * @n_bitrates: Number of bitrates in @bitrates
 * @ht_cap: HT capabilities in this band
 */
struct ieee80211_supported_band {
	struct ieee80211_channel *channels;
	struct ieee80211_rate *bitrates;
	enum ieee80211_band band;
	int n_channels;
	int n_bitrates;
	struct ieee80211_sta_ht_cap ht_cap;
};

/*
 * Wireless hardware/device configuration structures and methods
 */

/**
 * DOC: Actions and configuration
 *
 * Each wireless device and each virtual interface offer a set of configuration
 * operations and other actions that are invoked by userspace. Each of these
 * actions is described in the operations structure, and the parameters these
 * operations use are described separately.
 *
 * Additionally, some operations are asynchronous and expect to get status
 * information via some functions that drivers need to call.
 *
 * Scanning and BSS list handling with its associated functionality is described
 * in a separate chapter.
 */

/**
 * struct vif_params - describes virtual interface parameters
 * @use_4addr: use 4-address frames
 */
struct vif_params {
       int use_4addr;
};

/**
 * struct key_params - key information
 *
 * Information about a key
 *
 * @key: key material
 * @key_len: length of key material
 * @cipher: cipher suite selector
 * @seq: sequence counter (IV/PN) for TKIP and CCMP keys, only used
 *	with the get_key() callback, must be in little endian,
 *	length given by @seq_len.
 * @seq_len: length of @seq.
 */
struct key_params {
	u8 *key;
	u8 *seq;
	int key_len;
	int seq_len;
	u32 cipher;
};

/**
 * enum survey_info_flags - survey information flags
 *
 * @SURVEY_INFO_NOISE_DBM: noise (in dBm) was filled in
 * @SURVEY_INFO_IN_USE: channel is currently being used
 * @SURVEY_INFO_CHANNEL_TIME: channel active time (in ms) was filled in
 * @SURVEY_INFO_CHANNEL_TIME_BUSY: channel busy time was filled in
 * @SURVEY_INFO_CHANNEL_TIME_EXT_BUSY: extension channel busy time was filled in
 * @SURVEY_INFO_CHANNEL_TIME_RX: channel receive time was filled in
 * @SURVEY_INFO_CHANNEL_TIME_TX: channel transmit time was filled in
 *
 * Used by the driver to indicate which info in &struct survey_info
 * it has filled in during the get_survey().
 */
enum survey_info_flags {
	SURVEY_INFO_NOISE_DBM = 1<<0,
	SURVEY_INFO_IN_USE = 1<<1,
	SURVEY_INFO_CHANNEL_TIME = 1<<2,
	SURVEY_INFO_CHANNEL_TIME_BUSY = 1<<3,
	SURVEY_INFO_CHANNEL_TIME_EXT_BUSY = 1<<4,
	SURVEY_INFO_CHANNEL_TIME_RX = 1<<5,
	SURVEY_INFO_CHANNEL_TIME_TX = 1<<6,
};

/**
 * struct survey_info - channel survey response
 *
 * @channel: the channel this survey record reports, mandatory
 * @filled: bitflag of flags from &enum survey_info_flags
 * @noise: channel noise in dBm. This and all following fields are
 *     optional
 * @channel_time: amount of time in ms the radio spent on the channel
 * @channel_time_busy: amount of time the primary channel was sensed busy
 * @channel_time_ext_busy: amount of time the extension channel was sensed busy
 * @channel_time_rx: amount of time the radio spent receiving data
 * @channel_time_tx: amount of time the radio spent transmitting data
 *
 * Used by dump_survey() to report back per-channel survey information.
 *
 * This structure can later be expanded with things like
 * channel duty cycle etc.
 */
struct survey_info {
	struct ieee80211_channel *channel;
	u64 channel_time;
	u64 channel_time_busy;
	u64 channel_time_ext_busy;
	u64 channel_time_rx;
	u64 channel_time_tx;
	u32 filled;
	s8 noise;
};

/**
 * struct cfg80211_crypto_settings - Crypto settings
 * @wpa_versions: indicates which, if any, WPA versions are enabled
 *	(from enum nl80211_wpa_versions)
 * @cipher_group: group key cipher suite (or 0 if unset)
 * @n_ciphers_pairwise: number of AP supported unicast ciphers
 * @ciphers_pairwise: unicast key cipher suites
 * @n_akm_suites: number of AKM suites
 * @akm_suites: AKM suites
 * @control_port: Whether user space controls IEEE 802.1X port, i.e.,
 *	sets/clears %NL80211_STA_FLAG_AUTHORIZED. If true, the driver is
 *	required to assume that the port is unauthorized until authorized by
 *	user space. Otherwise, port is marked authorized by default.
 * @control_port_ethertype: the control port protocol that should be
 *	allowed through even on unauthorized ports
 * @control_port_no_encrypt: TRUE to prevent encryption of control port
 *	protocol frames.
 */
struct cfg80211_crypto_settings {
	u32 wpa_versions;
	u32 cipher_group;
	int n_ciphers_pairwise;
	u32 ciphers_pairwise[NL80211_MAX_NR_CIPHER_SUITES];
	int n_akm_suites;
	u32 akm_suites[NL80211_MAX_NR_AKM_SUITES];
	bool control_port;
	__be16 control_port_ethertype;
	bool control_port_no_encrypt;
};

/**
 * struct beacon_parameters - beacon parameters
 *
 * Used to configure the beacon for an interface.
 *
 * @head: head portion of beacon (before TIM IE)
 *     or %NULL if not changed
 * @tail: tail portion of beacon (after TIM IE)
 *     or %NULL if not changed
 * @interval: beacon interval or zero if not changed
 * @dtim_period: DTIM period or zero if not changed
 * @head_len: length of @head
 * @tail_len: length of @tail
 * @ssid: SSID to be used in the BSS (note: may be %NULL if not provided from
 *	user space)
 * @ssid_len: length of @ssid
 * @hidden_ssid: whether to hide the SSID in Beacon/Probe Response frames
 * @crypto: crypto settings
 * @privacy: the BSS uses privacy
 * @auth_type: Authentication type (algorithm)
 * @beacon_ies: extra information element(s) to add into Beacon frames or %NULL
 * @beacon_ies_len: length of beacon_ies in octets
 * @proberesp_ies: extra information element(s) to add into Probe Response
 *	frames or %NULL
 * @proberesp_ies_len: length of proberesp_ies in octets
 * @assocresp_ies: extra information element(s) to add into (Re)Association
 *	Response frames or %NULL
 * @assocresp_ies_len: length of assocresp_ies in octets
 */
struct beacon_parameters {
	u8 *head, *tail;
	int interval, dtim_period;
	int head_len, tail_len;
	const u8 *ssid;
	size_t ssid_len;
	enum nl80211_hidden_ssid hidden_ssid;
	struct cfg80211_crypto_settings crypto;
	bool privacy;
	enum nl80211_auth_type auth_type;
	const u8 *beacon_ies;
	size_t beacon_ies_len;
	const u8 *proberesp_ies;
	size_t proberesp_ies_len;
	const u8 *assocresp_ies;
	size_t assocresp_ies_len;
};

/**
 * enum plink_action - actions to perform in mesh peers
 *
 * @PLINK_ACTION_INVALID: action 0 is reserved
 * @PLINK_ACTION_OPEN: start mesh peer link establishment
 * @PLINK_ACTION_BLOCK: block traffic from this mesh peer
 */
enum plink_actions {
	PLINK_ACTION_INVALID,
	PLINK_ACTION_OPEN,
	PLINK_ACTION_BLOCK,
};

/**
 * struct station_parameters - station parameters
 *
 * Used to change and create a new station.
 *
 * @vlan: vlan interface station should belong to
 * @supported_rates: supported rates in IEEE 802.11 format
 *	(or NULL for no change)
 * @supported_rates_len: number of supported rates
 * @sta_flags_mask: station flags that changed
 *	(bitmask of BIT(NL80211_STA_FLAG_...))
 * @sta_flags_set: station flags values
 *	(bitmask of BIT(NL80211_STA_FLAG_...))
 * @listen_interval: listen interval or -1 for no change
 * @aid: AID or zero for no change
 * @plink_action: plink action to take
 * @plink_state: set the peer link state for a station
 * @ht_capa: HT capabilities of station
 */
struct station_parameters {
	u8 *supported_rates;
	struct net_device *vlan;
	u32 sta_flags_mask, sta_flags_set;
	int listen_interval;
	u16 aid;
	u8 supported_rates_len;
	u8 plink_action;
	u8 plink_state;
	struct ieee80211_ht_cap *ht_capa;
};

/**
 * enum station_info_flags - station information flags
 *
 * Used by the driver to indicate which info in &struct station_info
 * it has filled in during get_station() or dump_station().
 *
 * @STATION_INFO_INACTIVE_TIME: @inactive_time filled
 * @STATION_INFO_RX_BYTES: @rx_bytes filled
 * @STATION_INFO_TX_BYTES: @tx_bytes filled
 * @STATION_INFO_LLID: @llid filled
 * @STATION_INFO_PLID: @plid filled
 * @STATION_INFO_PLINK_STATE: @plink_state filled
 * @STATION_INFO_SIGNAL: @signal filled
 * @STATION_INFO_TX_BITRATE: @txrate fields are filled
 *  (tx_bitrate, tx_bitrate_flags and tx_bitrate_mcs)
 * @STATION_INFO_RX_PACKETS: @rx_packets filled
 * @STATION_INFO_TX_PACKETS: @tx_packets filled
 * @STATION_INFO_TX_RETRIES: @tx_retries filled
 * @STATION_INFO_TX_FAILED: @tx_failed filled
 * @STATION_INFO_RX_DROP_MISC: @rx_dropped_misc filled
 * @STATION_INFO_SIGNAL_AVG: @signal_avg filled
 * @STATION_INFO_RX_BITRATE: @rxrate fields are filled
 * @STATION_INFO_BSS_PARAM: @bss_param filled
 * @STATION_INFO_CONNECTED_TIME: @connected_time filled
 * @STATION_INFO_ASSOC_REQ_IES: @assoc_req_ies filled
 */
enum station_info_flags {
	STATION_INFO_INACTIVE_TIME	= 1<<0,
	STATION_INFO_RX_BYTES		= 1<<1,
	STATION_INFO_TX_BYTES		= 1<<2,
	STATION_INFO_LLID		= 1<<3,
	STATION_INFO_PLID		= 1<<4,
	STATION_INFO_PLINK_STATE	= 1<<5,
	STATION_INFO_SIGNAL		= 1<<6,
	STATION_INFO_TX_BITRATE		= 1<<7,
	STATION_INFO_RX_PACKETS		= 1<<8,
	STATION_INFO_TX_PACKETS		= 1<<9,
	STATION_INFO_TX_RETRIES		= 1<<10,
	STATION_INFO_TX_FAILED		= 1<<11,
	STATION_INFO_RX_DROP_MISC	= 1<<12,
	STATION_INFO_SIGNAL_AVG		= 1<<13,
	STATION_INFO_RX_BITRATE		= 1<<14,
	STATION_INFO_BSS_PARAM          = 1<<15,
	STATION_INFO_CONNECTED_TIME	= 1<<16,
	STATION_INFO_ASSOC_REQ_IES	= 1<<17
};

/**
 * enum station_info_rate_flags - bitrate info flags
 *
 * Used by the driver to indicate the specific rate transmission
 * type for 802.11n transmissions.
 *
 * @RATE_INFO_FLAGS_MCS: @tx_bitrate_mcs filled
 * @RATE_INFO_FLAGS_40_MHZ_WIDTH: 40 Mhz width transmission
 * @RATE_INFO_FLAGS_SHORT_GI: 400ns guard interval
 */
enum rate_info_flags {
	RATE_INFO_FLAGS_MCS		= 1<<0,
	RATE_INFO_FLAGS_40_MHZ_WIDTH	= 1<<1,
	RATE_INFO_FLAGS_SHORT_GI	= 1<<2,
};

/**
 * struct rate_info - bitrate information
 *
 * Information about a receiving or transmitting bitrate
 *
 * @flags: bitflag of flags from &enum rate_info_flags
 * @mcs: mcs index if struct describes a 802.11n bitrate
 * @legacy: bitrate in 100kbit/s for 802.11abg
 */
struct rate_info {
	u8 flags;
	u8 mcs;
	u16 legacy;
};

/**
 * enum station_info_rate_flags - bitrate info flags
 *
 * Used by the driver to indicate the specific rate transmission
 * type for 802.11n transmissions.
 *
 * @BSS_PARAM_FLAGS_CTS_PROT: whether CTS protection is enabled
 * @BSS_PARAM_FLAGS_SHORT_PREAMBLE: whether short preamble is enabled
 * @BSS_PARAM_FLAGS_SHORT_SLOT_TIME: whether short slot time is enabled
 */
enum bss_param_flags {
	BSS_PARAM_FLAGS_CTS_PROT	= 1<<0,
	BSS_PARAM_FLAGS_SHORT_PREAMBLE	= 1<<1,
	BSS_PARAM_FLAGS_SHORT_SLOT_TIME	= 1<<2,
};

/**
 * struct sta_bss_parameters - BSS parameters for the attached station
 *
 * Information about the currently associated BSS
 *
 * @flags: bitflag of flags from &enum bss_param_flags
 * @dtim_period: DTIM period for the BSS
 * @beacon_interval: beacon interval
 */
struct sta_bss_parameters {
	u8 flags;
	u8 dtim_period;
	u16 beacon_interval;
};

/**
 * struct station_info - station information
 *
 * Station information filled by driver for get_station() and dump_station.
 *
 * @filled: bitflag of flags from &enum station_info_flags
 * @connected_time: time(in secs) since a station is last connected
 * @inactive_time: time since last station activity (tx/rx) in milliseconds
 * @rx_bytes: bytes received from this station
 * @tx_bytes: bytes transmitted to this station
 * @llid: mesh local link id
 * @plid: mesh peer link id
 * @plink_state: mesh peer link state
 * @signal: signal strength of last received packet in dBm
 * @signal_avg: signal strength average in dBm
 * @txrate: current unicast bitrate from this station
 * @rxrate: current unicast bitrate to this station
 * @rx_packets: packets received from this station
 * @tx_packets: packets transmitted to this station
 * @tx_retries: cumulative retry counts
 * @tx_failed: number of failed transmissions (retries exceeded, no ACK)
 * @rx_dropped_misc:  Dropped for un-specified reason.
 * @bss_param: current BSS parameters
 * @generation: generation number for nl80211 dumps.
 *	This number should increase every time the list of stations
 *	changes, i.e. when a station is added or removed, so that
 *	userspace can tell whether it got a consistent snapshot.
 * @assoc_req_ies: IEs from (Re)Association Request.
 *	This is used only when in AP mode with drivers that do not use
 *	user space MLME/SME implementation. The information is provided for
 *	the cfg80211_new_sta() calls to notify user space of the IEs.
 * @assoc_req_ies_len: Length of assoc_req_ies buffer in octets.
 */
struct station_info {
	u32 filled;
	u32 connected_time;
	u32 inactive_time;
	u32 rx_bytes;
	u32 tx_bytes;
	u16 llid;
	u16 plid;
	u8 plink_state;
	s8 signal;
	s8 signal_avg;
	struct rate_info txrate;
	struct rate_info rxrate;
	u32 rx_packets;
	u32 tx_packets;
	u32 tx_retries;
	u32 tx_failed;
	u32 rx_dropped_misc;
	struct sta_bss_parameters bss_param;

	int generation;

	const u8 *assoc_req_ies;
	size_t assoc_req_ies_len;

	/*
	 * Note: Add a new enum station_info_flags value for each new field and
	 * use it to check which fields are initialized.
	 */
};

/**
 * enum monitor_flags - monitor flags
 *
 * Monitor interface configuration flags. Note that these must be the bits
 * according to the nl80211 flags.
 *
 * @MONITOR_FLAG_FCSFAIL: pass frames with bad FCS
 * @MONITOR_FLAG_PLCPFAIL: pass frames with bad PLCP
 * @MONITOR_FLAG_CONTROL: pass control frames
 * @MONITOR_FLAG_OTHER_BSS: disable BSSID filtering
 * @MONITOR_FLAG_COOK_FRAMES: report frames after processing
 */
enum monitor_flags {
	MONITOR_FLAG_FCSFAIL		= 1<<NL80211_MNTR_FLAG_FCSFAIL,
	MONITOR_FLAG_PLCPFAIL		= 1<<NL80211_MNTR_FLAG_PLCPFAIL,
	MONITOR_FLAG_CONTROL		= 1<<NL80211_MNTR_FLAG_CONTROL,
	MONITOR_FLAG_OTHER_BSS		= 1<<NL80211_MNTR_FLAG_OTHER_BSS,
	MONITOR_FLAG_COOK_FRAMES	= 1<<NL80211_MNTR_FLAG_COOK_FRAMES,
};

/**
 * enum mpath_info_flags -  mesh path information flags
 *
 * Used by the driver to indicate which info in &struct mpath_info it has filled
 * in during get_station() or dump_station().
 *
 * @MPATH_INFO_FRAME_QLEN: @frame_qlen filled
 * @MPATH_INFO_SN: @sn filled
 * @MPATH_INFO_METRIC: @metric filled
 * @MPATH_INFO_EXPTIME: @exptime filled
 * @MPATH_INFO_DISCOVERY_TIMEOUT: @discovery_timeout filled
 * @MPATH_INFO_DISCOVERY_RETRIES: @discovery_retries filled
 * @MPATH_INFO_FLAGS: @flags filled
 */
enum mpath_info_flags {
	MPATH_INFO_FRAME_QLEN		= BIT(0),
	MPATH_INFO_SN			= BIT(1),
	MPATH_INFO_METRIC		= BIT(2),
	MPATH_INFO_EXPTIME		= BIT(3),
	MPATH_INFO_DISCOVERY_TIMEOUT	= BIT(4),
	MPATH_INFO_DISCOVERY_RETRIES	= BIT(5),
	MPATH_INFO_FLAGS		= BIT(6),
};

/**
 * struct mpath_info - mesh path information
 *
 * Mesh path information filled by driver for get_mpath() and dump_mpath().
 *
 * @filled: bitfield of flags from &enum mpath_info_flags
 * @frame_qlen: number of queued frames for this destination
 * @sn: target sequence number
 * @metric: metric (cost) of this mesh path
 * @exptime: expiration time for the mesh path from now, in msecs
 * @flags: mesh path flags
 * @discovery_timeout: total mesh path discovery timeout, in msecs
 * @discovery_retries: mesh path discovery retries
 * @generation: generation number for nl80211 dumps.
 *	This number should increase every time the list of mesh paths
 *	changes, i.e. when a station is added or removed, so that
 *	userspace can tell whether it got a consistent snapshot.
 */
struct mpath_info {
	u32 filled;
	u32 frame_qlen;
	u32 sn;
	u32 metric;
	u32 exptime;
	u32 discovery_timeout;
	u8 discovery_retries;
	u8 flags;

	int generation;
};

/**
 * struct bss_parameters - BSS parameters
 *
 * Used to change BSS parameters (mainly for AP mode).
 *
 * @use_cts_prot: Whether to use CTS protection
 *	(0 = no, 1 = yes, -1 = do not change)
 * @use_short_preamble: Whether the use of short preambles is allowed
 *	(0 = no, 1 = yes, -1 = do not change)
 * @use_short_slot_time: Whether the use of short slot time is allowed
 *	(0 = no, 1 = yes, -1 = do not change)
 * @basic_rates: basic rates in IEEE 802.11 format
 *	(or NULL for no change)
 * @basic_rates_len: number of basic rates
 * @ap_isolate: do not forward packets between connected stations
 * @ht_opmode: HT Operation mode
 * 	(u16 = opmode, -1 = do not change)
 */
struct bss_parameters {
	int use_cts_prot;
	int use_short_preamble;
	int use_short_slot_time;
	u8 *basic_rates;
	u8 basic_rates_len;
	int ap_isolate;
	int ht_opmode;
};

/*
 * struct mesh_config - 802.11s mesh configuration
 *
 * These parameters can be changed while the mesh is active.
 */
struct mesh_config {
	/* Timeouts in ms */
	/* Mesh plink management parameters */
	u16 dot11MeshRetryTimeout;
	u16 dot11MeshConfirmTimeout;
	u16 dot11MeshHoldingTimeout;
	u16 dot11MeshMaxPeerLinks;
	u8  dot11MeshMaxRetries;
	u8  dot11MeshTTL;
	/* ttl used in path selection information elements */
	u8  element_ttl;
	bool auto_open_plinks;
	/* HWMP parameters */
	u8  dot11MeshHWMPmaxPREQretries;
	u32 path_refresh_time;
	u16 min_discovery_timeout;
	u32 dot11MeshHWMPactivePathTimeout;
	u16 dot11MeshHWMPpreqMinInterval;
	u16 dot11MeshHWMPnetDiameterTraversalTime;
	u8  dot11MeshHWMPRootMode;
};

/**
 * struct mesh_setup - 802.11s mesh setup configuration
 * @mesh_id: the mesh ID
 * @mesh_id_len: length of the mesh ID, at least 1 and at most 32 bytes
 * @path_sel_proto: which path selection protocol to use
 * @path_metric: which metric to use
 * @ie: vendor information elements (optional)
 * @ie_len: length of vendor information elements
 * @is_authenticated: this mesh requires authentication
 * @is_secure: this mesh uses security
 *
 * These parameters are fixed when the mesh is created.
 */
struct mesh_setup {
	const u8 *mesh_id;
	u8 mesh_id_len;
	u8  path_sel_proto;
	u8  path_metric;
	const u8 *ie;
	u8 ie_len;
	bool is_authenticated;
	bool is_secure;
};

/**
 * struct ieee80211_txq_params - TX queue parameters
 * @queue: TX queue identifier (NL80211_TXQ_Q_*)
 * @txop: Maximum burst time in units of 32 usecs, 0 meaning disabled
 * @cwmin: Minimum contention window [a value of the form 2^n-1 in the range
 *	1..32767]
 * @cwmax: Maximum contention window [a value of the form 2^n-1 in the range
 *	1..32767]
 * @aifs: Arbitration interframe space [0..255]
 */
struct ieee80211_txq_params {
	enum nl80211_txq_q queue;
	u16 txop;
	u16 cwmin;
	u16 cwmax;
	u8 aifs;
};

/* from net/wireless.h */
struct wiphy;

/**
 * DOC: Scanning and BSS list handling
 *
 * The scanning process itself is fairly simple, but cfg80211 offers quite
 * a bit of helper functionality. To start a scan, the scan operation will
 * be invoked with a scan definition. This scan definition contains the
 * channels to scan, and the SSIDs to send probe requests for (including the
 * wildcard, if desired). A passive scan is indicated by having no SSIDs to
 * probe. Additionally, a scan request may contain extra information elements
 * that should be added to the probe request. The IEs are guaranteed to be
 * well-formed, and will not exceed the maximum length the driver advertised
 * in the wiphy structure.
 *
 * When scanning finds a BSS, cfg80211 needs to be notified of that, because
 * it is responsible for maintaining the BSS list; the driver should not
 * maintain a list itself. For this notification, various functions exist.
 *
 * Since drivers do not maintain a BSS list, there are also a number of
 * functions to search for a BSS and obtain information about it from the
 * BSS structure cfg80211 maintains. The BSS list is also made available
 * to userspace.
 */

/**
 * struct cfg80211_ssid - SSID description
 * @ssid: the SSID
 * @ssid_len: length of the ssid
 */
struct cfg80211_ssid {
	u8 ssid[IEEE80211_MAX_SSID_LEN];
	u8 ssid_len;
};

/**
 * struct cfg80211_scan_request - scan request description
 *
 * @ssids: SSIDs to scan for (active scan only)
 * @n_ssids: number of SSIDs
 * @channels: channels to scan on.
 * @n_channels: total number of channels to scan
 * @ie: optional information element(s) to add into Probe Request or %NULL
 * @ie_len: length of ie in octets
 * @rates: bitmap of rates to advertise for each band
 * @wiphy: the wiphy this was for
 * @dev: the interface
 * @aborted: (internal) scan request was notified as aborted
 * @no_cck: used to send probe requests at non CCK rate in 2GHz band
 */
struct cfg80211_scan_request {
	struct cfg80211_ssid *ssids;
	int n_ssids;
	u32 n_channels;
	const u8 *ie;
	size_t ie_len;

	u32 rates[IEEE80211_NUM_BANDS];

	/* internal */
	struct wiphy *wiphy;
	struct net_device *dev;
	bool aborted;
	bool no_cck;

	/* keep last */
	struct ieee80211_channel *channels[0];
};

/**
 * struct cfg80211_match_set - sets of attributes to match
 *
 * @ssid: SSID to be matched
 */
struct cfg80211_match_set {
	struct cfg80211_ssid ssid;
};

/**
 * struct cfg80211_sched_scan_request - scheduled scan request description
 *
 * @ssids: SSIDs to scan for (passed in the probe_reqs in active scans)
 * @n_ssids: number of SSIDs
 * @n_channels: total number of channels to scan
 * @interval: interval between each scheduled scan cycle
 * @ie: optional information element(s) to add into Probe Request or %NULL
 * @ie_len: length of ie in octets
 * @match_sets: sets of parameters to be matched for a scan result
 * 	entry to be considered valid and to be passed to the host
 * 	(others are filtered out).
 *	If ommited, all results are passed.
 * @n_match_sets: number of match sets
 * @wiphy: the wiphy this was for
 * @dev: the interface
 * @channels: channels to scan
 */
struct cfg80211_sched_scan_request {
	struct cfg80211_ssid *ssids;
	int n_ssids;
	u32 n_channels;
	u32 interval;
	const u8 *ie;
	size_t ie_len;
	struct cfg80211_match_set *match_sets;
	int n_match_sets;

	/* internal */
	struct wiphy *wiphy;
	struct net_device *dev;

	/* keep last */
	struct ieee80211_channel *channels[0];
};

/**
 * enum cfg80211_signal_type - signal type
 *
 * @CFG80211_SIGNAL_TYPE_NONE: no signal strength information available
 * @CFG80211_SIGNAL_TYPE_MBM: signal strength in mBm (100*dBm)
 * @CFG80211_SIGNAL_TYPE_UNSPEC: signal strength, increasing from 0 through 100
 */
enum cfg80211_signal_type {
	CFG80211_SIGNAL_TYPE_NONE,
	CFG80211_SIGNAL_TYPE_MBM,
	CFG80211_SIGNAL_TYPE_UNSPEC,
};

/**
 * struct cfg80211_bss - BSS description
 *
 * This structure describes a BSS (which may also be a mesh network)
 * for use in scan results and similar.
 *
 * @channel: channel this BSS is on
 * @bssid: BSSID of the BSS
 * @tsf: timestamp of last received update
 * @beacon_interval: the beacon interval as from the frame
 * @capability: the capability field in host byte order
 * @information_elements: the information elements (Note that there
 *	is no guarantee that these are well-formed!); this is a pointer to
 *	either the beacon_ies or proberesp_ies depending on whether Probe
 *	Response frame has been received
 * @len_information_elements: total length of the information elements
 * @beacon_ies: the information elements from the last Beacon frame
 * @len_beacon_ies: total length of the beacon_ies
 * @proberesp_ies: the information elements from the last Probe Response frame
 * @len_proberesp_ies: total length of the proberesp_ies
 * @signal: signal strength value (type depends on the wiphy's signal_type)
 * @free_priv: function pointer to free private data
 * @priv: private area for driver use, has at least wiphy->bss_priv_size bytes
 */
struct cfg80211_bss {
	struct ieee80211_channel *channel;

	u8 bssid[ETH_ALEN];
	u64 tsf;
	u16 beacon_interval;
	u16 capability;
	u8 *information_elements;
	size_t len_information_elements;
	u8 *beacon_ies;
	size_t len_beacon_ies;
	u8 *proberesp_ies;
	size_t len_proberesp_ies;

	s32 signal;

	void (*free_priv)(struct cfg80211_bss *bss);
	u8 priv[0] __attribute__((__aligned__(sizeof(void *))));
};

/**
 * ieee80211_bss_get_ie - find IE with given ID
 * @bss: the bss to search
 * @ie: the IE ID
 * Returns %NULL if not found.
 */
const u8 *ieee80211_bss_get_ie(struct cfg80211_bss *bss, u8 ie);


/**
 * struct cfg80211_auth_request - Authentication request data
 *
 * This structure provides information needed to complete IEEE 802.11
 * authentication.
 *
 * @bss: The BSS to authenticate with.
 * @auth_type: Authentication type (algorithm)
 * @ie: Extra IEs to add to Authentication frame or %NULL
 * @ie_len: Length of ie buffer in octets
 * @key_len: length of WEP key for shared key authentication
 * @key_idx: index of WEP key for shared key authentication
 * @key: WEP key for shared key authentication
 * @local_state_change: This is a request for a local state only, i.e., no
 *	Authentication frame is to be transmitted and authentication state is
 *	to be changed without having to wait for a response from the peer STA
 *	(AP).
 */
struct cfg80211_auth_request {
	struct cfg80211_bss *bss;
	const u8 *ie;
	size_t ie_len;
	enum nl80211_auth_type auth_type;
	const u8 *key;
	u8 key_len, key_idx;
	bool local_state_change;
};

/**
 * struct cfg80211_assoc_request - (Re)Association request data
 *
 * This structure provides information needed to complete IEEE 802.11
 * (re)association.
 * @bss: The BSS to associate with.
 * @ie: Extra IEs to add to (Re)Association Request frame or %NULL
 * @ie_len: Length of ie buffer in octets
 * @use_mfp: Use management frame protection (IEEE 802.11w) in this association
 * @crypto: crypto settings
 * @prev_bssid: previous BSSID, if not %NULL use reassociate frame
 */
struct cfg80211_assoc_request {
	struct cfg80211_bss *bss;
	const u8 *ie, *prev_bssid;
	size_t ie_len;
	struct cfg80211_crypto_settings crypto;
	bool use_mfp;
};

/**
 * struct cfg80211_deauth_request - Deauthentication request data
 *
 * This structure provides information needed to complete IEEE 802.11
 * deauthentication.
 *
 * @bss: the BSS to deauthenticate from
 * @ie: Extra IEs to add to Deauthentication frame or %NULL
 * @ie_len: Length of ie buffer in octets
 * @reason_code: The reason code for the deauthentication
 * @local_state_change: This is a request for a local state only, i.e., no
 *	Deauthentication frame is to be transmitted.
 */
struct cfg80211_deauth_request {
	struct cfg80211_bss *bss;
	const u8 *ie;
	size_t ie_len;
	u16 reason_code;
	bool local_state_change;
};

/**
 * struct cfg80211_disassoc_request - Disassociation request data
 *
 * This structure provides information needed to complete IEEE 802.11
 * disassocation.
 *
 * @bss: the BSS to disassociate from
 * @ie: Extra IEs to add to Disassociation frame or %NULL
 * @ie_len: Length of ie buffer in octets
 * @reason_code: The reason code for the disassociation
 * @local_state_change: This is a request for a local state only, i.e., no
 *	Disassociation frame is to be transmitted.
 */
struct cfg80211_disassoc_request {
	struct cfg80211_bss *bss;
	const u8 *ie;
	size_t ie_len;
	u16 reason_code;
	bool local_state_change;
};

/**
 * struct cfg80211_ibss_params - IBSS parameters
 *
 * This structure defines the IBSS parameters for the join_ibss()
 * method.
 *
 * @ssid: The SSID, will always be non-null.
 * @ssid_len: The length of the SSID, will always be non-zero.
 * @bssid: Fixed BSSID requested, maybe be %NULL, if set do not
 *	search for IBSSs with a different BSSID.
 * @channel: The channel to use if no IBSS can be found to join.
 * @channel_fixed: The channel should be fixed -- do not search for
 *	IBSSs to join on other channels.
 * @ie: information element(s) to include in the beacon
 * @ie_len: length of that
 * @beacon_interval: beacon interval to use
 * @privacy: this is a protected network, keys will be configured
 *	after joining
 * @basic_rates: bitmap of basic rates to use when creating the IBSS
 * @mcast_rate: per-band multicast rate index + 1 (0: disabled)
 */
struct cfg80211_ibss_params {
	u8 *ssid;
	u8 *bssid;
	struct ieee80211_channel *channel;
	u8 *ie;
	u8 ssid_len, ie_len;
	u16 beacon_interval;
	u32 basic_rates;
	bool channel_fixed;
	bool privacy;
	int mcast_rate[IEEE80211_NUM_BANDS];
};

/**
 * struct cfg80211_connect_params - Connection parameters
 *
 * This structure provides information needed to complete IEEE 802.11
 * authentication and association.
 *
 * @channel: The channel to use or %NULL if not specified (auto-select based
 *	on scan results)
 * @bssid: The AP BSSID or %NULL if not specified (auto-select based on scan
 *	results)
 * @ssid: SSID
 * @ssid_len: Length of ssid in octets
 * @auth_type: Authentication type (algorithm)
 * @ie: IEs for association request
 * @ie_len: Length of assoc_ie in octets
 * @privacy: indicates whether privacy-enabled APs should be used
 * @crypto: crypto settings
 * @key_len: length of WEP key for shared key authentication
 * @key_idx: index of WEP key for shared key authentication
 * @key: WEP key for shared key authentication
 */
struct cfg80211_connect_params {
	struct ieee80211_channel *channel;
	u8 *bssid;
	u8 *ssid;
	size_t ssid_len;
	enum nl80211_auth_type auth_type;
	u8 *ie;
	size_t ie_len;
	bool privacy;
	struct cfg80211_crypto_settings crypto;
	const u8 *key;
	u8 key_len, key_idx;
};

/**
 * enum wiphy_params_flags - set_wiphy_params bitfield values
 * @WIPHY_PARAM_RETRY_SHORT: wiphy->retry_short has changed
 * @WIPHY_PARAM_RETRY_LONG: wiphy->retry_long has changed
 * @WIPHY_PARAM_FRAG_THRESHOLD: wiphy->frag_threshold has changed
 * @WIPHY_PARAM_RTS_THRESHOLD: wiphy->rts_threshold has changed
 * @WIPHY_PARAM_COVERAGE_CLASS: coverage class changed
 */
enum wiphy_params_flags {
	WIPHY_PARAM_RETRY_SHORT		= 1 << 0,
	WIPHY_PARAM_RETRY_LONG		= 1 << 1,
	WIPHY_PARAM_FRAG_THRESHOLD	= 1 << 2,
	WIPHY_PARAM_RTS_THRESHOLD	= 1 << 3,
	WIPHY_PARAM_COVERAGE_CLASS	= 1 << 4,
};

/*
 * cfg80211_bitrate_mask - masks for bitrate control
 */
struct cfg80211_bitrate_mask {
	struct {
		u32 legacy;
		/* TODO: add support for masking MCS rates; e.g.: */
		/* u8 mcs[IEEE80211_HT_MCS_MASK_LEN]; */
	} control[IEEE80211_NUM_BANDS];
};
/**
 * struct cfg80211_pmksa - PMK Security Association
 *
 * This structure is passed to the set/del_pmksa() method for PMKSA
 * caching.
 *
 * @bssid: The AP's BSSID.
 * @pmkid: The PMK material itself.
 */
struct cfg80211_pmksa {
	u8 *bssid;
	u8 *pmkid;
};

/**
 * struct cfg80211_wowlan_trig_pkt_pattern - packet pattern
 * @mask: bitmask where to match pattern and where to ignore bytes,
 *	one bit per byte, in same format as nl80211
 * @pattern: bytes to match where bitmask is 1
 * @pattern_len: length of pattern (in bytes)
 *
 * Internal note: @mask and @pattern are allocated in one chunk of
 * memory, free @mask only!
 */
struct cfg80211_wowlan_trig_pkt_pattern {
	u8 *mask, *pattern;
	int pattern_len;
};

/**
 * struct cfg80211_wowlan - Wake on Wireless-LAN support info
 *
 * This structure defines the enabled WoWLAN triggers for the device.
 * @any: wake up on any activity -- special trigger if device continues
 *	operating as normal during suspend
 * @disconnect: wake up if getting disconnected
 * @magic_pkt: wake up on receiving magic packet
 * @patterns: wake up on receiving packet matching a pattern
 * @n_patterns: number of patterns
 * @gtk_rekey_failure: wake up on GTK rekey failure
 * @eap_identity_req: wake up on EAP identity request packet
 * @four_way_handshake: wake up on 4-way handshake
 * @rfkill_release: wake up when rfkill is released
 */
struct cfg80211_wowlan {
	bool any, disconnect, magic_pkt, gtk_rekey_failure,
	     eap_identity_req, four_way_handshake,
	     rfkill_release;
	struct cfg80211_wowlan_trig_pkt_pattern *patterns;
	int n_patterns;
};

/**
 * struct cfg80211_gtk_rekey_data - rekey data
 * @kek: key encryption key
 * @kck: key confirmation key
 * @replay_ctr: replay counter
 */
struct cfg80211_gtk_rekey_data {
	u8 kek[NL80211_KEK_LEN];
	u8 kck[NL80211_KCK_LEN];
	u8 replay_ctr[NL80211_REPLAY_CTR_LEN];
};

/**
 * struct cfg80211_ops - backend description for wireless configuration
 *
 * This struct is registered by fullmac card drivers and/or wireless stacks
 * in order to handle configuration requests on their interfaces.
 *
 * All callbacks except where otherwise noted should return 0
 * on success or a negative error code.
 *
 * All operations are currently invoked under rtnl for consistency with the
 * wireless extensions but this is subject to reevaluation as soon as this
 * code is used more widely and we have a first user without wext.
 *
 * @suspend: wiphy device needs to be suspended. The variable @wow will
 *	be %NULL or contain the enabled Wake-on-Wireless triggers that are
 *	configured for the device.
 * @resume: wiphy device needs to be resumed
 *
 * @add_virtual_intf: create a new virtual interface with the given name,
 *	must set the struct wireless_dev's iftype. Beware: You must create
 *	the new netdev in the wiphy's network namespace! Returns the netdev,
 *	or an ERR_PTR.
 *
 * @del_virtual_intf: remove the virtual interface determined by ifindex.
 *
 * @change_virtual_intf: change type/configuration of virtual interface,
 *	keep the struct wireless_dev's iftype updated.
 *
 * @add_key: add a key with the given parameters. @mac_addr will be %NULL
 *	when adding a group key.
 *
 * @get_key: get information about the key with the given parameters.
 *	@mac_addr will be %NULL when requesting information for a group
 *	key. All pointers given to the @callback function need not be valid
 *	after it returns. This function should return an error if it is
 *	not possible to retrieve the key, -ENOENT if it doesn't exist.
 *
 * @del_key: remove a key given the @mac_addr (%NULL for a group key)
 *	and @key_index, return -ENOENT if the key doesn't exist.
 *
 * @set_default_key: set the default key on an interface
 *
 * @set_default_mgmt_key: set the default management frame key on an interface
 *
 * @set_rekey_data: give the data necessary for GTK rekeying to the driver
 *
 * @add_beacon: Add a beacon with given parameters, @head, @interval
 *	and @dtim_period will be valid, @tail is optional.
 * @set_beacon: Change the beacon parameters for an access point mode
 *	interface. This should reject the call when no beacon has been
 *	configured.
 * @del_beacon: Remove beacon configuration and stop sending the beacon.
 *
 * @add_station: Add a new station.
 * @del_station: Remove a station; @mac may be NULL to remove all stations.
 * @change_station: Modify a given station.
 * @get_station: get station information for the station identified by @mac
 * @dump_station: dump station callback -- resume dump at index @idx
 *
 * @add_mpath: add a fixed mesh path
 * @del_mpath: delete a given mesh path
 * @change_mpath: change a given mesh path
 * @get_mpath: get a mesh path for the given parameters
 * @dump_mpath: dump mesh path callback -- resume dump at index @idx
 * @join_mesh: join the mesh network with the specified parameters
 * @leave_mesh: leave the current mesh network
 *
 * @get_mesh_config: Get the current mesh configuration
 *
 * @update_mesh_config: Update mesh parameters on a running mesh.
 *	The mask is a bitfield which tells us which parameters to
 *	set, and which to leave alone.
 *
 * @change_bss: Modify parameters for a given BSS.
 *
 * @set_txq_params: Set TX queue parameters
 *
 * @set_channel: Set channel for a given wireless interface. Some devices
 *	may support multi-channel operation (by channel hopping) so cfg80211
 *	doesn't verify much. Note, however, that the passed netdev may be
 *	%NULL as well if the user requested changing the channel for the
 *	device itself, or for a monitor interface.
 *
 * @scan: Request to do a scan. If returning zero, the scan request is given
 *	the driver, and will be valid until passed to cfg80211_scan_done().
 *	For scan results, call cfg80211_inform_bss(); you can call this outside
 *	the scan/scan_done bracket too.
 *
 * @auth: Request to authenticate with the specified peer
 * @assoc: Request to (re)associate with the specified peer
 * @deauth: Request to deauthenticate from the specified peer
 * @disassoc: Request to disassociate from the specified peer
 *
 * @connect: Connect to the ESS with the specified parameters. When connected,
 *	call cfg80211_connect_result() with status code %WLAN_STATUS_SUCCESS.
 *	If the connection fails for some reason, call cfg80211_connect_result()
 *	with the status from the AP.
 * @disconnect: Disconnect from the BSS/ESS.
 *
 * @join_ibss: Join the specified IBSS (or create if necessary). Once done, call
 *	cfg80211_ibss_joined(), also call that function when changing BSSID due
 *	to a merge.
 * @leave_ibss: Leave the IBSS.
 *
 * @set_wiphy_params: Notify that wiphy parameters have changed;
 *	@changed bitfield (see &enum wiphy_params_flags) describes which values
 *	have changed. The actual parameter values are available in
 *	struct wiphy. If returning an error, no value should be changed.
 *
 * @set_tx_power: set the transmit power according to the parameters
 * @get_tx_power: store the current TX power into the dbm variable;
 *	return 0 if successful
 *
 * @set_wds_peer: set the WDS peer for a WDS interface
 *
 * @rfkill_poll: polls the hw rfkill line, use cfg80211 reporting
 *	functions to adjust rfkill hw state
 *
 * @dump_survey: get site survey information.
 *
 * @remain_on_channel: Request the driver to remain awake on the specified
 *	channel for the specified duration to complete an off-channel
 *	operation (e.g., public action frame exchange). When the driver is
 *	ready on the requested channel, it must indicate this with an event
 *	notification by calling cfg80211_ready_on_channel().
 * @cancel_remain_on_channel: Cancel an on-going remain-on-channel operation.
 *	This allows the operation to be terminated prior to timeout based on
 *	the duration value.
 * @mgmt_tx: Transmit a management frame.
 * @mgmt_tx_cancel_wait: Cancel the wait time from transmitting a management
 *	frame on another channel
 *
 * @testmode_cmd: run a test mode command
 *
 * @set_bitrate_mask: set the bitrate mask configuration
 *
 * @set_pmksa: Cache a PMKID for a BSSID. This is mostly useful for fullmac
 *	devices running firmwares capable of generating the (re) association
 *	RSN IE. It allows for faster roaming between WPA2 BSSIDs.
 * @del_pmksa: Delete a cached PMKID.
 * @flush_pmksa: Flush all cached PMKIDs.
 * @set_power_mgmt: Configure WLAN power management. A timeout value of -1
 *	allows the driver to adjust the dynamic ps timeout value.
 * @set_cqm_rssi_config: Configure connection quality monitor RSSI threshold.
 * @sched_scan_start: Tell the driver to start a scheduled scan.
 * @sched_scan_stop: Tell the driver to stop an ongoing scheduled
 *	scan.  The driver_initiated flag specifies whether the driver
 *	itself has informed that the scan has stopped.
 *
 * @mgmt_frame_register: Notify driver that a management frame type was
 *	registered. Note that this callback may not sleep, and cannot run
 *	concurrently with itself.
 *
 * @set_antenna: Set antenna configuration (tx_ant, rx_ant) on the device.
 *	Parameters are bitmaps of allowed antennas to use for TX/RX. Drivers may
 *	reject TX/RX mask combinations they cannot support by returning -EINVAL
 *	(also see nl80211.h @NL80211_ATTR_WIPHY_ANTENNA_TX).
 *
 * @get_antenna: Get current antenna configuration from device (tx_ant, rx_ant).
 *
 * @set_ringparam: Set tx and rx ring sizes.
 *
 * @get_ringparam: Get tx and rx ring current and maximum sizes.
 *
 * @tdls_mgmt: Transmit a TDLS management frame.
 * @tdls_oper: Perform a high-level TDLS operation (e.g. TDLS link setup).
 *
 * @probe_client: probe an associated client, must return a cookie that it
 *	later passes to cfg80211_probe_status().
 */
struct cfg80211_ops {
	int	(*suspend)(struct wiphy *wiphy, struct cfg80211_wowlan *wow);
	int	(*resume)(struct wiphy *wiphy);

	struct net_device * (*add_virtual_intf)(struct wiphy *wiphy,
						char *name,
						enum nl80211_iftype type,
						u32 *flags,
						struct vif_params *params);
	int	(*del_virtual_intf)(struct wiphy *wiphy, struct net_device *dev);
	int	(*change_virtual_intf)(struct wiphy *wiphy,
				       struct net_device *dev,
				       enum nl80211_iftype type, u32 *flags,
				       struct vif_params *params);

	int	(*add_key)(struct wiphy *wiphy, struct net_device *netdev,
			   u8 key_index, bool pairwise, const u8 *mac_addr,
			   struct key_params *params);
	int	(*get_key)(struct wiphy *wiphy, struct net_device *netdev,
			   u8 key_index, bool pairwise, const u8 *mac_addr,
			   void *cookie,
			   void (*callback)(void *cookie, struct key_params*));
	int	(*del_key)(struct wiphy *wiphy, struct net_device *netdev,
			   u8 key_index, bool pairwise, const u8 *mac_addr);
	int	(*set_default_key)(struct wiphy *wiphy,
				   struct net_device *netdev,
				   u8 key_index, bool unicast, bool multicast);
	int	(*set_default_mgmt_key)(struct wiphy *wiphy,
					struct net_device *netdev,
					u8 key_index);

	int	(*add_beacon)(struct wiphy *wiphy, struct net_device *dev,
			      struct beacon_parameters *info);
	int	(*set_beacon)(struct wiphy *wiphy, struct net_device *dev,
			      struct beacon_parameters *info);
	int	(*del_beacon)(struct wiphy *wiphy, struct net_device *dev);


	int	(*add_station)(struct wiphy *wiphy, struct net_device *dev,
			       u8 *mac, struct station_parameters *params);
	int	(*del_station)(struct wiphy *wiphy, struct net_device *dev,
			       u8 *mac);
	int	(*change_station)(struct wiphy *wiphy, struct net_device *dev,
				  u8 *mac, struct station_parameters *params);
	int	(*get_station)(struct wiphy *wiphy, struct net_device *dev,
			       u8 *mac, struct station_info *sinfo);
	int	(*dump_station)(struct wiphy *wiphy, struct net_device *dev,
			       int idx, u8 *mac, struct station_info *sinfo);

	int	(*add_mpath)(struct wiphy *wiphy, struct net_device *dev,
			       u8 *dst, u8 *next_hop);
	int	(*del_mpath)(struct wiphy *wiphy, struct net_device *dev,
			       u8 *dst);
	int	(*change_mpath)(struct wiphy *wiphy, struct net_device *dev,
				  u8 *dst, u8 *next_hop);
	int	(*get_mpath)(struct wiphy *wiphy, struct net_device *dev,
			       u8 *dst, u8 *next_hop,
			       struct mpath_info *pinfo);
	int	(*dump_mpath)(struct wiphy *wiphy, struct net_device *dev,
			       int idx, u8 *dst, u8 *next_hop,
			       struct mpath_info *pinfo);
	int	(*get_mesh_config)(struct wiphy *wiphy,
				struct net_device *dev,
				struct mesh_config *conf);
	int	(*update_mesh_config)(struct wiphy *wiphy,
				      struct net_device *dev, u32 mask,
				      const struct mesh_config *nconf);
	int	(*join_mesh)(struct wiphy *wiphy, struct net_device *dev,
			     const struct mesh_config *conf,
			     const struct mesh_setup *setup);
	int	(*leave_mesh)(struct wiphy *wiphy, struct net_device *dev);

	int	(*change_bss)(struct wiphy *wiphy, struct net_device *dev,
			      struct bss_parameters *params);

	int	(*set_txq_params)(struct wiphy *wiphy,
				  struct ieee80211_txq_params *params);

	int	(*set_channel)(struct wiphy *wiphy, struct net_device *dev,
			       struct ieee80211_channel *chan,
			       enum nl80211_channel_type channel_type);

	int	(*scan)(struct wiphy *wiphy, struct net_device *dev,
			struct cfg80211_scan_request *request);

	int	(*auth)(struct wiphy *wiphy, struct net_device *dev,
			struct cfg80211_auth_request *req);
	int	(*assoc)(struct wiphy *wiphy, struct net_device *dev,
			 struct cfg80211_assoc_request *req);
	int	(*deauth)(struct wiphy *wiphy, struct net_device *dev,
			  struct cfg80211_deauth_request *req,
			  void *cookie);
	int	(*disassoc)(struct wiphy *wiphy, struct net_device *dev,
			    struct cfg80211_disassoc_request *req,
			    void *cookie);

	int	(*connect)(struct wiphy *wiphy, struct net_device *dev,
			   struct cfg80211_connect_params *sme);
	int	(*disconnect)(struct wiphy *wiphy, struct net_device *dev,
			      u16 reason_code);

	int	(*join_ibss)(struct wiphy *wiphy, struct net_device *dev,
			     struct cfg80211_ibss_params *params);
	int	(*leave_ibss)(struct wiphy *wiphy, struct net_device *dev);

	int	(*set_wiphy_params)(struct wiphy *wiphy, u32 changed);

	int	(*set_tx_power)(struct wiphy *wiphy,
				enum nl80211_tx_power_setting type, int mbm);
	int	(*get_tx_power)(struct wiphy *wiphy, int *dbm);

	int	(*set_wds_peer)(struct wiphy *wiphy, struct net_device *dev,
				const u8 *addr);

	void	(*rfkill_poll)(struct wiphy *wiphy);

#ifdef CONFIG_NL80211_TESTMODE
	int	(*testmode_cmd)(struct wiphy *wiphy, void *data, int len);
#endif

	int	(*set_bitrate_mask)(struct wiphy *wiphy,
				    struct net_device *dev,
				    const u8 *peer,
				    const struct cfg80211_bitrate_mask *mask);

	int	(*dump_survey)(struct wiphy *wiphy, struct net_device *netdev,
			int idx, struct survey_info *info);

	int	(*set_pmksa)(struct wiphy *wiphy, struct net_device *netdev,
			     struct cfg80211_pmksa *pmksa);
	int	(*del_pmksa)(struct wiphy *wiphy, struct net_device *netdev,
			     struct cfg80211_pmksa *pmksa);
	int	(*flush_pmksa)(struct wiphy *wiphy, struct net_device *netdev);

	int	(*remain_on_channel)(struct wiphy *wiphy,
				     struct net_device *dev,
				     struct ieee80211_channel *chan,
				     enum nl80211_channel_type channel_type,
				     unsigned int duration,
				     u64 *cookie);
	int	(*cancel_remain_on_channel)(struct wiphy *wiphy,
					    struct net_device *dev,
					    u64 cookie);

	int	(*mgmt_tx)(struct wiphy *wiphy, struct net_device *dev,
			  struct ieee80211_channel *chan, bool offchan,
			  enum nl80211_channel_type channel_type,
			  bool channel_type_valid, unsigned int wait,
			  const u8 *buf, size_t len, u64 *cookie);
	int	(*mgmt_tx_cancel_wait)(struct wiphy *wiphy,
				       struct net_device *dev,
				       u64 cookie);

	int	(*set_power_mgmt)(struct wiphy *wiphy, struct net_device *dev,
				  bool enabled, int timeout);

	int	(*set_cqm_rssi_config)(struct wiphy *wiphy,
				       struct net_device *dev,
				       s32 rssi_thold, u32 rssi_hyst);

	void	(*mgmt_frame_register)(struct wiphy *wiphy,
				       struct net_device *dev,
				       u16 frame_type, bool reg);

	int	(*set_antenna)(struct wiphy *wiphy, u32 tx_ant, u32 rx_ant);
	int	(*get_antenna)(struct wiphy *wiphy, u32 *tx_ant, u32 *rx_ant);

	int	(*set_ringparam)(struct wiphy *wiphy, u32 tx, u32 rx);
	void	(*get_ringparam)(struct wiphy *wiphy,
				 u32 *tx, u32 *tx_max, u32 *rx, u32 *rx_max);

	int	(*sched_scan_start)(struct wiphy *wiphy,
				struct net_device *dev,
				struct cfg80211_sched_scan_request *request);
	int	(*sched_scan_stop)(struct wiphy *wiphy, struct net_device *dev);

	int	(*set_rekey_data)(struct wiphy *wiphy, struct net_device *dev,
				  struct cfg80211_gtk_rekey_data *data);

	int	(*tdls_mgmt)(struct wiphy *wiphy, struct net_device *dev,
			     u8 *peer, u8 action_code,  u8 dialog_token,
			     u16 status_code, const u8 *buf, size_t len);
	int	(*tdls_oper)(struct wiphy *wiphy, struct net_device *dev,
			     u8 *peer, enum nl80211_tdls_operation oper);

	int	(*probe_client)(struct wiphy *wiphy, struct net_device *dev,
				const u8 *peer, u64 *cookie);
};

/*
 * wireless hardware and networking interfaces structures
 * and registration/helper functions
 */

/**
 * enum wiphy_flags - wiphy capability flags
 *
 * @WIPHY_FLAG_CUSTOM_REGULATORY:  tells us the driver for this device
 * 	has its own custom regulatory domain and cannot identify the
 * 	ISO / IEC 3166 alpha2 it belongs to. When this is enabled
 * 	we will disregard the first regulatory hint (when the
 * 	initiator is %REGDOM_SET_BY_CORE).
 * @WIPHY_FLAG_STRICT_REGULATORY: tells us the driver for this device will
 *	ignore regulatory domain settings until it gets its own regulatory
 *	domain via its regulatory_hint() unless the regulatory hint is
 *	from a country IE. After its gets its own regulatory domain it will
 *	only allow further regulatory domain settings to further enhance
 *	compliance. For example if channel 13 and 14 are disabled by this
 *	regulatory domain no user regulatory domain can enable these channels
 *	at a later time. This can be used for devices which do not have
 *	calibration information guaranteed for frequencies or settings
 *	outside of its regulatory domain.
 * @WIPHY_FLAG_DISABLE_BEACON_HINTS: enable this if your driver needs to ensure
 *	that passive scan flags and beaconing flags may not be lifted by
 *	cfg80211 due to regulatory beacon hints. For more information on beacon
 *	hints read the documenation for regulatory_hint_found_beacon()
 * @WIPHY_FLAG_NETNS_OK: if not set, do not allow changing the netns of this
 *	wiphy at all
 * @WIPHY_FLAG_ENFORCE_COMBINATIONS: Set this flag to enforce interface
 *	combinations for this device. This flag is used for backward
 *	compatibility only until all drivers advertise combinations and
 *	they will always be enforced.
 * @WIPHY_FLAG_PS_ON_BY_DEFAULT: if set to true, powersave will be enabled
 *	by default -- this flag will be set depending on the kernel's default
 *	on wiphy_new(), but can be changed by the driver if it has a good
 *	reason to override the default
 * @WIPHY_FLAG_4ADDR_AP: supports 4addr mode even on AP (with a single station
 *	on a VLAN interface)
 * @WIPHY_FLAG_4ADDR_STATION: supports 4addr mode even as a station
 * @WIPHY_FLAG_CONTROL_PORT_PROTOCOL: This device supports setting the
 *	control port protocol ethertype. The device also honours the
 *	control_port_no_encrypt flag.
 * @WIPHY_FLAG_IBSS_RSN: The device supports IBSS RSN.
 * @WIPHY_FLAG_MESH_AUTH: The device supports mesh authentication by routing
 *	auth frames to userspace. See @NL80211_MESH_SETUP_USERSPACE_AUTH.
 * @WIPHY_FLAG_SUPPORTS_SCHED_SCAN: The device supports scheduled scans.
 * @WIPHY_FLAG_SUPPORTS_FW_ROAM: The device supports roaming feature in the
<<<<<<< HEAD
 *     firmware.
 * @WIPHY_FLAG_AP_UAPSD: The device supports uapsd on AP.
 * @WIPHY_FLAG_SUPPORTS_TDLS: The device supports TDLS (802.11z) operation.
 * @WIPHY_FLAG_TDLS_EXTERNAL_SETUP: The device does not handle TDLS (802.11z)
 *     link setup/discovery operations internally. Setup, discovery and
 *     teardown packets should be sent through the @NL80211_CMD_TDLS_MGMT
 *     command. When this flag is not set, @NL80211_CMD_TDLS_OPER should be
 *     used for asking the driver/firmware to perform a TDLS operation.
 * @WIPHY_FLAG_HAVE_AP_SME: device integrates AP SME
 * @WIPHY_FLAG_REPORTS_OBSS: the device will report beacons from other BSSes
 *      when there are virtual interfaces in AP mode by calling
 *      cfg80211_report_obss_beacon().
 * @WIPHY_FLAG_AP_PROBE_RESP_OFFLOAD: When operating as an AP, the device
 *      responds to probe-requests in hardware.
=======
 *	firmware.
 * @WIPHY_FLAG_AP_UAPSD: The device supports uapsd on AP.
 * @WIPHY_FLAG_SUPPORTS_TDLS: The device supports TDLS (802.11z) operation.
 * @WIPHY_FLAG_TDLS_EXTERNAL_SETUP: The device does not handle TDLS (802.11z)
 *	link setup/discovery operations internally. Setup, discovery and
 *	teardown packets should be sent through the @NL80211_CMD_TDLS_MGMT
 *	command. When this flag is not set, @NL80211_CMD_TDLS_OPER should be
 *	used for asking the driver/firmware to perform a TDLS operation.
 * @WIPHY_FLAG_HAVE_AP_SME: device integrates AP SME
 * @WIPHY_FLAG_REPORTS_OBSS: the device will report beacons from other BSSes
 *	when there are virtual interfaces in AP mode by calling
 *	cfg80211_report_obss_beacon().
>>>>>>> 7f2aad72
 */
enum wiphy_flags {
	WIPHY_FLAG_CUSTOM_REGULATORY		= BIT(0),
	WIPHY_FLAG_STRICT_REGULATORY		= BIT(1),
	WIPHY_FLAG_DISABLE_BEACON_HINTS		= BIT(2),
	WIPHY_FLAG_NETNS_OK			= BIT(3),
	WIPHY_FLAG_PS_ON_BY_DEFAULT		= BIT(4),
	WIPHY_FLAG_4ADDR_AP			= BIT(5),
	WIPHY_FLAG_4ADDR_STATION		= BIT(6),
	WIPHY_FLAG_CONTROL_PORT_PROTOCOL	= BIT(7),
	WIPHY_FLAG_IBSS_RSN			= BIT(8),
	WIPHY_FLAG_MESH_AUTH			= BIT(10),
	WIPHY_FLAG_SUPPORTS_SCHED_SCAN		= BIT(11),
	WIPHY_FLAG_ENFORCE_COMBINATIONS		= BIT(12),
<<<<<<< HEAD
	WIPHY_FLAG_SUPPORTS_FW_ROAM             = BIT(13),
	WIPHY_FLAG_AP_UAPSD                     = BIT(14),
	WIPHY_FLAG_SUPPORTS_TDLS                = BIT(15),
	WIPHY_FLAG_TDLS_EXTERNAL_SETUP          = BIT(16),
	WIPHY_FLAG_HAVE_AP_SME                  = BIT(17),
	WIPHY_FLAG_REPORTS_OBSS                 = BIT(18),
	WIPHY_FLAG_AP_PROBE_RESP_OFFLOAD        = BIT(19),
=======
	WIPHY_FLAG_SUPPORTS_FW_ROAM		= BIT(13),
	WIPHY_FLAG_AP_UAPSD			= BIT(14),
	WIPHY_FLAG_SUPPORTS_TDLS		= BIT(15),
	WIPHY_FLAG_TDLS_EXTERNAL_SETUP		= BIT(16),
	WIPHY_FLAG_HAVE_AP_SME			= BIT(17),
	WIPHY_FLAG_REPORTS_OBSS			= BIT(18),
>>>>>>> 7f2aad72
};

/**
 * struct ieee80211_iface_limit - limit on certain interface types
 * @max: maximum number of interfaces of these types
 * @types: interface types (bits)
 */
struct ieee80211_iface_limit {
	u16 max;
	u16 types;
};

/**
 * struct ieee80211_iface_combination - possible interface combination
 * @limits: limits for the given interface types
 * @n_limits: number of limitations
 * @num_different_channels: can use up to this many different channels
 * @max_interfaces: maximum number of interfaces in total allowed in this
 *	group
 * @beacon_int_infra_match: In this combination, the beacon intervals
 *	between infrastructure and AP types must match. This is required
 *	only in special cases.
 *
 * These examples can be expressed as follows:
 *
 * Allow #STA <= 1, #AP <= 1, matching BI, channels = 1, 2 total:
 *
 *  struct ieee80211_iface_limit limits1[] = {
 *	{ .max = 1, .types = BIT(NL80211_IFTYPE_STATION), },
 *	{ .max = 1, .types = BIT(NL80211_IFTYPE_AP}, },
 *  };
 *  struct ieee80211_iface_combination combination1 = {
 *	.limits = limits1,
 *	.n_limits = ARRAY_SIZE(limits1),
 *	.max_interfaces = 2,
 *	.beacon_int_infra_match = true,
 *  };
 *
 *
 * Allow #{AP, P2P-GO} <= 8, channels = 1, 8 total:
 *
 *  struct ieee80211_iface_limit limits2[] = {
 *	{ .max = 8, .types = BIT(NL80211_IFTYPE_AP) |
 *			     BIT(NL80211_IFTYPE_P2P_GO), },
 *  };
 *  struct ieee80211_iface_combination combination2 = {
 *	.limits = limits2,
 *	.n_limits = ARRAY_SIZE(limits2),
 *	.max_interfaces = 8,
 *	.num_different_channels = 1,
 *  };
 *
 *
 * Allow #STA <= 1, #{P2P-client,P2P-GO} <= 3 on two channels, 4 total.
 * This allows for an infrastructure connection and three P2P connections.
 *
 *  struct ieee80211_iface_limit limits3[] = {
 *	{ .max = 1, .types = BIT(NL80211_IFTYPE_STATION), },
 *	{ .max = 3, .types = BIT(NL80211_IFTYPE_P2P_GO) |
 *			     BIT(NL80211_IFTYPE_P2P_CLIENT), },
 *  };
 *  struct ieee80211_iface_combination combination3 = {
 *	.limits = limits3,
 *	.n_limits = ARRAY_SIZE(limits3),
 *	.max_interfaces = 4,
 *	.num_different_channels = 2,
 *  };
 */
struct ieee80211_iface_combination {
	const struct ieee80211_iface_limit *limits;
	u32 num_different_channels;
	u16 max_interfaces;
	u8 n_limits;
	bool beacon_int_infra_match;
};

struct mac_address {
	u8 addr[ETH_ALEN];
};

struct ieee80211_txrx_stypes {
	u16 tx, rx;
};

/**
 * enum wiphy_wowlan_support_flags - WoWLAN support flags
 * @WIPHY_WOWLAN_ANY: supports wakeup for the special "any"
 *	trigger that keeps the device operating as-is and
 *	wakes up the host on any activity, for example a
 *	received packet that passed filtering; note that the
 *	packet should be preserved in that case
 * @WIPHY_WOWLAN_MAGIC_PKT: supports wakeup on magic packet
 *	(see nl80211.h)
 * @WIPHY_WOWLAN_DISCONNECT: supports wakeup on disconnect
 * @WIPHY_WOWLAN_SUPPORTS_GTK_REKEY: supports GTK rekeying while asleep
 * @WIPHY_WOWLAN_GTK_REKEY_FAILURE: supports wakeup on GTK rekey failure
 * @WIPHY_WOWLAN_EAP_IDENTITY_REQ: supports wakeup on EAP identity request
 * @WIPHY_WOWLAN_4WAY_HANDSHAKE: supports wakeup on 4-way handshake failure
 * @WIPHY_WOWLAN_RFKILL_RELEASE: supports wakeup on RF-kill release
 */
enum wiphy_wowlan_support_flags {
	WIPHY_WOWLAN_ANY		= BIT(0),
	WIPHY_WOWLAN_MAGIC_PKT		= BIT(1),
	WIPHY_WOWLAN_DISCONNECT		= BIT(2),
	WIPHY_WOWLAN_SUPPORTS_GTK_REKEY	= BIT(3),
	WIPHY_WOWLAN_GTK_REKEY_FAILURE	= BIT(4),
	WIPHY_WOWLAN_EAP_IDENTITY_REQ	= BIT(5),
	WIPHY_WOWLAN_4WAY_HANDSHAKE	= BIT(6),
	WIPHY_WOWLAN_RFKILL_RELEASE	= BIT(7),
};

/**
 * struct wiphy_wowlan_support - WoWLAN support data
 * @flags: see &enum wiphy_wowlan_support_flags
 * @n_patterns: number of supported wakeup patterns
 *	(see nl80211.h for the pattern definition)
 * @pattern_max_len: maximum length of each pattern
 * @pattern_min_len: minimum length of each pattern
 */
struct wiphy_wowlan_support {
	u32 flags;
	int n_patterns;
	int pattern_max_len;
	int pattern_min_len;
};

/**
 * struct wiphy - wireless hardware description
 * @reg_notifier: the driver's regulatory notification callback,
 *	note that if your driver uses wiphy_apply_custom_regulatory()
 *	the reg_notifier's request can be passed as NULL
 * @regd: the driver's regulatory domain, if one was requested via
 * 	the regulatory_hint() API. This can be used by the driver
 *	on the reg_notifier() if it chooses to ignore future
 *	regulatory domain changes caused by other drivers.
 * @signal_type: signal type reported in &struct cfg80211_bss.
 * @cipher_suites: supported cipher suites
 * @n_cipher_suites: number of supported cipher suites
 * @retry_short: Retry limit for short frames (dot11ShortRetryLimit)
 * @retry_long: Retry limit for long frames (dot11LongRetryLimit)
 * @frag_threshold: Fragmentation threshold (dot11FragmentationThreshold);
 *	-1 = fragmentation disabled, only odd values >= 256 used
 * @rts_threshold: RTS threshold (dot11RTSThreshold); -1 = RTS/CTS disabled
 * @_net: the network namespace this wiphy currently lives in
 * @perm_addr: permanent MAC address of this device
 * @addr_mask: If the device supports multiple MAC addresses by masking,
 *	set this to a mask with variable bits set to 1, e.g. if the last
 *	four bits are variable then set it to 00:...:00:0f. The actual
 *	variable bits shall be determined by the interfaces added, with
 *	interfaces not matching the mask being rejected to be brought up.
 * @n_addresses: number of addresses in @addresses.
 * @addresses: If the device has more than one address, set this pointer
 *	to a list of addresses (6 bytes each). The first one will be used
 *	by default for perm_addr. In this case, the mask should be set to
 *	all-zeroes. In this case it is assumed that the device can handle
 *	the same number of arbitrary MAC addresses.
 * @debugfsdir: debugfs directory used for this wiphy, will be renamed
 *	automatically on wiphy renames
 * @dev: (virtual) struct device for this wiphy
 * @wext: wireless extension handlers
 * @priv: driver private data (sized according to wiphy_new() parameter)
 * @interface_modes: bitmask of interfaces types valid for this wiphy,
 *	must be set by driver
 * @iface_combinations: Valid interface combinations array, should not
 *	list single interface types.
 * @n_iface_combinations: number of entries in @iface_combinations array.
 * @software_iftypes: bitmask of software interface types, these are not
 *	subject to any restrictions since they are purely managed in SW.
 * @flags: wiphy flags, see &enum wiphy_flags
 * @bss_priv_size: each BSS struct has private data allocated with it,
 *	this variable determines its size
 * @max_scan_ssids: maximum number of SSIDs the device can scan for in
 *	any given scan
 * @max_sched_scan_ssids: maximum number of SSIDs the device can scan
 *	for in any given scheduled scan
 * @max_match_sets: maximum number of match sets the device can handle
 *	when performing a scheduled scan, 0 if filtering is not
 *	supported.
 * @max_scan_ie_len: maximum length of user-controlled IEs device can
 *	add to probe request frames transmitted during a scan, must not
 *	include fixed IEs like supported rates
 * @max_sched_scan_ie_len: same as max_scan_ie_len, but for scheduled
 *	scans
 * @coverage_class: current coverage class
 * @fw_version: firmware version for ethtool reporting
 * @hw_version: hardware version for ethtool reporting
 * @max_num_pmkids: maximum number of PMKIDs supported by device
 * @privid: a pointer that drivers can use to identify if an arbitrary
 *	wiphy is theirs, e.g. in global notifiers
 * @bands: information about bands/channels supported by this device
 *
 * @mgmt_stypes: bitmasks of frame subtypes that can be subscribed to or
 *	transmitted through nl80211, points to an array indexed by interface
 *	type
 *
 * @available_antennas_tx: bitmap of antennas which are available to be
 *	configured as TX antennas. Antenna configuration commands will be
 *	rejected unless this or @available_antennas_rx is set.
 *
 * @available_antennas_rx: bitmap of antennas which are available to be
 *	configured as RX antennas. Antenna configuration commands will be
 *	rejected unless this or @available_antennas_tx is set.
 *
 * @max_remain_on_channel_duration: Maximum time a remain-on-channel operation
 *	may request, if implemented.
 *
 * @wowlan: WoWLAN support information
<<<<<<< HEAD
=======
 *
>>>>>>> 7f2aad72
 * @ap_sme_capa: AP SME capabilities, flags from &enum nl80211_ap_sme_features.
 */
struct wiphy {
	/* assign these fields before you register the wiphy */

	/* permanent MAC address(es) */
	u8 perm_addr[ETH_ALEN];
	u8 addr_mask[ETH_ALEN];

	struct mac_address *addresses;

	const struct ieee80211_txrx_stypes *mgmt_stypes;

	const struct ieee80211_iface_combination *iface_combinations;
	int n_iface_combinations;
	u16 software_iftypes;

	u16 n_addresses;

	/* Supported interface modes, OR together BIT(NL80211_IFTYPE_...) */
	u16 interface_modes;

	u32 flags;

	u32 ap_sme_capa;

	enum cfg80211_signal_type signal_type;

	int bss_priv_size;
	u8 max_scan_ssids;
	u8 max_sched_scan_ssids;
	u8 max_match_sets;
	u16 max_scan_ie_len;
	u16 max_sched_scan_ie_len;

	int n_cipher_suites;
	const u32 *cipher_suites;

	u8 retry_short;
	u8 retry_long;
	u32 frag_threshold;
	u32 rts_threshold;
	u8 coverage_class;

	char fw_version[ETHTOOL_BUSINFO_LEN];
	u32 hw_version;

	struct wiphy_wowlan_support wowlan;

	u16 max_remain_on_channel_duration;

	u8 max_num_pmkids;

	u32 available_antennas_tx;
	u32 available_antennas_rx;

	/*
	* Bitmap of supported protocols for probe response offloading
	* see &enum nl80211_probe_resp_offload_support_attr. Only valid
	* when the wiphy flag @WIPHY_FLAG_AP_PROBE_RESP_OFFLOAD is set.
	*/
	u32 probe_resp_offload;

	/* If multiple wiphys are registered and you're handed e.g.
	 * a regular netdev with assigned ieee80211_ptr, you won't
	 * know whether it points to a wiphy your driver has registered
	 * or not. Assign this to something global to your driver to
	 * help determine whether you own this wiphy or not. */
	const void *privid;

	struct ieee80211_supported_band *bands[IEEE80211_NUM_BANDS];

	/* Lets us get back the wiphy on the callback */
	int (*reg_notifier)(struct wiphy *wiphy,
			    struct regulatory_request *request);

	/* fields below are read-only, assigned by cfg80211 */

	const struct ieee80211_regdomain *regd;

	/* the item in /sys/class/ieee80211/ points to this,
	 * you need use set_wiphy_dev() (see below) */
	struct device dev;

	/* dir in debugfs: ieee80211/<wiphyname> */
	struct dentry *debugfsdir;

#ifdef CONFIG_NET_NS
	/* the network namespace this phy lives in currently */
	struct net *_net;
#endif

#ifdef CONFIG_CFG80211_WEXT
	const struct iw_handler_def *wext;
#endif

	char priv[0] __attribute__((__aligned__(NETDEV_ALIGN)));
};

static inline struct net *wiphy_net(struct wiphy *wiphy)
{
	return read_pnet(&wiphy->_net);
}

static inline void wiphy_net_set(struct wiphy *wiphy, struct net *net)
{
	write_pnet(&wiphy->_net, net);
}

/**
 * wiphy_priv - return priv from wiphy
 *
 * @wiphy: the wiphy whose priv pointer to return
 */
static inline void *wiphy_priv(struct wiphy *wiphy)
{
	BUG_ON(!wiphy);
	return &wiphy->priv;
}

/**
 * priv_to_wiphy - return the wiphy containing the priv
 *
 * @priv: a pointer previously returned by wiphy_priv
 */
static inline struct wiphy *priv_to_wiphy(void *priv)
{
	BUG_ON(!priv);
	return container_of(priv, struct wiphy, priv);
}

/**
 * set_wiphy_dev - set device pointer for wiphy
 *
 * @wiphy: The wiphy whose device to bind
 * @dev: The device to parent it to
 */
static inline void set_wiphy_dev(struct wiphy *wiphy, struct device *dev)
{
	wiphy->dev.parent = dev;
}

/**
 * wiphy_dev - get wiphy dev pointer
 *
 * @wiphy: The wiphy whose device struct to look up
 */
static inline struct device *wiphy_dev(struct wiphy *wiphy)
{
	return wiphy->dev.parent;
}

/**
 * wiphy_name - get wiphy name
 *
 * @wiphy: The wiphy whose name to return
 */
static inline const char *wiphy_name(const struct wiphy *wiphy)
{
	return dev_name(&wiphy->dev);
}

/**
 * wiphy_new - create a new wiphy for use with cfg80211
 *
 * @ops: The configuration operations for this device
 * @sizeof_priv: The size of the private area to allocate
 *
 * Create a new wiphy and associate the given operations with it.
 * @sizeof_priv bytes are allocated for private use.
 *
 * The returned pointer must be assigned to each netdev's
 * ieee80211_ptr for proper operation.
 */
struct wiphy *wiphy_new(const struct cfg80211_ops *ops, int sizeof_priv);

/**
 * wiphy_register - register a wiphy with cfg80211
 *
 * @wiphy: The wiphy to register.
 *
 * Returns a non-negative wiphy index or a negative error code.
 */
extern int wiphy_register(struct wiphy *wiphy);

/**
 * wiphy_unregister - deregister a wiphy from cfg80211
 *
 * @wiphy: The wiphy to unregister.
 *
 * After this call, no more requests can be made with this priv
 * pointer, but the call may sleep to wait for an outstanding
 * request that is being handled.
 */
extern void wiphy_unregister(struct wiphy *wiphy);

/**
 * wiphy_free - free wiphy
 *
 * @wiphy: The wiphy to free
 */
extern void wiphy_free(struct wiphy *wiphy);

/* internal structs */
struct cfg80211_conn;
struct cfg80211_internal_bss;
struct cfg80211_cached_keys;

#define MAX_AUTH_BSSES		4

/**
 * struct wireless_dev - wireless per-netdev state
 *
 * This structure must be allocated by the driver/stack
 * that uses the ieee80211_ptr field in struct net_device
 * (this is intentional so it can be allocated along with
 * the netdev.)
 *
 * @wiphy: pointer to hardware description
 * @iftype: interface type
 * @list: (private) Used to collect the interfaces
 * @netdev: (private) Used to reference back to the netdev
 * @current_bss: (private) Used by the internal configuration code
 * @channel: (private) Used by the internal configuration code to track
 *	user-set AP, monitor and WDS channels for wireless extensions
 * @bssid: (private) Used by the internal configuration code
 * @ssid: (private) Used by the internal configuration code
 * @ssid_len: (private) Used by the internal configuration code
 * @mesh_id_len: (private) Used by the internal configuration code
 * @mesh_id_up_len: (private) Used by the internal configuration code
 * @wext: (private) Used by the internal wireless extensions compat code
 * @use_4addr: indicates 4addr mode is used on this interface, must be
 *	set by driver (if supported) on add_interface BEFORE registering the
 *	netdev and may otherwise be used by driver read-only, will be update
 *	by cfg80211 on change_interface
 * @mgmt_registrations: list of registrations for management frames
 * @mgmt_registrations_lock: lock for the list
 * @mtx: mutex used to lock data in this struct
 * @cleanup_work: work struct used for cleanup that can't be done directly
 * @beacon_interval: beacon interval used on this device for transmitting
 *	beacons, 0 when not valid
 */
struct wireless_dev {
	struct wiphy *wiphy;
	enum nl80211_iftype iftype;

	/* the remainder of this struct should be private to cfg80211 */
	struct list_head list;
	struct net_device *netdev;

	struct list_head mgmt_registrations;
	spinlock_t mgmt_registrations_lock;

	struct mutex mtx;

	struct work_struct cleanup_work;

	bool use_4addr;

	/* currently used for IBSS and SME - might be rearranged later */
	u8 ssid[IEEE80211_MAX_SSID_LEN];
	u8 ssid_len, mesh_id_len, mesh_id_up_len;
	enum {
		CFG80211_SME_IDLE,
		CFG80211_SME_CONNECTING,
		CFG80211_SME_CONNECTED,
	} sme_state;
	struct cfg80211_conn *conn;
	struct cfg80211_cached_keys *connect_keys;

	struct list_head event_list;
	spinlock_t event_lock;

	struct cfg80211_internal_bss *authtry_bsses[MAX_AUTH_BSSES];
	struct cfg80211_internal_bss *auth_bsses[MAX_AUTH_BSSES];
	struct cfg80211_internal_bss *current_bss; /* associated / joined */
	struct ieee80211_channel *channel;

	bool ps;
	int ps_timeout;

	int beacon_interval;

	u32 ap_unexpected_nlpid;

#ifdef CONFIG_CFG80211_WEXT
	/* wext data */
	struct {
		struct cfg80211_ibss_params ibss;
		struct cfg80211_connect_params connect;
		struct cfg80211_cached_keys *keys;
		u8 *ie;
		size_t ie_len;
		u8 bssid[ETH_ALEN], prev_bssid[ETH_ALEN];
		u8 ssid[IEEE80211_MAX_SSID_LEN];
		s8 default_key, default_mgmt_key;
		bool prev_bssid_valid;
	} wext;
#endif
};

/**
 * wdev_priv - return wiphy priv from wireless_dev
 *
 * @wdev: The wireless device whose wiphy's priv pointer to return
 */
static inline void *wdev_priv(struct wireless_dev *wdev)
{
	BUG_ON(!wdev);
	return wiphy_priv(wdev->wiphy);
}

/**
 * DOC: Utility functions
 *
 * cfg80211 offers a number of utility functions that can be useful.
 */

/**
 * ieee80211_channel_to_frequency - convert channel number to frequency
 * @chan: channel number
 * @band: band, necessary due to channel number overlap
 */
extern int ieee80211_channel_to_frequency(int chan, enum ieee80211_band band);

/**
 * ieee80211_frequency_to_channel - convert frequency to channel number
 * @freq: center frequency
 */
extern int ieee80211_frequency_to_channel(int freq);

/*
 * Name indirection necessary because the ieee80211 code also has
 * a function named "ieee80211_get_channel", so if you include
 * cfg80211's header file you get cfg80211's version, if you try
 * to include both header files you'll (rightfully!) get a symbol
 * clash.
 */
extern struct ieee80211_channel *__ieee80211_get_channel(struct wiphy *wiphy,
							 int freq);
/**
 * ieee80211_get_channel - get channel struct from wiphy for specified frequency
 * @wiphy: the struct wiphy to get the channel for
 * @freq: the center frequency of the channel
 */
static inline struct ieee80211_channel *
ieee80211_get_channel(struct wiphy *wiphy, int freq)
{
	return __ieee80211_get_channel(wiphy, freq);
}

/**
 * ieee80211_get_response_rate - get basic rate for a given rate
 *
 * @sband: the band to look for rates in
 * @basic_rates: bitmap of basic rates
 * @bitrate: the bitrate for which to find the basic rate
 *
 * This function returns the basic rate corresponding to a given
 * bitrate, that is the next lower bitrate contained in the basic
 * rate map, which is, for this function, given as a bitmap of
 * indices of rates in the band's bitrate table.
 */
struct ieee80211_rate *
ieee80211_get_response_rate(struct ieee80211_supported_band *sband,
			    u32 basic_rates, int bitrate);

/*
 * Radiotap parsing functions -- for controlled injection support
 *
 * Implemented in net/wireless/radiotap.c
 * Documentation in Documentation/networking/radiotap-headers.txt
 */

struct radiotap_align_size {
	uint8_t align:4, size:4;
};

struct ieee80211_radiotap_namespace {
	const struct radiotap_align_size *align_size;
	int n_bits;
	uint32_t oui;
	uint8_t subns;
};

struct ieee80211_radiotap_vendor_namespaces {
	const struct ieee80211_radiotap_namespace *ns;
	int n_ns;
};

/**
 * struct ieee80211_radiotap_iterator - tracks walk thru present radiotap args
 * @this_arg_index: index of current arg, valid after each successful call
 *	to ieee80211_radiotap_iterator_next()
 * @this_arg: pointer to current radiotap arg; it is valid after each
 *	call to ieee80211_radiotap_iterator_next() but also after
 *	ieee80211_radiotap_iterator_init() where it will point to
 *	the beginning of the actual data portion
 * @this_arg_size: length of the current arg, for convenience
 * @current_namespace: pointer to the current namespace definition
 *	(or internally %NULL if the current namespace is unknown)
 * @is_radiotap_ns: indicates whether the current namespace is the default
 *	radiotap namespace or not
 *
 * @_rtheader: pointer to the radiotap header we are walking through
 * @_max_length: length of radiotap header in cpu byte ordering
 * @_arg_index: next argument index
 * @_arg: next argument pointer
 * @_next_bitmap: internal pointer to next present u32
 * @_bitmap_shifter: internal shifter for curr u32 bitmap, b0 set == arg present
 * @_vns: vendor namespace definitions
 * @_next_ns_data: beginning of the next namespace's data
 * @_reset_on_ext: internal; reset the arg index to 0 when going to the
 *	next bitmap word
 *
 * Describes the radiotap parser state. Fields prefixed with an underscore
 * must not be used by users of the parser, only by the parser internally.
 */

struct ieee80211_radiotap_iterator {
	struct ieee80211_radiotap_header *_rtheader;
	const struct ieee80211_radiotap_vendor_namespaces *_vns;
	const struct ieee80211_radiotap_namespace *current_namespace;

	unsigned char *_arg, *_next_ns_data;
	__le32 *_next_bitmap;

	unsigned char *this_arg;
	int this_arg_index;
	int this_arg_size;

	int is_radiotap_ns;

	int _max_length;
	int _arg_index;
	uint32_t _bitmap_shifter;
	int _reset_on_ext;
};

extern int ieee80211_radiotap_iterator_init(
	struct ieee80211_radiotap_iterator *iterator,
	struct ieee80211_radiotap_header *radiotap_header,
	int max_length, const struct ieee80211_radiotap_vendor_namespaces *vns);

extern int ieee80211_radiotap_iterator_next(
	struct ieee80211_radiotap_iterator *iterator);


extern const unsigned char rfc1042_header[6];
extern const unsigned char bridge_tunnel_header[6];

/**
 * ieee80211_get_hdrlen_from_skb - get header length from data
 *
 * Given an skb with a raw 802.11 header at the data pointer this function
 * returns the 802.11 header length in bytes (not including encryption
 * headers). If the data in the sk_buff is too short to contain a valid 802.11
 * header the function returns 0.
 *
 * @skb: the frame
 */
unsigned int ieee80211_get_hdrlen_from_skb(const struct sk_buff *skb);

/**
 * ieee80211_hdrlen - get header length in bytes from frame control
 * @fc: frame control field in little-endian format
 */
unsigned int __attribute_const__ ieee80211_hdrlen(__le16 fc);

/**
 * DOC: Data path helpers
 *
 * In addition to generic utilities, cfg80211 also offers
 * functions that help implement the data path for devices
 * that do not do the 802.11/802.3 conversion on the device.
 */

/**
 * ieee80211_data_to_8023 - convert an 802.11 data frame to 802.3
 * @skb: the 802.11 data frame
 * @addr: the device MAC address
 * @iftype: the virtual interface type
 */
int ieee80211_data_to_8023(struct sk_buff *skb, const u8 *addr,
			   enum nl80211_iftype iftype);

/**
 * ieee80211_data_from_8023 - convert an 802.3 frame to 802.11
 * @skb: the 802.3 frame
 * @addr: the device MAC address
 * @iftype: the virtual interface type
 * @bssid: the network bssid (used only for iftype STATION and ADHOC)
 * @qos: build 802.11 QoS data frame
 */
int ieee80211_data_from_8023(struct sk_buff *skb, const u8 *addr,
			     enum nl80211_iftype iftype, u8 *bssid, bool qos);

/**
 * ieee80211_amsdu_to_8023s - decode an IEEE 802.11n A-MSDU frame
 *
 * Decode an IEEE 802.11n A-MSDU frame and convert it to a list of
 * 802.3 frames. The @list will be empty if the decode fails. The
 * @skb is consumed after the function returns.
 *
 * @skb: The input IEEE 802.11n A-MSDU frame.
 * @list: The output list of 802.3 frames. It must be allocated and
 *	initialized by by the caller.
 * @addr: The device MAC address.
 * @iftype: The device interface type.
 * @extra_headroom: The hardware extra headroom for SKBs in the @list.
 * @has_80211_header: Set it true if SKB is with IEEE 802.11 header.
 */
void ieee80211_amsdu_to_8023s(struct sk_buff *skb, struct sk_buff_head *list,
			      const u8 *addr, enum nl80211_iftype iftype,
			      const unsigned int extra_headroom,
			      bool has_80211_header);

/**
 * cfg80211_classify8021d - determine the 802.1p/1d tag for a data frame
 * @skb: the data frame
 */
unsigned int cfg80211_classify8021d(struct sk_buff *skb);

/**
 * cfg80211_find_ie - find information element in data
 *
 * @eid: element ID
 * @ies: data consisting of IEs
 * @len: length of data
 *
 * This function will return %NULL if the element ID could
 * not be found or if the element is invalid (claims to be
 * longer than the given data), or a pointer to the first byte
 * of the requested element, that is the byte containing the
 * element ID. There are no checks on the element length
 * other than having to fit into the given data.
 */
const u8 *cfg80211_find_ie(u8 eid, const u8 *ies, int len);

/**
 * DOC: Regulatory enforcement infrastructure
 *
 * TODO
 */

/**
 * regulatory_hint - driver hint to the wireless core a regulatory domain
 * @wiphy: the wireless device giving the hint (used only for reporting
 *	conflicts)
 * @alpha2: the ISO/IEC 3166 alpha2 the driver claims its regulatory domain
 * 	should be in. If @rd is set this should be NULL. Note that if you
 * 	set this to NULL you should still set rd->alpha2 to some accepted
 * 	alpha2.
 *
 * Wireless drivers can use this function to hint to the wireless core
 * what it believes should be the current regulatory domain by
 * giving it an ISO/IEC 3166 alpha2 country code it knows its regulatory
 * domain should be in or by providing a completely build regulatory domain.
 * If the driver provides an ISO/IEC 3166 alpha2 userspace will be queried
 * for a regulatory domain structure for the respective country.
 *
 * The wiphy must have been registered to cfg80211 prior to this call.
 * For cfg80211 drivers this means you must first use wiphy_register(),
 * for mac80211 drivers you must first use ieee80211_register_hw().
 *
 * Drivers should check the return value, its possible you can get
 * an -ENOMEM.
 */
extern int regulatory_hint(struct wiphy *wiphy, const char *alpha2);

/**
 * wiphy_apply_custom_regulatory - apply a custom driver regulatory domain
 * @wiphy: the wireless device we want to process the regulatory domain on
 * @regd: the custom regulatory domain to use for this wiphy
 *
 * Drivers can sometimes have custom regulatory domains which do not apply
 * to a specific country. Drivers can use this to apply such custom regulatory
 * domains. This routine must be called prior to wiphy registration. The
 * custom regulatory domain will be trusted completely and as such previous
 * default channel settings will be disregarded. If no rule is found for a
 * channel on the regulatory domain the channel will be disabled.
 */
extern void wiphy_apply_custom_regulatory(
	struct wiphy *wiphy,
	const struct ieee80211_regdomain *regd);

/**
 * freq_reg_info - get regulatory information for the given frequency
 * @wiphy: the wiphy for which we want to process this rule for
 * @center_freq: Frequency in KHz for which we want regulatory information for
 * @desired_bw_khz: the desired max bandwidth you want to use per
 *	channel. Note that this is still 20 MHz if you want to use HT40
 *	as HT40 makes use of two channels for its 40 MHz width bandwidth.
 *	If set to 0 we'll assume you want the standard 20 MHz.
 * @reg_rule: the regulatory rule which we have for this frequency
 *
 * Use this function to get the regulatory rule for a specific frequency on
 * a given wireless device. If the device has a specific regulatory domain
 * it wants to follow we respect that unless a country IE has been received
 * and processed already.
 *
 * Returns 0 if it was able to find a valid regulatory rule which does
 * apply to the given center_freq otherwise it returns non-zero. It will
 * also return -ERANGE if we determine the given center_freq does not even have
 * a regulatory rule for a frequency range in the center_freq's band. See
 * freq_in_rule_band() for our current definition of a band -- this is purely
 * subjective and right now its 802.11 specific.
 */
extern int freq_reg_info(struct wiphy *wiphy,
			 u32 center_freq,
			 u32 desired_bw_khz,
			 const struct ieee80211_reg_rule **reg_rule);

/*
 * Temporary wext handlers & helper functions
 *
 * In the future cfg80211 will simply assign the entire wext handler
 * structure to netdevs it manages, but we're not there yet.
 */
int cfg80211_wext_giwname(struct net_device *dev,
			  struct iw_request_info *info,
			  char *name, char *extra);
int cfg80211_wext_siwmode(struct net_device *dev, struct iw_request_info *info,
			  u32 *mode, char *extra);
int cfg80211_wext_giwmode(struct net_device *dev, struct iw_request_info *info,
			  u32 *mode, char *extra);
int cfg80211_wext_siwscan(struct net_device *dev,
			  struct iw_request_info *info,
			  union iwreq_data *wrqu, char *extra);
int cfg80211_wext_giwscan(struct net_device *dev,
			  struct iw_request_info *info,
			  struct iw_point *data, char *extra);
int cfg80211_wext_siwmlme(struct net_device *dev,
			  struct iw_request_info *info,
			  struct iw_point *data, char *extra);
int cfg80211_wext_giwrange(struct net_device *dev,
			   struct iw_request_info *info,
			   struct iw_point *data, char *extra);
int cfg80211_wext_siwgenie(struct net_device *dev,
			   struct iw_request_info *info,
			   struct iw_point *data, char *extra);
int cfg80211_wext_siwauth(struct net_device *dev,
			  struct iw_request_info *info,
			  struct iw_param *data, char *extra);
int cfg80211_wext_giwauth(struct net_device *dev,
			  struct iw_request_info *info,
			  struct iw_param *data, char *extra);

int cfg80211_wext_siwfreq(struct net_device *dev,
			  struct iw_request_info *info,
			  struct iw_freq *freq, char *extra);
int cfg80211_wext_giwfreq(struct net_device *dev,
			  struct iw_request_info *info,
			  struct iw_freq *freq, char *extra);
int cfg80211_wext_siwessid(struct net_device *dev,
			   struct iw_request_info *info,
			   struct iw_point *data, char *ssid);
int cfg80211_wext_giwessid(struct net_device *dev,
			   struct iw_request_info *info,
			   struct iw_point *data, char *ssid);
int cfg80211_wext_siwrate(struct net_device *dev,
			  struct iw_request_info *info,
			  struct iw_param *rate, char *extra);
int cfg80211_wext_giwrate(struct net_device *dev,
			  struct iw_request_info *info,
			  struct iw_param *rate, char *extra);

int cfg80211_wext_siwrts(struct net_device *dev,
			 struct iw_request_info *info,
			 struct iw_param *rts, char *extra);
int cfg80211_wext_giwrts(struct net_device *dev,
			 struct iw_request_info *info,
			 struct iw_param *rts, char *extra);
int cfg80211_wext_siwfrag(struct net_device *dev,
			  struct iw_request_info *info,
			  struct iw_param *frag, char *extra);
int cfg80211_wext_giwfrag(struct net_device *dev,
			  struct iw_request_info *info,
			  struct iw_param *frag, char *extra);
int cfg80211_wext_siwretry(struct net_device *dev,
			   struct iw_request_info *info,
			   struct iw_param *retry, char *extra);
int cfg80211_wext_giwretry(struct net_device *dev,
			   struct iw_request_info *info,
			   struct iw_param *retry, char *extra);
int cfg80211_wext_siwencodeext(struct net_device *dev,
			       struct iw_request_info *info,
			       struct iw_point *erq, char *extra);
int cfg80211_wext_siwencode(struct net_device *dev,
			    struct iw_request_info *info,
			    struct iw_point *erq, char *keybuf);
int cfg80211_wext_giwencode(struct net_device *dev,
			    struct iw_request_info *info,
			    struct iw_point *erq, char *keybuf);
int cfg80211_wext_siwtxpower(struct net_device *dev,
			     struct iw_request_info *info,
			     union iwreq_data *data, char *keybuf);
int cfg80211_wext_giwtxpower(struct net_device *dev,
			     struct iw_request_info *info,
			     union iwreq_data *data, char *keybuf);
struct iw_statistics *cfg80211_wireless_stats(struct net_device *dev);

int cfg80211_wext_siwpower(struct net_device *dev,
			   struct iw_request_info *info,
			   struct iw_param *wrq, char *extra);
int cfg80211_wext_giwpower(struct net_device *dev,
			   struct iw_request_info *info,
			   struct iw_param *wrq, char *extra);

int cfg80211_wext_siwap(struct net_device *dev,
			struct iw_request_info *info,
			struct sockaddr *ap_addr, char *extra);
int cfg80211_wext_giwap(struct net_device *dev,
			struct iw_request_info *info,
			struct sockaddr *ap_addr, char *extra);

int cfg80211_wext_siwpmksa(struct net_device *dev,
			   struct iw_request_info *info,
			   struct iw_point *data, char *extra);

/*
 * callbacks for asynchronous cfg80211 methods, notification
 * functions and BSS handling helpers
 */

/**
 * cfg80211_scan_done - notify that scan finished
 *
 * @request: the corresponding scan request
 * @aborted: set to true if the scan was aborted for any reason,
 *	userspace will be notified of that
 */
void cfg80211_scan_done(struct cfg80211_scan_request *request, bool aborted);

/**
 * cfg80211_sched_scan_results - notify that new scan results are available
 *
 * @wiphy: the wiphy which got scheduled scan results
 */
void cfg80211_sched_scan_results(struct wiphy *wiphy);

/**
 * cfg80211_sched_scan_stopped - notify that the scheduled scan has stopped
 *
 * @wiphy: the wiphy on which the scheduled scan stopped
 *
 * The driver can call this function to inform cfg80211 that the
 * scheduled scan had to be stopped, for whatever reason.  The driver
 * is then called back via the sched_scan_stop operation when done.
 */
void cfg80211_sched_scan_stopped(struct wiphy *wiphy);

/**
 * cfg80211_inform_bss_frame - inform cfg80211 of a received BSS frame
 *
 * @wiphy: the wiphy reporting the BSS
 * @channel: The channel the frame was received on
 * @mgmt: the management frame (probe response or beacon)
 * @len: length of the management frame
 * @signal: the signal strength, type depends on the wiphy's signal_type
 * @gfp: context flags
 *
 * This informs cfg80211 that BSS information was found and
 * the BSS should be updated/added.
 */
struct cfg80211_bss*
cfg80211_inform_bss_frame(struct wiphy *wiphy,
			  struct ieee80211_channel *channel,
			  struct ieee80211_mgmt *mgmt, size_t len,
			  s32 signal, gfp_t gfp);

/**
 * cfg80211_inform_bss - inform cfg80211 of a new BSS
 *
 * @wiphy: the wiphy reporting the BSS
 * @channel: The channel the frame was received on
 * @bssid: the BSSID of the BSS
 * @timestamp: the TSF timestamp sent by the peer
 * @capability: the capability field sent by the peer
 * @beacon_interval: the beacon interval announced by the peer
 * @ie: additional IEs sent by the peer
 * @ielen: length of the additional IEs
 * @signal: the signal strength, type depends on the wiphy's signal_type
 * @gfp: context flags
 *
 * This informs cfg80211 that BSS information was found and
 * the BSS should be updated/added.
 */
struct cfg80211_bss*
cfg80211_inform_bss(struct wiphy *wiphy,
		    struct ieee80211_channel *channel,
		    const u8 *bssid,
		    u64 timestamp, u16 capability, u16 beacon_interval,
		    const u8 *ie, size_t ielen,
		    s32 signal, gfp_t gfp);

struct cfg80211_bss *cfg80211_get_bss(struct wiphy *wiphy,
				      struct ieee80211_channel *channel,
				      const u8 *bssid,
				      const u8 *ssid, size_t ssid_len,
				      u16 capa_mask, u16 capa_val);
static inline struct cfg80211_bss *
cfg80211_get_ibss(struct wiphy *wiphy,
		  struct ieee80211_channel *channel,
		  const u8 *ssid, size_t ssid_len)
{
	return cfg80211_get_bss(wiphy, channel, NULL, ssid, ssid_len,
				WLAN_CAPABILITY_IBSS, WLAN_CAPABILITY_IBSS);
}

struct cfg80211_bss *cfg80211_get_mesh(struct wiphy *wiphy,
				       struct ieee80211_channel *channel,
				       const u8 *meshid, size_t meshidlen,
				       const u8 *meshcfg);
void cfg80211_put_bss(struct cfg80211_bss *bss);

/**
 * cfg80211_unlink_bss - unlink BSS from internal data structures
 * @wiphy: the wiphy
 * @bss: the bss to remove
 *
 * This function removes the given BSS from the internal data structures
 * thereby making it no longer show up in scan results etc. Use this
 * function when you detect a BSS is gone. Normally BSSes will also time
 * out, so it is not necessary to use this function at all.
 */
void cfg80211_unlink_bss(struct wiphy *wiphy, struct cfg80211_bss *bss);

/**
 * cfg80211_send_rx_auth - notification of processed authentication
 * @dev: network device
 * @buf: authentication frame (header + body)
 * @len: length of the frame data
 *
 * This function is called whenever an authentication has been processed in
 * station mode. The driver is required to call either this function or
 * cfg80211_send_auth_timeout() to indicate the result of cfg80211_ops::auth()
 * call. This function may sleep.
 */
void cfg80211_send_rx_auth(struct net_device *dev, const u8 *buf, size_t len);

/**
 * cfg80211_send_auth_timeout - notification of timed out authentication
 * @dev: network device
 * @addr: The MAC address of the device with which the authentication timed out
 *
 * This function may sleep.
 */
void cfg80211_send_auth_timeout(struct net_device *dev, const u8 *addr);

/**
 * __cfg80211_auth_canceled - notify cfg80211 that authentication was canceled
 * @dev: network device
 * @addr: The MAC address of the device with which the authentication timed out
 *
 * When a pending authentication had no action yet, the driver may decide
 * to not send a deauth frame, but in that case must calls this function
 * to tell cfg80211 about this decision. It is only valid to call this
 * function within the deauth() callback.
 */
void __cfg80211_auth_canceled(struct net_device *dev, const u8 *addr);

/**
 * cfg80211_send_rx_assoc - notification of processed association
 * @dev: network device
 * @buf: (re)association response frame (header + body)
 * @len: length of the frame data
 *
 * This function is called whenever a (re)association response has been
 * processed in station mode. The driver is required to call either this
 * function or cfg80211_send_assoc_timeout() to indicate the result of
 * cfg80211_ops::assoc() call. This function may sleep.
 */
void cfg80211_send_rx_assoc(struct net_device *dev, const u8 *buf, size_t len);

/**
 * cfg80211_send_assoc_timeout - notification of timed out association
 * @dev: network device
 * @addr: The MAC address of the device with which the association timed out
 *
 * This function may sleep.
 */
void cfg80211_send_assoc_timeout(struct net_device *dev, const u8 *addr);

/**
 * cfg80211_send_deauth - notification of processed deauthentication
 * @dev: network device
 * @buf: deauthentication frame (header + body)
 * @len: length of the frame data
 *
 * This function is called whenever deauthentication has been processed in
 * station mode. This includes both received deauthentication frames and
 * locally generated ones. This function may sleep.
 */
void cfg80211_send_deauth(struct net_device *dev, const u8 *buf, size_t len);

/**
 * __cfg80211_send_deauth - notification of processed deauthentication
 * @dev: network device
 * @buf: deauthentication frame (header + body)
 * @len: length of the frame data
 *
 * Like cfg80211_send_deauth(), but doesn't take the wdev lock.
 */
void __cfg80211_send_deauth(struct net_device *dev, const u8 *buf, size_t len);

/**
 * cfg80211_send_disassoc - notification of processed disassociation
 * @dev: network device
 * @buf: disassociation response frame (header + body)
 * @len: length of the frame data
 *
 * This function is called whenever disassociation has been processed in
 * station mode. This includes both received disassociation frames and locally
 * generated ones. This function may sleep.
 */
void cfg80211_send_disassoc(struct net_device *dev, const u8 *buf, size_t len);

/**
 * __cfg80211_send_disassoc - notification of processed disassociation
 * @dev: network device
 * @buf: disassociation response frame (header + body)
 * @len: length of the frame data
 *
 * Like cfg80211_send_disassoc(), but doesn't take the wdev lock.
 */
void __cfg80211_send_disassoc(struct net_device *dev, const u8 *buf,
	size_t len);

/**
 * cfg80211_send_unprot_deauth - notification of unprotected deauthentication
 * @dev: network device
 * @buf: deauthentication frame (header + body)
 * @len: length of the frame data
 *
 * This function is called whenever a received Deauthentication frame has been
 * dropped in station mode because of MFP being used but the Deauthentication
 * frame was not protected. This function may sleep.
 */
void cfg80211_send_unprot_deauth(struct net_device *dev, const u8 *buf,
				 size_t len);

/**
 * cfg80211_send_unprot_disassoc - notification of unprotected disassociation
 * @dev: network device
 * @buf: disassociation frame (header + body)
 * @len: length of the frame data
 *
 * This function is called whenever a received Disassociation frame has been
 * dropped in station mode because of MFP being used but the Disassociation
 * frame was not protected. This function may sleep.
 */
void cfg80211_send_unprot_disassoc(struct net_device *dev, const u8 *buf,
				   size_t len);

/**
 * cfg80211_michael_mic_failure - notification of Michael MIC failure (TKIP)
 * @dev: network device
 * @addr: The source MAC address of the frame
 * @key_type: The key type that the received frame used
 * @key_id: Key identifier (0..3). Can be -1 if missing.
 * @tsc: The TSC value of the frame that generated the MIC failure (6 octets)
 * @gfp: allocation flags
 *
 * This function is called whenever the local MAC detects a MIC failure in a
 * received frame. This matches with MLME-MICHAELMICFAILURE.indication()
 * primitive.
 */
void cfg80211_michael_mic_failure(struct net_device *dev, const u8 *addr,
				  enum nl80211_key_type key_type, int key_id,
				  const u8 *tsc, gfp_t gfp);

/**
 * cfg80211_ibss_joined - notify cfg80211 that device joined an IBSS
 *
 * @dev: network device
 * @bssid: the BSSID of the IBSS joined
 * @gfp: allocation flags
 *
 * This function notifies cfg80211 that the device joined an IBSS or
 * switched to a different BSSID. Before this function can be called,
 * either a beacon has to have been received from the IBSS, or one of
 * the cfg80211_inform_bss{,_frame} functions must have been called
 * with the locally generated beacon -- this guarantees that there is
 * always a scan result for this IBSS. cfg80211 will handle the rest.
 */
void cfg80211_ibss_joined(struct net_device *dev, const u8 *bssid, gfp_t gfp);

/**
 * cfg80211_notify_new_candidate - notify cfg80211 of a new mesh peer candidate
 *
 * @dev: network device
 * @macaddr: the MAC address of the new candidate
 * @ie: information elements advertised by the peer candidate
 * @ie_len: lenght of the information elements buffer
 * @gfp: allocation flags
 *
 * This function notifies cfg80211 that the mesh peer candidate has been
 * detected, most likely via a beacon or, less likely, via a probe response.
 * cfg80211 then sends a notification to userspace.
 */
void cfg80211_notify_new_peer_candidate(struct net_device *dev,
		const u8 *macaddr, const u8 *ie, u8 ie_len, gfp_t gfp);

/**
 * DOC: RFkill integration
 *
 * RFkill integration in cfg80211 is almost invisible to drivers,
 * as cfg80211 automatically registers an rfkill instance for each
 * wireless device it knows about. Soft kill is also translated
 * into disconnecting and turning all interfaces off, drivers are
 * expected to turn off the device when all interfaces are down.
 *
 * However, devices may have a hard RFkill line, in which case they
 * also need to interact with the rfkill subsystem, via cfg80211.
 * They can do this with a few helper functions documented here.
 */

/**
 * wiphy_rfkill_set_hw_state - notify cfg80211 about hw block state
 * @wiphy: the wiphy
 * @blocked: block status
 */
void wiphy_rfkill_set_hw_state(struct wiphy *wiphy, bool blocked);

/**
 * wiphy_rfkill_start_polling - start polling rfkill
 * @wiphy: the wiphy
 */
void wiphy_rfkill_start_polling(struct wiphy *wiphy);

/**
 * wiphy_rfkill_stop_polling - stop polling rfkill
 * @wiphy: the wiphy
 */
void wiphy_rfkill_stop_polling(struct wiphy *wiphy);

#ifdef CONFIG_NL80211_TESTMODE
/**
 * DOC: Test mode
 *
 * Test mode is a set of utility functions to allow drivers to
 * interact with driver-specific tools to aid, for instance,
 * factory programming.
 *
 * This chapter describes how drivers interact with it, for more
 * information see the nl80211 book's chapter on it.
 */

/**
 * cfg80211_testmode_alloc_reply_skb - allocate testmode reply
 * @wiphy: the wiphy
 * @approxlen: an upper bound of the length of the data that will
 *	be put into the skb
 *
 * This function allocates and pre-fills an skb for a reply to
 * the testmode command. Since it is intended for a reply, calling
 * it outside of the @testmode_cmd operation is invalid.
 *
 * The returned skb (or %NULL if any errors happen) is pre-filled
 * with the wiphy index and set up in a way that any data that is
 * put into the skb (with skb_put(), nla_put() or similar) will end
 * up being within the %NL80211_ATTR_TESTDATA attribute, so all that
 * needs to be done with the skb is adding data for the corresponding
 * userspace tool which can then read that data out of the testdata
 * attribute. You must not modify the skb in any other way.
 *
 * When done, call cfg80211_testmode_reply() with the skb and return
 * its error code as the result of the @testmode_cmd operation.
 */
struct sk_buff *cfg80211_testmode_alloc_reply_skb(struct wiphy *wiphy,
						  int approxlen);

/**
 * cfg80211_testmode_reply - send the reply skb
 * @skb: The skb, must have been allocated with
 *	cfg80211_testmode_alloc_reply_skb()
 *
 * Returns an error code or 0 on success, since calling this
 * function will usually be the last thing before returning
 * from the @testmode_cmd you should return the error code.
 * Note that this function consumes the skb regardless of the
 * return value.
 */
int cfg80211_testmode_reply(struct sk_buff *skb);

/**
 * cfg80211_testmode_alloc_event_skb - allocate testmode event
 * @wiphy: the wiphy
 * @approxlen: an upper bound of the length of the data that will
 *	be put into the skb
 * @gfp: allocation flags
 *
 * This function allocates and pre-fills an skb for an event on the
 * testmode multicast group.
 *
 * The returned skb (or %NULL if any errors happen) is set up in the
 * same way as with cfg80211_testmode_alloc_reply_skb() but prepared
 * for an event. As there, you should simply add data to it that will
 * then end up in the %NL80211_ATTR_TESTDATA attribute. Again, you must
 * not modify the skb in any other way.
 *
 * When done filling the skb, call cfg80211_testmode_event() with the
 * skb to send the event.
 */
struct sk_buff *cfg80211_testmode_alloc_event_skb(struct wiphy *wiphy,
						  int approxlen, gfp_t gfp);

/**
 * cfg80211_testmode_event - send the event
 * @skb: The skb, must have been allocated with
 *	cfg80211_testmode_alloc_event_skb()
 * @gfp: allocation flags
 *
 * This function sends the given @skb, which must have been allocated
 * by cfg80211_testmode_alloc_event_skb(), as an event. It always
 * consumes it.
 */
void cfg80211_testmode_event(struct sk_buff *skb, gfp_t gfp);

#define CFG80211_TESTMODE_CMD(cmd)	.testmode_cmd = (cmd),
#else
#define CFG80211_TESTMODE_CMD(cmd)
#endif

/**
 * cfg80211_connect_result - notify cfg80211 of connection result
 *
 * @dev: network device
 * @bssid: the BSSID of the AP
 * @req_ie: association request IEs (maybe be %NULL)
 * @req_ie_len: association request IEs length
 * @resp_ie: association response IEs (may be %NULL)
 * @resp_ie_len: assoc response IEs length
 * @status: status code, 0 for successful connection, use
 *	%WLAN_STATUS_UNSPECIFIED_FAILURE if your device cannot give you
 *	the real status code for failures.
 * @gfp: allocation flags
 *
 * It should be called by the underlying driver whenever connect() has
 * succeeded.
 */
void cfg80211_connect_result(struct net_device *dev, const u8 *bssid,
			     const u8 *req_ie, size_t req_ie_len,
			     const u8 *resp_ie, size_t resp_ie_len,
			     u16 status, gfp_t gfp);

/**
 * cfg80211_roamed - notify cfg80211 of roaming
 *
 * @dev: network device
 * @channel: the channel of the new AP
 * @bssid: the BSSID of the new AP
 * @req_ie: association request IEs (maybe be %NULL)
 * @req_ie_len: association request IEs length
 * @resp_ie: association response IEs (may be %NULL)
 * @resp_ie_len: assoc response IEs length
 * @gfp: allocation flags
 *
 * It should be called by the underlying driver whenever it roamed
 * from one AP to another while connected.
 */
void cfg80211_roamed(struct net_device *dev,
		     struct ieee80211_channel *channel,
		     const u8 *bssid,
		     const u8 *req_ie, size_t req_ie_len,
		     const u8 *resp_ie, size_t resp_ie_len, gfp_t gfp);

/**
 * cfg80211_disconnected - notify cfg80211 that connection was dropped
 *
 * @dev: network device
 * @ie: information elements of the deauth/disassoc frame (may be %NULL)
 * @ie_len: length of IEs
 * @reason: reason code for the disconnection, set it to 0 if unknown
 * @gfp: allocation flags
 *
 * After it calls this function, the driver should enter an idle state
 * and not try to connect to any AP any more.
 */
void cfg80211_disconnected(struct net_device *dev, u16 reason,
			   u8 *ie, size_t ie_len, gfp_t gfp);

/**
 * cfg80211_ready_on_channel - notification of remain_on_channel start
 * @dev: network device
 * @cookie: the request cookie
 * @chan: The current channel (from remain_on_channel request)
 * @channel_type: Channel type
 * @duration: Duration in milliseconds that the driver intents to remain on the
 *	channel
 * @gfp: allocation flags
 */
void cfg80211_ready_on_channel(struct net_device *dev, u64 cookie,
			       struct ieee80211_channel *chan,
			       enum nl80211_channel_type channel_type,
			       unsigned int duration, gfp_t gfp);

/**
 * cfg80211_remain_on_channel_expired - remain_on_channel duration expired
 * @dev: network device
 * @cookie: the request cookie
 * @chan: The current channel (from remain_on_channel request)
 * @channel_type: Channel type
 * @gfp: allocation flags
 */
void cfg80211_remain_on_channel_expired(struct net_device *dev,
					u64 cookie,
					struct ieee80211_channel *chan,
					enum nl80211_channel_type channel_type,
					gfp_t gfp);


/**
 * cfg80211_new_sta - notify userspace about station
 *
 * @dev: the netdev
 * @mac_addr: the station's address
 * @sinfo: the station information
 * @gfp: allocation flags
 */
void cfg80211_new_sta(struct net_device *dev, const u8 *mac_addr,
		      struct station_info *sinfo, gfp_t gfp);

/**
 * cfg80211_del_sta - notify userspace about deletion of a station
 *
 * @dev: the netdev
 * @mac_addr: the station's address
 * @gfp: allocation flags
 */
void cfg80211_del_sta(struct net_device *dev, const u8 *mac_addr, gfp_t gfp);

/**
 * cfg80211_rx_mgmt - notification of received, unprocessed management frame
 * @dev: network device
 * @freq: Frequency on which the frame was received in MHz
 * @buf: Management frame (header + body)
 * @len: length of the frame data
 * @gfp: context flags
 *
 * Returns %true if a user space application has registered for this frame.
 * For action frames, that makes it responsible for rejecting unrecognized
 * action frames; %false otherwise, in which case for action frames the
 * driver is responsible for rejecting the frame.
 *
 * This function is called whenever an Action frame is received for a station
 * mode interface, but is not processed in kernel.
 */
bool cfg80211_rx_mgmt(struct net_device *dev, int freq, const u8 *buf,
		      size_t len, gfp_t gfp);

/**
 * cfg80211_mgmt_tx_status - notification of TX status for management frame
 * @dev: network device
 * @cookie: Cookie returned by cfg80211_ops::mgmt_tx()
 * @buf: Management frame (header + body)
 * @len: length of the frame data
 * @ack: Whether frame was acknowledged
 * @gfp: context flags
 *
 * This function is called whenever a management frame was requested to be
 * transmitted with cfg80211_ops::mgmt_tx() to report the TX status of the
 * transmission attempt.
 */
void cfg80211_mgmt_tx_status(struct net_device *dev, u64 cookie,
			     const u8 *buf, size_t len, bool ack, gfp_t gfp);


/**
 * cfg80211_cqm_rssi_notify - connection quality monitoring rssi event
 * @dev: network device
 * @rssi_event: the triggered RSSI event
 * @gfp: context flags
 *
 * This function is called when a configured connection quality monitoring
 * rssi threshold reached event occurs.
 */
void cfg80211_cqm_rssi_notify(struct net_device *dev,
			      enum nl80211_cqm_rssi_threshold_event rssi_event,
			      gfp_t gfp);

/**
 * cfg80211_cqm_pktloss_notify - notify userspace about packetloss to peer
 * @dev: network device
 * @peer: peer's MAC address
 * @num_packets: how many packets were lost -- should be a fixed threshold
 *	but probably no less than maybe 50, or maybe a throughput dependent
 *	threshold (to account for temporary interference)
 * @gfp: context flags
 */
void cfg80211_cqm_pktloss_notify(struct net_device *dev,
				 const u8 *peer, u32 num_packets, gfp_t gfp);

/**
 * cfg80211_gtk_rekey_notify - notify userspace about driver rekeying
 * @dev: network device
 * @bssid: BSSID of AP (to avoid races)
 * @replay_ctr: new replay counter
 */
void cfg80211_gtk_rekey_notify(struct net_device *dev, const u8 *bssid,
			       const u8 *replay_ctr, gfp_t gfp);

/**
 * cfg80211_pmksa_candidate_notify - notify about PMKSA caching candidate
 * @dev: network device
 * @index: candidate index (the smaller the index, the higher the priority)
 * @bssid: BSSID of AP
 * @preauth: Whether AP advertises support for RSN pre-authentication
 * @gfp: allocation flags
 */
void cfg80211_pmksa_candidate_notify(struct net_device *dev, int index,
				     const u8 *bssid, bool preauth, gfp_t gfp);

/**
 * cfg80211_rx_spurious_frame - inform userspace about a spurious frame
 * @dev: The device the frame matched to
 * @addr: the transmitter address
 * @gfp: context flags
 *
 * This function is used in AP mode (only!) to inform userspace that
 * a spurious class 3 frame was received, to be able to deauth the
 * sender.
 * Returns %true if the frame was passed to userspace (or this failed
 * for a reason other than not having a subscription.)
 */
bool cfg80211_rx_spurious_frame(struct net_device *dev,
				const u8 *addr, gfp_t gfp);

/**
 * cfg80211_probe_status - notify userspace about probe status
 * @dev: the device the probe was sent on
 * @addr: the address of the peer
 * @cookie: the cookie filled in @probe_client previously
 * @acked: indicates whether probe was acked or not
 * @gfp: allocation flags
 */
void cfg80211_probe_status(struct net_device *dev, const u8 *addr,
			   u64 cookie, bool acked, gfp_t gfp);

/**
 * cfg80211_report_obss_beacon - report beacon from other APs
 * @wiphy: The wiphy that received the beacon
 * @frame: the frame
 * @len: length of the frame
 * @freq: frequency the frame was received on
 * @gfp: allocation flags
 *
 * Use this function to report to userspace when a beacon was
 * received. It is not useful to call this when there is no
 * netdev that is in AP/GO mode.
 */
void cfg80211_report_obss_beacon(struct wiphy *wiphy,
				 const u8 *frame, size_t len,
				 int freq, gfp_t gfp);

/* Logging, debugging and troubleshooting/diagnostic helpers. */

/* wiphy_printk helpers, similar to dev_printk */

#define wiphy_printk(level, wiphy, format, args...)		\
	dev_printk(level, &(wiphy)->dev, format, ##args)
#define wiphy_emerg(wiphy, format, args...)			\
	dev_emerg(&(wiphy)->dev, format, ##args)
#define wiphy_alert(wiphy, format, args...)			\
	dev_alert(&(wiphy)->dev, format, ##args)
#define wiphy_crit(wiphy, format, args...)			\
	dev_crit(&(wiphy)->dev, format, ##args)
#define wiphy_err(wiphy, format, args...)			\
	dev_err(&(wiphy)->dev, format, ##args)
#define wiphy_warn(wiphy, format, args...)			\
	dev_warn(&(wiphy)->dev, format, ##args)
#define wiphy_notice(wiphy, format, args...)			\
	dev_notice(&(wiphy)->dev, format, ##args)
#define wiphy_info(wiphy, format, args...)			\
	dev_info(&(wiphy)->dev, format, ##args)

#define wiphy_debug(wiphy, format, args...)			\
	wiphy_printk(KERN_DEBUG, wiphy, format, ##args)

#define wiphy_dbg(wiphy, format, args...)			\
	dev_dbg(&(wiphy)->dev, format, ##args)

#if defined(VERBOSE_DEBUG)
#define wiphy_vdbg	wiphy_dbg
#else
#define wiphy_vdbg(wiphy, format, args...)				\
({									\
	if (0)								\
		wiphy_printk(KERN_DEBUG, wiphy, format, ##args);	\
	0;								\
})
#endif

/*
 * wiphy_WARN() acts like wiphy_printk(), but with the key difference
 * of using a WARN/WARN_ON to get the message out, including the
 * file/line information and a backtrace.
 */
#define wiphy_WARN(wiphy, format, args...)			\
	WARN(1, "wiphy: %s\n" format, wiphy_name(wiphy), ##args);

#endif /* __NET_CFG80211_H */<|MERGE_RESOLUTION|>--- conflicted
+++ resolved
@@ -1641,22 +1641,6 @@
  *	auth frames to userspace. See @NL80211_MESH_SETUP_USERSPACE_AUTH.
  * @WIPHY_FLAG_SUPPORTS_SCHED_SCAN: The device supports scheduled scans.
  * @WIPHY_FLAG_SUPPORTS_FW_ROAM: The device supports roaming feature in the
-<<<<<<< HEAD
- *     firmware.
- * @WIPHY_FLAG_AP_UAPSD: The device supports uapsd on AP.
- * @WIPHY_FLAG_SUPPORTS_TDLS: The device supports TDLS (802.11z) operation.
- * @WIPHY_FLAG_TDLS_EXTERNAL_SETUP: The device does not handle TDLS (802.11z)
- *     link setup/discovery operations internally. Setup, discovery and
- *     teardown packets should be sent through the @NL80211_CMD_TDLS_MGMT
- *     command. When this flag is not set, @NL80211_CMD_TDLS_OPER should be
- *     used for asking the driver/firmware to perform a TDLS operation.
- * @WIPHY_FLAG_HAVE_AP_SME: device integrates AP SME
- * @WIPHY_FLAG_REPORTS_OBSS: the device will report beacons from other BSSes
- *      when there are virtual interfaces in AP mode by calling
- *      cfg80211_report_obss_beacon().
- * @WIPHY_FLAG_AP_PROBE_RESP_OFFLOAD: When operating as an AP, the device
- *      responds to probe-requests in hardware.
-=======
  *	firmware.
  * @WIPHY_FLAG_AP_UAPSD: The device supports uapsd on AP.
  * @WIPHY_FLAG_SUPPORTS_TDLS: The device supports TDLS (802.11z) operation.
@@ -1669,7 +1653,8 @@
  * @WIPHY_FLAG_REPORTS_OBSS: the device will report beacons from other BSSes
  *	when there are virtual interfaces in AP mode by calling
  *	cfg80211_report_obss_beacon().
->>>>>>> 7f2aad72
+ * * @WIPHY_FLAG_AP_PROBE_RESP_OFFLOAD: When operating as an AP, the device
+ *      responds to probe-requests in hardware.
  */
 enum wiphy_flags {
 	WIPHY_FLAG_CUSTOM_REGULATORY		= BIT(0),
@@ -1684,22 +1669,13 @@
 	WIPHY_FLAG_MESH_AUTH			= BIT(10),
 	WIPHY_FLAG_SUPPORTS_SCHED_SCAN		= BIT(11),
 	WIPHY_FLAG_ENFORCE_COMBINATIONS		= BIT(12),
-<<<<<<< HEAD
-	WIPHY_FLAG_SUPPORTS_FW_ROAM             = BIT(13),
-	WIPHY_FLAG_AP_UAPSD                     = BIT(14),
-	WIPHY_FLAG_SUPPORTS_TDLS                = BIT(15),
-	WIPHY_FLAG_TDLS_EXTERNAL_SETUP          = BIT(16),
-	WIPHY_FLAG_HAVE_AP_SME                  = BIT(17),
-	WIPHY_FLAG_REPORTS_OBSS                 = BIT(18),
-	WIPHY_FLAG_AP_PROBE_RESP_OFFLOAD        = BIT(19),
-=======
 	WIPHY_FLAG_SUPPORTS_FW_ROAM		= BIT(13),
 	WIPHY_FLAG_AP_UAPSD			= BIT(14),
 	WIPHY_FLAG_SUPPORTS_TDLS		= BIT(15),
 	WIPHY_FLAG_TDLS_EXTERNAL_SETUP		= BIT(16),
 	WIPHY_FLAG_HAVE_AP_SME			= BIT(17),
 	WIPHY_FLAG_REPORTS_OBSS			= BIT(18),
->>>>>>> 7f2aad72
+	WIPHY_FLAG_AP_PROBE_RESP_OFFLOAD        = BIT(19),
 };
 
 /**
@@ -1907,10 +1883,7 @@
  *	may request, if implemented.
  *
  * @wowlan: WoWLAN support information
-<<<<<<< HEAD
-=======
- *
->>>>>>> 7f2aad72
+ *
  * @ap_sme_capa: AP SME capabilities, flags from &enum nl80211_ap_sme_features.
  */
 struct wiphy {
