/*
 * include/linux/ion.h
 *
 * Copyright (C) 2011 Google, Inc.
 * Copyright (c) 2011-2012, Code Aurora Forum. All rights reserved.
 *
 * This software is licensed under the terms of the GNU General Public
 * License version 2, as published by the Free Software Foundation, and
 * may be copied, distributed, and modified under those terms.
 *
 * This program is distributed in the hope that it will be useful,
 * but WITHOUT ANY WARRANTY; without even the implied warranty of
 * MERCHANTABILITY or FITNESS FOR A PARTICULAR PURPOSE.  See the
 * GNU General Public License for more details.
 *
 */

#ifndef _LINUX_ION_H
#define _LINUX_ION_H

#include <linux/ioctl.h>
#include <linux/types.h>


struct ion_handle;
/**
 * enum ion_heap_types - list of all possible types of heaps
 * @ION_HEAP_TYPE_SYSTEM:	 memory allocated via vmalloc
 * @ION_HEAP_TYPE_SYSTEM_CONTIG: memory allocated via kmalloc
 * @ION_HEAP_TYPE_CARVEOUT:	 memory allocated from a prereserved
 * 				 carveout heap, allocations are physically
 * 				 contiguous
 * @ION_HEAP_TYPE_IOMMU: IOMMU memory
 * @ION_HEAP_TYPE_CP:	 memory allocated from a prereserved
 *				carveout heap, allocations are physically
 *				contiguous. Used for content protection.
 * @ION_HEAP_END:		helper for iterating over heaps
 */
enum ion_heap_type {
	ION_HEAP_TYPE_SYSTEM,
	ION_HEAP_TYPE_SYSTEM_CONTIG,
	ION_HEAP_TYPE_CARVEOUT,
	ION_HEAP_TYPE_IOMMU,
	ION_HEAP_TYPE_CP,
	ION_HEAP_TYPE_CUSTOM, /* must be last so device specific heaps always
				 are at the end of this enum */
	ION_NUM_HEAPS,
};

#define ION_HEAP_SYSTEM_MASK		(1 << ION_HEAP_TYPE_SYSTEM)
#define ION_HEAP_SYSTEM_CONTIG_MASK	(1 << ION_HEAP_TYPE_SYSTEM_CONTIG)
#define ION_HEAP_CARVEOUT_MASK		(1 << ION_HEAP_TYPE_CARVEOUT)
#define ION_HEAP_CP_MASK		(1 << ION_HEAP_TYPE_CP)


/**
 * These are the only ids that should be used for Ion heap ids.
 * The ids listed are the order in which allocation will be attempted
 * if specified. Don't swap the order of heap ids unless you know what
 * you are doing!
 * Id's are spaced by purpose to allow new Id's to be inserted in-between (for
 * possible fallbacks)
 */

enum ion_heap_ids {
	INVALID_HEAP_ID = -1,
	ION_CP_MM_HEAP_ID = 8,
	ION_CP_MFC_HEAP_ID = 12,
	ION_CP_WB_HEAP_ID = 16, /* 8660 only */
	ION_CAMERA_HEAP_ID = 20, /* 8660 only */
	ION_SF_HEAP_ID = 24,
	ION_IOMMU_HEAP_ID = 25,
	ION_QSECOM_HEAP_ID = 27,
	ION_AUDIO_HEAP_ID = 28,

	ION_MM_FIRMWARE_HEAP_ID = 29,
	ION_SYSTEM_HEAP_ID = 30,

	ION_HEAP_ID_RESERVED = 31 /** Bit reserved for ION_SECURE flag */
};

enum ion_fixed_position {
	NOT_FIXED,
	FIXED_LOW,
	FIXED_MIDDLE,
	FIXED_HIGH,
};

/**
 * Flag to use when allocating to indicate that a heap is secure.
 */
#define ION_SECURE (1 << ION_HEAP_ID_RESERVED)

/**
 * Macro should be used with ion_heap_ids defined above.
 */
#define ION_HEAP(bit) (1 << (bit))

#define ION_VMALLOC_HEAP_NAME	"vmalloc"
#define ION_AUDIO_HEAP_NAME	"audio"
#define ION_SF_HEAP_NAME	"sf"
#define ION_MM_HEAP_NAME	"mm"
#define ION_CAMERA_HEAP_NAME	"camera_preview"
#define ION_IOMMU_HEAP_NAME	"iommu"
#define ION_MFC_HEAP_NAME	"mfc"
#define ION_WB_HEAP_NAME	"wb"
#define ION_MM_FIRMWARE_HEAP_NAME	"mm_fw"
#define ION_QSECOM_HEAP_NAME	"qsecom"
#define ION_FMEM_HEAP_NAME	"fmem"

#define CACHED          1
#define UNCACHED        0

#define ION_CACHE_SHIFT 0

#define ION_SET_CACHE(__cache)  ((__cache) << ION_CACHE_SHIFT)

#define ION_IS_CACHED(__flags)	((__flags) & (1 << ION_CACHE_SHIFT))

/*
 * This flag allows clients when mapping into the IOMMU to specify to
 * defer un-mapping from the IOMMU until the buffer memory is freed.
 */
#define ION_IOMMU_UNMAP_DELAYED 1

#ifdef __KERNEL__
#include <linux/err.h>
#include <mach/ion.h>
struct ion_device;
struct ion_heap;
struct ion_mapper;
struct ion_client;
struct ion_buffer;

/* This should be removed some day when phys_addr_t's are fully
   plumbed in the kernel, and all instances of ion_phys_addr_t should
   be converted to phys_addr_t.  For the time being many kernel interfaces
   do not accept phys_addr_t's that would have to */
#define ion_phys_addr_t unsigned long
#define ion_virt_addr_t unsigned long

/**
 * struct ion_platform_heap - defines a heap in the given platform
 * @type:	type of the heap from ion_heap_type enum
 * @id:		unique identifier for heap.  When allocating (lower numbers
 * 		will be allocated from first)
 * @name:	used for debug purposes
 * @base:	base address of heap in physical memory if applicable
 * @size:	size of the heap in bytes if applicable
 * @memory_type:Memory type used for the heap
 * @has_outer_cache:    set to 1 if outer cache is used, 0 otherwise.
 * @extra_data:	Extra data specific to each heap type
 */
struct ion_platform_heap {
	enum ion_heap_type type;
	unsigned int id;
	const char *name;
	ion_phys_addr_t base;
	size_t size;
	enum ion_memory_types memory_type;
	unsigned int has_outer_cache;
	void *extra_data;
};

/**
 * struct ion_cp_heap_pdata - defines a content protection heap in the given
 * platform
 * @permission_type:	Memory ID used to identify the memory to TZ
 * @align:		Alignment requirement for the memory
 * @secure_base:	Base address for securing the heap.
 *			Note: This might be different from actual base address
 *			of this heap in the case of a shared heap.
 * @secure_size:	Memory size for securing the heap.
 *			Note: This might be different from actual size
 *			of this heap in the case of a shared heap.
 * @reusable		Flag indicating whether this heap is reusable of not.
 *			(see FMEM)
 * @mem_is_fmem		Flag indicating whether this memory is coming from fmem
 *			or not.
 * @fixed_position	If nonzero, position in the fixed area.
 * @virt_addr:		Virtual address used when using fmem.
 * @iommu_map_all:	Indicates whether we should map whole heap into IOMMU.
 * @iommu_2x_map_domain: Indicates the domain to use for overmapping.
 * @request_region:	function to be called when the number of allocations
 *			goes from 0 -> 1
 * @release_region:	function to be called when the number of allocations
 *			goes from 1 -> 0
 * @setup_region:	function to be called upon ion registration
 *
 */
struct ion_cp_heap_pdata {
	enum ion_permission_type permission_type;
	unsigned int align;
	ion_phys_addr_t secure_base; /* Base addr used when heap is shared */
	size_t secure_size; /* Size used for securing heap when heap is shared*/
	int reusable;
	int mem_is_fmem;
	enum ion_fixed_position fixed_position;
<<<<<<< HEAD
=======
	int iommu_map_all;
	int iommu_2x_map_domain;
>>>>>>> 1131c66f
	ion_virt_addr_t *virt_addr;
	int (*request_region)(void *);
	int (*release_region)(void *);
	void *(*setup_region)(void);
};

/**
 * struct ion_co_heap_pdata - defines a carveout heap in the given platform
 * @adjacent_mem_id:	Id of heap that this heap must be adjacent to.
 * @align:		Alignment requirement for the memory
 * @mem_is_fmem		Flag indicating whether this memory is coming from fmem
 *			or not.
 * @fixed_position	If nonzero, position in the fixed area.
 * @request_region:	function to be called when the number of allocations
 *			goes from 0 -> 1
 * @release_region:	function to be called when the number of allocations
 *			goes from 1 -> 0
 * @setup_region:	function to be called upon ion registration
 *
 */
struct ion_co_heap_pdata {
	int adjacent_mem_id;
	unsigned int align;
	int mem_is_fmem;
	enum ion_fixed_position fixed_position;
	int (*request_region)(void *);
	int (*release_region)(void *);
	void *(*setup_region)(void);
};

/**
 * struct ion_platform_data - array of platform heaps passed from board file
 * @has_outer_cache:    set to 1 if outer cache is used, 0 otherwise.
 * @nr:    number of structures in the array
 * @request_region: function to be called when the number of allocations goes
 *						from 0 -> 1
 * @release_region: function to be called when the number of allocations goes
 *						from 1 -> 0
 * @setup_region:   function to be called upon ion registration
 * @heaps: array of platform_heap structions
 *
 * Provided by the board file in the form of platform data to a platform device.
 */
struct ion_platform_data {
	unsigned int has_outer_cache;
	int nr;
	int (*request_region)(void *);
	int (*release_region)(void *);
	void *(*setup_region)(void);
	struct ion_platform_heap heaps[];
};

#ifdef CONFIG_ION

/**
 * ion_client_create() -  allocate a client and returns it
 * @dev:	the global ion device
 * @heap_mask:	mask of heaps this client can allocate from
 * @name:	used for debugging
 */
struct ion_client *ion_client_create(struct ion_device *dev,
				     unsigned int heap_mask, const char *name);

/**
 *  msm_ion_client_create - allocate a client using the ion_device specified in
 *				drivers/gpu/ion/msm/msm_ion.c
 *
 * heap_mask and name are the same as ion_client_create, return values
 * are the same as ion_client_create.
 */

struct ion_client *msm_ion_client_create(unsigned int heap_mask,
					const char *name);

/**
 * ion_client_destroy() -  free's a client and all it's handles
 * @client:	the client
 *
 * Free the provided client and all it's resources including
 * any handles it is holding.
 */
void ion_client_destroy(struct ion_client *client);

/**
 * ion_alloc - allocate ion memory
 * @client:	the client
 * @len:	size of the allocation
 * @align:	requested allocation alignment, lots of hardware blocks have
 *		alignment requirements of some kind
 * @flags:	mask of heaps to allocate from, if multiple bits are set
 *		heaps will be tried in order from lowest to highest order bit
 *
 * Allocate memory in one of the heaps provided in heap mask and return
 * an opaque handle to it.
 */
struct ion_handle *ion_alloc(struct ion_client *client, size_t len,
			     size_t align, unsigned int flags);

/**
 * ion_free - free a handle
 * @client:	the client
 * @handle:	the handle to free
 *
 * Free the provided handle.
 */
void ion_free(struct ion_client *client, struct ion_handle *handle);

/**
 * ion_phys - returns the physical address and len of a handle
 * @client:	the client
 * @handle:	the handle
 * @addr:	a pointer to put the address in
 * @len:	a pointer to put the length in
 *
 * This function queries the heap for a particular handle to get the
 * handle's physical address.  It't output is only correct if
 * a heap returns physically contiguous memory -- in other cases
 * this api should not be implemented -- ion_map_dma should be used
 * instead.  Returns -EINVAL if the handle is invalid.  This has
 * no implications on the reference counting of the handle --
 * the returned value may not be valid if the caller is not
 * holding a reference.
 */
int ion_phys(struct ion_client *client, struct ion_handle *handle,
	     ion_phys_addr_t *addr, size_t *len);

/**
 * ion_map_kernel - create mapping for the given handle
 * @client:	the client
 * @handle:	handle to map
 * @flags:	flags for this mapping
 *
 * Map the given handle into the kernel and return a kernel address that
 * can be used to access this address. If no flags are specified, this
 * will return a non-secure uncached mapping.
 */
void *ion_map_kernel(struct ion_client *client, struct ion_handle *handle,
			unsigned long flags);

/**
 * ion_unmap_kernel() - destroy a kernel mapping for a handle
 * @client:	the client
 * @handle:	handle to unmap
 */
void ion_unmap_kernel(struct ion_client *client, struct ion_handle *handle);

/**
 * ion_map_dma - create a dma mapping for a given handle
 * @client:	the client
 * @handle:	handle to map
 *
 * Return an sglist describing the given handle
 */
struct scatterlist *ion_map_dma(struct ion_client *client,
				struct ion_handle *handle,
				unsigned long flags);

/**
 * ion_unmap_dma() - destroy a dma mapping for a handle
 * @client:	the client
 * @handle:	handle to unmap
 */
void ion_unmap_dma(struct ion_client *client, struct ion_handle *handle);

/**
 * ion_share() - given a handle, obtain a buffer to pass to other clients
 * @client:	the client
 * @handle:	the handle to share
 *
 * Given a handle, return a buffer, which exists in a global name
 * space, and can be passed to other clients.  Should be passed into ion_import
 * to obtain a new handle for this buffer.
 *
 * NOTE: This function does do not an extra reference.  The burden is on the
 * caller to make sure the buffer doesn't go away while it's being passed to
 * another client.  That is, ion_free should not be called on this handle until
 * the buffer has been imported into the other client.
 */
struct ion_buffer *ion_share(struct ion_client *client,
			     struct ion_handle *handle);

/**
 * ion_import() - given an buffer in another client, import it
 * @client:	this blocks client
 * @buffer:	the buffer to import (as obtained from ion_share)
 *
 * Given a buffer, add it to the client and return the handle to use to refer
 * to it further.  This is called to share a handle from one kernel client to
 * another.
 */
struct ion_handle *ion_import(struct ion_client *client,
			      struct ion_buffer *buffer);

/**
 * ion_import_fd() - given an fd obtained via ION_IOC_SHARE ioctl, import it
 * @client:	this blocks client
 * @fd:		the fd
 *
 * A helper function for drivers that will be recieving ion buffers shared
 * with them from userspace.  These buffers are represented by a file
 * descriptor obtained as the return from the ION_IOC_SHARE ioctl.
 * This function coverts that fd into the underlying buffer, and returns
 * the handle to use to refer to it further.
 */
struct ion_handle *ion_import_fd(struct ion_client *client, int fd);

/**
 * ion_handle_get_flags - get the flags for a given handle
 *
 * @client - client who allocated the handle
 * @handle - handle to get the flags
 * @flags - pointer to store the flags
 *
 * Gets the current flags for a handle. These flags indicate various options
 * of the buffer (caching, security, etc.)
 */
int ion_handle_get_flags(struct ion_client *client, struct ion_handle *handle,
				unsigned long *flags);


/**
 * ion_map_iommu - map the given handle into an iommu
 *
 * @client - client who allocated the handle
 * @handle - handle to map
 * @domain_num - domain number to map to
 * @partition_num - partition number to allocate iova from
 * @align - alignment for the iova
 * @iova_length - length of iova to map. If the iova length is
 *		greater than the handle length, the remaining
 *		address space will be mapped to a dummy buffer.
 * @iova - pointer to store the iova address
 * @buffer_size - pointer to store the size of the buffer
 * @flags - flags for options to map
 * @iommu_flags - flags specific to the iommu.
 *
 * Maps the handle into the iova space specified via domain number. Iova
 * will be allocated from the partition specified via partition_num.
 * Returns 0 on success, negative value on error.
 */
int ion_map_iommu(struct ion_client *client, struct ion_handle *handle,
			int domain_num, int partition_num, unsigned long align,
			unsigned long iova_length, unsigned long *iova,
			unsigned long *buffer_size,
			unsigned long flags, unsigned long iommu_flags);


/**
 * ion_handle_get_size - get the allocated size of a given handle
 *
 * @client - client who allocated the handle
 * @handle - handle to get the size
 * @size - pointer to store the size
 *
 * gives the allocated size of a handle. returns 0 on success, negative
 * value on error
 *
 * NOTE: This is intended to be used only to get a size to pass to map_iommu.
 * You should *NOT* rely on this for any other usage.
 */

int ion_handle_get_size(struct ion_client *client, struct ion_handle *handle,
			unsigned long *size);

/**
 * ion_unmap_iommu - unmap the handle from an iommu
 *
 * @client - client who allocated the handle
 * @handle - handle to unmap
 * @domain_num - domain to unmap from
 * @partition_num - partition to unmap from
 *
 * Decrement the reference count on the iommu mapping. If the count is
 * 0, the mapping will be removed from the iommu.
 */
void ion_unmap_iommu(struct ion_client *client, struct ion_handle *handle,
			int domain_num, int partition_num);


/**
 * ion_secure_heap - secure a heap
 *
 * @client - a client that has allocated from the heap heap_id
 * @heap_id - heap id to secure.
 *
 * Secure a heap
 * Returns 0 on success
 */
int ion_secure_heap(struct ion_device *dev, int heap_id);

/**
 * ion_unsecure_heap - un-secure a heap
 *
 * @client - a client that has allocated from the heap heap_id
 * @heap_id - heap id to un-secure.
 *
 * Un-secure a heap
 * Returns 0 on success
 */
int ion_unsecure_heap(struct ion_device *dev, int heap_id);

/**
 * msm_ion_secure_heap - secure a heap. Wrapper around ion_secure_heap.
 *
  * @heap_id - heap id to secure.
 *
 * Secure a heap
 * Returns 0 on success
 */
int msm_ion_secure_heap(int heap_id);

/**
 * msm_ion_unsecure_heap - unsecure a heap. Wrapper around ion_unsecure_heap.
 *
  * @heap_id - heap id to secure.
 *
 * Un-secure a heap
 * Returns 0 on success
 */
int msm_ion_unsecure_heap(int heap_id);

/**
 * msm_ion_do_cache_op - do cache operations.
 *
 * @client - pointer to ION client.
 * @handle - pointer to buffer handle.
 * @vaddr -  virtual address to operate on.
 * @len - Length of data to do cache operation on.
 * @cmd - Cache operation to perform:
 *		ION_IOC_CLEAN_CACHES
 *		ION_IOC_INV_CACHES
 *		ION_IOC_CLEAN_INV_CACHES
 *
 * Returns 0 on success
 */
int msm_ion_do_cache_op(struct ion_client *client, struct ion_handle *handle,
			void *vaddr, unsigned long len, unsigned int cmd);

#else
static inline struct ion_client *ion_client_create(struct ion_device *dev,
				     unsigned int heap_mask, const char *name)
{
	return ERR_PTR(-ENODEV);
}

static inline struct ion_client *msm_ion_client_create(unsigned int heap_mask,
					const char *name)
{
	return ERR_PTR(-ENODEV);
}

static inline void ion_client_destroy(struct ion_client *client) { }

static inline struct ion_handle *ion_alloc(struct ion_client *client,
			size_t len, size_t align, unsigned int flags)
{
	return ERR_PTR(-ENODEV);
}

static inline void ion_free(struct ion_client *client,
	struct ion_handle *handle) { }


static inline int ion_phys(struct ion_client *client,
	struct ion_handle *handle, ion_phys_addr_t *addr, size_t *len)
{
	return -ENODEV;
}

static inline void *ion_map_kernel(struct ion_client *client,
	struct ion_handle *handle, unsigned long flags)
{
	return ERR_PTR(-ENODEV);
}

static inline void ion_unmap_kernel(struct ion_client *client,
	struct ion_handle *handle) { }

static inline struct scatterlist *ion_map_dma(struct ion_client *client,
	struct ion_handle *handle, unsigned long flags)
{
	return ERR_PTR(-ENODEV);
}

static inline void ion_unmap_dma(struct ion_client *client,
	struct ion_handle *handle) { }

static inline struct ion_buffer *ion_share(struct ion_client *client,
	struct ion_handle *handle)
{
	return ERR_PTR(-ENODEV);
}

static inline struct ion_handle *ion_import(struct ion_client *client,
	struct ion_buffer *buffer)
{
	return ERR_PTR(-ENODEV);
}

static inline struct ion_handle *ion_import_fd(struct ion_client *client,
	int fd)
{
	return ERR_PTR(-ENODEV);
}

static inline int ion_handle_get_flags(struct ion_client *client,
	struct ion_handle *handle, unsigned long *flags)
{
	return -ENODEV;
}

static inline int ion_map_iommu(struct ion_client *client,
			struct ion_handle *handle, int domain_num,
			int partition_num, unsigned long align,
			unsigned long iova_length, unsigned long *iova,
			unsigned long *buffer_size,
			unsigned long flags,
			unsigned long iommu_flags)
{
	return -ENODEV;
}

static inline void ion_unmap_iommu(struct ion_client *client,
			struct ion_handle *handle, int domain_num,
			int partition_num)
{
	return;
}

static inline int ion_secure_heap(struct ion_device *dev, int heap_id)
{
	return -ENODEV;

}

static inline int ion_unsecure_heap(struct ion_device *dev, int heap_id)
{
	return -ENODEV;
}

static inline int msm_ion_secure_heap(int heap_id)
{
	return -ENODEV;

}

static inline int msm_ion_unsecure_heap(int heap_id)
{
	return -ENODEV;
}

static inline int msm_ion_do_cache_op(struct ion_client *client,
			struct ion_handle *handle, void *vaddr,
			unsigned long len, unsigned int cmd)
{
	return -ENODEV;
}

#endif /* CONFIG_ION */
#endif /* __KERNEL__ */

/**
 * DOC: Ion Userspace API
 *
 * create a client by opening /dev/ion
 * most operations handled via following ioctls
 *
 */

/**
 * struct ion_allocation_data - metadata passed from userspace for allocations
 * @len:	size of the allocation
 * @align:	required alignment of the allocation
 * @flags:	flags passed to heap
 * @handle:	pointer that will be populated with a cookie to use to refer
 *		to this allocation
 *
 * Provided by userspace as an argument to the ioctl
 */
struct ion_allocation_data {
	size_t len;
	size_t align;
	unsigned int flags;
	struct ion_handle *handle;
};

/**
 * struct ion_fd_data - metadata passed to/from userspace for a handle/fd pair
 * @handle:	a handle
 * @fd:		a file descriptor representing that handle
 *
 * For ION_IOC_SHARE or ION_IOC_MAP userspace populates the handle field with
 * the handle returned from ion alloc, and the kernel returns the file
 * descriptor to share or map in the fd field.  For ION_IOC_IMPORT, userspace
 * provides the file descriptor and the kernel returns the handle.
 */
struct ion_fd_data {
	struct ion_handle *handle;
	int fd;
};

/**
 * struct ion_handle_data - a handle passed to/from the kernel
 * @handle:	a handle
 */
struct ion_handle_data {
	struct ion_handle *handle;
};

/**
 * struct ion_custom_data - metadata passed to/from userspace for a custom ioctl
 * @cmd:	the custom ioctl function to call
 * @arg:	additional data to pass to the custom ioctl, typically a user
 *		pointer to a predefined structure
 *
 * This works just like the regular cmd and arg fields of an ioctl.
 */
struct ion_custom_data {
	unsigned int cmd;
	unsigned long arg;
};


/* struct ion_flush_data - data passed to ion for flushing caches
 *
 * @handle:	handle with data to flush
 * @fd:		fd to flush
 * @vaddr:	userspace virtual address mapped with mmap
 * @offset:	offset into the handle to flush
 * @length:	length of handle to flush
 *
 * Performs cache operations on the handle. If p is the start address
 * of the handle, p + offset through p + offset + length will have
 * the cache operations performed
 */
struct ion_flush_data {
	struct ion_handle *handle;
	int fd;
	void *vaddr;
	unsigned int offset;
	unsigned int length;
};

/* struct ion_flag_data - information about flags for this buffer
 *
 * @handle:	handle to get flags from
 * @flags:	flags of this handle
 *
 * Takes handle as an input and outputs the flags from the handle
 * in the flag field.
 */
struct ion_flag_data {
	struct ion_handle *handle;
	unsigned long flags;
};

#define ION_IOC_MAGIC		'I'

/**
 * DOC: ION_IOC_ALLOC - allocate memory
 *
 * Takes an ion_allocation_data struct and returns it with the handle field
 * populated with the opaque handle for the allocation.
 */
#define ION_IOC_ALLOC		_IOWR(ION_IOC_MAGIC, 0, \
				      struct ion_allocation_data)

/**
 * DOC: ION_IOC_FREE - free memory
 *
 * Takes an ion_handle_data struct and frees the handle.
 */
#define ION_IOC_FREE		_IOWR(ION_IOC_MAGIC, 1, struct ion_handle_data)

/**
 * DOC: ION_IOC_MAP - get a file descriptor to mmap
 *
 * Takes an ion_fd_data struct with the handle field populated with a valid
 * opaque handle.  Returns the struct with the fd field set to a file
 * descriptor open in the current address space.  This file descriptor
 * can then be used as an argument to mmap.
 */
#define ION_IOC_MAP		_IOWR(ION_IOC_MAGIC, 2, struct ion_fd_data)

/**
 * DOC: ION_IOC_SHARE - creates a file descriptor to use to share an allocation
 *
 * Takes an ion_fd_data struct with the handle field populated with a valid
 * opaque handle.  Returns the struct with the fd field set to a file
 * descriptor open in the current address space.  This file descriptor
 * can then be passed to another process.  The corresponding opaque handle can
 * be retrieved via ION_IOC_IMPORT.
 */
#define ION_IOC_SHARE		_IOWR(ION_IOC_MAGIC, 4, struct ion_fd_data)

/**
 * DOC: ION_IOC_IMPORT - imports a shared file descriptor
 *
 * Takes an ion_fd_data struct with the fd field populated with a valid file
 * descriptor obtained from ION_IOC_SHARE and returns the struct with the handle
 * filed set to the corresponding opaque handle.
 */
#define ION_IOC_IMPORT		_IOWR(ION_IOC_MAGIC, 5, int)

/**
 * DOC: ION_IOC_CUSTOM - call architecture specific ion ioctl
 *
 * Takes the argument of the architecture specific ioctl to call and
 * passes appropriate userdata for that ioctl
 */
#define ION_IOC_CUSTOM		_IOWR(ION_IOC_MAGIC, 6, struct ion_custom_data)


/**
 * DOC: ION_IOC_CLEAN_CACHES - clean the caches
 *
 * Clean the caches of the handle specified.
 */
#define ION_IOC_CLEAN_CACHES	_IOWR(ION_IOC_MAGIC, 7, \
						struct ion_flush_data)
/**
 * DOC: ION_MSM_IOC_INV_CACHES - invalidate the caches
 *
 * Invalidate the caches of the handle specified.
 */
#define ION_IOC_INV_CACHES	_IOWR(ION_IOC_MAGIC, 8, \
						struct ion_flush_data)
/**
 * DOC: ION_MSM_IOC_CLEAN_CACHES - clean and invalidate the caches
 *
 * Clean and invalidate the caches of the handle specified.
 */
#define ION_IOC_CLEAN_INV_CACHES	_IOWR(ION_IOC_MAGIC, 9, \
						struct ion_flush_data)

/**
 * DOC: ION_IOC_GET_FLAGS - get the flags of the handle
 *
 * Gets the flags of the current handle which indicate cachability,
 * secure state etc.
 */
#define ION_IOC_GET_FLAGS		_IOWR(ION_IOC_MAGIC, 10, \
						struct ion_flag_data)
#endif /* _LINUX_ION_H */<|MERGE_RESOLUTION|>--- conflicted
+++ resolved
@@ -196,11 +196,8 @@
 	int reusable;
 	int mem_is_fmem;
 	enum ion_fixed_position fixed_position;
-<<<<<<< HEAD
-=======
 	int iommu_map_all;
 	int iommu_2x_map_domain;
->>>>>>> 1131c66f
 	ion_virt_addr_t *virt_addr;
 	int (*request_region)(void *);
 	int (*release_region)(void *);
