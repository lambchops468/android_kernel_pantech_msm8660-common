/* include/linux/msm_audio.h
 *
 * Copyright (C) 2008 Google, Inc.
 * Copyright (c) 2012 Code Aurora Forum. All rights reserved.
 *
 * This software is licensed under the terms of the GNU General Public
 * License version 2, as published by the Free Software Foundation, and
 * may be copied, distributed, and modified under those terms.
 *
 * This program is distributed in the hope that it will be useful,
 * but WITHOUT ANY WARRANTY; without even the implied warranty of
 * MERCHANTABILITY or FITNESS FOR A PARTICULAR PURPOSE.  See the
 * GNU General Public License for more details.
 *
 */

#ifndef __LINUX_MSM_AUDIO_H
#define __LINUX_MSM_AUDIO_H

#include <linux/types.h>
#include <linux/ioctl.h>

/* PCM Audio */

#define AUDIO_IOCTL_MAGIC 'a'

#define AUDIO_START        _IOW(AUDIO_IOCTL_MAGIC, 0, unsigned)
#define AUDIO_STOP         _IOW(AUDIO_IOCTL_MAGIC, 1, unsigned)
#define AUDIO_FLUSH        _IOW(AUDIO_IOCTL_MAGIC, 2, unsigned)
#define AUDIO_GET_CONFIG   _IOR(AUDIO_IOCTL_MAGIC, 3, unsigned)
#define AUDIO_SET_CONFIG   _IOW(AUDIO_IOCTL_MAGIC, 4, unsigned)
#define AUDIO_GET_STATS    _IOR(AUDIO_IOCTL_MAGIC, 5, unsigned)
#define AUDIO_ENABLE_AUDPP _IOW(AUDIO_IOCTL_MAGIC, 6, unsigned)
#define AUDIO_SET_ADRC     _IOW(AUDIO_IOCTL_MAGIC, 7, unsigned)
#define AUDIO_SET_EQ       _IOW(AUDIO_IOCTL_MAGIC, 8, unsigned)
#define AUDIO_SET_RX_IIR   _IOW(AUDIO_IOCTL_MAGIC, 9, unsigned)
#define AUDIO_SET_VOLUME   _IOW(AUDIO_IOCTL_MAGIC, 10, unsigned)
#define AUDIO_PAUSE        _IOW(AUDIO_IOCTL_MAGIC, 11, unsigned)
#define AUDIO_PLAY_DTMF    _IOW(AUDIO_IOCTL_MAGIC, 12, unsigned)
#define AUDIO_GET_EVENT    _IOR(AUDIO_IOCTL_MAGIC, 13, unsigned)
#define AUDIO_ABORT_GET_EVENT _IOW(AUDIO_IOCTL_MAGIC, 14, unsigned)
#define AUDIO_REGISTER_PMEM _IOW(AUDIO_IOCTL_MAGIC, 15, unsigned)
#define AUDIO_DEREGISTER_PMEM _IOW(AUDIO_IOCTL_MAGIC, 16, unsigned)
#define AUDIO_ASYNC_WRITE _IOW(AUDIO_IOCTL_MAGIC, 17, unsigned)
#define AUDIO_ASYNC_READ _IOW(AUDIO_IOCTL_MAGIC, 18, unsigned)
#define AUDIO_SET_INCALL _IOW(AUDIO_IOCTL_MAGIC, 19, struct msm_voicerec_mode)
#define AUDIO_GET_NUM_SND_DEVICE _IOR(AUDIO_IOCTL_MAGIC, 20, unsigned)
#define AUDIO_GET_SND_DEVICES _IOWR(AUDIO_IOCTL_MAGIC, 21, \
				struct msm_snd_device_list)
#define AUDIO_ENABLE_SND_DEVICE _IOW(AUDIO_IOCTL_MAGIC, 22, unsigned)
#define AUDIO_DISABLE_SND_DEVICE _IOW(AUDIO_IOCTL_MAGIC, 23, unsigned)
#define AUDIO_ROUTE_STREAM _IOW(AUDIO_IOCTL_MAGIC, 24, \
				struct msm_audio_route_config)
#define AUDIO_GET_PCM_CONFIG _IOR(AUDIO_IOCTL_MAGIC, 30, unsigned)
#define AUDIO_SET_PCM_CONFIG _IOW(AUDIO_IOCTL_MAGIC, 31, unsigned)
#define AUDIO_SWITCH_DEVICE  _IOW(AUDIO_IOCTL_MAGIC, 32, unsigned)
#define AUDIO_SET_MUTE       _IOW(AUDIO_IOCTL_MAGIC, 33, unsigned)
#define AUDIO_UPDATE_ACDB    _IOW(AUDIO_IOCTL_MAGIC, 34, unsigned)
#define AUDIO_START_VOICE    _IOW(AUDIO_IOCTL_MAGIC, 35, unsigned)
#define AUDIO_STOP_VOICE     _IOW(AUDIO_IOCTL_MAGIC, 36, unsigned)
#define AUDIO_REINIT_ACDB    _IOW(AUDIO_IOCTL_MAGIC, 39, unsigned)
#define AUDIO_OUTPORT_FLUSH  _IOW(AUDIO_IOCTL_MAGIC, 40, unsigned short)
#define AUDIO_SET_ERR_THRESHOLD_VALUE _IOW(AUDIO_IOCTL_MAGIC, 41, \
					unsigned short)
#define AUDIO_GET_BITSTREAM_ERROR_INFO _IOR(AUDIO_IOCTL_MAGIC, 42, \
			       struct msm_audio_bitstream_error_info)
/* Qualcomm extensions */
#define AUDIO_SET_STREAM_CONFIG   _IOW(AUDIO_IOCTL_MAGIC, 80, \
				struct msm_audio_stream_config)
#define AUDIO_GET_STREAM_CONFIG   _IOR(AUDIO_IOCTL_MAGIC, 81, \
				struct msm_audio_stream_config)
#define AUDIO_GET_SESSION_ID _IOR(AUDIO_IOCTL_MAGIC, 82, unsigned short)
#define AUDIO_GET_STREAM_INFO   _IOR(AUDIO_IOCTL_MAGIC, 83, \
			       struct msm_audio_bitstream_info)
#define AUDIO_SET_PAN       _IOW(AUDIO_IOCTL_MAGIC, 84, unsigned)
#define AUDIO_SET_QCONCERT_PLUS       _IOW(AUDIO_IOCTL_MAGIC, 85, unsigned)
#define AUDIO_SET_MBADRC       _IOW(AUDIO_IOCTL_MAGIC, 86, unsigned)
#define AUDIO_SET_VOLUME_PATH   _IOW(AUDIO_IOCTL_MAGIC, 87, \
				     struct msm_vol_info)
#define AUDIO_SET_MAX_VOL_ALL _IOW(AUDIO_IOCTL_MAGIC, 88, unsigned)
#define AUDIO_ENABLE_AUDPRE  _IOW(AUDIO_IOCTL_MAGIC, 89, unsigned)
#define AUDIO_SET_AGC        _IOW(AUDIO_IOCTL_MAGIC, 90, unsigned)
#define AUDIO_SET_NS         _IOW(AUDIO_IOCTL_MAGIC, 91, unsigned)
#define AUDIO_SET_TX_IIR     _IOW(AUDIO_IOCTL_MAGIC, 92, unsigned)
#define AUDIO_GET_BUF_CFG    _IOW(AUDIO_IOCTL_MAGIC, 93, \
					struct msm_audio_buf_cfg)
#define AUDIO_SET_BUF_CFG    _IOW(AUDIO_IOCTL_MAGIC, 94, \
					struct msm_audio_buf_cfg)
#define AUDIO_SET_ACDB_BLK _IOW(AUDIO_IOCTL_MAGIC, 95,  \
					struct msm_acdb_cmd_device)
#define AUDIO_GET_ACDB_BLK _IOW(AUDIO_IOCTL_MAGIC, 96,  \
					struct msm_acdb_cmd_device)

<<<<<<< HEAD
#if defined(CONFIG_EUR_MODEL_GT_I9210)
#define AUDIO_SET_AMR_WB	_IOW(AUDIO_IOCTL_MAGIC, 99, int)

enum A2220_BandType{
	VPCM_PATH_NARROWBAND = 0x0,
	VPCM_PATH_WIDEBAND
};
#endif
=======
#define AUDIO_REGISTER_ION _IOW(AUDIO_IOCTL_MAGIC, 97, unsigned)
#define AUDIO_DEREGISTER_ION _IOW(AUDIO_IOCTL_MAGIC, 98, unsigned)
>>>>>>> 1131c66f

#define	AUDIO_MAX_COMMON_IOCTL_NUM	100


#define HANDSET_MIC			0x01
#define HANDSET_SPKR			0x02
#define HEADSET_MIC			0x03
#define HEADSET_SPKR_MONO		0x04
#define HEADSET_SPKR_STEREO		0x05
#define SPKR_PHONE_MIC			0x06
#define SPKR_PHONE_MONO			0x07
#define SPKR_PHONE_STEREO		0x08
#define BT_SCO_MIC			0x09
#define BT_SCO_SPKR			0x0A
#define BT_A2DP_SPKR			0x0B
#define TTY_HEADSET_MIC			0x0C
#define TTY_HEADSET_SPKR		0x0D

/* Default devices are not supported in a */
/* device switching context. Only supported */
/* for stream devices. */
/* DO NOT USE */
#define DEFAULT_TX			0x0E
#define DEFAULT_RX			0x0F

#define BT_A2DP_TX			0x10

#define HEADSET_MONO_PLUS_SPKR_MONO_RX         0x11
#define HEADSET_MONO_PLUS_SPKR_STEREO_RX       0x12
#define HEADSET_STEREO_PLUS_SPKR_MONO_RX       0x13
#define HEADSET_STEREO_PLUS_SPKR_STEREO_RX     0x14

#define I2S_RX				0x20
#define I2S_TX				0x21

#define ADRC_ENABLE		0x0001
#define EQ_ENABLE		0x0002
#define IIR_ENABLE		0x0004
#define QCONCERT_PLUS_ENABLE	0x0008
#define MBADRC_ENABLE		0x0010

#define AGC_ENABLE		0x0001
#define NS_ENABLE		0x0002
#define TX_IIR_ENABLE		0x0004
#define FLUENCE_ENABLE		0x0008

#define VOC_REC_UPLINK		0x00
#define VOC_REC_DOWNLINK	0x01
#define VOC_REC_BOTH		0x02

struct msm_audio_config {
	uint32_t buffer_size;
	uint32_t buffer_count;
	uint32_t channel_count;
	uint32_t sample_rate;
	uint32_t type;
	uint32_t meta_field;
	uint32_t bits;
	uint32_t unused[3];
};

struct msm_audio_stream_config {
	uint32_t buffer_size;
	uint32_t buffer_count;
};

struct msm_audio_buf_cfg{
	uint32_t meta_info_enable;
	uint32_t frames_per_buf;
};

struct msm_audio_stats {
	uint32_t byte_count;
	uint32_t sample_count;
	uint32_t unused[2];
};

struct msm_audio_ion_info {
	int fd;
	void *vaddr;
};

struct msm_audio_pmem_info {
	int fd;
	void *vaddr;
};

struct msm_audio_aio_buf {
	void *buf_addr;
	uint32_t buf_len;
	uint32_t data_len;
	void *private_data;
	unsigned short mfield_sz; /*only useful for data has meta field */
};

/* Audio routing */

#define SND_IOCTL_MAGIC 's'

#define SND_MUTE_UNMUTED 0
#define SND_MUTE_MUTED   1

struct msm_mute_info {
	uint32_t mute;
	uint32_t path;
};

struct msm_vol_info {
	uint32_t vol;
	uint32_t path;
};

struct msm_voicerec_mode {
	uint32_t rec_mode;
};

struct msm_snd_device_config {
	uint32_t device;
	uint32_t ear_mute;
	uint32_t mic_mute;
};

#define SND_SET_DEVICE _IOW(SND_IOCTL_MAGIC, 2, struct msm_device_config *)

#define SND_METHOD_VOICE 0

struct msm_snd_volume_config {
	uint32_t device;
	uint32_t method;
	uint32_t volume;
};

#define SND_SET_VOLUME _IOW(SND_IOCTL_MAGIC, 3, struct msm_snd_volume_config *)

/* Returns the number of SND endpoints supported. */

#define SND_GET_NUM_ENDPOINTS _IOR(SND_IOCTL_MAGIC, 4, unsigned *)

struct msm_snd_endpoint {
	int id; /* input and output */
	char name[64]; /* output only */
};

/* Takes an index between 0 and one less than the number returned by
 * SND_GET_NUM_ENDPOINTS, and returns the SND index and name of a
 * SND endpoint.  On input, the .id field contains the number of the
 * endpoint, and on exit it contains the SND index, while .name contains
 * the description of the endpoint.
 */

#define SND_GET_ENDPOINT _IOWR(SND_IOCTL_MAGIC, 5, struct msm_snd_endpoint *)


#define SND_AVC_CTL _IOW(SND_IOCTL_MAGIC, 6, unsigned *)
#define SND_AGC_CTL _IOW(SND_IOCTL_MAGIC, 7, unsigned *)

struct msm_audio_pcm_config {
	uint32_t pcm_feedback;	/* 0 - disable > 0 - enable */
	uint32_t buffer_count;	/* Number of buffers to allocate */
	uint32_t buffer_size;	/* Size of buffer for capturing of
				   PCM samples */
};

#define AUDIO_EVENT_SUSPEND 0
#define AUDIO_EVENT_RESUME 1
#define AUDIO_EVENT_WRITE_DONE 2
#define AUDIO_EVENT_READ_DONE   3
#define AUDIO_EVENT_STREAM_INFO 4
#define AUDIO_EVENT_BITSTREAM_ERROR_INFO 5

#define AUDIO_CODEC_TYPE_MP3 0
#define AUDIO_CODEC_TYPE_AAC 1

struct msm_audio_bitstream_info {
	uint32_t codec_type;
	uint32_t chan_info;
	uint32_t sample_rate;
	uint32_t bit_stream_info;
	uint32_t bit_rate;
	uint32_t unused[3];
};

struct msm_audio_bitstream_error_info {
	uint32_t dec_id;
	uint32_t err_msg_indicator;
	uint32_t err_type;
};

union msm_audio_event_payload {
	struct msm_audio_aio_buf aio_buf;
	struct msm_audio_bitstream_info stream_info;
	struct msm_audio_bitstream_error_info error_info;
	int reserved;
};

struct msm_audio_event {
	int event_type;
	int timeout_ms;
	union msm_audio_event_payload event_payload;
};

#define MSM_SNDDEV_CAP_RX 0x1
#define MSM_SNDDEV_CAP_TX 0x2
#define MSM_SNDDEV_CAP_VOICE 0x4

struct msm_snd_device_info {
	uint32_t dev_id;
	uint32_t dev_cap; /* bitmask describe capability of device */
	char dev_name[64];
};

struct msm_snd_device_list {
	uint32_t  num_dev; /* Indicate number of device info to be retrieved */
	struct msm_snd_device_info *list;
};

struct msm_dtmf_config {
	uint16_t path;
	uint16_t dtmf_hi;
	uint16_t dtmf_low;
	uint16_t duration;
	uint16_t tx_gain;
	uint16_t rx_gain;
	uint16_t mixing;
};

#define AUDIO_ROUTE_STREAM_VOICE_RX 0
#define AUDIO_ROUTE_STREAM_VOICE_TX 1
#define AUDIO_ROUTE_STREAM_PLAYBACK 2
#define AUDIO_ROUTE_STREAM_REC      3

struct msm_audio_route_config {
	uint32_t stream_type;
	uint32_t stream_id;
	uint32_t dev_id;
};

#define AUDIO_MAX_EQ_BANDS 12

struct msm_audio_eq_band {
	uint16_t     band_idx; /* The band index, 0 .. 11 */
	uint32_t     filter_type; /* Filter band type */
	uint32_t     center_freq_hz; /* Filter band center frequency */
	uint32_t     filter_gain; /* Filter band initial gain (dB) */
			/* Range is +12 dB to -12 dB with 1dB increments. */
	uint32_t     q_factor;
} __attribute__ ((packed));

struct msm_audio_eq_stream_config {
	uint32_t	enable; /* Number of consequtive bands specified */
	uint32_t	num_bands;
	struct msm_audio_eq_band	eq_bands[AUDIO_MAX_EQ_BANDS];
} __attribute__ ((packed));

struct msm_acdb_cmd_device {
	uint32_t     command_id;
	uint32_t     device_id;
	uint32_t     network_id;
	uint32_t     sample_rate_id;      /* Actual sample rate value */
	uint32_t     interface_id;        /* See interface id's above */
	uint32_t     algorithm_block_id;  /* See enumerations above */
	uint32_t     total_bytes;         /* Length in bytes used by buffer */
	uint32_t     *phys_buf;           /* Physical Address of data */
};


#endif<|MERGE_RESOLUTION|>--- conflicted
+++ resolved
@@ -91,7 +91,6 @@
 #define AUDIO_GET_ACDB_BLK _IOW(AUDIO_IOCTL_MAGIC, 96,  \
 					struct msm_acdb_cmd_device)
 
-<<<<<<< HEAD
 #if defined(CONFIG_EUR_MODEL_GT_I9210)
 #define AUDIO_SET_AMR_WB	_IOW(AUDIO_IOCTL_MAGIC, 99, int)
 
@@ -100,10 +99,8 @@
 	VPCM_PATH_WIDEBAND
 };
 #endif
-=======
 #define AUDIO_REGISTER_ION _IOW(AUDIO_IOCTL_MAGIC, 97, unsigned)
 #define AUDIO_DEREGISTER_ION _IOW(AUDIO_IOCTL_MAGIC, 98, unsigned)
->>>>>>> 1131c66f
 
 #define	AUDIO_MAX_COMMON_IOCTL_NUM	100
 
