--- conflicted
+++ resolved
@@ -71,14 +71,10 @@
 
 #define MSMFB_OVERLAY_VSYNC_CTRL  _IOW(MSMFB_IOCTL_MAGIC, 160, unsigned int)
 #define MSMFB_VSYNC_CTRL  _IOW(MSMFB_IOCTL_MAGIC, 161, unsigned int)
-#define MSMFB_METADATA_SET  _IOW(MSMFB_IOCTL_MAGIC, 162, struct msmfb_metadata)
-#define MSMFB_OVERLAY_COMMIT      _IOW(MSMFB_IOCTL_MAGIC, 163, unsigned int)
-
-#define MSMFB_BUFFER_SYNC  _IOW(MSMFB_IOCTL_MAGIC, 165, struct mdp_buf_sync)
-#define MSMFB_METADATA_SET  _IOW(MSMFB_IOCTL_MAGIC, 166, struct msmfb_metadata)
+#define MSMFB_BUFFER_SYNC  _IOW(MSMFB_IOCTL_MAGIC, 162, struct mdp_buf_sync)
+#define MSMFB_METADATA_SET  _IOW(MSMFB_IOCTL_MAGIC, 163, struct msmfb_metadata)
 #define MSMFB_DISPLAY_COMMIT      _IOW(MSMFB_IOCTL_MAGIC, 164, \
 						struct mdp_display_commit)
-#define MSMFB_OVERLAY_COMMIT      _IO(MSMFB_IOCTL_MAGIC, 163)
 
 #define FB_TYPE_3D_PANEL 0x10101010
 #define MDP_IMGTYPE2_START 0x10000
@@ -477,15 +473,17 @@
 	} data;
 };
 
+struct mdp_bl_scale_data {
+	uint32_t min_lvl;
+	uint32_t scale;
+};
+
 enum {
 	mdp_op_pcc_cfg,
 	mdp_op_csc_cfg,
 	mdp_op_lut_cfg,
-<<<<<<< HEAD
-=======
 	mdp_bl_scale_cfg,
 	mdp_op_qseed_cfg,
->>>>>>> d8045349
 	mdp_op_max,
 };
 
@@ -495,11 +493,8 @@
 		struct mdp_pcc_cfg_data pcc_cfg_data;
 		struct mdp_csc_cfg_data csc_cfg_data;
 		struct mdp_lut_cfg_data lut_cfg_data;
-<<<<<<< HEAD
-=======
 		struct mdp_bl_scale_data bl_scale_data;
 		struct mdp_qseed_cfg_data qseed_cfg_data;
->>>>>>> d8045349
 	} data;
 };
 
@@ -509,11 +504,6 @@
 	metadata_op_max
 };
 
-<<<<<<< HEAD
-struct mdp_blend_cfg {
-	uint32_t is_premultiplied;
-};
-=======
 #define MDP_MAX_FENCE_FD	10
 #define MDP_BUF_SYNC_FLAG_WAIT	1
 
@@ -550,15 +540,7 @@
 	struct fb_var_screeninfo var;
 	struct mdp_buf_fence buf_fence;
 };
->>>>>>> d8045349
-
-struct msmfb_metadata {
-	uint32_t op;
-	uint32_t flags;
-	union {
-		struct mdp_blend_cfg blend_cfg;
-	} data;
-};
+
 struct mdp_page_protection {
 	uint32_t page_protection;
 };
