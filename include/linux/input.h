<<<<<<< HEAD
#ifndef _INPUT_H
#define _INPUT_H

/*
 * Copyright (c) 1999-2002 Vojtech Pavlik
 *
 * This program is free software; you can redistribute it and/or modify it
 * under the terms of the GNU General Public License version 2 as published by
 * the Free Software Foundation.
 */

#ifdef __KERNEL__
#include <linux/time.h>
#include <linux/list.h>
#else
#include <sys/time.h>
#include <sys/ioctl.h>
#include <sys/types.h>
#include <linux/types.h>
#endif

/*
 * The event structure itself
 */

struct input_event {
	struct timeval time;
	__u16 type;
	__u16 code;
	__s32 value;
};

/*
 * Protocol version.
 */

#define EV_VERSION		0x010001

/*
 * IOCTLs (0x00 - 0x7f)
 */

struct input_id {
	__u16 bustype;
	__u16 vendor;
	__u16 product;
	__u16 version;
};

/**
 * struct input_absinfo - used by EVIOCGABS/EVIOCSABS ioctls
 * @value: latest reported value for the axis.
 * @minimum: specifies minimum value for the axis.
 * @maximum: specifies maximum value for the axis.
 * @fuzz: specifies fuzz value that is used to filter noise from
 *	the event stream.
 * @flat: values that are within this value will be discarded by
 *	joydev interface and reported as 0 instead.
 * @resolution: specifies resolution for the values reported for
 *	the axis.
 *
 * Note that input core does not clamp reported values to the
 * [minimum, maximum] limits, such task is left to userspace.
 *
 * Resolution for main axes (ABS_X, ABS_Y, ABS_Z) is reported in
 * units per millimeter (units/mm), resolution for rotational axes
 * (ABS_RX, ABS_RY, ABS_RZ) is reported in units per radian.
 */
struct input_absinfo {
	__s32 value;
	__s32 minimum;
	__s32 maximum;
	__s32 fuzz;
	__s32 flat;
	__s32 resolution;
};

/**
 * struct input_keymap_entry - used by EVIOCGKEYCODE/EVIOCSKEYCODE ioctls
 * @scancode: scancode represented in machine-endian form.
 * @len: length of the scancode that resides in @scancode buffer.
 * @index: index in the keymap, may be used instead of scancode
 * @flags: allows to specify how kernel should handle the request. For
 *	example, setting INPUT_KEYMAP_BY_INDEX flag indicates that kernel
 *	should perform lookup in keymap by @index instead of @scancode
 * @keycode: key code assigned to this scancode
 *
 * The structure is used to retrieve and modify keymap data. Users have
 * option of performing lookup either by @scancode itself or by @index
 * in keymap entry. EVIOCGKEYCODE will also return scancode or index
 * (depending on which element was used to perform lookup).
 */
struct input_keymap_entry {
#define INPUT_KEYMAP_BY_INDEX	(1 << 0)
	__u8  flags;
	__u8  len;
	__u16 index;
	__u32 keycode;
	__u8  scancode[32];
};

#define EVIOCGVERSION		_IOR('E', 0x01, int)			/* get driver version */
#define EVIOCGID		_IOR('E', 0x02, struct input_id)	/* get device ID */
#define EVIOCGREP		_IOR('E', 0x03, unsigned int[2])	/* get repeat settings */
#define EVIOCSREP		_IOW('E', 0x03, unsigned int[2])	/* set repeat settings */

#define EVIOCGKEYCODE		_IOR('E', 0x04, unsigned int[2])        /* get keycode */
#define EVIOCGKEYCODE_V2	_IOR('E', 0x04, struct input_keymap_entry)
#define EVIOCSKEYCODE		_IOW('E', 0x04, unsigned int[2])        /* set keycode */
#define EVIOCSKEYCODE_V2	_IOW('E', 0x04, struct input_keymap_entry)

#define EVIOCGNAME(len)		_IOC(_IOC_READ, 'E', 0x06, len)		/* get device name */
#define EVIOCGPHYS(len)		_IOC(_IOC_READ, 'E', 0x07, len)		/* get physical location */
#define EVIOCGUNIQ(len)		_IOC(_IOC_READ, 'E', 0x08, len)		/* get unique identifier */
#define EVIOCGPROP(len)		_IOC(_IOC_READ, 'E', 0x09, len)		/* get device properties */

#define EVIOCGKEY(len)		_IOC(_IOC_READ, 'E', 0x18, len)		/* get global key state */
#define EVIOCGLED(len)		_IOC(_IOC_READ, 'E', 0x19, len)		/* get all LEDs */
#define EVIOCGSND(len)		_IOC(_IOC_READ, 'E', 0x1a, len)		/* get all sounds status */
#define EVIOCGSW(len)		_IOC(_IOC_READ, 'E', 0x1b, len)		/* get all switch states */

#define EVIOCGBIT(ev,len)	_IOC(_IOC_READ, 'E', 0x20 + ev, len)	/* get event bits */
#define EVIOCGABS(abs)		_IOR('E', 0x40 + abs, struct input_absinfo)	/* get abs value/limits */
#define EVIOCSABS(abs)		_IOW('E', 0xc0 + abs, struct input_absinfo)	/* set abs value/limits */

#define EVIOCSFF		_IOC(_IOC_WRITE, 'E', 0x80, sizeof(struct ff_effect))	/* send a force effect to a force feedback device */
#define EVIOCRMFF		_IOW('E', 0x81, int)			/* Erase a force effect */
#define EVIOCGEFFECTS		_IOR('E', 0x84, int)			/* Report number of effects playable at the same time */

#define EVIOCGRAB		_IOW('E', 0x90, int)			/* Grab/Release device */

/*
 * Device properties and quirks
 */

#define INPUT_PROP_POINTER		0x00	/* needs a pointer */
#define INPUT_PROP_DIRECT		0x01	/* direct input devices */
#define INPUT_PROP_BUTTONPAD		0x02	/* has button(s) under pad */
#define INPUT_PROP_SEMI_MT		0x03	/* touch rectangle only */

#define INPUT_PROP_MAX			0x1f
#define INPUT_PROP_CNT			(INPUT_PROP_MAX + 1)

/*
 * Event types
 */

#define EV_SYN			0x00
#define EV_KEY			0x01
#define EV_REL			0x02
#define EV_ABS			0x03
#define EV_MSC			0x04
#define EV_SW			0x05
#define EV_LED			0x11
#define EV_SND			0x12
#define EV_REP			0x14
#define EV_FF			0x15
#define EV_PWR			0x16
#define EV_FF_STATUS		0x17
#define EV_MAX			0x1f
#define EV_CNT			(EV_MAX+1)

/*
 * Synchronization events.
 */

#define SYN_REPORT		0
#define SYN_CONFIG		1
#define SYN_MT_REPORT		2
#define SYN_DROPPED		3

/*
 * Keys and buttons
 *
 * Most of the keys/buttons are modeled after USB HUT 1.12
 * (see http://www.usb.org/developers/hidpage).
 * Abbreviations in the comments:
 * AC - Application Control
 * AL - Application Launch Button
 * SC - System Control
 */

#define KEY_RESERVED		0
#define KEY_ESC			1
#define KEY_1			2
#define KEY_2			3
#define KEY_3			4
#define KEY_4			5
#define KEY_5			6
#define KEY_6			7
#define KEY_7			8
#define KEY_8			9
#define KEY_9			10
#define KEY_0			11
#define KEY_MINUS		12
#define KEY_EQUAL		13
#define KEY_BACKSPACE		14
#define KEY_TAB			15
#define KEY_Q			16
#define KEY_W			17
#define KEY_E			18
#define KEY_R			19
#define KEY_T			20
#define KEY_Y			21
#define KEY_U			22
#define KEY_I			23
#define KEY_O			24
#define KEY_P			25
#define KEY_LEFTBRACE		26
#define KEY_RIGHTBRACE		27
#define KEY_ENTER		28
#define KEY_LEFTCTRL		29
#define KEY_A			30
#define KEY_S			31
#define KEY_D			32
#define KEY_F			33
#define KEY_G			34
#define KEY_H			35
#define KEY_J			36
#define KEY_K			37
#define KEY_L			38
#define KEY_SEMICOLON		39
#define KEY_APOSTROPHE		40
#define KEY_GRAVE		41
#define KEY_LEFTSHIFT		42
#define KEY_BACKSLASH		43
#define KEY_Z			44
#define KEY_X			45
#define KEY_C			46
#define KEY_V			47
#define KEY_B			48
#define KEY_N			49
#define KEY_M			50
#define KEY_COMMA		51
#define KEY_DOT			52
#define KEY_SLASH		53
#define KEY_RIGHTSHIFT		54
#define KEY_KPASTERISK		55
#define KEY_LEFTALT		56
#define KEY_SPACE		57
#define KEY_CAPSLOCK		58
#define KEY_F1			59
#define KEY_F2			60
#define KEY_F3			61
#define KEY_F4			62
#define KEY_F5			63
#define KEY_F6			64
#define KEY_F7			65
#define KEY_F8			66
#define KEY_F9			67
#define KEY_F10			68
#define KEY_NUMLOCK		69
#define KEY_SCROLLLOCK		70
#define KEY_KP7			71
#define KEY_KP8			72
#define KEY_KP9			73
#define KEY_KPMINUS		74
#define KEY_KP4			75
#define KEY_KP5			76
#define KEY_KP6			77
#define KEY_KPPLUS		78
#define KEY_KP1			79
#define KEY_KP2			80
#define KEY_KP3			81
#define KEY_KP0			82
#define KEY_KPDOT		83

#define KEY_ZENKAKUHANKAKU	85
#define KEY_102ND		86
#define KEY_F11			87
#define KEY_F12			88
#define KEY_RO			89
#define KEY_KATAKANA		90
#define KEY_HIRAGANA		91
#define KEY_HENKAN		92
#define KEY_KATAKANAHIRAGANA	93
#define KEY_MUHENKAN		94
#define KEY_KPJPCOMMA		95
#define KEY_KPENTER		96
#define KEY_RIGHTCTRL		97
#define KEY_KPSLASH		98
#define KEY_SYSRQ		99
#define KEY_RIGHTALT		100
#define KEY_LINEFEED		101
#define KEY_HOME		102
#define KEY_UP			103
#define KEY_PAGEUP		104
#define KEY_LEFT		105
#define KEY_RIGHT		106
#define KEY_END			107
#define KEY_DOWN		108
#define KEY_PAGEDOWN		109
#define KEY_INSERT		110
#define KEY_DELETE		111
#define KEY_MACRO		112
#define KEY_MUTE		113
#define KEY_VOLUMEDOWN		114
#define KEY_VOLUMEUP		115
#define KEY_POWER		116	/* SC System Power Down */
#define KEY_KPEQUAL		117
#define KEY_KPPLUSMINUS		118
#define KEY_PAUSE		119
#define KEY_SCALE		120	/* AL Compiz Scale (Expose) */

#define KEY_KPCOMMA		121
#define KEY_HANGEUL		122
#define KEY_HANGUEL		KEY_HANGEUL
#define KEY_HANJA		123
#define KEY_YEN			124
#define KEY_LEFTMETA		125
#define KEY_RIGHTMETA		126
#define KEY_COMPOSE		127

#define KEY_STOP		128	/* AC Stop */
#define KEY_AGAIN		129
#define KEY_PROPS		130	/* AC Properties */
#define KEY_UNDO		131	/* AC Undo */
#define KEY_FRONT		132
#define KEY_COPY		133	/* AC Copy */
#define KEY_OPEN		134	/* AC Open */
#define KEY_PASTE		135	/* AC Paste */
#define KEY_FIND		136	/* AC Search */
#define KEY_CUT			137	/* AC Cut */
#define KEY_HELP		138	/* AL Integrated Help Center */
#define KEY_MENU		139	/* Menu (show menu) */
#define KEY_CALC		140	/* AL Calculator */
#define KEY_SETUP		141
#define KEY_SLEEP		142	/* SC System Sleep */
#define KEY_WAKEUP		143	/* System Wake Up */
#define KEY_FILE		144	/* AL Local Machine Browser */
#define KEY_SENDFILE		145
#define KEY_DELETEFILE		146
#define KEY_XFER		147
#define KEY_PROG1		148
#define KEY_PROG2		149
#define KEY_WWW			150	/* AL Internet Browser */
#define KEY_MSDOS		151
#define KEY_COFFEE		152	/* AL Terminal Lock/Screensaver */
#define KEY_SCREENLOCK		KEY_COFFEE
#define KEY_DIRECTION		153
#define KEY_CYCLEWINDOWS	154
#define KEY_MAIL		155
#define KEY_BOOKMARKS		156	/* AC Bookmarks */
#define KEY_COMPUTER		157
#define KEY_BACK		158	/* AC Back */
#define KEY_FORWARD		159	/* AC Forward */
#define KEY_CLOSECD		160
#define KEY_EJECTCD		161
#define KEY_EJECTCLOSECD	162
#define KEY_NEXTSONG		163
#define KEY_PLAYPAUSE		164
#define KEY_PREVIOUSSONG	165
#define KEY_STOPCD		166
#define KEY_RECORD		167
#define KEY_REWIND		168
#define KEY_PHONE		169	/* Media Select Telephone */
#define KEY_ISO			170
#define KEY_CONFIG		171	/* AL Consumer Control Configuration */
#define KEY_HOMEPAGE		172	/* AC Home */
#define KEY_REFRESH		173	/* AC Refresh */
#define KEY_EXIT		174	/* AC Exit */
#define KEY_MOVE		175
#define KEY_EDIT		176
#define KEY_SCROLLUP		177
#define KEY_SCROLLDOWN		178
#define KEY_KPLEFTPAREN		179
#define KEY_KPRIGHTPAREN	180
#define KEY_NEW			181	/* AC New */
#define KEY_REDO		182	/* AC Redo/Repeat */

#define KEY_F13			183
#define KEY_F14			184
#define KEY_F15			185
#define KEY_F16			186
#define KEY_F17			187
#define KEY_F18			188
#define KEY_F19			189
#define KEY_F20			190
#define KEY_F21			191
#define KEY_F22			192
#define KEY_F23			193
#define KEY_F24			194

#define KEY_PLAYCD		200
#define KEY_PAUSECD		201
#define KEY_PROG3		202
#define KEY_PROG4		203
#define KEY_DASHBOARD		204	/* AL Dashboard */
#define KEY_SUSPEND		205
#define KEY_CLOSE		206	/* AC Close */
#define KEY_PLAY		207
#define KEY_FASTFORWARD		208
#define KEY_BASSBOOST		209
#define KEY_PRINT		210	/* AC Print */
#define KEY_HP			211
#define KEY_CAMERA		212
#define KEY_SOUND		213
#define KEY_QUESTION		214
#define KEY_EMAIL		215
#define KEY_CHAT		216
#define KEY_SEARCH		217
#define KEY_CONNECT		218
#define KEY_FINANCE		219	/* AL Checkbook/Finance */
#define KEY_SPORT		220
#define KEY_SHOP		221
#define KEY_ALTERASE		222
#define KEY_CANCEL		223	/* AC Cancel */
#define KEY_BRIGHTNESSDOWN	224
#define KEY_BRIGHTNESSUP	225
#define KEY_MEDIA		226

#define KEY_SWITCHVIDEOMODE	227	/* Cycle between available video
					   outputs (Monitor/LCD/TV-out/etc) */
#define KEY_KBDILLUMTOGGLE	228
#define KEY_KBDILLUMDOWN	229
#define KEY_KBDILLUMUP		230

#define KEY_SEND		231	/* AC Send */
#define KEY_REPLY		232	/* AC Reply */
#define KEY_FORWARDMAIL		233	/* AC Forward Msg */
#define KEY_SAVE		234	/* AC Save */
#define KEY_DOCUMENTS		235

#define KEY_BATTERY		236

#define KEY_BLUETOOTH		237
#define KEY_WLAN		238
#define KEY_UWB			239

#define KEY_UNKNOWN		240

#define KEY_VIDEO_NEXT		241	/* drive next video source */
#define KEY_VIDEO_PREV		242	/* drive previous video source */
#define KEY_BRIGHTNESS_CYCLE	243	/* brightness up, after max is min */
#define KEY_BRIGHTNESS_ZERO	244	/* brightness off, use ambient */
#define KEY_DISPLAY_OFF		245	/* display device to off state */

#define KEY_WIMAX		246
#define KEY_RFKILL		247	/* Key that controls all radios */

/* Code 255 is reserved for special needs of AT keyboard driver */

#define BTN_MISC		0x100
#define BTN_0			0x100
#define BTN_1			0x101
#define BTN_2			0x102
#define BTN_3			0x103
#define BTN_4			0x104
#define BTN_5			0x105
#define BTN_6			0x106
#define BTN_7			0x107
#define BTN_8			0x108
#define BTN_9			0x109

#define BTN_MOUSE		0x110
#define BTN_LEFT		0x110
#define BTN_RIGHT		0x111
#define BTN_MIDDLE		0x112
#define BTN_SIDE		0x113
#define BTN_EXTRA		0x114
#define BTN_FORWARD		0x115
#define BTN_BACK		0x116
#define BTN_TASK		0x117

#define BTN_JOYSTICK		0x120
#define BTN_TRIGGER		0x120
#define BTN_THUMB		0x121
#define BTN_THUMB2		0x122
#define BTN_TOP			0x123
#define BTN_TOP2		0x124
#define BTN_PINKIE		0x125
#define BTN_BASE		0x126
#define BTN_BASE2		0x127
#define BTN_BASE3		0x128
#define BTN_BASE4		0x129
#define BTN_BASE5		0x12a
#define BTN_BASE6		0x12b
#define BTN_DEAD		0x12f

#define BTN_GAMEPAD		0x130
#define BTN_A			0x130
#define BTN_B			0x131
#define BTN_C			0x132
#define BTN_X			0x133
#define BTN_Y			0x134
#define BTN_Z			0x135
#define BTN_TL			0x136
#define BTN_TR			0x137
#define BTN_TL2			0x138
#define BTN_TR2			0x139
#define BTN_SELECT		0x13a
#define BTN_START		0x13b
#define BTN_MODE		0x13c
#define BTN_THUMBL		0x13d
#define BTN_THUMBR		0x13e

#define BTN_DIGI		0x140
#define BTN_TOOL_PEN		0x140
#define BTN_TOOL_RUBBER		0x141
#define BTN_TOOL_BRUSH		0x142
#define BTN_TOOL_PENCIL		0x143
#define BTN_TOOL_AIRBRUSH	0x144
#define BTN_TOOL_FINGER		0x145
#define BTN_TOOL_MOUSE		0x146
#define BTN_TOOL_LENS		0x147
#define BTN_TOUCH		0x14a
#define BTN_STYLUS		0x14b
#define BTN_STYLUS2		0x14c
#define BTN_TOOL_DOUBLETAP	0x14d
#define BTN_TOOL_TRIPLETAP	0x14e
#define BTN_TOOL_QUADTAP	0x14f	/* Four fingers on trackpad */

#define BTN_WHEEL		0x150
#define BTN_GEAR_DOWN		0x150
#define BTN_GEAR_UP		0x151

#define KEY_OK			0x160
#define KEY_SELECT		0x161
#define KEY_GOTO		0x162
#define KEY_CLEAR		0x163
#define KEY_POWER2		0x164
#define KEY_OPTION		0x165
#define KEY_INFO		0x166	/* AL OEM Features/Tips/Tutorial */
#define KEY_TIME		0x167
#define KEY_VENDOR		0x168
#define KEY_ARCHIVE		0x169
#define KEY_PROGRAM		0x16a	/* Media Select Program Guide */
#define KEY_CHANNEL		0x16b
#define KEY_FAVORITES		0x16c
#define KEY_EPG			0x16d
#define KEY_PVR			0x16e	/* Media Select Home */
#define KEY_MHP			0x16f
#define KEY_LANGUAGE		0x170
#define KEY_TITLE		0x171
#define KEY_SUBTITLE		0x172
#define KEY_ANGLE		0x173
#define KEY_ZOOM		0x174
#define KEY_MODE		0x175
#define KEY_KEYBOARD		0x176
#define KEY_SCREEN		0x177
#define KEY_PC			0x178	/* Media Select Computer */
#define KEY_TV			0x179	/* Media Select TV */
#define KEY_TV2			0x17a	/* Media Select Cable */
#define KEY_VCR			0x17b	/* Media Select VCR */
#define KEY_VCR2		0x17c	/* VCR Plus */
#define KEY_SAT			0x17d	/* Media Select Satellite */
#define KEY_SAT2		0x17e
#define KEY_CD			0x17f	/* Media Select CD */
#define KEY_TAPE		0x180	/* Media Select Tape */
#define KEY_RADIO		0x181
#define KEY_TUNER		0x182	/* Media Select Tuner */
#define KEY_PLAYER		0x183
#define KEY_TEXT		0x184
#define KEY_DVD			0x185	/* Media Select DVD */
#define KEY_AUX			0x186
#define KEY_MP3			0x187
#define KEY_AUDIO		0x188	/* AL Audio Browser */
#define KEY_VIDEO		0x189	/* AL Movie Browser */
#define KEY_DIRECTORY		0x18a
#define KEY_LIST		0x18b
#define KEY_MEMO		0x18c	/* Media Select Messages */
#define KEY_CALENDAR		0x18d
#define KEY_RED			0x18e
#define KEY_GREEN		0x18f
#define KEY_YELLOW		0x190
#define KEY_BLUE		0x191
#define KEY_CHANNELUP		0x192	/* Channel Increment */
#define KEY_CHANNELDOWN		0x193	/* Channel Decrement */
#define KEY_FIRST		0x194
#define KEY_LAST		0x195	/* Recall Last */
#define KEY_AB			0x196
#define KEY_NEXT		0x197
#define KEY_RESTART		0x198
#define KEY_SLOW		0x199
#define KEY_SHUFFLE		0x19a
#define KEY_BREAK		0x19b
#define KEY_PREVIOUS		0x19c
#define KEY_DIGITS		0x19d
#define KEY_TEEN		0x19e
#define KEY_TWEN		0x19f
#define KEY_VIDEOPHONE		0x1a0	/* Media Select Video Phone */
#define KEY_GAMES		0x1a1	/* Media Select Games */
#define KEY_ZOOMIN		0x1a2	/* AC Zoom In */
#define KEY_ZOOMOUT		0x1a3	/* AC Zoom Out */
#define KEY_ZOOMRESET		0x1a4	/* AC Zoom */
#define KEY_WORDPROCESSOR	0x1a5	/* AL Word Processor */
#define KEY_EDITOR		0x1a6	/* AL Text Editor */
#define KEY_SPREADSHEET		0x1a7	/* AL Spreadsheet */
#define KEY_GRAPHICSEDITOR	0x1a8	/* AL Graphics Editor */
#define KEY_PRESENTATION	0x1a9	/* AL Presentation App */
#define KEY_DATABASE		0x1aa	/* AL Database App */
#define KEY_NEWS		0x1ab	/* AL Newsreader */
#define KEY_VOICEMAIL		0x1ac	/* AL Voicemail */
#define KEY_ADDRESSBOOK		0x1ad	/* AL Contacts/Address Book */
#define KEY_MESSENGER		0x1ae	/* AL Instant Messaging */
#define KEY_DISPLAYTOGGLE	0x1af	/* Turn display (LCD) on and off */
#define KEY_SPELLCHECK		0x1b0   /* AL Spell Check */
#define KEY_LOGOFF		0x1b1   /* AL Logoff */

#define KEY_DOLLAR		0x1b2
#define KEY_EURO		0x1b3

#define KEY_FRAMEBACK		0x1b4	/* Consumer - transport controls */
#define KEY_FRAMEFORWARD	0x1b5
#define KEY_CONTEXT_MENU	0x1b6	/* GenDesc - system context menu */
#define KEY_MEDIA_REPEAT	0x1b7	/* Consumer - transport control */
#define KEY_10CHANNELSUP	0x1b8	/* 10 channels up (10+) */
#define KEY_10CHANNELSDOWN	0x1b9	/* 10 channels down (10-) */
#define KEY_IMAGES		0x1ba	/* AL Image Browser */

#define KEY_DEL_EOL		0x1c0
#define KEY_DEL_EOS		0x1c1
#define KEY_INS_LINE		0x1c2
#define KEY_DEL_LINE		0x1c3

#define KEY_FN			0x1d0
#define KEY_FN_ESC		0x1d1
#define KEY_FN_F1		0x1d2
#define KEY_FN_F2		0x1d3
#define KEY_FN_F3		0x1d4
#define KEY_FN_F4		0x1d5
#define KEY_FN_F5		0x1d6
#define KEY_FN_F6		0x1d7
#define KEY_FN_F7		0x1d8
#define KEY_FN_F8		0x1d9
#define KEY_FN_F9		0x1da
#define KEY_FN_F10		0x1db
#define KEY_FN_F11		0x1dc
#define KEY_FN_F12		0x1dd
#define KEY_FN_1		0x1de
#define KEY_FN_2		0x1df
#define KEY_FN_D		0x1e0
#define KEY_FN_E		0x1e1
#define KEY_FN_F		0x1e2
#define KEY_FN_S		0x1e3
#define KEY_FN_B		0x1e4

#define KEY_BRL_DOT1		0x1f1
#define KEY_BRL_DOT2		0x1f2
#define KEY_BRL_DOT3		0x1f3
#define KEY_BRL_DOT4		0x1f4
#define KEY_BRL_DOT5		0x1f5
#define KEY_BRL_DOT6		0x1f6
#define KEY_BRL_DOT7		0x1f7
#define KEY_BRL_DOT8		0x1f8
#define KEY_BRL_DOT9		0x1f9
#define KEY_BRL_DOT10		0x1fa

#define KEY_NUMERIC_0		0x200	/* used by phones, remote controls, */
#define KEY_NUMERIC_1		0x201	/* and other keypads */
#define KEY_NUMERIC_2		0x202
#define KEY_NUMERIC_3		0x203
#define KEY_NUMERIC_4		0x204
#define KEY_NUMERIC_5		0x205
#define KEY_NUMERIC_6		0x206
#define KEY_NUMERIC_7		0x207
#define KEY_NUMERIC_8		0x208
#define KEY_NUMERIC_9		0x209
#define KEY_NUMERIC_STAR	0x20a
#define KEY_NUMERIC_POUND	0x20b
#define KEY_CAMERA_SNAPSHOT	0x2fe
#define KEY_CAMERA_FOCUS	0x210
#define KEY_WPS_BUTTON		0x211	/* WiFi Protected Setup key */

#define KEY_TOUCHPAD_TOGGLE	0x212	/* Request switch touchpad on or off */
#define KEY_TOUCHPAD_ON		0x213
#define KEY_TOUCHPAD_OFF	0x214

#define KEY_CAMERA_ZOOMIN	0x215
#define KEY_CAMERA_ZOOMOUT	0x216
#define KEY_CAMERA_UP		0x217
#define KEY_CAMERA_DOWN		0x218
#define KEY_CAMERA_LEFT		0x219
#define KEY_CAMERA_RIGHT	0x21a

#define BTN_TRIGGER_HAPPY		0x2c0
#define BTN_TRIGGER_HAPPY1		0x2c0
#define BTN_TRIGGER_HAPPY2		0x2c1
#define BTN_TRIGGER_HAPPY3		0x2c2
#define BTN_TRIGGER_HAPPY4		0x2c3
#define BTN_TRIGGER_HAPPY5		0x2c4
#define BTN_TRIGGER_HAPPY6		0x2c5
#define BTN_TRIGGER_HAPPY7		0x2c6
#define BTN_TRIGGER_HAPPY8		0x2c7
#define BTN_TRIGGER_HAPPY9		0x2c8
#define BTN_TRIGGER_HAPPY10		0x2c9
#define BTN_TRIGGER_HAPPY11		0x2ca
#define BTN_TRIGGER_HAPPY12		0x2cb
#define BTN_TRIGGER_HAPPY13		0x2cc
#define BTN_TRIGGER_HAPPY14		0x2cd
#define BTN_TRIGGER_HAPPY15		0x2ce
#define BTN_TRIGGER_HAPPY16		0x2cf
#define BTN_TRIGGER_HAPPY17		0x2d0
#define BTN_TRIGGER_HAPPY18		0x2d1
#define BTN_TRIGGER_HAPPY19		0x2d2
#define BTN_TRIGGER_HAPPY20		0x2d3
#define BTN_TRIGGER_HAPPY21		0x2d4
#define BTN_TRIGGER_HAPPY22		0x2d5
#define BTN_TRIGGER_HAPPY23		0x2d6
#define BTN_TRIGGER_HAPPY24		0x2d7
#define BTN_TRIGGER_HAPPY25		0x2d8
#define BTN_TRIGGER_HAPPY26		0x2d9
#define BTN_TRIGGER_HAPPY27		0x2da
#define BTN_TRIGGER_HAPPY28		0x2db
#define BTN_TRIGGER_HAPPY29		0x2dc
#define BTN_TRIGGER_HAPPY30		0x2dd
#define BTN_TRIGGER_HAPPY31		0x2de
#define BTN_TRIGGER_HAPPY32		0x2df
#define BTN_TRIGGER_HAPPY33		0x2e0
#define BTN_TRIGGER_HAPPY34		0x2e1
#define BTN_TRIGGER_HAPPY35		0x2e2
#define BTN_TRIGGER_HAPPY36		0x2e3
#define BTN_TRIGGER_HAPPY37		0x2e4
#define BTN_TRIGGER_HAPPY38		0x2e5
#define BTN_TRIGGER_HAPPY39		0x2e6
#define BTN_TRIGGER_HAPPY40		0x2e7

/* We avoid low common keys in module aliases so they don't get huge. */
#define KEY_MIN_INTERESTING	KEY_MUTE
#define KEY_MAX			0x2ff
#define KEY_CNT			(KEY_MAX+1)

/*
 * Relative axes
 */

#define REL_X			0x00
#define REL_Y			0x01
#define REL_Z			0x02
#define REL_RX			0x03
#define REL_RY			0x04
#define REL_RZ			0x05
#define REL_HWHEEL		0x06
#define REL_DIAL		0x07
#define REL_WHEEL		0x08
#define REL_MISC		0x09
#define REL_MAX			0x0f
#define REL_CNT			(REL_MAX+1)

/*
 * Absolute axes
 */

#define ABS_X			0x00
#define ABS_Y			0x01
#define ABS_Z			0x02
#define ABS_RX			0x03
#define ABS_RY			0x04
#define ABS_RZ			0x05
#define ABS_THROTTLE		0x06
#define ABS_RUDDER		0x07
#define ABS_WHEEL		0x08
#define ABS_GAS			0x09
#define ABS_BRAKE		0x0a
#define ABS_HAT0X		0x10
#define ABS_HAT0Y		0x11
#define ABS_HAT1X		0x12
#define ABS_HAT1Y		0x13
#define ABS_HAT2X		0x14
#define ABS_HAT2Y		0x15
#define ABS_HAT3X		0x16
#define ABS_HAT3Y		0x17
#define ABS_PRESSURE		0x18
#define ABS_DISTANCE		0x19
#define ABS_TILT_X		0x1a
#define ABS_TILT_Y		0x1b
#define ABS_TOOL_WIDTH		0x1c

#define ABS_VOLUME		0x20

#define ABS_MISC		0x28

#define ABS_MT_SLOT		0x2f	/* MT slot being modified */
#define ABS_MT_TOUCH_MAJOR	0x30	/* Major axis of touching ellipse */
#define ABS_MT_TOUCH_MINOR	0x31	/* Minor axis (omit if circular) */
#define ABS_MT_WIDTH_MAJOR	0x32	/* Major axis of approaching ellipse */
#define ABS_MT_WIDTH_MINOR	0x33	/* Minor axis (omit if circular) */
#define ABS_MT_ORIENTATION	0x34	/* Ellipse orientation */
#define ABS_MT_POSITION_X	0x35	/* Center X ellipse position */
#define ABS_MT_POSITION_Y	0x36	/* Center Y ellipse position */
#define ABS_MT_TOOL_TYPE	0x37	/* Type of touching device */
#define ABS_MT_BLOB_ID		0x38	/* Group a set of packets as a blob */
#define ABS_MT_TRACKING_ID	0x39	/* Unique ID of initiated contact */
#define ABS_MT_PRESSURE		0x3a	/* Pressure on contact area */
#define ABS_MT_DISTANCE		0x3b	/* Contact hover distance */
#define ABS_MT_ANGLE		0x3c	/* touch angle */
#define ABS_MT_COMPONENT	0x3c	/* touch component */
#define ABS_MT_PALM		0x3d	/* palm touch */
#define ABS_MT_SUMSIZE		0x3d	/* touch sumsize */

#ifdef __KERNEL__
/* Implementation details, userspace should not care about these */
#define ABS_MT_FIRST		ABS_MT_TOUCH_MAJOR
#define ABS_MT_LAST		ABS_MT_PALM
#endif

#define ABS_MAX			0x3f
#define ABS_CNT			(ABS_MAX+1)

/*
 * Switch events
 */

#define SW_LID			0x00  /* set = lid shut */
#define SW_TABLET_MODE		0x01  /* set = tablet mode */
#define SW_HEADPHONE_INSERT	0x02  /* set = inserted */
#define SW_RFKILL_ALL		0x03  /* rfkill master switch, type "any"
					 set = radio enabled */
#define SW_RADIO		SW_RFKILL_ALL	/* deprecated */
#define SW_MICROPHONE_INSERT	0x04  /* set = inserted */
#define SW_DOCK			0x05  /* set = plugged into dock */
#define SW_LINEOUT_INSERT	0x06  /* set = inserted */
#define SW_JACK_PHYSICAL_INSERT 0x07  /* set = mechanical switch set */
#define SW_VIDEOOUT_INSERT	0x08  /* set = inserted */
#define SW_CAMERA_LENS_COVER	0x09  /* set = lens covered */
#define SW_KEYPAD_SLIDE		0x0a  /* set = keypad slide out */
#define SW_FRONT_PROXIMITY	0x0b  /* set = front proximity sensor active */
#define SW_ROTATE_LOCK		0x0c  /* set = rotate locked/disabled */
#define SW_HPHL_OVERCURRENT	0x0d  /* set = over current on left hph */
#define SW_HPHR_OVERCURRENT	0x0e  /* set = over current on right hph */
#define SW_MAX			0x0f
#define SW_CNT			(SW_MAX+1)

/*
 * Misc events
 */

#define MSC_SERIAL		0x00
#define MSC_PULSELED		0x01
#define MSC_GESTURE		0x02
#define MSC_RAW			0x03
#define MSC_SCAN		0x04
#define MSC_MAX			0x07
#define MSC_CNT			(MSC_MAX+1)

/*
 * LEDs
 */

#define LED_NUML		0x00
#define LED_CAPSL		0x01
#define LED_SCROLLL		0x02
#define LED_COMPOSE		0x03
#define LED_KANA		0x04
#define LED_SLEEP		0x05
#define LED_SUSPEND		0x06
#define LED_MUTE		0x07
#define LED_MISC		0x08
#define LED_MAIL		0x09
#define LED_CHARGING		0x0a
#define LED_MAX			0x0f
#define LED_CNT			(LED_MAX+1)

/*
 * Autorepeat values
 */

#define REP_DELAY		0x00
#define REP_PERIOD		0x01
#define REP_MAX			0x01
#define REP_CNT			(REP_MAX+1)

/*
 * Sounds
 */

#define SND_CLICK		0x00
#define SND_BELL		0x01
#define SND_TONE		0x02
#define SND_MAX			0x07
#define SND_CNT			(SND_MAX+1)

/*
 * IDs.
 */

#define ID_BUS			0
#define ID_VENDOR		1
#define ID_PRODUCT		2
#define ID_VERSION		3

#define BUS_PCI			0x01
#define BUS_ISAPNP		0x02
#define BUS_USB			0x03
#define BUS_HIL			0x04
#define BUS_BLUETOOTH		0x05
#define BUS_VIRTUAL		0x06

#define BUS_ISA			0x10
#define BUS_I8042		0x11
#define BUS_XTKBD		0x12
#define BUS_RS232		0x13
#define BUS_GAMEPORT		0x14
#define BUS_PARPORT		0x15
#define BUS_AMIGA		0x16
#define BUS_ADB			0x17
#define BUS_I2C			0x18
#define BUS_HOST		0x19
#define BUS_GSC			0x1A
#define BUS_ATARI		0x1B
#define BUS_SPI			0x1C

/*
 * MT_TOOL types
 */
#define MT_TOOL_FINGER		0
#define MT_TOOL_PEN		1
#define MT_TOOL_MAX		1

/*
 * Values describing the status of a force-feedback effect
 */
#define FF_STATUS_STOPPED	0x00
#define FF_STATUS_PLAYING	0x01
#define FF_STATUS_MAX		0x01

/*
 * Structures used in ioctls to upload effects to a device
 * They are pieces of a bigger structure (called ff_effect)
 */

/*
 * All duration values are expressed in ms. Values above 32767 ms (0x7fff)
 * should not be used and have unspecified results.
 */

/**
 * struct ff_replay - defines scheduling of the force-feedback effect
 * @length: duration of the effect
 * @delay: delay before effect should start playing
 */
struct ff_replay {
	__u16 length;
	__u16 delay;
};

/**
 * struct ff_trigger - defines what triggers the force-feedback effect
 * @button: number of the button triggering the effect
 * @interval: controls how soon the effect can be re-triggered
 */
struct ff_trigger {
	__u16 button;
	__u16 interval;
};

/**
 * struct ff_envelope - generic force-feedback effect envelope
 * @attack_length: duration of the attack (ms)
 * @attack_level: level at the beginning of the attack
 * @fade_length: duration of fade (ms)
 * @fade_level: level at the end of fade
 *
 * The @attack_level and @fade_level are absolute values; when applying
 * envelope force-feedback core will convert to positive/negative
 * value based on polarity of the default level of the effect.
 * Valid range for the attack and fade levels is 0x0000 - 0x7fff
 */
struct ff_envelope {
	__u16 attack_length;
	__u16 attack_level;
	__u16 fade_length;
	__u16 fade_level;
};

/**
 * struct ff_constant_effect - defines parameters of a constant force-feedback effect
 * @level: strength of the effect; may be negative
 * @envelope: envelope data
 */
struct ff_constant_effect {
	__s16 level;
	struct ff_envelope envelope;
};

/**
 * struct ff_ramp_effect - defines parameters of a ramp force-feedback effect
 * @start_level: beginning strength of the effect; may be negative
 * @end_level: final strength of the effect; may be negative
 * @envelope: envelope data
 */
struct ff_ramp_effect {
	__s16 start_level;
	__s16 end_level;
	struct ff_envelope envelope;
};

/**
 * struct ff_condition_effect - defines a spring or friction force-feedback effect
 * @right_saturation: maximum level when joystick moved all way to the right
 * @left_saturation: same for the left side
 * @right_coeff: controls how fast the force grows when the joystick moves
 *	to the right
 * @left_coeff: same for the left side
 * @deadband: size of the dead zone, where no force is produced
 * @center: position of the dead zone
 */
struct ff_condition_effect {
	__u16 right_saturation;
	__u16 left_saturation;

	__s16 right_coeff;
	__s16 left_coeff;

	__u16 deadband;
	__s16 center;
};

/**
 * struct ff_periodic_effect - defines parameters of a periodic force-feedback effect
 * @waveform: kind of the effect (wave)
 * @period: period of the wave (ms)
 * @magnitude: peak value
 * @offset: mean value of the wave (roughly)
 * @phase: 'horizontal' shift
 * @envelope: envelope data
 * @custom_len: number of samples (FF_CUSTOM only)
 * @custom_data: buffer of samples (FF_CUSTOM only)
 *
 * Known waveforms - FF_SQUARE, FF_TRIANGLE, FF_SINE, FF_SAW_UP,
 * FF_SAW_DOWN, FF_CUSTOM. The exact syntax FF_CUSTOM is undefined
 * for the time being as no driver supports it yet.
 *
 * Note: the data pointed by custom_data is copied by the driver.
 * You can therefore dispose of the memory after the upload/update.
 */
struct ff_periodic_effect {
	__u16 waveform;
	__u16 period;
	__s16 magnitude;
	__s16 offset;
	__u16 phase;

	struct ff_envelope envelope;

	__u32 custom_len;
	__s16 __user *custom_data;
};

/**
 * struct ff_rumble_effect - defines parameters of a periodic force-feedback effect
 * @strong_magnitude: magnitude of the heavy motor
 * @weak_magnitude: magnitude of the light one
 *
 * Some rumble pads have two motors of different weight. Strong_magnitude
 * represents the magnitude of the vibration generated by the heavy one.
 */
struct ff_rumble_effect {
	__u16 strong_magnitude;
	__u16 weak_magnitude;
};

/**
 * struct ff_effect - defines force feedback effect
 * @type: type of the effect (FF_CONSTANT, FF_PERIODIC, FF_RAMP, FF_SPRING,
 *	FF_FRICTION, FF_DAMPER, FF_RUMBLE, FF_INERTIA, or FF_CUSTOM)
 * @id: an unique id assigned to an effect
 * @direction: direction of the effect
 * @trigger: trigger conditions (struct ff_trigger)
 * @replay: scheduling of the effect (struct ff_replay)
 * @u: effect-specific structure (one of ff_constant_effect, ff_ramp_effect,
 *	ff_periodic_effect, ff_condition_effect, ff_rumble_effect) further
 *	defining effect parameters
 *
 * This structure is sent through ioctl from the application to the driver.
 * To create a new effect application should set its @id to -1; the kernel
 * will return assigned @id which can later be used to update or delete
 * this effect.
 *
 * Direction of the effect is encoded as follows:
 *	0 deg -> 0x0000 (down)
 *	90 deg -> 0x4000 (left)
 *	180 deg -> 0x8000 (up)
 *	270 deg -> 0xC000 (right)
 */
struct ff_effect {
	__u16 type;
	__s16 id;
	__u16 direction;
	struct ff_trigger trigger;
	struct ff_replay replay;

	union {
		struct ff_constant_effect constant;
		struct ff_ramp_effect ramp;
		struct ff_periodic_effect periodic;
		struct ff_condition_effect condition[2]; /* One for each axis */
		struct ff_rumble_effect rumble;
	} u;
};

/*
 * Force feedback effect types
 */

#define FF_RUMBLE	0x50
#define FF_PERIODIC	0x51
#define FF_CONSTANT	0x52
#define FF_SPRING	0x53
#define FF_FRICTION	0x54
#define FF_DAMPER	0x55
#define FF_INERTIA	0x56
#define FF_RAMP		0x57

#define FF_EFFECT_MIN	FF_RUMBLE
#define FF_EFFECT_MAX	FF_RAMP

/*
 * Force feedback periodic effect types
 */

#define FF_SQUARE	0x58
#define FF_TRIANGLE	0x59
#define FF_SINE		0x5a
#define FF_SAW_UP	0x5b
#define FF_SAW_DOWN	0x5c
#define FF_CUSTOM	0x5d

#define FF_WAVEFORM_MIN	FF_SQUARE
#define FF_WAVEFORM_MAX	FF_CUSTOM

/*
 * Set ff device properties
 */

#define FF_GAIN		0x60
#define FF_AUTOCENTER	0x61

#define FF_MAX		0x7f
#define FF_CNT		(FF_MAX+1)

#ifdef __KERNEL__

/*
 * In-kernel definitions.
 */

#include <linux/device.h>
#include <linux/fs.h>
#include <linux/timer.h>
#include <linux/mod_devicetable.h>

/**
 * struct input_dev - represents an input device
 * @name: name of the device
 * @phys: physical path to the device in the system hierarchy
 * @uniq: unique identification code for the device (if device has it)
 * @id: id of the device (struct input_id)
 * @propbit: bitmap of device properties and quirks
 * @evbit: bitmap of types of events supported by the device (EV_KEY,
 *	EV_REL, etc.)
 * @keybit: bitmap of keys/buttons this device has
 * @relbit: bitmap of relative axes for the device
 * @absbit: bitmap of absolute axes for the device
 * @mscbit: bitmap of miscellaneous events supported by the device
 * @ledbit: bitmap of leds present on the device
 * @sndbit: bitmap of sound effects supported by the device
 * @ffbit: bitmap of force feedback effects supported by the device
 * @swbit: bitmap of switches present on the device
 * @hint_events_per_packet: average number of events generated by the
 *	device in a packet (between EV_SYN/SYN_REPORT events). Used by
 *	event handlers to estimate size of the buffer needed to hold
 *	events.
 * @keycodemax: size of keycode table
 * @keycodesize: size of elements in keycode table
 * @keycode: map of scancodes to keycodes for this device
 * @getkeycode: optional legacy method to retrieve current keymap.
 * @setkeycode: optional method to alter current keymap, used to implement
 *	sparse keymaps. If not supplied default mechanism will be used.
 *	The method is being called while holding event_lock and thus must
 *	not sleep
 * @ff: force feedback structure associated with the device if device
 *	supports force feedback effects
 * @repeat_key: stores key code of the last key pressed; used to implement
 *	software autorepeat
 * @timer: timer for software autorepeat
 * @rep: current values for autorepeat parameters (delay, rate)
 * @mt: pointer to array of struct input_mt_slot holding current values
 *	of tracked contacts
 * @mtsize: number of MT slots the device uses
 * @slot: MT slot currently being transmitted
 * @trkid: stores MT tracking ID for the current contact
 * @absinfo: array of &struct input_absinfo elements holding information
 *	about absolute axes (current value, min, max, flat, fuzz,
 *	resolution)
 * @key: reflects current state of device's keys/buttons
 * @led: reflects current state of device's LEDs
 * @snd: reflects current state of sound effects
 * @sw: reflects current state of device's switches
 * @open: this method is called when the very first user calls
 *	input_open_device(). The driver must prepare the device
 *	to start generating events (start polling thread,
 *	request an IRQ, submit URB, etc.)
 * @close: this method is called when the very last user calls
 *	input_close_device().
 * @flush: purges the device. Most commonly used to get rid of force
 *	feedback effects loaded into the device when disconnecting
 *	from it
 * @event: event handler for events sent _to_ the device, like EV_LED
 *	or EV_SND. The device is expected to carry out the requested
 *	action (turn on a LED, play sound, etc.) The call is protected
 *	by @event_lock and must not sleep
 * @grab: input handle that currently has the device grabbed (via
 *	EVIOCGRAB ioctl). When a handle grabs a device it becomes sole
 *	recipient for all input events coming from the device
 * @event_lock: this spinlock is is taken when input core receives
 *	and processes a new event for the device (in input_event()).
 *	Code that accesses and/or modifies parameters of a device
 *	(such as keymap or absmin, absmax, absfuzz, etc.) after device
 *	has been registered with input core must take this lock.
 * @mutex: serializes calls to open(), close() and flush() methods
 * @users: stores number of users (input handlers) that opened this
 *	device. It is used by input_open_device() and input_close_device()
 *	to make sure that dev->open() is only called when the first
 *	user opens device and dev->close() is called when the very
 *	last user closes the device
 * @going_away: marks devices that are in a middle of unregistering and
 *	causes input_open_device*() fail with -ENODEV.
 * @sync: set to %true when there were no new events since last EV_SYN
 * @dev: driver model's view of this device
 * @h_list: list of input handles associated with the device. When
 *	accessing the list dev->mutex must be held
 * @node: used to place the device onto input_dev_list
 */
struct input_dev {
	const char *name;
	const char *phys;
	const char *uniq;
	struct input_id id;

	unsigned long propbit[BITS_TO_LONGS(INPUT_PROP_CNT)];

	unsigned long evbit[BITS_TO_LONGS(EV_CNT)];
	unsigned long keybit[BITS_TO_LONGS(KEY_CNT)];
	unsigned long relbit[BITS_TO_LONGS(REL_CNT)];
	unsigned long absbit[BITS_TO_LONGS(ABS_CNT)];
	unsigned long mscbit[BITS_TO_LONGS(MSC_CNT)];
	unsigned long ledbit[BITS_TO_LONGS(LED_CNT)];
	unsigned long sndbit[BITS_TO_LONGS(SND_CNT)];
	unsigned long ffbit[BITS_TO_LONGS(FF_CNT)];
	unsigned long swbit[BITS_TO_LONGS(SW_CNT)];

	unsigned int hint_events_per_packet;

	unsigned int keycodemax;
	unsigned int keycodesize;
	void *keycode;

	int (*setkeycode)(struct input_dev *dev,
			  const struct input_keymap_entry *ke,
			  unsigned int *old_keycode);
	int (*getkeycode)(struct input_dev *dev,
			  struct input_keymap_entry *ke);

	struct ff_device *ff;

	unsigned int repeat_key;
	struct timer_list timer;

	int rep[REP_CNT];

	struct input_mt_slot *mt;
	int mtsize;
	int slot;
	int trkid;

	struct input_absinfo *absinfo;

	unsigned long key[BITS_TO_LONGS(KEY_CNT)];
	unsigned long led[BITS_TO_LONGS(LED_CNT)];
	unsigned long snd[BITS_TO_LONGS(SND_CNT)];
	unsigned long sw[BITS_TO_LONGS(SW_CNT)];

	int (*open)(struct input_dev *dev);
	void (*close)(struct input_dev *dev);
	int (*flush)(struct input_dev *dev, struct file *file);
	int (*event)(struct input_dev *dev, unsigned int type, unsigned int code, int value);

	struct input_handle __rcu *grab;

	spinlock_t event_lock;
	struct mutex mutex;

	unsigned int users;
	bool going_away;

	bool sync;

	struct device dev;

	struct list_head	h_list;
	struct list_head	node;
};
#define to_input_dev(d) container_of(d, struct input_dev, dev)

/*
 * Verify that we are in sync with input_device_id mod_devicetable.h #defines
 */

#if EV_MAX != INPUT_DEVICE_ID_EV_MAX
#error "EV_MAX and INPUT_DEVICE_ID_EV_MAX do not match"
#endif

#if KEY_MIN_INTERESTING != INPUT_DEVICE_ID_KEY_MIN_INTERESTING
#error "KEY_MIN_INTERESTING and INPUT_DEVICE_ID_KEY_MIN_INTERESTING do not match"
#endif

#if KEY_MAX != INPUT_DEVICE_ID_KEY_MAX
#error "KEY_MAX and INPUT_DEVICE_ID_KEY_MAX do not match"
#endif

#if REL_MAX != INPUT_DEVICE_ID_REL_MAX
#error "REL_MAX and INPUT_DEVICE_ID_REL_MAX do not match"
#endif

#if ABS_MAX != INPUT_DEVICE_ID_ABS_MAX
#error "ABS_MAX and INPUT_DEVICE_ID_ABS_MAX do not match"
#endif

#if MSC_MAX != INPUT_DEVICE_ID_MSC_MAX
#error "MSC_MAX and INPUT_DEVICE_ID_MSC_MAX do not match"
#endif

#if LED_MAX != INPUT_DEVICE_ID_LED_MAX
#error "LED_MAX and INPUT_DEVICE_ID_LED_MAX do not match"
#endif

#if SND_MAX != INPUT_DEVICE_ID_SND_MAX
#error "SND_MAX and INPUT_DEVICE_ID_SND_MAX do not match"
#endif

#if FF_MAX != INPUT_DEVICE_ID_FF_MAX
#error "FF_MAX and INPUT_DEVICE_ID_FF_MAX do not match"
#endif

#if SW_MAX != INPUT_DEVICE_ID_SW_MAX
#error "SW_MAX and INPUT_DEVICE_ID_SW_MAX do not match"
#endif

#define INPUT_DEVICE_ID_MATCH_DEVICE \
	(INPUT_DEVICE_ID_MATCH_BUS | INPUT_DEVICE_ID_MATCH_VENDOR | INPUT_DEVICE_ID_MATCH_PRODUCT)
#define INPUT_DEVICE_ID_MATCH_DEVICE_AND_VERSION \
	(INPUT_DEVICE_ID_MATCH_DEVICE | INPUT_DEVICE_ID_MATCH_VERSION)

struct input_handle;

/**
 * struct input_handler - implements one of interfaces for input devices
 * @private: driver-specific data
 * @event: event handler. This method is being called by input core with
 *	interrupts disabled and dev->event_lock spinlock held and so
 *	it may not sleep
 * @filter: similar to @event; separates normal event handlers from
 *	"filters".
 * @match: called after comparing device's id with handler's id_table
 *	to perform fine-grained matching between device and handler
 * @connect: called when attaching a handler to an input device
 * @disconnect: disconnects a handler from input device
 * @start: starts handler for given handle. This function is called by
 *	input core right after connect() method and also when a process
 *	that "grabbed" a device releases it
 * @fops: file operations this driver implements
 * @minor: beginning of range of 32 minors for devices this driver
 *	can provide
 * @name: name of the handler, to be shown in /proc/bus/input/handlers
 * @id_table: pointer to a table of input_device_ids this driver can
 *	handle
 * @h_list: list of input handles associated with the handler
 * @node: for placing the driver onto input_handler_list
 *
 * Input handlers attach to input devices and create input handles. There
 * are likely several handlers attached to any given input device at the
 * same time. All of them will get their copy of input event generated by
 * the device.
 *
 * The very same structure is used to implement input filters. Input core
 * allows filters to run first and will not pass event to regular handlers
 * if any of the filters indicate that the event should be filtered (by
 * returning %true from their filter() method).
 *
 * Note that input core serializes calls to connect() and disconnect()
 * methods.
 */
struct input_handler {

	void *private;

	void (*event)(struct input_handle *handle, unsigned int type, unsigned int code, int value);
	bool (*filter)(struct input_handle *handle, unsigned int type, unsigned int code, int value);
	bool (*match)(struct input_handler *handler, struct input_dev *dev);
	int (*connect)(struct input_handler *handler, struct input_dev *dev, const struct input_device_id *id);
	void (*disconnect)(struct input_handle *handle);
	void (*start)(struct input_handle *handle);

	const struct file_operations *fops;
	int minor;
	const char *name;

	const struct input_device_id *id_table;

	struct list_head	h_list;
	struct list_head	node;
};

/**
 * struct input_handle - links input device with an input handler
 * @private: handler-specific data
 * @open: counter showing whether the handle is 'open', i.e. should deliver
 *	events from its device
 * @name: name given to the handle by handler that created it
 * @dev: input device the handle is attached to
 * @handler: handler that works with the device through this handle
 * @d_node: used to put the handle on device's list of attached handles
 * @h_node: used to put the handle on handler's list of handles from which
 *	it gets events
 */
struct input_handle {

	void *private;

	int open;
	const char *name;

	struct input_dev *dev;
	struct input_handler *handler;

	struct list_head	d_node;
	struct list_head	h_node;
};

struct input_dev *input_allocate_device(void);
void input_free_device(struct input_dev *dev);

static inline struct input_dev *input_get_device(struct input_dev *dev)
{
	return dev ? to_input_dev(get_device(&dev->dev)) : NULL;
}

static inline void input_put_device(struct input_dev *dev)
{
	if (dev)
		put_device(&dev->dev);
}

static inline void *input_get_drvdata(struct input_dev *dev)
{
	return dev_get_drvdata(&dev->dev);
}

static inline void input_set_drvdata(struct input_dev *dev, void *data)
{
	dev_set_drvdata(&dev->dev, data);
}

int __must_check input_register_device(struct input_dev *);
void input_unregister_device(struct input_dev *);

void input_reset_device(struct input_dev *);

int __must_check input_register_handler(struct input_handler *);
void input_unregister_handler(struct input_handler *);

int input_handler_for_each_handle(struct input_handler *, void *data,
				  int (*fn)(struct input_handle *, void *));

int input_register_handle(struct input_handle *);
void input_unregister_handle(struct input_handle *);

int input_grab_device(struct input_handle *);
void input_release_device(struct input_handle *);

int input_open_device(struct input_handle *);
void input_close_device(struct input_handle *);

int input_flush_device(struct input_handle *handle, struct file *file);

void input_event(struct input_dev *dev, unsigned int type, unsigned int code, int value);
void input_inject_event(struct input_handle *handle, unsigned int type, unsigned int code, int value);

static inline void input_report_key(struct input_dev *dev, unsigned int code, int value)
{
	input_event(dev, EV_KEY, code, !!value);
}

static inline void input_report_rel(struct input_dev *dev, unsigned int code, int value)
{
	input_event(dev, EV_REL, code, value);
}

static inline void input_report_abs(struct input_dev *dev, unsigned int code, int value)
{
	input_event(dev, EV_ABS, code, value);
}

static inline void input_report_ff_status(struct input_dev *dev, unsigned int code, int value)
{
	input_event(dev, EV_FF_STATUS, code, value);
}

static inline void input_report_switch(struct input_dev *dev, unsigned int code, int value)
{
	input_event(dev, EV_SW, code, !!value);
}

static inline void input_sync(struct input_dev *dev)
{
	input_event(dev, EV_SYN, SYN_REPORT, 0);
}

static inline void input_mt_sync(struct input_dev *dev)
{
	input_event(dev, EV_SYN, SYN_MT_REPORT, 0);
}

void input_set_capability(struct input_dev *dev, unsigned int type, unsigned int code);

/**
 * input_set_events_per_packet - tell handlers about the driver event rate
 * @dev: the input device used by the driver
 * @n_events: the average number of events between calls to input_sync()
 *
 * If the event rate sent from a device is unusually large, use this
 * function to set the expected event rate. This will allow handlers
 * to set up an appropriate buffer size for the event stream, in order
 * to minimize information loss.
 */
static inline void input_set_events_per_packet(struct input_dev *dev, int n_events)
{
	dev->hint_events_per_packet = n_events;
}

void input_alloc_absinfo(struct input_dev *dev);
void input_set_abs_params(struct input_dev *dev, unsigned int axis,
			  int min, int max, int fuzz, int flat);

#define INPUT_GENERATE_ABS_ACCESSORS(_suffix, _item)			\
static inline int input_abs_get_##_suffix(struct input_dev *dev,	\
					  unsigned int axis)		\
{									\
	return dev->absinfo ? dev->absinfo[axis]._item : 0;		\
}									\
									\
static inline void input_abs_set_##_suffix(struct input_dev *dev,	\
					   unsigned int axis, int val)	\
{									\
	input_alloc_absinfo(dev);					\
	if (dev->absinfo)						\
		dev->absinfo[axis]._item = val;				\
}

INPUT_GENERATE_ABS_ACCESSORS(val, value)
INPUT_GENERATE_ABS_ACCESSORS(min, minimum)
INPUT_GENERATE_ABS_ACCESSORS(max, maximum)
INPUT_GENERATE_ABS_ACCESSORS(fuzz, fuzz)
INPUT_GENERATE_ABS_ACCESSORS(flat, flat)
INPUT_GENERATE_ABS_ACCESSORS(res, resolution)

int input_scancode_to_scalar(const struct input_keymap_entry *ke,
			     unsigned int *scancode);

int input_get_keycode(struct input_dev *dev, struct input_keymap_entry *ke);
int input_set_keycode(struct input_dev *dev,
		      const struct input_keymap_entry *ke);

extern struct class input_class;

/**
 * struct ff_device - force-feedback part of an input device
 * @upload: Called to upload an new effect into device
 * @erase: Called to erase an effect from device
 * @playback: Called to request device to start playing specified effect
 * @set_gain: Called to set specified gain
 * @set_autocenter: Called to auto-center device
 * @destroy: called by input core when parent input device is being
 *	destroyed
 * @private: driver-specific data, will be freed automatically
 * @ffbit: bitmap of force feedback capabilities truly supported by
 *	device (not emulated like ones in input_dev->ffbit)
 * @mutex: mutex for serializing access to the device
 * @max_effects: maximum number of effects supported by device
 * @effects: pointer to an array of effects currently loaded into device
 * @effect_owners: array of effect owners; when file handle owning
 *	an effect gets closed the effect is automatically erased
 *
 * Every force-feedback device must implement upload() and playback()
 * methods; erase() is optional. set_gain() and set_autocenter() need
 * only be implemented if driver sets up FF_GAIN and FF_AUTOCENTER
 * bits.
 *
 * Note that playback(), set_gain() and set_autocenter() are called with
 * dev->event_lock spinlock held and interrupts off and thus may not
 * sleep.
 */
struct ff_device {
	int (*upload)(struct input_dev *dev, struct ff_effect *effect,
		      struct ff_effect *old);
	int (*erase)(struct input_dev *dev, int effect_id);

	int (*playback)(struct input_dev *dev, int effect_id, int value);
	void (*set_gain)(struct input_dev *dev, u16 gain);
	void (*set_autocenter)(struct input_dev *dev, u16 magnitude);

	void (*destroy)(struct ff_device *);

	void *private;

	unsigned long ffbit[BITS_TO_LONGS(FF_CNT)];

	struct mutex mutex;

	int max_effects;
	struct ff_effect *effects;
	struct file *effect_owners[];
};

int input_ff_create(struct input_dev *dev, int max_effects);
void input_ff_destroy(struct input_dev *dev);

int input_ff_event(struct input_dev *dev, unsigned int type, unsigned int code, int value);

int input_ff_upload(struct input_dev *dev, struct ff_effect *effect, struct file *file);
int input_ff_erase(struct input_dev *dev, int effect_id, struct file *file);

int input_ff_create_memless(struct input_dev *dev, void *data,
		int (*play_effect)(struct input_dev *, void *, struct ff_effect *));

#endif
#endif
=======
#ifndef _INPUT_H
#define _INPUT_H

/*
 * Copyright (c) 1999-2002 Vojtech Pavlik
 *
 * This program is free software; you can redistribute it and/or modify it
 * under the terms of the GNU General Public License version 2 as published by
 * the Free Software Foundation.
 */

#ifdef __KERNEL__
#include <linux/time.h>
#include <linux/list.h>
#else
#include <sys/time.h>
#include <sys/ioctl.h>
#include <sys/types.h>
#include <linux/types.h>
#endif

/*
 * The event structure itself
 */

struct input_event {
	struct timeval time;
	__u16 type;
	__u16 code;
	__s32 value;
};

/*
 * Protocol version.
 */

#define EV_VERSION		0x010001

/*
 * IOCTLs (0x00 - 0x7f)
 */

struct input_id {
	__u16 bustype;
	__u16 vendor;
	__u16 product;
	__u16 version;
};

/**
 * struct input_absinfo - used by EVIOCGABS/EVIOCSABS ioctls
 * @value: latest reported value for the axis.
 * @minimum: specifies minimum value for the axis.
 * @maximum: specifies maximum value for the axis.
 * @fuzz: specifies fuzz value that is used to filter noise from
 *	the event stream.
 * @flat: values that are within this value will be discarded by
 *	joydev interface and reported as 0 instead.
 * @resolution: specifies resolution for the values reported for
 *	the axis.
 *
 * Note that input core does not clamp reported values to the
 * [minimum, maximum] limits, such task is left to userspace.
 *
 * Resolution for main axes (ABS_X, ABS_Y, ABS_Z) is reported in
 * units per millimeter (units/mm), resolution for rotational axes
 * (ABS_RX, ABS_RY, ABS_RZ) is reported in units per radian.
 */
struct input_absinfo {
	__s32 value;
	__s32 minimum;
	__s32 maximum;
	__s32 fuzz;
	__s32 flat;
	__s32 resolution;
};

/**
 * struct input_keymap_entry - used by EVIOCGKEYCODE/EVIOCSKEYCODE ioctls
 * @scancode: scancode represented in machine-endian form.
 * @len: length of the scancode that resides in @scancode buffer.
 * @index: index in the keymap, may be used instead of scancode
 * @flags: allows to specify how kernel should handle the request. For
 *	example, setting INPUT_KEYMAP_BY_INDEX flag indicates that kernel
 *	should perform lookup in keymap by @index instead of @scancode
 * @keycode: key code assigned to this scancode
 *
 * The structure is used to retrieve and modify keymap data. Users have
 * option of performing lookup either by @scancode itself or by @index
 * in keymap entry. EVIOCGKEYCODE will also return scancode or index
 * (depending on which element was used to perform lookup).
 */
struct input_keymap_entry {
#define INPUT_KEYMAP_BY_INDEX	(1 << 0)
	__u8  flags;
	__u8  len;
	__u16 index;
	__u32 keycode;
	__u8  scancode[32];
};

#define EVIOCGVERSION		_IOR('E', 0x01, int)			/* get driver version */
#define EVIOCGID		_IOR('E', 0x02, struct input_id)	/* get device ID */
#define EVIOCGREP		_IOR('E', 0x03, unsigned int[2])	/* get repeat settings */
#define EVIOCSREP		_IOW('E', 0x03, unsigned int[2])	/* set repeat settings */

#define EVIOCGKEYCODE		_IOR('E', 0x04, unsigned int[2])        /* get keycode */
#define EVIOCGKEYCODE_V2	_IOR('E', 0x04, struct input_keymap_entry)
#define EVIOCSKEYCODE		_IOW('E', 0x04, unsigned int[2])        /* set keycode */
#define EVIOCSKEYCODE_V2	_IOW('E', 0x04, struct input_keymap_entry)

#define EVIOCGNAME(len)		_IOC(_IOC_READ, 'E', 0x06, len)		/* get device name */
#define EVIOCGPHYS(len)		_IOC(_IOC_READ, 'E', 0x07, len)		/* get physical location */
#define EVIOCGUNIQ(len)		_IOC(_IOC_READ, 'E', 0x08, len)		/* get unique identifier */
#define EVIOCGPROP(len)		_IOC(_IOC_READ, 'E', 0x09, len)		/* get device properties */

#define EVIOCGKEY(len)		_IOC(_IOC_READ, 'E', 0x18, len)		/* get global key state */
#define EVIOCGLED(len)		_IOC(_IOC_READ, 'E', 0x19, len)		/* get all LEDs */
#define EVIOCGSND(len)		_IOC(_IOC_READ, 'E', 0x1a, len)		/* get all sounds status */
#define EVIOCGSW(len)		_IOC(_IOC_READ, 'E', 0x1b, len)		/* get all switch states */

#define EVIOCGBIT(ev,len)	_IOC(_IOC_READ, 'E', 0x20 + ev, len)	/* get event bits */
#define EVIOCGABS(abs)		_IOR('E', 0x40 + abs, struct input_absinfo)	/* get abs value/limits */
#define EVIOCSABS(abs)		_IOW('E', 0xc0 + abs, struct input_absinfo)	/* set abs value/limits */

#define EVIOCSFF		_IOC(_IOC_WRITE, 'E', 0x80, sizeof(struct ff_effect))	/* send a force effect to a force feedback device */
#define EVIOCRMFF		_IOW('E', 0x81, int)			/* Erase a force effect */
#define EVIOCGEFFECTS		_IOR('E', 0x84, int)			/* Report number of effects playable at the same time */

#define EVIOCGRAB		_IOW('E', 0x90, int)			/* Grab/Release device */

#define EVIOCGSUSPENDBLOCK	_IOR('E', 0x91, int)			/* get suspend block enable */
#define EVIOCSSUSPENDBLOCK	_IOW('E', 0x91, int)			/* set suspend block enable */

/*
 * Device properties and quirks
 */

#define INPUT_PROP_POINTER		0x00	/* needs a pointer */
#define INPUT_PROP_DIRECT		0x01	/* direct input devices */
#define INPUT_PROP_BUTTONPAD		0x02	/* has button(s) under pad */
#define INPUT_PROP_SEMI_MT		0x03	/* touch rectangle only */

#define INPUT_PROP_MAX			0x1f
#define INPUT_PROP_CNT			(INPUT_PROP_MAX + 1)

/*
 * Event types
 */

#define EV_SYN			0x00
#define EV_KEY			0x01
#define EV_REL			0x02
#define EV_ABS			0x03
#define EV_MSC			0x04
#define EV_SW			0x05
#define EV_LED			0x11
#define EV_SND			0x12
#define EV_REP			0x14
#define EV_FF			0x15
#define EV_PWR			0x16
#define EV_FF_STATUS		0x17
#define EV_MAX			0x1f
#define EV_CNT			(EV_MAX+1)

/*
 * Synchronization events.
 */

#define SYN_REPORT		0
#define SYN_CONFIG		1
#define SYN_MT_REPORT		2
#define SYN_DROPPED		3

/*
 * Keys and buttons
 *
 * Most of the keys/buttons are modeled after USB HUT 1.12
 * (see http://www.usb.org/developers/hidpage).
 * Abbreviations in the comments:
 * AC - Application Control
 * AL - Application Launch Button
 * SC - System Control
 */

#define KEY_RESERVED		0
#define KEY_ESC			1
#define KEY_1			2
#define KEY_2			3
#define KEY_3			4
#define KEY_4			5
#define KEY_5			6
#define KEY_6			7
#define KEY_7			8
#define KEY_8			9
#define KEY_9			10
#define KEY_0			11
#define KEY_MINUS		12
#define KEY_EQUAL		13
#define KEY_BACKSPACE		14
#define KEY_TAB			15
#define KEY_Q			16
#define KEY_W			17
#define KEY_E			18
#define KEY_R			19
#define KEY_T			20
#define KEY_Y			21
#define KEY_U			22
#define KEY_I			23
#define KEY_O			24
#define KEY_P			25
#define KEY_LEFTBRACE		26
#define KEY_RIGHTBRACE		27
#define KEY_ENTER		28
#define KEY_LEFTCTRL		29
#define KEY_A			30
#define KEY_S			31
#define KEY_D			32
#define KEY_F			33
#define KEY_G			34
#define KEY_H			35
#define KEY_J			36
#define KEY_K			37
#define KEY_L			38
#define KEY_SEMICOLON		39
#define KEY_APOSTROPHE		40
#define KEY_GRAVE		41
#define KEY_LEFTSHIFT		42
#define KEY_BACKSLASH		43
#define KEY_Z			44
#define KEY_X			45
#define KEY_C			46
#define KEY_V			47
#define KEY_B			48
#define KEY_N			49
#define KEY_M			50
#define KEY_COMMA		51
#define KEY_DOT			52
#define KEY_SLASH		53
#define KEY_RIGHTSHIFT		54
#define KEY_KPASTERISK		55
#define KEY_LEFTALT		56
#define KEY_SPACE		57
#define KEY_CAPSLOCK		58
#define KEY_F1			59
#define KEY_F2			60
#define KEY_F3			61
#define KEY_F4			62
#define KEY_F5			63
#define KEY_F6			64
#define KEY_F7			65
#define KEY_F8			66
#define KEY_F9			67
#define KEY_F10			68
#define KEY_NUMLOCK		69
#define KEY_SCROLLLOCK		70
#define KEY_KP7			71
#define KEY_KP8			72
#define KEY_KP9			73
#define KEY_KPMINUS		74
#define KEY_KP4			75
#define KEY_KP5			76
#define KEY_KP6			77
#define KEY_KPPLUS		78
#define KEY_KP1			79
#define KEY_KP2			80
#define KEY_KP3			81
#define KEY_KP0			82
#define KEY_KPDOT		83

#define KEY_ZENKAKUHANKAKU	85
#define KEY_102ND		86
#define KEY_F11			87
#define KEY_F12			88
#define KEY_RO			89
#define KEY_KATAKANA		90
#define KEY_HIRAGANA		91
#define KEY_HENKAN		92
#define KEY_KATAKANAHIRAGANA	93
#define KEY_MUHENKAN		94
#define KEY_KPJPCOMMA		95
#define KEY_KPENTER		96
#define KEY_RIGHTCTRL		97
#define KEY_KPSLASH		98
#define KEY_SYSRQ		99
#define KEY_RIGHTALT		100
#define KEY_LINEFEED		101
#define KEY_HOME		102
#define KEY_UP			103
#define KEY_PAGEUP		104
#define KEY_LEFT		105
#define KEY_RIGHT		106
#define KEY_END			107
#define KEY_DOWN		108
#define KEY_PAGEDOWN		109
#define KEY_INSERT		110
#define KEY_DELETE		111
#define KEY_MACRO		112
#define KEY_MUTE		113
#define KEY_VOLUMEDOWN		114
#define KEY_VOLUMEUP		115
#define KEY_POWER		116	/* SC System Power Down */
#define KEY_KPEQUAL		117
#define KEY_KPPLUSMINUS		118
#define KEY_PAUSE		119
#define KEY_SCALE		120	/* AL Compiz Scale (Expose) */

#define KEY_KPCOMMA		121
#define KEY_HANGEUL		122
#define KEY_HANGUEL		KEY_HANGEUL
#define KEY_HANJA		123
#define KEY_YEN			124
#define KEY_LEFTMETA		125
#define KEY_RIGHTMETA		126
#define KEY_COMPOSE		127

#define KEY_STOP		128	/* AC Stop */
#define KEY_AGAIN		129
#define KEY_PROPS		130	/* AC Properties */
#define KEY_UNDO		131	/* AC Undo */
#define KEY_FRONT		132
#define KEY_COPY		133	/* AC Copy */
#define KEY_OPEN		134	/* AC Open */
#define KEY_PASTE		135	/* AC Paste */
#define KEY_FIND		136	/* AC Search */
#define KEY_CUT			137	/* AC Cut */
#define KEY_HELP		138	/* AL Integrated Help Center */
#define KEY_MENU		139	/* Menu (show menu) */
#define KEY_CALC		140	/* AL Calculator */
#define KEY_SETUP		141
#define KEY_SLEEP		142	/* SC System Sleep */
#define KEY_WAKEUP		143	/* System Wake Up */
#define KEY_FILE		144	/* AL Local Machine Browser */
#define KEY_SENDFILE		145
#define KEY_DELETEFILE		146
#define KEY_XFER		147
#define KEY_PROG1		148
#define KEY_PROG2		149
#define KEY_WWW			150	/* AL Internet Browser */
#define KEY_MSDOS		151
#define KEY_COFFEE		152	/* AL Terminal Lock/Screensaver */
#define KEY_SCREENLOCK		KEY_COFFEE
#define KEY_DIRECTION		153
#define KEY_CYCLEWINDOWS	154
#define KEY_MAIL		155
#define KEY_BOOKMARKS		156	/* AC Bookmarks */
#define KEY_COMPUTER		157
#define KEY_BACK		158	/* AC Back */
#define KEY_FORWARD		159	/* AC Forward */
#define KEY_CLOSECD		160
#define KEY_EJECTCD		161
#define KEY_EJECTCLOSECD	162
#define KEY_NEXTSONG		163
#define KEY_PLAYPAUSE		164
#define KEY_PREVIOUSSONG	165
#define KEY_STOPCD		166
#define KEY_RECORD		167
#define KEY_REWIND		168
#define KEY_PHONE		169	/* Media Select Telephone */
#define KEY_ISO			170
#define KEY_CONFIG		171	/* AL Consumer Control Configuration */
#define KEY_HOMEPAGE		172	/* AC Home */
#define KEY_REFRESH		173	/* AC Refresh */
#define KEY_EXIT		174	/* AC Exit */
#define KEY_MOVE		175
#define KEY_EDIT		176
#define KEY_SCROLLUP		177
#define KEY_SCROLLDOWN		178
#define KEY_KPLEFTPAREN		179
#define KEY_KPRIGHTPAREN	180
#define KEY_NEW			181	/* AC New */
#define KEY_REDO		182	/* AC Redo/Repeat */

#define KEY_F13			183
#define KEY_F14			184
#define KEY_F15			185
#define KEY_F16			186
#define KEY_F17			187
#define KEY_F18			188
#define KEY_F19			189
#define KEY_F20			190
#define KEY_F21			191
#define KEY_F22			192
#define KEY_F23			193
#define KEY_F24			194

#define KEY_PLAYCD		200
#define KEY_PAUSECD		201
#define KEY_PROG3		202
#define KEY_PROG4		203
#define KEY_DASHBOARD		204	/* AL Dashboard */
#define KEY_SUSPEND		205
#define KEY_CLOSE		206	/* AC Close */
#define KEY_PLAY		207
#define KEY_FASTFORWARD		208
#define KEY_BASSBOOST		209
#define KEY_PRINT		210	/* AC Print */
#define KEY_HP			211
#define KEY_CAMERA		212
#define KEY_SOUND		213
#define KEY_QUESTION		214
#define KEY_EMAIL		215
#define KEY_CHAT		216
#define KEY_SEARCH		217
#define KEY_CONNECT		218
#define KEY_FINANCE		219	/* AL Checkbook/Finance */
#define KEY_SPORT		220
#define KEY_SHOP		221
#define KEY_ALTERASE		222
#define KEY_CANCEL		223	/* AC Cancel */
#define KEY_BRIGHTNESSDOWN	224
#define KEY_BRIGHTNESSUP	225
#define KEY_MEDIA		226

#define KEY_SWITCHVIDEOMODE	227	/* Cycle between available video
					   outputs (Monitor/LCD/TV-out/etc) */
#define KEY_KBDILLUMTOGGLE	228
#define KEY_KBDILLUMDOWN	229
#define KEY_KBDILLUMUP		230

#define KEY_SEND		231	/* AC Send */
#define KEY_REPLY		232	/* AC Reply */
#define KEY_FORWARDMAIL		233	/* AC Forward Msg */
#define KEY_SAVE		234	/* AC Save */
#define KEY_DOCUMENTS		235

#define KEY_BATTERY		236

#define KEY_BLUETOOTH		237
#define KEY_WLAN		238
#define KEY_UWB			239

#define KEY_UNKNOWN		240

#define KEY_VIDEO_NEXT		241	/* drive next video source */
#define KEY_VIDEO_PREV		242	/* drive previous video source */
#define KEY_BRIGHTNESS_CYCLE	243	/* brightness up, after max is min */
#define KEY_BRIGHTNESS_ZERO	244	/* brightness off, use ambient */
#define KEY_DISPLAY_OFF		245	/* display device to off state */

#define KEY_WIMAX		246
#define KEY_RFKILL		247	/* Key that controls all radios */

/* Code 255 is reserved for special needs of AT keyboard driver */

#define BTN_MISC		0x100
#define BTN_0			0x100
#define BTN_1			0x101
#define BTN_2			0x102
#define BTN_3			0x103
#define BTN_4			0x104
#define BTN_5			0x105
#define BTN_6			0x106
#define BTN_7			0x107
#define BTN_8			0x108
#define BTN_9			0x109

#define BTN_MOUSE		0x110
#define BTN_LEFT		0x110
#define BTN_RIGHT		0x111
#define BTN_MIDDLE		0x112
#define BTN_SIDE		0x113
#define BTN_EXTRA		0x114
#define BTN_FORWARD		0x115
#define BTN_BACK		0x116
#define BTN_TASK		0x117

#define BTN_JOYSTICK		0x120
#define BTN_TRIGGER		0x120
#define BTN_THUMB		0x121
#define BTN_THUMB2		0x122
#define BTN_TOP			0x123
#define BTN_TOP2		0x124
#define BTN_PINKIE		0x125
#define BTN_BASE		0x126
#define BTN_BASE2		0x127
#define BTN_BASE3		0x128
#define BTN_BASE4		0x129
#define BTN_BASE5		0x12a
#define BTN_BASE6		0x12b
#define BTN_DEAD		0x12f

#define BTN_GAMEPAD		0x130
#define BTN_A			0x130
#define BTN_B			0x131
#define BTN_C			0x132
#define BTN_X			0x133
#define BTN_Y			0x134
#define BTN_Z			0x135
#define BTN_TL			0x136
#define BTN_TR			0x137
#define BTN_TL2			0x138
#define BTN_TR2			0x139
#define BTN_SELECT		0x13a
#define BTN_START		0x13b
#define BTN_MODE		0x13c
#define BTN_THUMBL		0x13d
#define BTN_THUMBR		0x13e

#define BTN_DIGI		0x140
#define BTN_TOOL_PEN		0x140
#define BTN_TOOL_RUBBER		0x141
#define BTN_TOOL_BRUSH		0x142
#define BTN_TOOL_PENCIL		0x143
#define BTN_TOOL_AIRBRUSH	0x144
#define BTN_TOOL_FINGER		0x145
#define BTN_TOOL_MOUSE		0x146
#define BTN_TOOL_LENS		0x147
#define BTN_TOUCH		0x14a
#define BTN_STYLUS		0x14b
#define BTN_STYLUS2		0x14c
#define BTN_TOOL_DOUBLETAP	0x14d
#define BTN_TOOL_TRIPLETAP	0x14e
#define BTN_TOOL_QUADTAP	0x14f	/* Four fingers on trackpad */

#define BTN_WHEEL		0x150
#define BTN_GEAR_DOWN		0x150
#define BTN_GEAR_UP		0x151

#define KEY_OK			0x160
#define KEY_SELECT		0x161
#define KEY_GOTO		0x162
#define KEY_CLEAR		0x163
#define KEY_POWER2		0x164
#define KEY_OPTION		0x165
#define KEY_INFO		0x166	/* AL OEM Features/Tips/Tutorial */
#define KEY_TIME		0x167
#define KEY_VENDOR		0x168
#define KEY_ARCHIVE		0x169
#define KEY_PROGRAM		0x16a	/* Media Select Program Guide */
#define KEY_CHANNEL		0x16b
#define KEY_FAVORITES		0x16c
#define KEY_EPG			0x16d
#define KEY_PVR			0x16e	/* Media Select Home */
#define KEY_MHP			0x16f
#define KEY_LANGUAGE		0x170
#define KEY_TITLE		0x171
#define KEY_SUBTITLE		0x172
#define KEY_ANGLE		0x173
#define KEY_ZOOM		0x174
#define KEY_MODE		0x175
#define KEY_KEYBOARD		0x176
#define KEY_SCREEN		0x177
#define KEY_PC			0x178	/* Media Select Computer */
#define KEY_TV			0x179	/* Media Select TV */
#define KEY_TV2			0x17a	/* Media Select Cable */
#define KEY_VCR			0x17b	/* Media Select VCR */
#define KEY_VCR2		0x17c	/* VCR Plus */
#define KEY_SAT			0x17d	/* Media Select Satellite */
#define KEY_SAT2		0x17e
#define KEY_CD			0x17f	/* Media Select CD */
#define KEY_TAPE		0x180	/* Media Select Tape */
#define KEY_RADIO		0x181
#define KEY_TUNER		0x182	/* Media Select Tuner */
#define KEY_PLAYER		0x183
#define KEY_TEXT		0x184
#define KEY_DVD			0x185	/* Media Select DVD */
#define KEY_AUX			0x186
#define KEY_MP3			0x187
#define KEY_AUDIO		0x188	/* AL Audio Browser */
#define KEY_VIDEO		0x189	/* AL Movie Browser */
#define KEY_DIRECTORY		0x18a
#define KEY_LIST		0x18b
#define KEY_MEMO		0x18c	/* Media Select Messages */
#define KEY_CALENDAR		0x18d
#define KEY_RED			0x18e
#define KEY_GREEN		0x18f
#define KEY_YELLOW		0x190
#define KEY_BLUE		0x191
#define KEY_CHANNELUP		0x192	/* Channel Increment */
#define KEY_CHANNELDOWN		0x193	/* Channel Decrement */
#define KEY_FIRST		0x194
#define KEY_LAST		0x195	/* Recall Last */
#define KEY_AB			0x196
#define KEY_NEXT		0x197
#define KEY_RESTART		0x198
#define KEY_SLOW		0x199
#define KEY_SHUFFLE		0x19a
#define KEY_BREAK		0x19b
#define KEY_PREVIOUS		0x19c
#define KEY_DIGITS		0x19d
#define KEY_TEEN		0x19e
#define KEY_TWEN		0x19f
#define KEY_VIDEOPHONE		0x1a0	/* Media Select Video Phone */
#define KEY_GAMES		0x1a1	/* Media Select Games */
#define KEY_ZOOMIN		0x1a2	/* AC Zoom In */
#define KEY_ZOOMOUT		0x1a3	/* AC Zoom Out */
#define KEY_ZOOMRESET		0x1a4	/* AC Zoom */
#define KEY_WORDPROCESSOR	0x1a5	/* AL Word Processor */
#define KEY_EDITOR		0x1a6	/* AL Text Editor */
#define KEY_SPREADSHEET		0x1a7	/* AL Spreadsheet */
#define KEY_GRAPHICSEDITOR	0x1a8	/* AL Graphics Editor */
#define KEY_PRESENTATION	0x1a9	/* AL Presentation App */
#define KEY_DATABASE		0x1aa	/* AL Database App */
#define KEY_NEWS		0x1ab	/* AL Newsreader */
#define KEY_VOICEMAIL		0x1ac	/* AL Voicemail */
#define KEY_ADDRESSBOOK		0x1ad	/* AL Contacts/Address Book */
#define KEY_MESSENGER		0x1ae	/* AL Instant Messaging */
#define KEY_DISPLAYTOGGLE	0x1af	/* Turn display (LCD) on and off */
#define KEY_SPELLCHECK		0x1b0   /* AL Spell Check */
#define KEY_LOGOFF		0x1b1   /* AL Logoff */

#define KEY_DOLLAR		0x1b2
#define KEY_EURO		0x1b3

#define KEY_FRAMEBACK		0x1b4	/* Consumer - transport controls */
#define KEY_FRAMEFORWARD	0x1b5
#define KEY_CONTEXT_MENU	0x1b6	/* GenDesc - system context menu */
#define KEY_MEDIA_REPEAT	0x1b7	/* Consumer - transport control */
#define KEY_10CHANNELSUP	0x1b8	/* 10 channels up (10+) */
#define KEY_10CHANNELSDOWN	0x1b9	/* 10 channels down (10-) */
#define KEY_IMAGES		0x1ba	/* AL Image Browser */

#define KEY_DEL_EOL		0x1c0
#define KEY_DEL_EOS		0x1c1
#define KEY_INS_LINE		0x1c2
#define KEY_DEL_LINE		0x1c3

#define KEY_FN			0x1d0
#define KEY_FN_ESC		0x1d1
#define KEY_FN_F1		0x1d2
#define KEY_FN_F2		0x1d3
#define KEY_FN_F3		0x1d4
#define KEY_FN_F4		0x1d5
#define KEY_FN_F5		0x1d6
#define KEY_FN_F6		0x1d7
#define KEY_FN_F7		0x1d8
#define KEY_FN_F8		0x1d9
#define KEY_FN_F9		0x1da
#define KEY_FN_F10		0x1db
#define KEY_FN_F11		0x1dc
#define KEY_FN_F12		0x1dd
#define KEY_FN_1		0x1de
#define KEY_FN_2		0x1df
#define KEY_FN_D		0x1e0
#define KEY_FN_E		0x1e1
#define KEY_FN_F		0x1e2
#define KEY_FN_S		0x1e3
#define KEY_FN_B		0x1e4

#define KEY_BRL_DOT1		0x1f1
#define KEY_BRL_DOT2		0x1f2
#define KEY_BRL_DOT3		0x1f3
#define KEY_BRL_DOT4		0x1f4
#define KEY_BRL_DOT5		0x1f5
#define KEY_BRL_DOT6		0x1f6
#define KEY_BRL_DOT7		0x1f7
#define KEY_BRL_DOT8		0x1f8
#define KEY_BRL_DOT9		0x1f9
#define KEY_BRL_DOT10		0x1fa

#define KEY_NUMERIC_0		0x200	/* used by phones, remote controls, */
#define KEY_NUMERIC_1		0x201	/* and other keypads */
#define KEY_NUMERIC_2		0x202
#define KEY_NUMERIC_3		0x203
#define KEY_NUMERIC_4		0x204
#define KEY_NUMERIC_5		0x205
#define KEY_NUMERIC_6		0x206
#define KEY_NUMERIC_7		0x207
#define KEY_NUMERIC_8		0x208
#define KEY_NUMERIC_9		0x209
#define KEY_NUMERIC_STAR	0x20a
#define KEY_NUMERIC_POUND	0x20b
#define KEY_CAMERA_SNAPSHOT	0x2fe
#define KEY_CAMERA_FOCUS	0x210
#define KEY_WPS_BUTTON		0x211	/* WiFi Protected Setup key */

#define KEY_TOUCHPAD_TOGGLE	0x212	/* Request switch touchpad on or off */
#define KEY_TOUCHPAD_ON		0x213
#define KEY_TOUCHPAD_OFF	0x214

#define KEY_CAMERA_ZOOMIN	0x215
#define KEY_CAMERA_ZOOMOUT	0x216
#define KEY_CAMERA_UP		0x217
#define KEY_CAMERA_DOWN		0x218
#define KEY_CAMERA_LEFT		0x219
#define KEY_CAMERA_RIGHT	0x21a

#define BTN_TRIGGER_HAPPY		0x2c0
#define BTN_TRIGGER_HAPPY1		0x2c0
#define BTN_TRIGGER_HAPPY2		0x2c1
#define BTN_TRIGGER_HAPPY3		0x2c2
#define BTN_TRIGGER_HAPPY4		0x2c3
#define BTN_TRIGGER_HAPPY5		0x2c4
#define BTN_TRIGGER_HAPPY6		0x2c5
#define BTN_TRIGGER_HAPPY7		0x2c6
#define BTN_TRIGGER_HAPPY8		0x2c7
#define BTN_TRIGGER_HAPPY9		0x2c8
#define BTN_TRIGGER_HAPPY10		0x2c9
#define BTN_TRIGGER_HAPPY11		0x2ca
#define BTN_TRIGGER_HAPPY12		0x2cb
#define BTN_TRIGGER_HAPPY13		0x2cc
#define BTN_TRIGGER_HAPPY14		0x2cd
#define BTN_TRIGGER_HAPPY15		0x2ce
#define BTN_TRIGGER_HAPPY16		0x2cf
#define BTN_TRIGGER_HAPPY17		0x2d0
#define BTN_TRIGGER_HAPPY18		0x2d1
#define BTN_TRIGGER_HAPPY19		0x2d2
#define BTN_TRIGGER_HAPPY20		0x2d3
#define BTN_TRIGGER_HAPPY21		0x2d4
#define BTN_TRIGGER_HAPPY22		0x2d5
#define BTN_TRIGGER_HAPPY23		0x2d6
#define BTN_TRIGGER_HAPPY24		0x2d7
#define BTN_TRIGGER_HAPPY25		0x2d8
#define BTN_TRIGGER_HAPPY26		0x2d9
#define BTN_TRIGGER_HAPPY27		0x2da
#define BTN_TRIGGER_HAPPY28		0x2db
#define BTN_TRIGGER_HAPPY29		0x2dc
#define BTN_TRIGGER_HAPPY30		0x2dd
#define BTN_TRIGGER_HAPPY31		0x2de
#define BTN_TRIGGER_HAPPY32		0x2df
#define BTN_TRIGGER_HAPPY33		0x2e0
#define BTN_TRIGGER_HAPPY34		0x2e1
#define BTN_TRIGGER_HAPPY35		0x2e2
#define BTN_TRIGGER_HAPPY36		0x2e3
#define BTN_TRIGGER_HAPPY37		0x2e4
#define BTN_TRIGGER_HAPPY38		0x2e5
#define BTN_TRIGGER_HAPPY39		0x2e6
#define BTN_TRIGGER_HAPPY40		0x2e7

/* We avoid low common keys in module aliases so they don't get huge. */
#define KEY_MIN_INTERESTING	KEY_MUTE
#define KEY_MAX			0x2ff
#define KEY_CNT			(KEY_MAX+1)

/*
 * Relative axes
 */

#define REL_X			0x00
#define REL_Y			0x01
#define REL_Z			0x02
#define REL_RX			0x03
#define REL_RY			0x04
#define REL_RZ			0x05
#define REL_HWHEEL		0x06
#define REL_DIAL		0x07
#define REL_WHEEL		0x08
#define REL_MISC		0x09
#define REL_MAX			0x0f
#define REL_CNT			(REL_MAX+1)

/*
 * Absolute axes
 */

#define ABS_X			0x00
#define ABS_Y			0x01
#define ABS_Z			0x02
#define ABS_RX			0x03
#define ABS_RY			0x04
#define ABS_RZ			0x05
#define ABS_THROTTLE		0x06
#define ABS_RUDDER		0x07
#define ABS_WHEEL		0x08
#define ABS_GAS			0x09
#define ABS_BRAKE		0x0a
#define ABS_HAT0X		0x10
#define ABS_HAT0Y		0x11
#define ABS_HAT1X		0x12
#define ABS_HAT1Y		0x13
#define ABS_HAT2X		0x14
#define ABS_HAT2Y		0x15
#define ABS_HAT3X		0x16
#define ABS_HAT3Y		0x17
#define ABS_PRESSURE		0x18
#define ABS_DISTANCE		0x19
#define ABS_TILT_X		0x1a
#define ABS_TILT_Y		0x1b
#define ABS_TOOL_WIDTH		0x1c

#define ABS_VOLUME		0x20

#define ABS_MISC		0x28

#define ABS_MT_SLOT		0x2f	/* MT slot being modified */
#define ABS_MT_TOUCH_MAJOR	0x30	/* Major axis of touching ellipse */
#define ABS_MT_TOUCH_MINOR	0x31	/* Minor axis (omit if circular) */
#define ABS_MT_WIDTH_MAJOR	0x32	/* Major axis of approaching ellipse */
#define ABS_MT_WIDTH_MINOR	0x33	/* Minor axis (omit if circular) */
#define ABS_MT_ORIENTATION	0x34	/* Ellipse orientation */
#define ABS_MT_POSITION_X	0x35	/* Center X ellipse position */
#define ABS_MT_POSITION_Y	0x36	/* Center Y ellipse position */
#define ABS_MT_TOOL_TYPE	0x37	/* Type of touching device */
#define ABS_MT_BLOB_ID		0x38	/* Group a set of packets as a blob */
#define ABS_MT_TRACKING_ID	0x39	/* Unique ID of initiated contact */
#define ABS_MT_PRESSURE		0x3a	/* Pressure on contact area */
#define ABS_MT_DISTANCE		0x3b	/* Contact hover distance */

#ifdef __KERNEL__
/* Implementation details, userspace should not care about these */
#define ABS_MT_FIRST		ABS_MT_TOUCH_MAJOR
#define ABS_MT_LAST		ABS_MT_DISTANCE
#endif

#define ABS_MAX			0x3f
#define ABS_CNT			(ABS_MAX+1)

/*
 * Switch events
 */

#define SW_LID			0x00  /* set = lid shut */
#define SW_TABLET_MODE		0x01  /* set = tablet mode */
#define SW_HEADPHONE_INSERT	0x02  /* set = inserted */
#define SW_RFKILL_ALL		0x03  /* rfkill master switch, type "any"
					 set = radio enabled */
#define SW_RADIO		SW_RFKILL_ALL	/* deprecated */
#define SW_MICROPHONE_INSERT	0x04  /* set = inserted */
#define SW_DOCK			0x05  /* set = plugged into dock */
#define SW_LINEOUT_INSERT	0x06  /* set = inserted */
#define SW_JACK_PHYSICAL_INSERT 0x07  /* set = mechanical switch set */
#define SW_VIDEOOUT_INSERT	0x08  /* set = inserted */
#define SW_CAMERA_LENS_COVER	0x09  /* set = lens covered */
#define SW_KEYPAD_SLIDE		0x0a  /* set = keypad slide out */
#define SW_FRONT_PROXIMITY	0x0b  /* set = front proximity sensor active */
#define SW_ROTATE_LOCK		0x0c  /* set = rotate locked/disabled */
#define SW_HPHL_OVERCURRENT	0x0d  /* set = over current on left hph */
#define SW_HPHR_OVERCURRENT	0x0e  /* set = over current on right hph */
#define SW_MAX			0x0f
#define SW_CNT			(SW_MAX+1)

/*
 * Misc events
 */

#define MSC_SERIAL		0x00
#define MSC_PULSELED		0x01
#define MSC_GESTURE		0x02
#define MSC_RAW			0x03
#define MSC_SCAN		0x04
#define MSC_MAX			0x07
#define MSC_CNT			(MSC_MAX+1)

/*
 * LEDs
 */

#define LED_NUML		0x00
#define LED_CAPSL		0x01
#define LED_SCROLLL		0x02
#define LED_COMPOSE		0x03
#define LED_KANA		0x04
#define LED_SLEEP		0x05
#define LED_SUSPEND		0x06
#define LED_MUTE		0x07
#define LED_MISC		0x08
#define LED_MAIL		0x09
#define LED_CHARGING		0x0a
#define LED_MAX			0x0f
#define LED_CNT			(LED_MAX+1)

/*
 * Autorepeat values
 */

#define REP_DELAY		0x00
#define REP_PERIOD		0x01
#define REP_MAX			0x01
#define REP_CNT			(REP_MAX+1)

/*
 * Sounds
 */

#define SND_CLICK		0x00
#define SND_BELL		0x01
#define SND_TONE		0x02
#define SND_MAX			0x07
#define SND_CNT			(SND_MAX+1)

/*
 * IDs.
 */

#define ID_BUS			0
#define ID_VENDOR		1
#define ID_PRODUCT		2
#define ID_VERSION		3

#define BUS_PCI			0x01
#define BUS_ISAPNP		0x02
#define BUS_USB			0x03
#define BUS_HIL			0x04
#define BUS_BLUETOOTH		0x05
#define BUS_VIRTUAL		0x06

#define BUS_ISA			0x10
#define BUS_I8042		0x11
#define BUS_XTKBD		0x12
#define BUS_RS232		0x13
#define BUS_GAMEPORT		0x14
#define BUS_PARPORT		0x15
#define BUS_AMIGA		0x16
#define BUS_ADB			0x17
#define BUS_I2C			0x18
#define BUS_HOST		0x19
#define BUS_GSC			0x1A
#define BUS_ATARI		0x1B
#define BUS_SPI			0x1C

/*
 * MT_TOOL types
 */
#define MT_TOOL_FINGER		0
#define MT_TOOL_PEN		1
#define MT_TOOL_MAX		1

/*
 * Values describing the status of a force-feedback effect
 */
#define FF_STATUS_STOPPED	0x00
#define FF_STATUS_PLAYING	0x01
#define FF_STATUS_MAX		0x01

/*
 * Structures used in ioctls to upload effects to a device
 * They are pieces of a bigger structure (called ff_effect)
 */

/*
 * All duration values are expressed in ms. Values above 32767 ms (0x7fff)
 * should not be used and have unspecified results.
 */

/**
 * struct ff_replay - defines scheduling of the force-feedback effect
 * @length: duration of the effect
 * @delay: delay before effect should start playing
 */
struct ff_replay {
	__u16 length;
	__u16 delay;
};

/**
 * struct ff_trigger - defines what triggers the force-feedback effect
 * @button: number of the button triggering the effect
 * @interval: controls how soon the effect can be re-triggered
 */
struct ff_trigger {
	__u16 button;
	__u16 interval;
};

/**
 * struct ff_envelope - generic force-feedback effect envelope
 * @attack_length: duration of the attack (ms)
 * @attack_level: level at the beginning of the attack
 * @fade_length: duration of fade (ms)
 * @fade_level: level at the end of fade
 *
 * The @attack_level and @fade_level are absolute values; when applying
 * envelope force-feedback core will convert to positive/negative
 * value based on polarity of the default level of the effect.
 * Valid range for the attack and fade levels is 0x0000 - 0x7fff
 */
struct ff_envelope {
	__u16 attack_length;
	__u16 attack_level;
	__u16 fade_length;
	__u16 fade_level;
};

/**
 * struct ff_constant_effect - defines parameters of a constant force-feedback effect
 * @level: strength of the effect; may be negative
 * @envelope: envelope data
 */
struct ff_constant_effect {
	__s16 level;
	struct ff_envelope envelope;
};

/**
 * struct ff_ramp_effect - defines parameters of a ramp force-feedback effect
 * @start_level: beginning strength of the effect; may be negative
 * @end_level: final strength of the effect; may be negative
 * @envelope: envelope data
 */
struct ff_ramp_effect {
	__s16 start_level;
	__s16 end_level;
	struct ff_envelope envelope;
};

/**
 * struct ff_condition_effect - defines a spring or friction force-feedback effect
 * @right_saturation: maximum level when joystick moved all way to the right
 * @left_saturation: same for the left side
 * @right_coeff: controls how fast the force grows when the joystick moves
 *	to the right
 * @left_coeff: same for the left side
 * @deadband: size of the dead zone, where no force is produced
 * @center: position of the dead zone
 */
struct ff_condition_effect {
	__u16 right_saturation;
	__u16 left_saturation;

	__s16 right_coeff;
	__s16 left_coeff;

	__u16 deadband;
	__s16 center;
};

/**
 * struct ff_periodic_effect - defines parameters of a periodic force-feedback effect
 * @waveform: kind of the effect (wave)
 * @period: period of the wave (ms)
 * @magnitude: peak value
 * @offset: mean value of the wave (roughly)
 * @phase: 'horizontal' shift
 * @envelope: envelope data
 * @custom_len: number of samples (FF_CUSTOM only)
 * @custom_data: buffer of samples (FF_CUSTOM only)
 *
 * Known waveforms - FF_SQUARE, FF_TRIANGLE, FF_SINE, FF_SAW_UP,
 * FF_SAW_DOWN, FF_CUSTOM. The exact syntax FF_CUSTOM is undefined
 * for the time being as no driver supports it yet.
 *
 * Note: the data pointed by custom_data is copied by the driver.
 * You can therefore dispose of the memory after the upload/update.
 */
struct ff_periodic_effect {
	__u16 waveform;
	__u16 period;
	__s16 magnitude;
	__s16 offset;
	__u16 phase;

	struct ff_envelope envelope;

	__u32 custom_len;
	__s16 __user *custom_data;
};

/**
 * struct ff_rumble_effect - defines parameters of a periodic force-feedback effect
 * @strong_magnitude: magnitude of the heavy motor
 * @weak_magnitude: magnitude of the light one
 *
 * Some rumble pads have two motors of different weight. Strong_magnitude
 * represents the magnitude of the vibration generated by the heavy one.
 */
struct ff_rumble_effect {
	__u16 strong_magnitude;
	__u16 weak_magnitude;
};

/**
 * struct ff_effect - defines force feedback effect
 * @type: type of the effect (FF_CONSTANT, FF_PERIODIC, FF_RAMP, FF_SPRING,
 *	FF_FRICTION, FF_DAMPER, FF_RUMBLE, FF_INERTIA, or FF_CUSTOM)
 * @id: an unique id assigned to an effect
 * @direction: direction of the effect
 * @trigger: trigger conditions (struct ff_trigger)
 * @replay: scheduling of the effect (struct ff_replay)
 * @u: effect-specific structure (one of ff_constant_effect, ff_ramp_effect,
 *	ff_periodic_effect, ff_condition_effect, ff_rumble_effect) further
 *	defining effect parameters
 *
 * This structure is sent through ioctl from the application to the driver.
 * To create a new effect application should set its @id to -1; the kernel
 * will return assigned @id which can later be used to update or delete
 * this effect.
 *
 * Direction of the effect is encoded as follows:
 *	0 deg -> 0x0000 (down)
 *	90 deg -> 0x4000 (left)
 *	180 deg -> 0x8000 (up)
 *	270 deg -> 0xC000 (right)
 */
struct ff_effect {
	__u16 type;
	__s16 id;
	__u16 direction;
	struct ff_trigger trigger;
	struct ff_replay replay;

	union {
		struct ff_constant_effect constant;
		struct ff_ramp_effect ramp;
		struct ff_periodic_effect periodic;
		struct ff_condition_effect condition[2]; /* One for each axis */
		struct ff_rumble_effect rumble;
	} u;
};

/*
 * Force feedback effect types
 */

#define FF_RUMBLE	0x50
#define FF_PERIODIC	0x51
#define FF_CONSTANT	0x52
#define FF_SPRING	0x53
#define FF_FRICTION	0x54
#define FF_DAMPER	0x55
#define FF_INERTIA	0x56
#define FF_RAMP		0x57

#define FF_EFFECT_MIN	FF_RUMBLE
#define FF_EFFECT_MAX	FF_RAMP

/*
 * Force feedback periodic effect types
 */

#define FF_SQUARE	0x58
#define FF_TRIANGLE	0x59
#define FF_SINE		0x5a
#define FF_SAW_UP	0x5b
#define FF_SAW_DOWN	0x5c
#define FF_CUSTOM	0x5d

#define FF_WAVEFORM_MIN	FF_SQUARE
#define FF_WAVEFORM_MAX	FF_CUSTOM

/*
 * Set ff device properties
 */

#define FF_GAIN		0x60
#define FF_AUTOCENTER	0x61

#define FF_MAX		0x7f
#define FF_CNT		(FF_MAX+1)

#ifdef __KERNEL__

/*
 * In-kernel definitions.
 */

#include <linux/device.h>
#include <linux/fs.h>
#include <linux/timer.h>
#include <linux/mod_devicetable.h>

/**
 * struct input_dev - represents an input device
 * @name: name of the device
 * @phys: physical path to the device in the system hierarchy
 * @uniq: unique identification code for the device (if device has it)
 * @id: id of the device (struct input_id)
 * @propbit: bitmap of device properties and quirks
 * @evbit: bitmap of types of events supported by the device (EV_KEY,
 *	EV_REL, etc.)
 * @keybit: bitmap of keys/buttons this device has
 * @relbit: bitmap of relative axes for the device
 * @absbit: bitmap of absolute axes for the device
 * @mscbit: bitmap of miscellaneous events supported by the device
 * @ledbit: bitmap of leds present on the device
 * @sndbit: bitmap of sound effects supported by the device
 * @ffbit: bitmap of force feedback effects supported by the device
 * @swbit: bitmap of switches present on the device
 * @hint_events_per_packet: average number of events generated by the
 *	device in a packet (between EV_SYN/SYN_REPORT events). Used by
 *	event handlers to estimate size of the buffer needed to hold
 *	events.
 * @keycodemax: size of keycode table
 * @keycodesize: size of elements in keycode table
 * @keycode: map of scancodes to keycodes for this device
 * @getkeycode: optional legacy method to retrieve current keymap.
 * @setkeycode: optional method to alter current keymap, used to implement
 *	sparse keymaps. If not supplied default mechanism will be used.
 *	The method is being called while holding event_lock and thus must
 *	not sleep
 * @ff: force feedback structure associated with the device if device
 *	supports force feedback effects
 * @repeat_key: stores key code of the last key pressed; used to implement
 *	software autorepeat
 * @timer: timer for software autorepeat
 * @rep: current values for autorepeat parameters (delay, rate)
 * @mt: pointer to array of struct input_mt_slot holding current values
 *	of tracked contacts
 * @mtsize: number of MT slots the device uses
 * @slot: MT slot currently being transmitted
 * @trkid: stores MT tracking ID for the current contact
 * @absinfo: array of &struct input_absinfo elements holding information
 *	about absolute axes (current value, min, max, flat, fuzz,
 *	resolution)
 * @key: reflects current state of device's keys/buttons
 * @led: reflects current state of device's LEDs
 * @snd: reflects current state of sound effects
 * @sw: reflects current state of device's switches
 * @open: this method is called when the very first user calls
 *	input_open_device(). The driver must prepare the device
 *	to start generating events (start polling thread,
 *	request an IRQ, submit URB, etc.)
 * @close: this method is called when the very last user calls
 *	input_close_device().
 * @flush: purges the device. Most commonly used to get rid of force
 *	feedback effects loaded into the device when disconnecting
 *	from it
 * @event: event handler for events sent _to_ the device, like EV_LED
 *	or EV_SND. The device is expected to carry out the requested
 *	action (turn on a LED, play sound, etc.) The call is protected
 *	by @event_lock and must not sleep
 * @grab: input handle that currently has the device grabbed (via
 *	EVIOCGRAB ioctl). When a handle grabs a device it becomes sole
 *	recipient for all input events coming from the device
 * @event_lock: this spinlock is is taken when input core receives
 *	and processes a new event for the device (in input_event()).
 *	Code that accesses and/or modifies parameters of a device
 *	(such as keymap or absmin, absmax, absfuzz, etc.) after device
 *	has been registered with input core must take this lock.
 * @mutex: serializes calls to open(), close() and flush() methods
 * @users: stores number of users (input handlers) that opened this
 *	device. It is used by input_open_device() and input_close_device()
 *	to make sure that dev->open() is only called when the first
 *	user opens device and dev->close() is called when the very
 *	last user closes the device
 * @going_away: marks devices that are in a middle of unregistering and
 *	causes input_open_device*() fail with -ENODEV.
 * @sync: set to %true when there were no new events since last EV_SYN
 * @dev: driver model's view of this device
 * @h_list: list of input handles associated with the device. When
 *	accessing the list dev->mutex must be held
 * @node: used to place the device onto input_dev_list
 */
struct input_dev {
	const char *name;
	const char *phys;
	const char *uniq;
	struct input_id id;

	unsigned long propbit[BITS_TO_LONGS(INPUT_PROP_CNT)];

	unsigned long evbit[BITS_TO_LONGS(EV_CNT)];
	unsigned long keybit[BITS_TO_LONGS(KEY_CNT)];
	unsigned long relbit[BITS_TO_LONGS(REL_CNT)];
	unsigned long absbit[BITS_TO_LONGS(ABS_CNT)];
	unsigned long mscbit[BITS_TO_LONGS(MSC_CNT)];
	unsigned long ledbit[BITS_TO_LONGS(LED_CNT)];
	unsigned long sndbit[BITS_TO_LONGS(SND_CNT)];
	unsigned long ffbit[BITS_TO_LONGS(FF_CNT)];
	unsigned long swbit[BITS_TO_LONGS(SW_CNT)];

	unsigned int hint_events_per_packet;

	unsigned int keycodemax;
	unsigned int keycodesize;
	void *keycode;

	int (*setkeycode)(struct input_dev *dev,
			  const struct input_keymap_entry *ke,
			  unsigned int *old_keycode);
	int (*getkeycode)(struct input_dev *dev,
			  struct input_keymap_entry *ke);

	struct ff_device *ff;

	unsigned int repeat_key;
	struct timer_list timer;

	int rep[REP_CNT];

	struct input_mt_slot *mt;
	int mtsize;
	int slot;
	int trkid;

	struct input_absinfo *absinfo;

	unsigned long key[BITS_TO_LONGS(KEY_CNT)];
	unsigned long led[BITS_TO_LONGS(LED_CNT)];
	unsigned long snd[BITS_TO_LONGS(SND_CNT)];
	unsigned long sw[BITS_TO_LONGS(SW_CNT)];

	int (*open)(struct input_dev *dev);
	void (*close)(struct input_dev *dev);
	int (*flush)(struct input_dev *dev, struct file *file);
	int (*event)(struct input_dev *dev, unsigned int type, unsigned int code, int value);

	struct input_handle __rcu *grab;

	spinlock_t event_lock;
	struct mutex mutex;

	unsigned int users;
	bool going_away;

	bool sync;

	struct device dev;

	struct list_head	h_list;
	struct list_head	node;
};
#define to_input_dev(d) container_of(d, struct input_dev, dev)

/*
 * Verify that we are in sync with input_device_id mod_devicetable.h #defines
 */

#if EV_MAX != INPUT_DEVICE_ID_EV_MAX
#error "EV_MAX and INPUT_DEVICE_ID_EV_MAX do not match"
#endif

#if KEY_MIN_INTERESTING != INPUT_DEVICE_ID_KEY_MIN_INTERESTING
#error "KEY_MIN_INTERESTING and INPUT_DEVICE_ID_KEY_MIN_INTERESTING do not match"
#endif

#if KEY_MAX != INPUT_DEVICE_ID_KEY_MAX
#error "KEY_MAX and INPUT_DEVICE_ID_KEY_MAX do not match"
#endif

#if REL_MAX != INPUT_DEVICE_ID_REL_MAX
#error "REL_MAX and INPUT_DEVICE_ID_REL_MAX do not match"
#endif

#if ABS_MAX != INPUT_DEVICE_ID_ABS_MAX
#error "ABS_MAX and INPUT_DEVICE_ID_ABS_MAX do not match"
#endif

#if MSC_MAX != INPUT_DEVICE_ID_MSC_MAX
#error "MSC_MAX and INPUT_DEVICE_ID_MSC_MAX do not match"
#endif

#if LED_MAX != INPUT_DEVICE_ID_LED_MAX
#error "LED_MAX and INPUT_DEVICE_ID_LED_MAX do not match"
#endif

#if SND_MAX != INPUT_DEVICE_ID_SND_MAX
#error "SND_MAX and INPUT_DEVICE_ID_SND_MAX do not match"
#endif

#if FF_MAX != INPUT_DEVICE_ID_FF_MAX
#error "FF_MAX and INPUT_DEVICE_ID_FF_MAX do not match"
#endif

#if SW_MAX != INPUT_DEVICE_ID_SW_MAX
#error "SW_MAX and INPUT_DEVICE_ID_SW_MAX do not match"
#endif

#define INPUT_DEVICE_ID_MATCH_DEVICE \
	(INPUT_DEVICE_ID_MATCH_BUS | INPUT_DEVICE_ID_MATCH_VENDOR | INPUT_DEVICE_ID_MATCH_PRODUCT)
#define INPUT_DEVICE_ID_MATCH_DEVICE_AND_VERSION \
	(INPUT_DEVICE_ID_MATCH_DEVICE | INPUT_DEVICE_ID_MATCH_VERSION)

struct input_handle;

/**
 * struct input_handler - implements one of interfaces for input devices
 * @private: driver-specific data
 * @event: event handler. This method is being called by input core with
 *	interrupts disabled and dev->event_lock spinlock held and so
 *	it may not sleep
 * @filter: similar to @event; separates normal event handlers from
 *	"filters".
 * @match: called after comparing device's id with handler's id_table
 *	to perform fine-grained matching between device and handler
 * @connect: called when attaching a handler to an input device
 * @disconnect: disconnects a handler from input device
 * @start: starts handler for given handle. This function is called by
 *	input core right after connect() method and also when a process
 *	that "grabbed" a device releases it
 * @fops: file operations this driver implements
 * @minor: beginning of range of 32 minors for devices this driver
 *	can provide
 * @name: name of the handler, to be shown in /proc/bus/input/handlers
 * @id_table: pointer to a table of input_device_ids this driver can
 *	handle
 * @h_list: list of input handles associated with the handler
 * @node: for placing the driver onto input_handler_list
 *
 * Input handlers attach to input devices and create input handles. There
 * are likely several handlers attached to any given input device at the
 * same time. All of them will get their copy of input event generated by
 * the device.
 *
 * The very same structure is used to implement input filters. Input core
 * allows filters to run first and will not pass event to regular handlers
 * if any of the filters indicate that the event should be filtered (by
 * returning %true from their filter() method).
 *
 * Note that input core serializes calls to connect() and disconnect()
 * methods.
 */
struct input_handler {

	void *private;

	void (*event)(struct input_handle *handle, unsigned int type, unsigned int code, int value);
	bool (*filter)(struct input_handle *handle, unsigned int type, unsigned int code, int value);
	bool (*match)(struct input_handler *handler, struct input_dev *dev);
	int (*connect)(struct input_handler *handler, struct input_dev *dev, const struct input_device_id *id);
	void (*disconnect)(struct input_handle *handle);
	void (*start)(struct input_handle *handle);

	const struct file_operations *fops;
	int minor;
	const char *name;

	const struct input_device_id *id_table;

	struct list_head	h_list;
	struct list_head	node;
};

/**
 * struct input_handle - links input device with an input handler
 * @private: handler-specific data
 * @open: counter showing whether the handle is 'open', i.e. should deliver
 *	events from its device
 * @name: name given to the handle by handler that created it
 * @dev: input device the handle is attached to
 * @handler: handler that works with the device through this handle
 * @d_node: used to put the handle on device's list of attached handles
 * @h_node: used to put the handle on handler's list of handles from which
 *	it gets events
 */
struct input_handle {

	void *private;

	int open;
	const char *name;

	struct input_dev *dev;
	struct input_handler *handler;

	struct list_head	d_node;
	struct list_head	h_node;
};

struct input_dev *input_allocate_device(void);
void input_free_device(struct input_dev *dev);

static inline struct input_dev *input_get_device(struct input_dev *dev)
{
	return dev ? to_input_dev(get_device(&dev->dev)) : NULL;
}

static inline void input_put_device(struct input_dev *dev)
{
	if (dev)
		put_device(&dev->dev);
}

static inline void *input_get_drvdata(struct input_dev *dev)
{
	return dev_get_drvdata(&dev->dev);
}

static inline void input_set_drvdata(struct input_dev *dev, void *data)
{
	dev_set_drvdata(&dev->dev, data);
}

int __must_check input_register_device(struct input_dev *);
void input_unregister_device(struct input_dev *);

void input_reset_device(struct input_dev *);

int __must_check input_register_handler(struct input_handler *);
void input_unregister_handler(struct input_handler *);

int input_handler_for_each_handle(struct input_handler *, void *data,
				  int (*fn)(struct input_handle *, void *));

int input_register_handle(struct input_handle *);
void input_unregister_handle(struct input_handle *);

int input_grab_device(struct input_handle *);
void input_release_device(struct input_handle *);

int input_open_device(struct input_handle *);
void input_close_device(struct input_handle *);

int input_flush_device(struct input_handle *handle, struct file *file);

void input_event(struct input_dev *dev, unsigned int type, unsigned int code, int value);
void input_inject_event(struct input_handle *handle, unsigned int type, unsigned int code, int value);

static inline void input_report_key(struct input_dev *dev, unsigned int code, int value)
{
	input_event(dev, EV_KEY, code, !!value);
}

static inline void input_report_rel(struct input_dev *dev, unsigned int code, int value)
{
	input_event(dev, EV_REL, code, value);
}

static inline void input_report_abs(struct input_dev *dev, unsigned int code, int value)
{
	input_event(dev, EV_ABS, code, value);
}

static inline void input_report_ff_status(struct input_dev *dev, unsigned int code, int value)
{
	input_event(dev, EV_FF_STATUS, code, value);
}

static inline void input_report_switch(struct input_dev *dev, unsigned int code, int value)
{
	input_event(dev, EV_SW, code, !!value);
}

static inline void input_sync(struct input_dev *dev)
{
	input_event(dev, EV_SYN, SYN_REPORT, 0);
}

static inline void input_mt_sync(struct input_dev *dev)
{
	input_event(dev, EV_SYN, SYN_MT_REPORT, 0);
}

void input_set_capability(struct input_dev *dev, unsigned int type, unsigned int code);

/**
 * input_set_events_per_packet - tell handlers about the driver event rate
 * @dev: the input device used by the driver
 * @n_events: the average number of events between calls to input_sync()
 *
 * If the event rate sent from a device is unusually large, use this
 * function to set the expected event rate. This will allow handlers
 * to set up an appropriate buffer size for the event stream, in order
 * to minimize information loss.
 */
static inline void input_set_events_per_packet(struct input_dev *dev, int n_events)
{
	dev->hint_events_per_packet = n_events;
}

void input_alloc_absinfo(struct input_dev *dev);
void input_set_abs_params(struct input_dev *dev, unsigned int axis,
			  int min, int max, int fuzz, int flat);

#define INPUT_GENERATE_ABS_ACCESSORS(_suffix, _item)			\
static inline int input_abs_get_##_suffix(struct input_dev *dev,	\
					  unsigned int axis)		\
{									\
	return dev->absinfo ? dev->absinfo[axis]._item : 0;		\
}									\
									\
static inline void input_abs_set_##_suffix(struct input_dev *dev,	\
					   unsigned int axis, int val)	\
{									\
	input_alloc_absinfo(dev);					\
	if (dev->absinfo)						\
		dev->absinfo[axis]._item = val;				\
}

INPUT_GENERATE_ABS_ACCESSORS(val, value)
INPUT_GENERATE_ABS_ACCESSORS(min, minimum)
INPUT_GENERATE_ABS_ACCESSORS(max, maximum)
INPUT_GENERATE_ABS_ACCESSORS(fuzz, fuzz)
INPUT_GENERATE_ABS_ACCESSORS(flat, flat)
INPUT_GENERATE_ABS_ACCESSORS(res, resolution)

int input_scancode_to_scalar(const struct input_keymap_entry *ke,
			     unsigned int *scancode);

int input_get_keycode(struct input_dev *dev, struct input_keymap_entry *ke);
int input_set_keycode(struct input_dev *dev,
		      const struct input_keymap_entry *ke);

extern struct class input_class;

/**
 * struct ff_device - force-feedback part of an input device
 * @upload: Called to upload an new effect into device
 * @erase: Called to erase an effect from device
 * @playback: Called to request device to start playing specified effect
 * @set_gain: Called to set specified gain
 * @set_autocenter: Called to auto-center device
 * @destroy: called by input core when parent input device is being
 *	destroyed
 * @private: driver-specific data, will be freed automatically
 * @ffbit: bitmap of force feedback capabilities truly supported by
 *	device (not emulated like ones in input_dev->ffbit)
 * @mutex: mutex for serializing access to the device
 * @max_effects: maximum number of effects supported by device
 * @effects: pointer to an array of effects currently loaded into device
 * @effect_owners: array of effect owners; when file handle owning
 *	an effect gets closed the effect is automatically erased
 *
 * Every force-feedback device must implement upload() and playback()
 * methods; erase() is optional. set_gain() and set_autocenter() need
 * only be implemented if driver sets up FF_GAIN and FF_AUTOCENTER
 * bits.
 *
 * Note that playback(), set_gain() and set_autocenter() are called with
 * dev->event_lock spinlock held and interrupts off and thus may not
 * sleep.
 */
struct ff_device {
	int (*upload)(struct input_dev *dev, struct ff_effect *effect,
		      struct ff_effect *old);
	int (*erase)(struct input_dev *dev, int effect_id);

	int (*playback)(struct input_dev *dev, int effect_id, int value);
	void (*set_gain)(struct input_dev *dev, u16 gain);
	void (*set_autocenter)(struct input_dev *dev, u16 magnitude);

	void (*destroy)(struct ff_device *);

	void *private;

	unsigned long ffbit[BITS_TO_LONGS(FF_CNT)];

	struct mutex mutex;

	int max_effects;
	struct ff_effect *effects;
	struct file *effect_owners[];
};

int input_ff_create(struct input_dev *dev, int max_effects);
void input_ff_destroy(struct input_dev *dev);

int input_ff_event(struct input_dev *dev, unsigned int type, unsigned int code, int value);

int input_ff_upload(struct input_dev *dev, struct ff_effect *effect, struct file *file);
int input_ff_erase(struct input_dev *dev, int effect_id, struct file *file);

int input_ff_create_memless(struct input_dev *dev, void *data,
		int (*play_effect)(struct input_dev *, void *, struct ff_effect *));

#endif
#endif
>>>>>>> 1131c66f
<|MERGE_RESOLUTION|>--- conflicted
+++ resolved
@@ -1,3258 +1,1631 @@
-<<<<<<< HEAD
-#ifndef _INPUT_H
-#define _INPUT_H
-
-/*
- * Copyright (c) 1999-2002 Vojtech Pavlik
- *
- * This program is free software; you can redistribute it and/or modify it
- * under the terms of the GNU General Public License version 2 as published by
- * the Free Software Foundation.
- */
-
-#ifdef __KERNEL__
-#include <linux/time.h>
-#include <linux/list.h>
-#else
-#include <sys/time.h>
-#include <sys/ioctl.h>
-#include <sys/types.h>
-#include <linux/types.h>
-#endif
-
-/*
- * The event structure itself
- */
-
-struct input_event {
-	struct timeval time;
-	__u16 type;
-	__u16 code;
-	__s32 value;
-};
-
-/*
- * Protocol version.
- */
-
-#define EV_VERSION		0x010001
-
-/*
- * IOCTLs (0x00 - 0x7f)
- */
-
-struct input_id {
-	__u16 bustype;
-	__u16 vendor;
-	__u16 product;
-	__u16 version;
-};
-
-/**
- * struct input_absinfo - used by EVIOCGABS/EVIOCSABS ioctls
- * @value: latest reported value for the axis.
- * @minimum: specifies minimum value for the axis.
- * @maximum: specifies maximum value for the axis.
- * @fuzz: specifies fuzz value that is used to filter noise from
- *	the event stream.
- * @flat: values that are within this value will be discarded by
- *	joydev interface and reported as 0 instead.
- * @resolution: specifies resolution for the values reported for
- *	the axis.
- *
- * Note that input core does not clamp reported values to the
- * [minimum, maximum] limits, such task is left to userspace.
- *
- * Resolution for main axes (ABS_X, ABS_Y, ABS_Z) is reported in
- * units per millimeter (units/mm), resolution for rotational axes
- * (ABS_RX, ABS_RY, ABS_RZ) is reported in units per radian.
- */
-struct input_absinfo {
-	__s32 value;
-	__s32 minimum;
-	__s32 maximum;
-	__s32 fuzz;
-	__s32 flat;
-	__s32 resolution;
-};
-
-/**
- * struct input_keymap_entry - used by EVIOCGKEYCODE/EVIOCSKEYCODE ioctls
- * @scancode: scancode represented in machine-endian form.
- * @len: length of the scancode that resides in @scancode buffer.
- * @index: index in the keymap, may be used instead of scancode
- * @flags: allows to specify how kernel should handle the request. For
- *	example, setting INPUT_KEYMAP_BY_INDEX flag indicates that kernel
- *	should perform lookup in keymap by @index instead of @scancode
- * @keycode: key code assigned to this scancode
- *
- * The structure is used to retrieve and modify keymap data. Users have
- * option of performing lookup either by @scancode itself or by @index
- * in keymap entry. EVIOCGKEYCODE will also return scancode or index
- * (depending on which element was used to perform lookup).
- */
-struct input_keymap_entry {
-#define INPUT_KEYMAP_BY_INDEX	(1 << 0)
-	__u8  flags;
-	__u8  len;
-	__u16 index;
-	__u32 keycode;
-	__u8  scancode[32];
-};
-
-#define EVIOCGVERSION		_IOR('E', 0x01, int)			/* get driver version */
-#define EVIOCGID		_IOR('E', 0x02, struct input_id)	/* get device ID */
-#define EVIOCGREP		_IOR('E', 0x03, unsigned int[2])	/* get repeat settings */
-#define EVIOCSREP		_IOW('E', 0x03, unsigned int[2])	/* set repeat settings */
-
-#define EVIOCGKEYCODE		_IOR('E', 0x04, unsigned int[2])        /* get keycode */
-#define EVIOCGKEYCODE_V2	_IOR('E', 0x04, struct input_keymap_entry)
-#define EVIOCSKEYCODE		_IOW('E', 0x04, unsigned int[2])        /* set keycode */
-#define EVIOCSKEYCODE_V2	_IOW('E', 0x04, struct input_keymap_entry)
-
-#define EVIOCGNAME(len)		_IOC(_IOC_READ, 'E', 0x06, len)		/* get device name */
-#define EVIOCGPHYS(len)		_IOC(_IOC_READ, 'E', 0x07, len)		/* get physical location */
-#define EVIOCGUNIQ(len)		_IOC(_IOC_READ, 'E', 0x08, len)		/* get unique identifier */
-#define EVIOCGPROP(len)		_IOC(_IOC_READ, 'E', 0x09, len)		/* get device properties */
-
-#define EVIOCGKEY(len)		_IOC(_IOC_READ, 'E', 0x18, len)		/* get global key state */
-#define EVIOCGLED(len)		_IOC(_IOC_READ, 'E', 0x19, len)		/* get all LEDs */
-#define EVIOCGSND(len)		_IOC(_IOC_READ, 'E', 0x1a, len)		/* get all sounds status */
-#define EVIOCGSW(len)		_IOC(_IOC_READ, 'E', 0x1b, len)		/* get all switch states */
-
-#define EVIOCGBIT(ev,len)	_IOC(_IOC_READ, 'E', 0x20 + ev, len)	/* get event bits */
-#define EVIOCGABS(abs)		_IOR('E', 0x40 + abs, struct input_absinfo)	/* get abs value/limits */
-#define EVIOCSABS(abs)		_IOW('E', 0xc0 + abs, struct input_absinfo)	/* set abs value/limits */
-
-#define EVIOCSFF		_IOC(_IOC_WRITE, 'E', 0x80, sizeof(struct ff_effect))	/* send a force effect to a force feedback device */
-#define EVIOCRMFF		_IOW('E', 0x81, int)			/* Erase a force effect */
-#define EVIOCGEFFECTS		_IOR('E', 0x84, int)			/* Report number of effects playable at the same time */
-
-#define EVIOCGRAB		_IOW('E', 0x90, int)			/* Grab/Release device */
-
-/*
- * Device properties and quirks
- */
-
-#define INPUT_PROP_POINTER		0x00	/* needs a pointer */
-#define INPUT_PROP_DIRECT		0x01	/* direct input devices */
-#define INPUT_PROP_BUTTONPAD		0x02	/* has button(s) under pad */
-#define INPUT_PROP_SEMI_MT		0x03	/* touch rectangle only */
-
-#define INPUT_PROP_MAX			0x1f
-#define INPUT_PROP_CNT			(INPUT_PROP_MAX + 1)
-
-/*
- * Event types
- */
-
-#define EV_SYN			0x00
-#define EV_KEY			0x01
-#define EV_REL			0x02
-#define EV_ABS			0x03
-#define EV_MSC			0x04
-#define EV_SW			0x05
-#define EV_LED			0x11
-#define EV_SND			0x12
-#define EV_REP			0x14
-#define EV_FF			0x15
-#define EV_PWR			0x16
-#define EV_FF_STATUS		0x17
-#define EV_MAX			0x1f
-#define EV_CNT			(EV_MAX+1)
-
-/*
- * Synchronization events.
- */
-
-#define SYN_REPORT		0
-#define SYN_CONFIG		1
-#define SYN_MT_REPORT		2
-#define SYN_DROPPED		3
-
-/*
- * Keys and buttons
- *
- * Most of the keys/buttons are modeled after USB HUT 1.12
- * (see http://www.usb.org/developers/hidpage).
- * Abbreviations in the comments:
- * AC - Application Control
- * AL - Application Launch Button
- * SC - System Control
- */
-
-#define KEY_RESERVED		0
-#define KEY_ESC			1
-#define KEY_1			2
-#define KEY_2			3
-#define KEY_3			4
-#define KEY_4			5
-#define KEY_5			6
-#define KEY_6			7
-#define KEY_7			8
-#define KEY_8			9
-#define KEY_9			10
-#define KEY_0			11
-#define KEY_MINUS		12
-#define KEY_EQUAL		13
-#define KEY_BACKSPACE		14
-#define KEY_TAB			15
-#define KEY_Q			16
-#define KEY_W			17
-#define KEY_E			18
-#define KEY_R			19
-#define KEY_T			20
-#define KEY_Y			21
-#define KEY_U			22
-#define KEY_I			23
-#define KEY_O			24
-#define KEY_P			25
-#define KEY_LEFTBRACE		26
-#define KEY_RIGHTBRACE		27
-#define KEY_ENTER		28
-#define KEY_LEFTCTRL		29
-#define KEY_A			30
-#define KEY_S			31
-#define KEY_D			32
-#define KEY_F			33
-#define KEY_G			34
-#define KEY_H			35
-#define KEY_J			36
-#define KEY_K			37
-#define KEY_L			38
-#define KEY_SEMICOLON		39
-#define KEY_APOSTROPHE		40
-#define KEY_GRAVE		41
-#define KEY_LEFTSHIFT		42
-#define KEY_BACKSLASH		43
-#define KEY_Z			44
-#define KEY_X			45
-#define KEY_C			46
-#define KEY_V			47
-#define KEY_B			48
-#define KEY_N			49
-#define KEY_M			50
-#define KEY_COMMA		51
-#define KEY_DOT			52
-#define KEY_SLASH		53
-#define KEY_RIGHTSHIFT		54
-#define KEY_KPASTERISK		55
-#define KEY_LEFTALT		56
-#define KEY_SPACE		57
-#define KEY_CAPSLOCK		58
-#define KEY_F1			59
-#define KEY_F2			60
-#define KEY_F3			61
-#define KEY_F4			62
-#define KEY_F5			63
-#define KEY_F6			64
-#define KEY_F7			65
-#define KEY_F8			66
-#define KEY_F9			67
-#define KEY_F10			68
-#define KEY_NUMLOCK		69
-#define KEY_SCROLLLOCK		70
-#define KEY_KP7			71
-#define KEY_KP8			72
-#define KEY_KP9			73
-#define KEY_KPMINUS		74
-#define KEY_KP4			75
-#define KEY_KP5			76
-#define KEY_KP6			77
-#define KEY_KPPLUS		78
-#define KEY_KP1			79
-#define KEY_KP2			80
-#define KEY_KP3			81
-#define KEY_KP0			82
-#define KEY_KPDOT		83
-
-#define KEY_ZENKAKUHANKAKU	85
-#define KEY_102ND		86
-#define KEY_F11			87
-#define KEY_F12			88
-#define KEY_RO			89
-#define KEY_KATAKANA		90
-#define KEY_HIRAGANA		91
-#define KEY_HENKAN		92
-#define KEY_KATAKANAHIRAGANA	93
-#define KEY_MUHENKAN		94
-#define KEY_KPJPCOMMA		95
-#define KEY_KPENTER		96
-#define KEY_RIGHTCTRL		97
-#define KEY_KPSLASH		98
-#define KEY_SYSRQ		99
-#define KEY_RIGHTALT		100
-#define KEY_LINEFEED		101
-#define KEY_HOME		102
-#define KEY_UP			103
-#define KEY_PAGEUP		104
-#define KEY_LEFT		105
-#define KEY_RIGHT		106
-#define KEY_END			107
-#define KEY_DOWN		108
-#define KEY_PAGEDOWN		109
-#define KEY_INSERT		110
-#define KEY_DELETE		111
-#define KEY_MACRO		112
-#define KEY_MUTE		113
-#define KEY_VOLUMEDOWN		114
-#define KEY_VOLUMEUP		115
-#define KEY_POWER		116	/* SC System Power Down */
-#define KEY_KPEQUAL		117
-#define KEY_KPPLUSMINUS		118
-#define KEY_PAUSE		119
-#define KEY_SCALE		120	/* AL Compiz Scale (Expose) */
-
-#define KEY_KPCOMMA		121
-#define KEY_HANGEUL		122
-#define KEY_HANGUEL		KEY_HANGEUL
-#define KEY_HANJA		123
-#define KEY_YEN			124
-#define KEY_LEFTMETA		125
-#define KEY_RIGHTMETA		126
-#define KEY_COMPOSE		127
-
-#define KEY_STOP		128	/* AC Stop */
-#define KEY_AGAIN		129
-#define KEY_PROPS		130	/* AC Properties */
-#define KEY_UNDO		131	/* AC Undo */
-#define KEY_FRONT		132
-#define KEY_COPY		133	/* AC Copy */
-#define KEY_OPEN		134	/* AC Open */
-#define KEY_PASTE		135	/* AC Paste */
-#define KEY_FIND		136	/* AC Search */
-#define KEY_CUT			137	/* AC Cut */
-#define KEY_HELP		138	/* AL Integrated Help Center */
-#define KEY_MENU		139	/* Menu (show menu) */
-#define KEY_CALC		140	/* AL Calculator */
-#define KEY_SETUP		141
-#define KEY_SLEEP		142	/* SC System Sleep */
-#define KEY_WAKEUP		143	/* System Wake Up */
-#define KEY_FILE		144	/* AL Local Machine Browser */
-#define KEY_SENDFILE		145
-#define KEY_DELETEFILE		146
-#define KEY_XFER		147
-#define KEY_PROG1		148
-#define KEY_PROG2		149
-#define KEY_WWW			150	/* AL Internet Browser */
-#define KEY_MSDOS		151
-#define KEY_COFFEE		152	/* AL Terminal Lock/Screensaver */
-#define KEY_SCREENLOCK		KEY_COFFEE
-#define KEY_DIRECTION		153
-#define KEY_CYCLEWINDOWS	154
-#define KEY_MAIL		155
-#define KEY_BOOKMARKS		156	/* AC Bookmarks */
-#define KEY_COMPUTER		157
-#define KEY_BACK		158	/* AC Back */
-#define KEY_FORWARD		159	/* AC Forward */
-#define KEY_CLOSECD		160
-#define KEY_EJECTCD		161
-#define KEY_EJECTCLOSECD	162
-#define KEY_NEXTSONG		163
-#define KEY_PLAYPAUSE		164
-#define KEY_PREVIOUSSONG	165
-#define KEY_STOPCD		166
-#define KEY_RECORD		167
-#define KEY_REWIND		168
-#define KEY_PHONE		169	/* Media Select Telephone */
-#define KEY_ISO			170
-#define KEY_CONFIG		171	/* AL Consumer Control Configuration */
-#define KEY_HOMEPAGE		172	/* AC Home */
-#define KEY_REFRESH		173	/* AC Refresh */
-#define KEY_EXIT		174	/* AC Exit */
-#define KEY_MOVE		175
-#define KEY_EDIT		176
-#define KEY_SCROLLUP		177
-#define KEY_SCROLLDOWN		178
-#define KEY_KPLEFTPAREN		179
-#define KEY_KPRIGHTPAREN	180
-#define KEY_NEW			181	/* AC New */
-#define KEY_REDO		182	/* AC Redo/Repeat */
-
-#define KEY_F13			183
-#define KEY_F14			184
-#define KEY_F15			185
-#define KEY_F16			186
-#define KEY_F17			187
-#define KEY_F18			188
-#define KEY_F19			189
-#define KEY_F20			190
-#define KEY_F21			191
-#define KEY_F22			192
-#define KEY_F23			193
-#define KEY_F24			194
-
-#define KEY_PLAYCD		200
-#define KEY_PAUSECD		201
-#define KEY_PROG3		202
-#define KEY_PROG4		203
-#define KEY_DASHBOARD		204	/* AL Dashboard */
-#define KEY_SUSPEND		205
-#define KEY_CLOSE		206	/* AC Close */
-#define KEY_PLAY		207
-#define KEY_FASTFORWARD		208
-#define KEY_BASSBOOST		209
-#define KEY_PRINT		210	/* AC Print */
-#define KEY_HP			211
-#define KEY_CAMERA		212
-#define KEY_SOUND		213
-#define KEY_QUESTION		214
-#define KEY_EMAIL		215
-#define KEY_CHAT		216
-#define KEY_SEARCH		217
-#define KEY_CONNECT		218
-#define KEY_FINANCE		219	/* AL Checkbook/Finance */
-#define KEY_SPORT		220
-#define KEY_SHOP		221
-#define KEY_ALTERASE		222
-#define KEY_CANCEL		223	/* AC Cancel */
-#define KEY_BRIGHTNESSDOWN	224
-#define KEY_BRIGHTNESSUP	225
-#define KEY_MEDIA		226
-
-#define KEY_SWITCHVIDEOMODE	227	/* Cycle between available video
-					   outputs (Monitor/LCD/TV-out/etc) */
-#define KEY_KBDILLUMTOGGLE	228
-#define KEY_KBDILLUMDOWN	229
-#define KEY_KBDILLUMUP		230
-
-#define KEY_SEND		231	/* AC Send */
-#define KEY_REPLY		232	/* AC Reply */
-#define KEY_FORWARDMAIL		233	/* AC Forward Msg */
-#define KEY_SAVE		234	/* AC Save */
-#define KEY_DOCUMENTS		235
-
-#define KEY_BATTERY		236
-
-#define KEY_BLUETOOTH		237
-#define KEY_WLAN		238
-#define KEY_UWB			239
-
-#define KEY_UNKNOWN		240
-
-#define KEY_VIDEO_NEXT		241	/* drive next video source */
-#define KEY_VIDEO_PREV		242	/* drive previous video source */
-#define KEY_BRIGHTNESS_CYCLE	243	/* brightness up, after max is min */
-#define KEY_BRIGHTNESS_ZERO	244	/* brightness off, use ambient */
-#define KEY_DISPLAY_OFF		245	/* display device to off state */
-
-#define KEY_WIMAX		246
-#define KEY_RFKILL		247	/* Key that controls all radios */
-
-/* Code 255 is reserved for special needs of AT keyboard driver */
-
-#define BTN_MISC		0x100
-#define BTN_0			0x100
-#define BTN_1			0x101
-#define BTN_2			0x102
-#define BTN_3			0x103
-#define BTN_4			0x104
-#define BTN_5			0x105
-#define BTN_6			0x106
-#define BTN_7			0x107
-#define BTN_8			0x108
-#define BTN_9			0x109
-
-#define BTN_MOUSE		0x110
-#define BTN_LEFT		0x110
-#define BTN_RIGHT		0x111
-#define BTN_MIDDLE		0x112
-#define BTN_SIDE		0x113
-#define BTN_EXTRA		0x114
-#define BTN_FORWARD		0x115
-#define BTN_BACK		0x116
-#define BTN_TASK		0x117
-
-#define BTN_JOYSTICK		0x120
-#define BTN_TRIGGER		0x120
-#define BTN_THUMB		0x121
-#define BTN_THUMB2		0x122
-#define BTN_TOP			0x123
-#define BTN_TOP2		0x124
-#define BTN_PINKIE		0x125
-#define BTN_BASE		0x126
-#define BTN_BASE2		0x127
-#define BTN_BASE3		0x128
-#define BTN_BASE4		0x129
-#define BTN_BASE5		0x12a
-#define BTN_BASE6		0x12b
-#define BTN_DEAD		0x12f
-
-#define BTN_GAMEPAD		0x130
-#define BTN_A			0x130
-#define BTN_B			0x131
-#define BTN_C			0x132
-#define BTN_X			0x133
-#define BTN_Y			0x134
-#define BTN_Z			0x135
-#define BTN_TL			0x136
-#define BTN_TR			0x137
-#define BTN_TL2			0x138
-#define BTN_TR2			0x139
-#define BTN_SELECT		0x13a
-#define BTN_START		0x13b
-#define BTN_MODE		0x13c
-#define BTN_THUMBL		0x13d
-#define BTN_THUMBR		0x13e
-
-#define BTN_DIGI		0x140
-#define BTN_TOOL_PEN		0x140
-#define BTN_TOOL_RUBBER		0x141
-#define BTN_TOOL_BRUSH		0x142
-#define BTN_TOOL_PENCIL		0x143
-#define BTN_TOOL_AIRBRUSH	0x144
-#define BTN_TOOL_FINGER		0x145
-#define BTN_TOOL_MOUSE		0x146
-#define BTN_TOOL_LENS		0x147
-#define BTN_TOUCH		0x14a
-#define BTN_STYLUS		0x14b
-#define BTN_STYLUS2		0x14c
-#define BTN_TOOL_DOUBLETAP	0x14d
-#define BTN_TOOL_TRIPLETAP	0x14e
-#define BTN_TOOL_QUADTAP	0x14f	/* Four fingers on trackpad */
-
-#define BTN_WHEEL		0x150
-#define BTN_GEAR_DOWN		0x150
-#define BTN_GEAR_UP		0x151
-
-#define KEY_OK			0x160
-#define KEY_SELECT		0x161
-#define KEY_GOTO		0x162
-#define KEY_CLEAR		0x163
-#define KEY_POWER2		0x164
-#define KEY_OPTION		0x165
-#define KEY_INFO		0x166	/* AL OEM Features/Tips/Tutorial */
-#define KEY_TIME		0x167
-#define KEY_VENDOR		0x168
-#define KEY_ARCHIVE		0x169
-#define KEY_PROGRAM		0x16a	/* Media Select Program Guide */
-#define KEY_CHANNEL		0x16b
-#define KEY_FAVORITES		0x16c
-#define KEY_EPG			0x16d
-#define KEY_PVR			0x16e	/* Media Select Home */
-#define KEY_MHP			0x16f
-#define KEY_LANGUAGE		0x170
-#define KEY_TITLE		0x171
-#define KEY_SUBTITLE		0x172
-#define KEY_ANGLE		0x173
-#define KEY_ZOOM		0x174
-#define KEY_MODE		0x175
-#define KEY_KEYBOARD		0x176
-#define KEY_SCREEN		0x177
-#define KEY_PC			0x178	/* Media Select Computer */
-#define KEY_TV			0x179	/* Media Select TV */
-#define KEY_TV2			0x17a	/* Media Select Cable */
-#define KEY_VCR			0x17b	/* Media Select VCR */
-#define KEY_VCR2		0x17c	/* VCR Plus */
-#define KEY_SAT			0x17d	/* Media Select Satellite */
-#define KEY_SAT2		0x17e
-#define KEY_CD			0x17f	/* Media Select CD */
-#define KEY_TAPE		0x180	/* Media Select Tape */
-#define KEY_RADIO		0x181
-#define KEY_TUNER		0x182	/* Media Select Tuner */
-#define KEY_PLAYER		0x183
-#define KEY_TEXT		0x184
-#define KEY_DVD			0x185	/* Media Select DVD */
-#define KEY_AUX			0x186
-#define KEY_MP3			0x187
-#define KEY_AUDIO		0x188	/* AL Audio Browser */
-#define KEY_VIDEO		0x189	/* AL Movie Browser */
-#define KEY_DIRECTORY		0x18a
-#define KEY_LIST		0x18b
-#define KEY_MEMO		0x18c	/* Media Select Messages */
-#define KEY_CALENDAR		0x18d
-#define KEY_RED			0x18e
-#define KEY_GREEN		0x18f
-#define KEY_YELLOW		0x190
-#define KEY_BLUE		0x191
-#define KEY_CHANNELUP		0x192	/* Channel Increment */
-#define KEY_CHANNELDOWN		0x193	/* Channel Decrement */
-#define KEY_FIRST		0x194
-#define KEY_LAST		0x195	/* Recall Last */
-#define KEY_AB			0x196
-#define KEY_NEXT		0x197
-#define KEY_RESTART		0x198
-#define KEY_SLOW		0x199
-#define KEY_SHUFFLE		0x19a
-#define KEY_BREAK		0x19b
-#define KEY_PREVIOUS		0x19c
-#define KEY_DIGITS		0x19d
-#define KEY_TEEN		0x19e
-#define KEY_TWEN		0x19f
-#define KEY_VIDEOPHONE		0x1a0	/* Media Select Video Phone */
-#define KEY_GAMES		0x1a1	/* Media Select Games */
-#define KEY_ZOOMIN		0x1a2	/* AC Zoom In */
-#define KEY_ZOOMOUT		0x1a3	/* AC Zoom Out */
-#define KEY_ZOOMRESET		0x1a4	/* AC Zoom */
-#define KEY_WORDPROCESSOR	0x1a5	/* AL Word Processor */
-#define KEY_EDITOR		0x1a6	/* AL Text Editor */
-#define KEY_SPREADSHEET		0x1a7	/* AL Spreadsheet */
-#define KEY_GRAPHICSEDITOR	0x1a8	/* AL Graphics Editor */
-#define KEY_PRESENTATION	0x1a9	/* AL Presentation App */
-#define KEY_DATABASE		0x1aa	/* AL Database App */
-#define KEY_NEWS		0x1ab	/* AL Newsreader */
-#define KEY_VOICEMAIL		0x1ac	/* AL Voicemail */
-#define KEY_ADDRESSBOOK		0x1ad	/* AL Contacts/Address Book */
-#define KEY_MESSENGER		0x1ae	/* AL Instant Messaging */
-#define KEY_DISPLAYTOGGLE	0x1af	/* Turn display (LCD) on and off */
-#define KEY_SPELLCHECK		0x1b0   /* AL Spell Check */
-#define KEY_LOGOFF		0x1b1   /* AL Logoff */
-
-#define KEY_DOLLAR		0x1b2
-#define KEY_EURO		0x1b3
-
-#define KEY_FRAMEBACK		0x1b4	/* Consumer - transport controls */
-#define KEY_FRAMEFORWARD	0x1b5
-#define KEY_CONTEXT_MENU	0x1b6	/* GenDesc - system context menu */
-#define KEY_MEDIA_REPEAT	0x1b7	/* Consumer - transport control */
-#define KEY_10CHANNELSUP	0x1b8	/* 10 channels up (10+) */
-#define KEY_10CHANNELSDOWN	0x1b9	/* 10 channels down (10-) */
-#define KEY_IMAGES		0x1ba	/* AL Image Browser */
-
-#define KEY_DEL_EOL		0x1c0
-#define KEY_DEL_EOS		0x1c1
-#define KEY_INS_LINE		0x1c2
-#define KEY_DEL_LINE		0x1c3
-
-#define KEY_FN			0x1d0
-#define KEY_FN_ESC		0x1d1
-#define KEY_FN_F1		0x1d2
-#define KEY_FN_F2		0x1d3
-#define KEY_FN_F3		0x1d4
-#define KEY_FN_F4		0x1d5
-#define KEY_FN_F5		0x1d6
-#define KEY_FN_F6		0x1d7
-#define KEY_FN_F7		0x1d8
-#define KEY_FN_F8		0x1d9
-#define KEY_FN_F9		0x1da
-#define KEY_FN_F10		0x1db
-#define KEY_FN_F11		0x1dc
-#define KEY_FN_F12		0x1dd
-#define KEY_FN_1		0x1de
-#define KEY_FN_2		0x1df
-#define KEY_FN_D		0x1e0
-#define KEY_FN_E		0x1e1
-#define KEY_FN_F		0x1e2
-#define KEY_FN_S		0x1e3
-#define KEY_FN_B		0x1e4
-
-#define KEY_BRL_DOT1		0x1f1
-#define KEY_BRL_DOT2		0x1f2
-#define KEY_BRL_DOT3		0x1f3
-#define KEY_BRL_DOT4		0x1f4
-#define KEY_BRL_DOT5		0x1f5
-#define KEY_BRL_DOT6		0x1f6
-#define KEY_BRL_DOT7		0x1f7
-#define KEY_BRL_DOT8		0x1f8
-#define KEY_BRL_DOT9		0x1f9
-#define KEY_BRL_DOT10		0x1fa
-
-#define KEY_NUMERIC_0		0x200	/* used by phones, remote controls, */
-#define KEY_NUMERIC_1		0x201	/* and other keypads */
-#define KEY_NUMERIC_2		0x202
-#define KEY_NUMERIC_3		0x203
-#define KEY_NUMERIC_4		0x204
-#define KEY_NUMERIC_5		0x205
-#define KEY_NUMERIC_6		0x206
-#define KEY_NUMERIC_7		0x207
-#define KEY_NUMERIC_8		0x208
-#define KEY_NUMERIC_9		0x209
-#define KEY_NUMERIC_STAR	0x20a
-#define KEY_NUMERIC_POUND	0x20b
-#define KEY_CAMERA_SNAPSHOT	0x2fe
-#define KEY_CAMERA_FOCUS	0x210
-#define KEY_WPS_BUTTON		0x211	/* WiFi Protected Setup key */
-
-#define KEY_TOUCHPAD_TOGGLE	0x212	/* Request switch touchpad on or off */
-#define KEY_TOUCHPAD_ON		0x213
-#define KEY_TOUCHPAD_OFF	0x214
-
-#define KEY_CAMERA_ZOOMIN	0x215
-#define KEY_CAMERA_ZOOMOUT	0x216
-#define KEY_CAMERA_UP		0x217
-#define KEY_CAMERA_DOWN		0x218
-#define KEY_CAMERA_LEFT		0x219
-#define KEY_CAMERA_RIGHT	0x21a
-
-#define BTN_TRIGGER_HAPPY		0x2c0
-#define BTN_TRIGGER_HAPPY1		0x2c0
-#define BTN_TRIGGER_HAPPY2		0x2c1
-#define BTN_TRIGGER_HAPPY3		0x2c2
-#define BTN_TRIGGER_HAPPY4		0x2c3
-#define BTN_TRIGGER_HAPPY5		0x2c4
-#define BTN_TRIGGER_HAPPY6		0x2c5
-#define BTN_TRIGGER_HAPPY7		0x2c6
-#define BTN_TRIGGER_HAPPY8		0x2c7
-#define BTN_TRIGGER_HAPPY9		0x2c8
-#define BTN_TRIGGER_HAPPY10		0x2c9
-#define BTN_TRIGGER_HAPPY11		0x2ca
-#define BTN_TRIGGER_HAPPY12		0x2cb
-#define BTN_TRIGGER_HAPPY13		0x2cc
-#define BTN_TRIGGER_HAPPY14		0x2cd
-#define BTN_TRIGGER_HAPPY15		0x2ce
-#define BTN_TRIGGER_HAPPY16		0x2cf
-#define BTN_TRIGGER_HAPPY17		0x2d0
-#define BTN_TRIGGER_HAPPY18		0x2d1
-#define BTN_TRIGGER_HAPPY19		0x2d2
-#define BTN_TRIGGER_HAPPY20		0x2d3
-#define BTN_TRIGGER_HAPPY21		0x2d4
-#define BTN_TRIGGER_HAPPY22		0x2d5
-#define BTN_TRIGGER_HAPPY23		0x2d6
-#define BTN_TRIGGER_HAPPY24		0x2d7
-#define BTN_TRIGGER_HAPPY25		0x2d8
-#define BTN_TRIGGER_HAPPY26		0x2d9
-#define BTN_TRIGGER_HAPPY27		0x2da
-#define BTN_TRIGGER_HAPPY28		0x2db
-#define BTN_TRIGGER_HAPPY29		0x2dc
-#define BTN_TRIGGER_HAPPY30		0x2dd
-#define BTN_TRIGGER_HAPPY31		0x2de
-#define BTN_TRIGGER_HAPPY32		0x2df
-#define BTN_TRIGGER_HAPPY33		0x2e0
-#define BTN_TRIGGER_HAPPY34		0x2e1
-#define BTN_TRIGGER_HAPPY35		0x2e2
-#define BTN_TRIGGER_HAPPY36		0x2e3
-#define BTN_TRIGGER_HAPPY37		0x2e4
-#define BTN_TRIGGER_HAPPY38		0x2e5
-#define BTN_TRIGGER_HAPPY39		0x2e6
-#define BTN_TRIGGER_HAPPY40		0x2e7
-
-/* We avoid low common keys in module aliases so they don't get huge. */
-#define KEY_MIN_INTERESTING	KEY_MUTE
-#define KEY_MAX			0x2ff
-#define KEY_CNT			(KEY_MAX+1)
-
-/*
- * Relative axes
- */
-
-#define REL_X			0x00
-#define REL_Y			0x01
-#define REL_Z			0x02
-#define REL_RX			0x03
-#define REL_RY			0x04
-#define REL_RZ			0x05
-#define REL_HWHEEL		0x06
-#define REL_DIAL		0x07
-#define REL_WHEEL		0x08
-#define REL_MISC		0x09
-#define REL_MAX			0x0f
-#define REL_CNT			(REL_MAX+1)
-
-/*
- * Absolute axes
- */
-
-#define ABS_X			0x00
-#define ABS_Y			0x01
-#define ABS_Z			0x02
-#define ABS_RX			0x03
-#define ABS_RY			0x04
-#define ABS_RZ			0x05
-#define ABS_THROTTLE		0x06
-#define ABS_RUDDER		0x07
-#define ABS_WHEEL		0x08
-#define ABS_GAS			0x09
-#define ABS_BRAKE		0x0a
-#define ABS_HAT0X		0x10
-#define ABS_HAT0Y		0x11
-#define ABS_HAT1X		0x12
-#define ABS_HAT1Y		0x13
-#define ABS_HAT2X		0x14
-#define ABS_HAT2Y		0x15
-#define ABS_HAT3X		0x16
-#define ABS_HAT3Y		0x17
-#define ABS_PRESSURE		0x18
-#define ABS_DISTANCE		0x19
-#define ABS_TILT_X		0x1a
-#define ABS_TILT_Y		0x1b
-#define ABS_TOOL_WIDTH		0x1c
-
-#define ABS_VOLUME		0x20
-
-#define ABS_MISC		0x28
-
-#define ABS_MT_SLOT		0x2f	/* MT slot being modified */
-#define ABS_MT_TOUCH_MAJOR	0x30	/* Major axis of touching ellipse */
-#define ABS_MT_TOUCH_MINOR	0x31	/* Minor axis (omit if circular) */
-#define ABS_MT_WIDTH_MAJOR	0x32	/* Major axis of approaching ellipse */
-#define ABS_MT_WIDTH_MINOR	0x33	/* Minor axis (omit if circular) */
-#define ABS_MT_ORIENTATION	0x34	/* Ellipse orientation */
-#define ABS_MT_POSITION_X	0x35	/* Center X ellipse position */
-#define ABS_MT_POSITION_Y	0x36	/* Center Y ellipse position */
-#define ABS_MT_TOOL_TYPE	0x37	/* Type of touching device */
-#define ABS_MT_BLOB_ID		0x38	/* Group a set of packets as a blob */
-#define ABS_MT_TRACKING_ID	0x39	/* Unique ID of initiated contact */
-#define ABS_MT_PRESSURE		0x3a	/* Pressure on contact area */
-#define ABS_MT_DISTANCE		0x3b	/* Contact hover distance */
-#define ABS_MT_ANGLE		0x3c	/* touch angle */
-#define ABS_MT_COMPONENT	0x3c	/* touch component */
-#define ABS_MT_PALM		0x3d	/* palm touch */
-#define ABS_MT_SUMSIZE		0x3d	/* touch sumsize */
-
-#ifdef __KERNEL__
-/* Implementation details, userspace should not care about these */
-#define ABS_MT_FIRST		ABS_MT_TOUCH_MAJOR
-#define ABS_MT_LAST		ABS_MT_PALM
-#endif
-
-#define ABS_MAX			0x3f
-#define ABS_CNT			(ABS_MAX+1)
-
-/*
- * Switch events
- */
-
-#define SW_LID			0x00  /* set = lid shut */
-#define SW_TABLET_MODE		0x01  /* set = tablet mode */
-#define SW_HEADPHONE_INSERT	0x02  /* set = inserted */
-#define SW_RFKILL_ALL		0x03  /* rfkill master switch, type "any"
-					 set = radio enabled */
-#define SW_RADIO		SW_RFKILL_ALL	/* deprecated */
-#define SW_MICROPHONE_INSERT	0x04  /* set = inserted */
-#define SW_DOCK			0x05  /* set = plugged into dock */
-#define SW_LINEOUT_INSERT	0x06  /* set = inserted */
-#define SW_JACK_PHYSICAL_INSERT 0x07  /* set = mechanical switch set */
-#define SW_VIDEOOUT_INSERT	0x08  /* set = inserted */
-#define SW_CAMERA_LENS_COVER	0x09  /* set = lens covered */
-#define SW_KEYPAD_SLIDE		0x0a  /* set = keypad slide out */
-#define SW_FRONT_PROXIMITY	0x0b  /* set = front proximity sensor active */
-#define SW_ROTATE_LOCK		0x0c  /* set = rotate locked/disabled */
-#define SW_HPHL_OVERCURRENT	0x0d  /* set = over current on left hph */
-#define SW_HPHR_OVERCURRENT	0x0e  /* set = over current on right hph */
-#define SW_MAX			0x0f
-#define SW_CNT			(SW_MAX+1)
-
-/*
- * Misc events
- */
-
-#define MSC_SERIAL		0x00
-#define MSC_PULSELED		0x01
-#define MSC_GESTURE		0x02
-#define MSC_RAW			0x03
-#define MSC_SCAN		0x04
-#define MSC_MAX			0x07
-#define MSC_CNT			(MSC_MAX+1)
-
-/*
- * LEDs
- */
-
-#define LED_NUML		0x00
-#define LED_CAPSL		0x01
-#define LED_SCROLLL		0x02
-#define LED_COMPOSE		0x03
-#define LED_KANA		0x04
-#define LED_SLEEP		0x05
-#define LED_SUSPEND		0x06
-#define LED_MUTE		0x07
-#define LED_MISC		0x08
-#define LED_MAIL		0x09
-#define LED_CHARGING		0x0a
-#define LED_MAX			0x0f
-#define LED_CNT			(LED_MAX+1)
-
-/*
- * Autorepeat values
- */
-
-#define REP_DELAY		0x00
-#define REP_PERIOD		0x01
-#define REP_MAX			0x01
-#define REP_CNT			(REP_MAX+1)
-
-/*
- * Sounds
- */
-
-#define SND_CLICK		0x00
-#define SND_BELL		0x01
-#define SND_TONE		0x02
-#define SND_MAX			0x07
-#define SND_CNT			(SND_MAX+1)
-
-/*
- * IDs.
- */
-
-#define ID_BUS			0
-#define ID_VENDOR		1
-#define ID_PRODUCT		2
-#define ID_VERSION		3
-
-#define BUS_PCI			0x01
-#define BUS_ISAPNP		0x02
-#define BUS_USB			0x03
-#define BUS_HIL			0x04
-#define BUS_BLUETOOTH		0x05
-#define BUS_VIRTUAL		0x06
-
-#define BUS_ISA			0x10
-#define BUS_I8042		0x11
-#define BUS_XTKBD		0x12
-#define BUS_RS232		0x13
-#define BUS_GAMEPORT		0x14
-#define BUS_PARPORT		0x15
-#define BUS_AMIGA		0x16
-#define BUS_ADB			0x17
-#define BUS_I2C			0x18
-#define BUS_HOST		0x19
-#define BUS_GSC			0x1A
-#define BUS_ATARI		0x1B
-#define BUS_SPI			0x1C
-
-/*
- * MT_TOOL types
- */
-#define MT_TOOL_FINGER		0
-#define MT_TOOL_PEN		1
-#define MT_TOOL_MAX		1
-
-/*
- * Values describing the status of a force-feedback effect
- */
-#define FF_STATUS_STOPPED	0x00
-#define FF_STATUS_PLAYING	0x01
-#define FF_STATUS_MAX		0x01
-
-/*
- * Structures used in ioctls to upload effects to a device
- * They are pieces of a bigger structure (called ff_effect)
- */
-
-/*
- * All duration values are expressed in ms. Values above 32767 ms (0x7fff)
- * should not be used and have unspecified results.
- */
-
-/**
- * struct ff_replay - defines scheduling of the force-feedback effect
- * @length: duration of the effect
- * @delay: delay before effect should start playing
- */
-struct ff_replay {
-	__u16 length;
-	__u16 delay;
-};
-
-/**
- * struct ff_trigger - defines what triggers the force-feedback effect
- * @button: number of the button triggering the effect
- * @interval: controls how soon the effect can be re-triggered
- */
-struct ff_trigger {
-	__u16 button;
-	__u16 interval;
-};
-
-/**
- * struct ff_envelope - generic force-feedback effect envelope
- * @attack_length: duration of the attack (ms)
- * @attack_level: level at the beginning of the attack
- * @fade_length: duration of fade (ms)
- * @fade_level: level at the end of fade
- *
- * The @attack_level and @fade_level are absolute values; when applying
- * envelope force-feedback core will convert to positive/negative
- * value based on polarity of the default level of the effect.
- * Valid range for the attack and fade levels is 0x0000 - 0x7fff
- */
-struct ff_envelope {
-	__u16 attack_length;
-	__u16 attack_level;
-	__u16 fade_length;
-	__u16 fade_level;
-};
-
-/**
- * struct ff_constant_effect - defines parameters of a constant force-feedback effect
- * @level: strength of the effect; may be negative
- * @envelope: envelope data
- */
-struct ff_constant_effect {
-	__s16 level;
-	struct ff_envelope envelope;
-};
-
-/**
- * struct ff_ramp_effect - defines parameters of a ramp force-feedback effect
- * @start_level: beginning strength of the effect; may be negative
- * @end_level: final strength of the effect; may be negative
- * @envelope: envelope data
- */
-struct ff_ramp_effect {
-	__s16 start_level;
-	__s16 end_level;
-	struct ff_envelope envelope;
-};
-
-/**
- * struct ff_condition_effect - defines a spring or friction force-feedback effect
- * @right_saturation: maximum level when joystick moved all way to the right
- * @left_saturation: same for the left side
- * @right_coeff: controls how fast the force grows when the joystick moves
- *	to the right
- * @left_coeff: same for the left side
- * @deadband: size of the dead zone, where no force is produced
- * @center: position of the dead zone
- */
-struct ff_condition_effect {
-	__u16 right_saturation;
-	__u16 left_saturation;
-
-	__s16 right_coeff;
-	__s16 left_coeff;
-
-	__u16 deadband;
-	__s16 center;
-};
-
-/**
- * struct ff_periodic_effect - defines parameters of a periodic force-feedback effect
- * @waveform: kind of the effect (wave)
- * @period: period of the wave (ms)
- * @magnitude: peak value
- * @offset: mean value of the wave (roughly)
- * @phase: 'horizontal' shift
- * @envelope: envelope data
- * @custom_len: number of samples (FF_CUSTOM only)
- * @custom_data: buffer of samples (FF_CUSTOM only)
- *
- * Known waveforms - FF_SQUARE, FF_TRIANGLE, FF_SINE, FF_SAW_UP,
- * FF_SAW_DOWN, FF_CUSTOM. The exact syntax FF_CUSTOM is undefined
- * for the time being as no driver supports it yet.
- *
- * Note: the data pointed by custom_data is copied by the driver.
- * You can therefore dispose of the memory after the upload/update.
- */
-struct ff_periodic_effect {
-	__u16 waveform;
-	__u16 period;
-	__s16 magnitude;
-	__s16 offset;
-	__u16 phase;
-
-	struct ff_envelope envelope;
-
-	__u32 custom_len;
-	__s16 __user *custom_data;
-};
-
-/**
- * struct ff_rumble_effect - defines parameters of a periodic force-feedback effect
- * @strong_magnitude: magnitude of the heavy motor
- * @weak_magnitude: magnitude of the light one
- *
- * Some rumble pads have two motors of different weight. Strong_magnitude
- * represents the magnitude of the vibration generated by the heavy one.
- */
-struct ff_rumble_effect {
-	__u16 strong_magnitude;
-	__u16 weak_magnitude;
-};
-
-/**
- * struct ff_effect - defines force feedback effect
- * @type: type of the effect (FF_CONSTANT, FF_PERIODIC, FF_RAMP, FF_SPRING,
- *	FF_FRICTION, FF_DAMPER, FF_RUMBLE, FF_INERTIA, or FF_CUSTOM)
- * @id: an unique id assigned to an effect
- * @direction: direction of the effect
- * @trigger: trigger conditions (struct ff_trigger)
- * @replay: scheduling of the effect (struct ff_replay)
- * @u: effect-specific structure (one of ff_constant_effect, ff_ramp_effect,
- *	ff_periodic_effect, ff_condition_effect, ff_rumble_effect) further
- *	defining effect parameters
- *
- * This structure is sent through ioctl from the application to the driver.
- * To create a new effect application should set its @id to -1; the kernel
- * will return assigned @id which can later be used to update or delete
- * this effect.
- *
- * Direction of the effect is encoded as follows:
- *	0 deg -> 0x0000 (down)
- *	90 deg -> 0x4000 (left)
- *	180 deg -> 0x8000 (up)
- *	270 deg -> 0xC000 (right)
- */
-struct ff_effect {
-	__u16 type;
-	__s16 id;
-	__u16 direction;
-	struct ff_trigger trigger;
-	struct ff_replay replay;
-
-	union {
-		struct ff_constant_effect constant;
-		struct ff_ramp_effect ramp;
-		struct ff_periodic_effect periodic;
-		struct ff_condition_effect condition[2]; /* One for each axis */
-		struct ff_rumble_effect rumble;
-	} u;
-};
-
-/*
- * Force feedback effect types
- */
-
-#define FF_RUMBLE	0x50
-#define FF_PERIODIC	0x51
-#define FF_CONSTANT	0x52
-#define FF_SPRING	0x53
-#define FF_FRICTION	0x54
-#define FF_DAMPER	0x55
-#define FF_INERTIA	0x56
-#define FF_RAMP		0x57
-
-#define FF_EFFECT_MIN	FF_RUMBLE
-#define FF_EFFECT_MAX	FF_RAMP
-
-/*
- * Force feedback periodic effect types
- */
-
-#define FF_SQUARE	0x58
-#define FF_TRIANGLE	0x59
-#define FF_SINE		0x5a
-#define FF_SAW_UP	0x5b
-#define FF_SAW_DOWN	0x5c
-#define FF_CUSTOM	0x5d
-
-#define FF_WAVEFORM_MIN	FF_SQUARE
-#define FF_WAVEFORM_MAX	FF_CUSTOM
-
-/*
- * Set ff device properties
- */
-
-#define FF_GAIN		0x60
-#define FF_AUTOCENTER	0x61
-
-#define FF_MAX		0x7f
-#define FF_CNT		(FF_MAX+1)
-
-#ifdef __KERNEL__
-
-/*
- * In-kernel definitions.
- */
-
-#include <linux/device.h>
-#include <linux/fs.h>
-#include <linux/timer.h>
-#include <linux/mod_devicetable.h>
-
-/**
- * struct input_dev - represents an input device
- * @name: name of the device
- * @phys: physical path to the device in the system hierarchy
- * @uniq: unique identification code for the device (if device has it)
- * @id: id of the device (struct input_id)
- * @propbit: bitmap of device properties and quirks
- * @evbit: bitmap of types of events supported by the device (EV_KEY,
- *	EV_REL, etc.)
- * @keybit: bitmap of keys/buttons this device has
- * @relbit: bitmap of relative axes for the device
- * @absbit: bitmap of absolute axes for the device
- * @mscbit: bitmap of miscellaneous events supported by the device
- * @ledbit: bitmap of leds present on the device
- * @sndbit: bitmap of sound effects supported by the device
- * @ffbit: bitmap of force feedback effects supported by the device
- * @swbit: bitmap of switches present on the device
- * @hint_events_per_packet: average number of events generated by the
- *	device in a packet (between EV_SYN/SYN_REPORT events). Used by
- *	event handlers to estimate size of the buffer needed to hold
- *	events.
- * @keycodemax: size of keycode table
- * @keycodesize: size of elements in keycode table
- * @keycode: map of scancodes to keycodes for this device
- * @getkeycode: optional legacy method to retrieve current keymap.
- * @setkeycode: optional method to alter current keymap, used to implement
- *	sparse keymaps. If not supplied default mechanism will be used.
- *	The method is being called while holding event_lock and thus must
- *	not sleep
- * @ff: force feedback structure associated with the device if device
- *	supports force feedback effects
- * @repeat_key: stores key code of the last key pressed; used to implement
- *	software autorepeat
- * @timer: timer for software autorepeat
- * @rep: current values for autorepeat parameters (delay, rate)
- * @mt: pointer to array of struct input_mt_slot holding current values
- *	of tracked contacts
- * @mtsize: number of MT slots the device uses
- * @slot: MT slot currently being transmitted
- * @trkid: stores MT tracking ID for the current contact
- * @absinfo: array of &struct input_absinfo elements holding information
- *	about absolute axes (current value, min, max, flat, fuzz,
- *	resolution)
- * @key: reflects current state of device's keys/buttons
- * @led: reflects current state of device's LEDs
- * @snd: reflects current state of sound effects
- * @sw: reflects current state of device's switches
- * @open: this method is called when the very first user calls
- *	input_open_device(). The driver must prepare the device
- *	to start generating events (start polling thread,
- *	request an IRQ, submit URB, etc.)
- * @close: this method is called when the very last user calls
- *	input_close_device().
- * @flush: purges the device. Most commonly used to get rid of force
- *	feedback effects loaded into the device when disconnecting
- *	from it
- * @event: event handler for events sent _to_ the device, like EV_LED
- *	or EV_SND. The device is expected to carry out the requested
- *	action (turn on a LED, play sound, etc.) The call is protected
- *	by @event_lock and must not sleep
- * @grab: input handle that currently has the device grabbed (via
- *	EVIOCGRAB ioctl). When a handle grabs a device it becomes sole
- *	recipient for all input events coming from the device
- * @event_lock: this spinlock is is taken when input core receives
- *	and processes a new event for the device (in input_event()).
- *	Code that accesses and/or modifies parameters of a device
- *	(such as keymap or absmin, absmax, absfuzz, etc.) after device
- *	has been registered with input core must take this lock.
- * @mutex: serializes calls to open(), close() and flush() methods
- * @users: stores number of users (input handlers) that opened this
- *	device. It is used by input_open_device() and input_close_device()
- *	to make sure that dev->open() is only called when the first
- *	user opens device and dev->close() is called when the very
- *	last user closes the device
- * @going_away: marks devices that are in a middle of unregistering and
- *	causes input_open_device*() fail with -ENODEV.
- * @sync: set to %true when there were no new events since last EV_SYN
- * @dev: driver model's view of this device
- * @h_list: list of input handles associated with the device. When
- *	accessing the list dev->mutex must be held
- * @node: used to place the device onto input_dev_list
- */
-struct input_dev {
-	const char *name;
-	const char *phys;
-	const char *uniq;
-	struct input_id id;
-
-	unsigned long propbit[BITS_TO_LONGS(INPUT_PROP_CNT)];
-
-	unsigned long evbit[BITS_TO_LONGS(EV_CNT)];
-	unsigned long keybit[BITS_TO_LONGS(KEY_CNT)];
-	unsigned long relbit[BITS_TO_LONGS(REL_CNT)];
-	unsigned long absbit[BITS_TO_LONGS(ABS_CNT)];
-	unsigned long mscbit[BITS_TO_LONGS(MSC_CNT)];
-	unsigned long ledbit[BITS_TO_LONGS(LED_CNT)];
-	unsigned long sndbit[BITS_TO_LONGS(SND_CNT)];
-	unsigned long ffbit[BITS_TO_LONGS(FF_CNT)];
-	unsigned long swbit[BITS_TO_LONGS(SW_CNT)];
-
-	unsigned int hint_events_per_packet;
-
-	unsigned int keycodemax;
-	unsigned int keycodesize;
-	void *keycode;
-
-	int (*setkeycode)(struct input_dev *dev,
-			  const struct input_keymap_entry *ke,
-			  unsigned int *old_keycode);
-	int (*getkeycode)(struct input_dev *dev,
-			  struct input_keymap_entry *ke);
-
-	struct ff_device *ff;
-
-	unsigned int repeat_key;
-	struct timer_list timer;
-
-	int rep[REP_CNT];
-
-	struct input_mt_slot *mt;
-	int mtsize;
-	int slot;
-	int trkid;
-
-	struct input_absinfo *absinfo;
-
-	unsigned long key[BITS_TO_LONGS(KEY_CNT)];
-	unsigned long led[BITS_TO_LONGS(LED_CNT)];
-	unsigned long snd[BITS_TO_LONGS(SND_CNT)];
-	unsigned long sw[BITS_TO_LONGS(SW_CNT)];
-
-	int (*open)(struct input_dev *dev);
-	void (*close)(struct input_dev *dev);
-	int (*flush)(struct input_dev *dev, struct file *file);
-	int (*event)(struct input_dev *dev, unsigned int type, unsigned int code, int value);
-
-	struct input_handle __rcu *grab;
-
-	spinlock_t event_lock;
-	struct mutex mutex;
-
-	unsigned int users;
-	bool going_away;
-
-	bool sync;
-
-	struct device dev;
-
-	struct list_head	h_list;
-	struct list_head	node;
-};
-#define to_input_dev(d) container_of(d, struct input_dev, dev)
-
-/*
- * Verify that we are in sync with input_device_id mod_devicetable.h #defines
- */
-
-#if EV_MAX != INPUT_DEVICE_ID_EV_MAX
-#error "EV_MAX and INPUT_DEVICE_ID_EV_MAX do not match"
-#endif
-
-#if KEY_MIN_INTERESTING != INPUT_DEVICE_ID_KEY_MIN_INTERESTING
-#error "KEY_MIN_INTERESTING and INPUT_DEVICE_ID_KEY_MIN_INTERESTING do not match"
-#endif
-
-#if KEY_MAX != INPUT_DEVICE_ID_KEY_MAX
-#error "KEY_MAX and INPUT_DEVICE_ID_KEY_MAX do not match"
-#endif
-
-#if REL_MAX != INPUT_DEVICE_ID_REL_MAX
-#error "REL_MAX and INPUT_DEVICE_ID_REL_MAX do not match"
-#endif
-
-#if ABS_MAX != INPUT_DEVICE_ID_ABS_MAX
-#error "ABS_MAX and INPUT_DEVICE_ID_ABS_MAX do not match"
-#endif
-
-#if MSC_MAX != INPUT_DEVICE_ID_MSC_MAX
-#error "MSC_MAX and INPUT_DEVICE_ID_MSC_MAX do not match"
-#endif
-
-#if LED_MAX != INPUT_DEVICE_ID_LED_MAX
-#error "LED_MAX and INPUT_DEVICE_ID_LED_MAX do not match"
-#endif
-
-#if SND_MAX != INPUT_DEVICE_ID_SND_MAX
-#error "SND_MAX and INPUT_DEVICE_ID_SND_MAX do not match"
-#endif
-
-#if FF_MAX != INPUT_DEVICE_ID_FF_MAX
-#error "FF_MAX and INPUT_DEVICE_ID_FF_MAX do not match"
-#endif
-
-#if SW_MAX != INPUT_DEVICE_ID_SW_MAX
-#error "SW_MAX and INPUT_DEVICE_ID_SW_MAX do not match"
-#endif
-
-#define INPUT_DEVICE_ID_MATCH_DEVICE \
-	(INPUT_DEVICE_ID_MATCH_BUS | INPUT_DEVICE_ID_MATCH_VENDOR | INPUT_DEVICE_ID_MATCH_PRODUCT)
-#define INPUT_DEVICE_ID_MATCH_DEVICE_AND_VERSION \
-	(INPUT_DEVICE_ID_MATCH_DEVICE | INPUT_DEVICE_ID_MATCH_VERSION)
-
-struct input_handle;
-
-/**
- * struct input_handler - implements one of interfaces for input devices
- * @private: driver-specific data
- * @event: event handler. This method is being called by input core with
- *	interrupts disabled and dev->event_lock spinlock held and so
- *	it may not sleep
- * @filter: similar to @event; separates normal event handlers from
- *	"filters".
- * @match: called after comparing device's id with handler's id_table
- *	to perform fine-grained matching between device and handler
- * @connect: called when attaching a handler to an input device
- * @disconnect: disconnects a handler from input device
- * @start: starts handler for given handle. This function is called by
- *	input core right after connect() method and also when a process
- *	that "grabbed" a device releases it
- * @fops: file operations this driver implements
- * @minor: beginning of range of 32 minors for devices this driver
- *	can provide
- * @name: name of the handler, to be shown in /proc/bus/input/handlers
- * @id_table: pointer to a table of input_device_ids this driver can
- *	handle
- * @h_list: list of input handles associated with the handler
- * @node: for placing the driver onto input_handler_list
- *
- * Input handlers attach to input devices and create input handles. There
- * are likely several handlers attached to any given input device at the
- * same time. All of them will get their copy of input event generated by
- * the device.
- *
- * The very same structure is used to implement input filters. Input core
- * allows filters to run first and will not pass event to regular handlers
- * if any of the filters indicate that the event should be filtered (by
- * returning %true from their filter() method).
- *
- * Note that input core serializes calls to connect() and disconnect()
- * methods.
- */
-struct input_handler {
-
-	void *private;
-
-	void (*event)(struct input_handle *handle, unsigned int type, unsigned int code, int value);
-	bool (*filter)(struct input_handle *handle, unsigned int type, unsigned int code, int value);
-	bool (*match)(struct input_handler *handler, struct input_dev *dev);
-	int (*connect)(struct input_handler *handler, struct input_dev *dev, const struct input_device_id *id);
-	void (*disconnect)(struct input_handle *handle);
-	void (*start)(struct input_handle *handle);
-
-	const struct file_operations *fops;
-	int minor;
-	const char *name;
-
-	const struct input_device_id *id_table;
-
-	struct list_head	h_list;
-	struct list_head	node;
-};
-
-/**
- * struct input_handle - links input device with an input handler
- * @private: handler-specific data
- * @open: counter showing whether the handle is 'open', i.e. should deliver
- *	events from its device
- * @name: name given to the handle by handler that created it
- * @dev: input device the handle is attached to
- * @handler: handler that works with the device through this handle
- * @d_node: used to put the handle on device's list of attached handles
- * @h_node: used to put the handle on handler's list of handles from which
- *	it gets events
- */
-struct input_handle {
-
-	void *private;
-
-	int open;
-	const char *name;
-
-	struct input_dev *dev;
-	struct input_handler *handler;
-
-	struct list_head	d_node;
-	struct list_head	h_node;
-};
-
-struct input_dev *input_allocate_device(void);
-void input_free_device(struct input_dev *dev);
-
-static inline struct input_dev *input_get_device(struct input_dev *dev)
-{
-	return dev ? to_input_dev(get_device(&dev->dev)) : NULL;
-}
-
-static inline void input_put_device(struct input_dev *dev)
-{
-	if (dev)
-		put_device(&dev->dev);
-}
-
-static inline void *input_get_drvdata(struct input_dev *dev)
-{
-	return dev_get_drvdata(&dev->dev);
-}
-
-static inline void input_set_drvdata(struct input_dev *dev, void *data)
-{
-	dev_set_drvdata(&dev->dev, data);
-}
-
-int __must_check input_register_device(struct input_dev *);
-void input_unregister_device(struct input_dev *);
-
-void input_reset_device(struct input_dev *);
-
-int __must_check input_register_handler(struct input_handler *);
-void input_unregister_handler(struct input_handler *);
-
-int input_handler_for_each_handle(struct input_handler *, void *data,
-				  int (*fn)(struct input_handle *, void *));
-
-int input_register_handle(struct input_handle *);
-void input_unregister_handle(struct input_handle *);
-
-int input_grab_device(struct input_handle *);
-void input_release_device(struct input_handle *);
-
-int input_open_device(struct input_handle *);
-void input_close_device(struct input_handle *);
-
-int input_flush_device(struct input_handle *handle, struct file *file);
-
-void input_event(struct input_dev *dev, unsigned int type, unsigned int code, int value);
-void input_inject_event(struct input_handle *handle, unsigned int type, unsigned int code, int value);
-
-static inline void input_report_key(struct input_dev *dev, unsigned int code, int value)
-{
-	input_event(dev, EV_KEY, code, !!value);
-}
-
-static inline void input_report_rel(struct input_dev *dev, unsigned int code, int value)
-{
-	input_event(dev, EV_REL, code, value);
-}
-
-static inline void input_report_abs(struct input_dev *dev, unsigned int code, int value)
-{
-	input_event(dev, EV_ABS, code, value);
-}
-
-static inline void input_report_ff_status(struct input_dev *dev, unsigned int code, int value)
-{
-	input_event(dev, EV_FF_STATUS, code, value);
-}
-
-static inline void input_report_switch(struct input_dev *dev, unsigned int code, int value)
-{
-	input_event(dev, EV_SW, code, !!value);
-}
-
-static inline void input_sync(struct input_dev *dev)
-{
-	input_event(dev, EV_SYN, SYN_REPORT, 0);
-}
-
-static inline void input_mt_sync(struct input_dev *dev)
-{
-	input_event(dev, EV_SYN, SYN_MT_REPORT, 0);
-}
-
-void input_set_capability(struct input_dev *dev, unsigned int type, unsigned int code);
-
-/**
- * input_set_events_per_packet - tell handlers about the driver event rate
- * @dev: the input device used by the driver
- * @n_events: the average number of events between calls to input_sync()
- *
- * If the event rate sent from a device is unusually large, use this
- * function to set the expected event rate. This will allow handlers
- * to set up an appropriate buffer size for the event stream, in order
- * to minimize information loss.
- */
-static inline void input_set_events_per_packet(struct input_dev *dev, int n_events)
-{
-	dev->hint_events_per_packet = n_events;
-}
-
-void input_alloc_absinfo(struct input_dev *dev);
-void input_set_abs_params(struct input_dev *dev, unsigned int axis,
-			  int min, int max, int fuzz, int flat);
-
-#define INPUT_GENERATE_ABS_ACCESSORS(_suffix, _item)			\
-static inline int input_abs_get_##_suffix(struct input_dev *dev,	\
-					  unsigned int axis)		\
-{									\
-	return dev->absinfo ? dev->absinfo[axis]._item : 0;		\
-}									\
-									\
-static inline void input_abs_set_##_suffix(struct input_dev *dev,	\
-					   unsigned int axis, int val)	\
-{									\
-	input_alloc_absinfo(dev);					\
-	if (dev->absinfo)						\
-		dev->absinfo[axis]._item = val;				\
-}
-
-INPUT_GENERATE_ABS_ACCESSORS(val, value)
-INPUT_GENERATE_ABS_ACCESSORS(min, minimum)
-INPUT_GENERATE_ABS_ACCESSORS(max, maximum)
-INPUT_GENERATE_ABS_ACCESSORS(fuzz, fuzz)
-INPUT_GENERATE_ABS_ACCESSORS(flat, flat)
-INPUT_GENERATE_ABS_ACCESSORS(res, resolution)
-
-int input_scancode_to_scalar(const struct input_keymap_entry *ke,
-			     unsigned int *scancode);
-
-int input_get_keycode(struct input_dev *dev, struct input_keymap_entry *ke);
-int input_set_keycode(struct input_dev *dev,
-		      const struct input_keymap_entry *ke);
-
-extern struct class input_class;
-
-/**
- * struct ff_device - force-feedback part of an input device
- * @upload: Called to upload an new effect into device
- * @erase: Called to erase an effect from device
- * @playback: Called to request device to start playing specified effect
- * @set_gain: Called to set specified gain
- * @set_autocenter: Called to auto-center device
- * @destroy: called by input core when parent input device is being
- *	destroyed
- * @private: driver-specific data, will be freed automatically
- * @ffbit: bitmap of force feedback capabilities truly supported by
- *	device (not emulated like ones in input_dev->ffbit)
- * @mutex: mutex for serializing access to the device
- * @max_effects: maximum number of effects supported by device
- * @effects: pointer to an array of effects currently loaded into device
- * @effect_owners: array of effect owners; when file handle owning
- *	an effect gets closed the effect is automatically erased
- *
- * Every force-feedback device must implement upload() and playback()
- * methods; erase() is optional. set_gain() and set_autocenter() need
- * only be implemented if driver sets up FF_GAIN and FF_AUTOCENTER
- * bits.
- *
- * Note that playback(), set_gain() and set_autocenter() are called with
- * dev->event_lock spinlock held and interrupts off and thus may not
- * sleep.
- */
-struct ff_device {
-	int (*upload)(struct input_dev *dev, struct ff_effect *effect,
-		      struct ff_effect *old);
-	int (*erase)(struct input_dev *dev, int effect_id);
-
-	int (*playback)(struct input_dev *dev, int effect_id, int value);
-	void (*set_gain)(struct input_dev *dev, u16 gain);
-	void (*set_autocenter)(struct input_dev *dev, u16 magnitude);
-
-	void (*destroy)(struct ff_device *);
-
-	void *private;
-
-	unsigned long ffbit[BITS_TO_LONGS(FF_CNT)];
-
-	struct mutex mutex;
-
-	int max_effects;
-	struct ff_effect *effects;
-	struct file *effect_owners[];
-};
-
-int input_ff_create(struct input_dev *dev, int max_effects);
-void input_ff_destroy(struct input_dev *dev);
-
-int input_ff_event(struct input_dev *dev, unsigned int type, unsigned int code, int value);
-
-int input_ff_upload(struct input_dev *dev, struct ff_effect *effect, struct file *file);
-int input_ff_erase(struct input_dev *dev, int effect_id, struct file *file);
-
-int input_ff_create_memless(struct input_dev *dev, void *data,
-		int (*play_effect)(struct input_dev *, void *, struct ff_effect *));
-
-#endif
-#endif
-=======
-#ifndef _INPUT_H
-#define _INPUT_H
-
-/*
- * Copyright (c) 1999-2002 Vojtech Pavlik
- *
- * This program is free software; you can redistribute it and/or modify it
- * under the terms of the GNU General Public License version 2 as published by
- * the Free Software Foundation.
- */
-
-#ifdef __KERNEL__
-#include <linux/time.h>
-#include <linux/list.h>
-#else
-#include <sys/time.h>
-#include <sys/ioctl.h>
-#include <sys/types.h>
-#include <linux/types.h>
-#endif
-
-/*
- * The event structure itself
- */
-
-struct input_event {
-	struct timeval time;
-	__u16 type;
-	__u16 code;
-	__s32 value;
-};
-
-/*
- * Protocol version.
- */
-
-#define EV_VERSION		0x010001
-
-/*
- * IOCTLs (0x00 - 0x7f)
- */
-
-struct input_id {
-	__u16 bustype;
-	__u16 vendor;
-	__u16 product;
-	__u16 version;
-};
-
-/**
- * struct input_absinfo - used by EVIOCGABS/EVIOCSABS ioctls
- * @value: latest reported value for the axis.
- * @minimum: specifies minimum value for the axis.
- * @maximum: specifies maximum value for the axis.
- * @fuzz: specifies fuzz value that is used to filter noise from
- *	the event stream.
- * @flat: values that are within this value will be discarded by
- *	joydev interface and reported as 0 instead.
- * @resolution: specifies resolution for the values reported for
- *	the axis.
- *
- * Note that input core does not clamp reported values to the
- * [minimum, maximum] limits, such task is left to userspace.
- *
- * Resolution for main axes (ABS_X, ABS_Y, ABS_Z) is reported in
- * units per millimeter (units/mm), resolution for rotational axes
- * (ABS_RX, ABS_RY, ABS_RZ) is reported in units per radian.
- */
-struct input_absinfo {
-	__s32 value;
-	__s32 minimum;
-	__s32 maximum;
-	__s32 fuzz;
-	__s32 flat;
-	__s32 resolution;
-};
-
-/**
- * struct input_keymap_entry - used by EVIOCGKEYCODE/EVIOCSKEYCODE ioctls
- * @scancode: scancode represented in machine-endian form.
- * @len: length of the scancode that resides in @scancode buffer.
- * @index: index in the keymap, may be used instead of scancode
- * @flags: allows to specify how kernel should handle the request. For
- *	example, setting INPUT_KEYMAP_BY_INDEX flag indicates that kernel
- *	should perform lookup in keymap by @index instead of @scancode
- * @keycode: key code assigned to this scancode
- *
- * The structure is used to retrieve and modify keymap data. Users have
- * option of performing lookup either by @scancode itself or by @index
- * in keymap entry. EVIOCGKEYCODE will also return scancode or index
- * (depending on which element was used to perform lookup).
- */
-struct input_keymap_entry {
-#define INPUT_KEYMAP_BY_INDEX	(1 << 0)
-	__u8  flags;
-	__u8  len;
-	__u16 index;
-	__u32 keycode;
-	__u8  scancode[32];
-};
-
-#define EVIOCGVERSION		_IOR('E', 0x01, int)			/* get driver version */
-#define EVIOCGID		_IOR('E', 0x02, struct input_id)	/* get device ID */
-#define EVIOCGREP		_IOR('E', 0x03, unsigned int[2])	/* get repeat settings */
-#define EVIOCSREP		_IOW('E', 0x03, unsigned int[2])	/* set repeat settings */
-
-#define EVIOCGKEYCODE		_IOR('E', 0x04, unsigned int[2])        /* get keycode */
-#define EVIOCGKEYCODE_V2	_IOR('E', 0x04, struct input_keymap_entry)
-#define EVIOCSKEYCODE		_IOW('E', 0x04, unsigned int[2])        /* set keycode */
-#define EVIOCSKEYCODE_V2	_IOW('E', 0x04, struct input_keymap_entry)
-
-#define EVIOCGNAME(len)		_IOC(_IOC_READ, 'E', 0x06, len)		/* get device name */
-#define EVIOCGPHYS(len)		_IOC(_IOC_READ, 'E', 0x07, len)		/* get physical location */
-#define EVIOCGUNIQ(len)		_IOC(_IOC_READ, 'E', 0x08, len)		/* get unique identifier */
-#define EVIOCGPROP(len)		_IOC(_IOC_READ, 'E', 0x09, len)		/* get device properties */
-
-#define EVIOCGKEY(len)		_IOC(_IOC_READ, 'E', 0x18, len)		/* get global key state */
-#define EVIOCGLED(len)		_IOC(_IOC_READ, 'E', 0x19, len)		/* get all LEDs */
-#define EVIOCGSND(len)		_IOC(_IOC_READ, 'E', 0x1a, len)		/* get all sounds status */
-#define EVIOCGSW(len)		_IOC(_IOC_READ, 'E', 0x1b, len)		/* get all switch states */
-
-#define EVIOCGBIT(ev,len)	_IOC(_IOC_READ, 'E', 0x20 + ev, len)	/* get event bits */
-#define EVIOCGABS(abs)		_IOR('E', 0x40 + abs, struct input_absinfo)	/* get abs value/limits */
-#define EVIOCSABS(abs)		_IOW('E', 0xc0 + abs, struct input_absinfo)	/* set abs value/limits */
-
-#define EVIOCSFF		_IOC(_IOC_WRITE, 'E', 0x80, sizeof(struct ff_effect))	/* send a force effect to a force feedback device */
-#define EVIOCRMFF		_IOW('E', 0x81, int)			/* Erase a force effect */
-#define EVIOCGEFFECTS		_IOR('E', 0x84, int)			/* Report number of effects playable at the same time */
-
-#define EVIOCGRAB		_IOW('E', 0x90, int)			/* Grab/Release device */
-
-#define EVIOCGSUSPENDBLOCK	_IOR('E', 0x91, int)			/* get suspend block enable */
-#define EVIOCSSUSPENDBLOCK	_IOW('E', 0x91, int)			/* set suspend block enable */
-
-/*
- * Device properties and quirks
- */
-
-#define INPUT_PROP_POINTER		0x00	/* needs a pointer */
-#define INPUT_PROP_DIRECT		0x01	/* direct input devices */
-#define INPUT_PROP_BUTTONPAD		0x02	/* has button(s) under pad */
-#define INPUT_PROP_SEMI_MT		0x03	/* touch rectangle only */
-
-#define INPUT_PROP_MAX			0x1f
-#define INPUT_PROP_CNT			(INPUT_PROP_MAX + 1)
-
-/*
- * Event types
- */
-
-#define EV_SYN			0x00
-#define EV_KEY			0x01
-#define EV_REL			0x02
-#define EV_ABS			0x03
-#define EV_MSC			0x04
-#define EV_SW			0x05
-#define EV_LED			0x11
-#define EV_SND			0x12
-#define EV_REP			0x14
-#define EV_FF			0x15
-#define EV_PWR			0x16
-#define EV_FF_STATUS		0x17
-#define EV_MAX			0x1f
-#define EV_CNT			(EV_MAX+1)
-
-/*
- * Synchronization events.
- */
-
-#define SYN_REPORT		0
-#define SYN_CONFIG		1
-#define SYN_MT_REPORT		2
-#define SYN_DROPPED		3
-
-/*
- * Keys and buttons
- *
- * Most of the keys/buttons are modeled after USB HUT 1.12
- * (see http://www.usb.org/developers/hidpage).
- * Abbreviations in the comments:
- * AC - Application Control
- * AL - Application Launch Button
- * SC - System Control
- */
-
-#define KEY_RESERVED		0
-#define KEY_ESC			1
-#define KEY_1			2
-#define KEY_2			3
-#define KEY_3			4
-#define KEY_4			5
-#define KEY_5			6
-#define KEY_6			7
-#define KEY_7			8
-#define KEY_8			9
-#define KEY_9			10
-#define KEY_0			11
-#define KEY_MINUS		12
-#define KEY_EQUAL		13
-#define KEY_BACKSPACE		14
-#define KEY_TAB			15
-#define KEY_Q			16
-#define KEY_W			17
-#define KEY_E			18
-#define KEY_R			19
-#define KEY_T			20
-#define KEY_Y			21
-#define KEY_U			22
-#define KEY_I			23
-#define KEY_O			24
-#define KEY_P			25
-#define KEY_LEFTBRACE		26
-#define KEY_RIGHTBRACE		27
-#define KEY_ENTER		28
-#define KEY_LEFTCTRL		29
-#define KEY_A			30
-#define KEY_S			31
-#define KEY_D			32
-#define KEY_F			33
-#define KEY_G			34
-#define KEY_H			35
-#define KEY_J			36
-#define KEY_K			37
-#define KEY_L			38
-#define KEY_SEMICOLON		39
-#define KEY_APOSTROPHE		40
-#define KEY_GRAVE		41
-#define KEY_LEFTSHIFT		42
-#define KEY_BACKSLASH		43
-#define KEY_Z			44
-#define KEY_X			45
-#define KEY_C			46
-#define KEY_V			47
-#define KEY_B			48
-#define KEY_N			49
-#define KEY_M			50
-#define KEY_COMMA		51
-#define KEY_DOT			52
-#define KEY_SLASH		53
-#define KEY_RIGHTSHIFT		54
-#define KEY_KPASTERISK		55
-#define KEY_LEFTALT		56
-#define KEY_SPACE		57
-#define KEY_CAPSLOCK		58
-#define KEY_F1			59
-#define KEY_F2			60
-#define KEY_F3			61
-#define KEY_F4			62
-#define KEY_F5			63
-#define KEY_F6			64
-#define KEY_F7			65
-#define KEY_F8			66
-#define KEY_F9			67
-#define KEY_F10			68
-#define KEY_NUMLOCK		69
-#define KEY_SCROLLLOCK		70
-#define KEY_KP7			71
-#define KEY_KP8			72
-#define KEY_KP9			73
-#define KEY_KPMINUS		74
-#define KEY_KP4			75
-#define KEY_KP5			76
-#define KEY_KP6			77
-#define KEY_KPPLUS		78
-#define KEY_KP1			79
-#define KEY_KP2			80
-#define KEY_KP3			81
-#define KEY_KP0			82
-#define KEY_KPDOT		83
-
-#define KEY_ZENKAKUHANKAKU	85
-#define KEY_102ND		86
-#define KEY_F11			87
-#define KEY_F12			88
-#define KEY_RO			89
-#define KEY_KATAKANA		90
-#define KEY_HIRAGANA		91
-#define KEY_HENKAN		92
-#define KEY_KATAKANAHIRAGANA	93
-#define KEY_MUHENKAN		94
-#define KEY_KPJPCOMMA		95
-#define KEY_KPENTER		96
-#define KEY_RIGHTCTRL		97
-#define KEY_KPSLASH		98
-#define KEY_SYSRQ		99
-#define KEY_RIGHTALT		100
-#define KEY_LINEFEED		101
-#define KEY_HOME		102
-#define KEY_UP			103
-#define KEY_PAGEUP		104
-#define KEY_LEFT		105
-#define KEY_RIGHT		106
-#define KEY_END			107
-#define KEY_DOWN		108
-#define KEY_PAGEDOWN		109
-#define KEY_INSERT		110
-#define KEY_DELETE		111
-#define KEY_MACRO		112
-#define KEY_MUTE		113
-#define KEY_VOLUMEDOWN		114
-#define KEY_VOLUMEUP		115
-#define KEY_POWER		116	/* SC System Power Down */
-#define KEY_KPEQUAL		117
-#define KEY_KPPLUSMINUS		118
-#define KEY_PAUSE		119
-#define KEY_SCALE		120	/* AL Compiz Scale (Expose) */
-
-#define KEY_KPCOMMA		121
-#define KEY_HANGEUL		122
-#define KEY_HANGUEL		KEY_HANGEUL
-#define KEY_HANJA		123
-#define KEY_YEN			124
-#define KEY_LEFTMETA		125
-#define KEY_RIGHTMETA		126
-#define KEY_COMPOSE		127
-
-#define KEY_STOP		128	/* AC Stop */
-#define KEY_AGAIN		129
-#define KEY_PROPS		130	/* AC Properties */
-#define KEY_UNDO		131	/* AC Undo */
-#define KEY_FRONT		132
-#define KEY_COPY		133	/* AC Copy */
-#define KEY_OPEN		134	/* AC Open */
-#define KEY_PASTE		135	/* AC Paste */
-#define KEY_FIND		136	/* AC Search */
-#define KEY_CUT			137	/* AC Cut */
-#define KEY_HELP		138	/* AL Integrated Help Center */
-#define KEY_MENU		139	/* Menu (show menu) */
-#define KEY_CALC		140	/* AL Calculator */
-#define KEY_SETUP		141
-#define KEY_SLEEP		142	/* SC System Sleep */
-#define KEY_WAKEUP		143	/* System Wake Up */
-#define KEY_FILE		144	/* AL Local Machine Browser */
-#define KEY_SENDFILE		145
-#define KEY_DELETEFILE		146
-#define KEY_XFER		147
-#define KEY_PROG1		148
-#define KEY_PROG2		149
-#define KEY_WWW			150	/* AL Internet Browser */
-#define KEY_MSDOS		151
-#define KEY_COFFEE		152	/* AL Terminal Lock/Screensaver */
-#define KEY_SCREENLOCK		KEY_COFFEE
-#define KEY_DIRECTION		153
-#define KEY_CYCLEWINDOWS	154
-#define KEY_MAIL		155
-#define KEY_BOOKMARKS		156	/* AC Bookmarks */
-#define KEY_COMPUTER		157
-#define KEY_BACK		158	/* AC Back */
-#define KEY_FORWARD		159	/* AC Forward */
-#define KEY_CLOSECD		160
-#define KEY_EJECTCD		161
-#define KEY_EJECTCLOSECD	162
-#define KEY_NEXTSONG		163
-#define KEY_PLAYPAUSE		164
-#define KEY_PREVIOUSSONG	165
-#define KEY_STOPCD		166
-#define KEY_RECORD		167
-#define KEY_REWIND		168
-#define KEY_PHONE		169	/* Media Select Telephone */
-#define KEY_ISO			170
-#define KEY_CONFIG		171	/* AL Consumer Control Configuration */
-#define KEY_HOMEPAGE		172	/* AC Home */
-#define KEY_REFRESH		173	/* AC Refresh */
-#define KEY_EXIT		174	/* AC Exit */
-#define KEY_MOVE		175
-#define KEY_EDIT		176
-#define KEY_SCROLLUP		177
-#define KEY_SCROLLDOWN		178
-#define KEY_KPLEFTPAREN		179
-#define KEY_KPRIGHTPAREN	180
-#define KEY_NEW			181	/* AC New */
-#define KEY_REDO		182	/* AC Redo/Repeat */
-
-#define KEY_F13			183
-#define KEY_F14			184
-#define KEY_F15			185
-#define KEY_F16			186
-#define KEY_F17			187
-#define KEY_F18			188
-#define KEY_F19			189
-#define KEY_F20			190
-#define KEY_F21			191
-#define KEY_F22			192
-#define KEY_F23			193
-#define KEY_F24			194
-
-#define KEY_PLAYCD		200
-#define KEY_PAUSECD		201
-#define KEY_PROG3		202
-#define KEY_PROG4		203
-#define KEY_DASHBOARD		204	/* AL Dashboard */
-#define KEY_SUSPEND		205
-#define KEY_CLOSE		206	/* AC Close */
-#define KEY_PLAY		207
-#define KEY_FASTFORWARD		208
-#define KEY_BASSBOOST		209
-#define KEY_PRINT		210	/* AC Print */
-#define KEY_HP			211
-#define KEY_CAMERA		212
-#define KEY_SOUND		213
-#define KEY_QUESTION		214
-#define KEY_EMAIL		215
-#define KEY_CHAT		216
-#define KEY_SEARCH		217
-#define KEY_CONNECT		218
-#define KEY_FINANCE		219	/* AL Checkbook/Finance */
-#define KEY_SPORT		220
-#define KEY_SHOP		221
-#define KEY_ALTERASE		222
-#define KEY_CANCEL		223	/* AC Cancel */
-#define KEY_BRIGHTNESSDOWN	224
-#define KEY_BRIGHTNESSUP	225
-#define KEY_MEDIA		226
-
-#define KEY_SWITCHVIDEOMODE	227	/* Cycle between available video
-					   outputs (Monitor/LCD/TV-out/etc) */
-#define KEY_KBDILLUMTOGGLE	228
-#define KEY_KBDILLUMDOWN	229
-#define KEY_KBDILLUMUP		230
-
-#define KEY_SEND		231	/* AC Send */
-#define KEY_REPLY		232	/* AC Reply */
-#define KEY_FORWARDMAIL		233	/* AC Forward Msg */
-#define KEY_SAVE		234	/* AC Save */
-#define KEY_DOCUMENTS		235
-
-#define KEY_BATTERY		236
-
-#define KEY_BLUETOOTH		237
-#define KEY_WLAN		238
-#define KEY_UWB			239
-
-#define KEY_UNKNOWN		240
-
-#define KEY_VIDEO_NEXT		241	/* drive next video source */
-#define KEY_VIDEO_PREV		242	/* drive previous video source */
-#define KEY_BRIGHTNESS_CYCLE	243	/* brightness up, after max is min */
-#define KEY_BRIGHTNESS_ZERO	244	/* brightness off, use ambient */
-#define KEY_DISPLAY_OFF		245	/* display device to off state */
-
-#define KEY_WIMAX		246
-#define KEY_RFKILL		247	/* Key that controls all radios */
-
-/* Code 255 is reserved for special needs of AT keyboard driver */
-
-#define BTN_MISC		0x100
-#define BTN_0			0x100
-#define BTN_1			0x101
-#define BTN_2			0x102
-#define BTN_3			0x103
-#define BTN_4			0x104
-#define BTN_5			0x105
-#define BTN_6			0x106
-#define BTN_7			0x107
-#define BTN_8			0x108
-#define BTN_9			0x109
-
-#define BTN_MOUSE		0x110
-#define BTN_LEFT		0x110
-#define BTN_RIGHT		0x111
-#define BTN_MIDDLE		0x112
-#define BTN_SIDE		0x113
-#define BTN_EXTRA		0x114
-#define BTN_FORWARD		0x115
-#define BTN_BACK		0x116
-#define BTN_TASK		0x117
-
-#define BTN_JOYSTICK		0x120
-#define BTN_TRIGGER		0x120
-#define BTN_THUMB		0x121
-#define BTN_THUMB2		0x122
-#define BTN_TOP			0x123
-#define BTN_TOP2		0x124
-#define BTN_PINKIE		0x125
-#define BTN_BASE		0x126
-#define BTN_BASE2		0x127
-#define BTN_BASE3		0x128
-#define BTN_BASE4		0x129
-#define BTN_BASE5		0x12a
-#define BTN_BASE6		0x12b
-#define BTN_DEAD		0x12f
-
-#define BTN_GAMEPAD		0x130
-#define BTN_A			0x130
-#define BTN_B			0x131
-#define BTN_C			0x132
-#define BTN_X			0x133
-#define BTN_Y			0x134
-#define BTN_Z			0x135
-#define BTN_TL			0x136
-#define BTN_TR			0x137
-#define BTN_TL2			0x138
-#define BTN_TR2			0x139
-#define BTN_SELECT		0x13a
-#define BTN_START		0x13b
-#define BTN_MODE		0x13c
-#define BTN_THUMBL		0x13d
-#define BTN_THUMBR		0x13e
-
-#define BTN_DIGI		0x140
-#define BTN_TOOL_PEN		0x140
-#define BTN_TOOL_RUBBER		0x141
-#define BTN_TOOL_BRUSH		0x142
-#define BTN_TOOL_PENCIL		0x143
-#define BTN_TOOL_AIRBRUSH	0x144
-#define BTN_TOOL_FINGER		0x145
-#define BTN_TOOL_MOUSE		0x146
-#define BTN_TOOL_LENS		0x147
-#define BTN_TOUCH		0x14a
-#define BTN_STYLUS		0x14b
-#define BTN_STYLUS2		0x14c
-#define BTN_TOOL_DOUBLETAP	0x14d
-#define BTN_TOOL_TRIPLETAP	0x14e
-#define BTN_TOOL_QUADTAP	0x14f	/* Four fingers on trackpad */
-
-#define BTN_WHEEL		0x150
-#define BTN_GEAR_DOWN		0x150
-#define BTN_GEAR_UP		0x151
-
-#define KEY_OK			0x160
-#define KEY_SELECT		0x161
-#define KEY_GOTO		0x162
-#define KEY_CLEAR		0x163
-#define KEY_POWER2		0x164
-#define KEY_OPTION		0x165
-#define KEY_INFO		0x166	/* AL OEM Features/Tips/Tutorial */
-#define KEY_TIME		0x167
-#define KEY_VENDOR		0x168
-#define KEY_ARCHIVE		0x169
-#define KEY_PROGRAM		0x16a	/* Media Select Program Guide */
-#define KEY_CHANNEL		0x16b
-#define KEY_FAVORITES		0x16c
-#define KEY_EPG			0x16d
-#define KEY_PVR			0x16e	/* Media Select Home */
-#define KEY_MHP			0x16f
-#define KEY_LANGUAGE		0x170
-#define KEY_TITLE		0x171
-#define KEY_SUBTITLE		0x172
-#define KEY_ANGLE		0x173
-#define KEY_ZOOM		0x174
-#define KEY_MODE		0x175
-#define KEY_KEYBOARD		0x176
-#define KEY_SCREEN		0x177
-#define KEY_PC			0x178	/* Media Select Computer */
-#define KEY_TV			0x179	/* Media Select TV */
-#define KEY_TV2			0x17a	/* Media Select Cable */
-#define KEY_VCR			0x17b	/* Media Select VCR */
-#define KEY_VCR2		0x17c	/* VCR Plus */
-#define KEY_SAT			0x17d	/* Media Select Satellite */
-#define KEY_SAT2		0x17e
-#define KEY_CD			0x17f	/* Media Select CD */
-#define KEY_TAPE		0x180	/* Media Select Tape */
-#define KEY_RADIO		0x181
-#define KEY_TUNER		0x182	/* Media Select Tuner */
-#define KEY_PLAYER		0x183
-#define KEY_TEXT		0x184
-#define KEY_DVD			0x185	/* Media Select DVD */
-#define KEY_AUX			0x186
-#define KEY_MP3			0x187
-#define KEY_AUDIO		0x188	/* AL Audio Browser */
-#define KEY_VIDEO		0x189	/* AL Movie Browser */
-#define KEY_DIRECTORY		0x18a
-#define KEY_LIST		0x18b
-#define KEY_MEMO		0x18c	/* Media Select Messages */
-#define KEY_CALENDAR		0x18d
-#define KEY_RED			0x18e
-#define KEY_GREEN		0x18f
-#define KEY_YELLOW		0x190
-#define KEY_BLUE		0x191
-#define KEY_CHANNELUP		0x192	/* Channel Increment */
-#define KEY_CHANNELDOWN		0x193	/* Channel Decrement */
-#define KEY_FIRST		0x194
-#define KEY_LAST		0x195	/* Recall Last */
-#define KEY_AB			0x196
-#define KEY_NEXT		0x197
-#define KEY_RESTART		0x198
-#define KEY_SLOW		0x199
-#define KEY_SHUFFLE		0x19a
-#define KEY_BREAK		0x19b
-#define KEY_PREVIOUS		0x19c
-#define KEY_DIGITS		0x19d
-#define KEY_TEEN		0x19e
-#define KEY_TWEN		0x19f
-#define KEY_VIDEOPHONE		0x1a0	/* Media Select Video Phone */
-#define KEY_GAMES		0x1a1	/* Media Select Games */
-#define KEY_ZOOMIN		0x1a2	/* AC Zoom In */
-#define KEY_ZOOMOUT		0x1a3	/* AC Zoom Out */
-#define KEY_ZOOMRESET		0x1a4	/* AC Zoom */
-#define KEY_WORDPROCESSOR	0x1a5	/* AL Word Processor */
-#define KEY_EDITOR		0x1a6	/* AL Text Editor */
-#define KEY_SPREADSHEET		0x1a7	/* AL Spreadsheet */
-#define KEY_GRAPHICSEDITOR	0x1a8	/* AL Graphics Editor */
-#define KEY_PRESENTATION	0x1a9	/* AL Presentation App */
-#define KEY_DATABASE		0x1aa	/* AL Database App */
-#define KEY_NEWS		0x1ab	/* AL Newsreader */
-#define KEY_VOICEMAIL		0x1ac	/* AL Voicemail */
-#define KEY_ADDRESSBOOK		0x1ad	/* AL Contacts/Address Book */
-#define KEY_MESSENGER		0x1ae	/* AL Instant Messaging */
-#define KEY_DISPLAYTOGGLE	0x1af	/* Turn display (LCD) on and off */
-#define KEY_SPELLCHECK		0x1b0   /* AL Spell Check */
-#define KEY_LOGOFF		0x1b1   /* AL Logoff */
-
-#define KEY_DOLLAR		0x1b2
-#define KEY_EURO		0x1b3
-
-#define KEY_FRAMEBACK		0x1b4	/* Consumer - transport controls */
-#define KEY_FRAMEFORWARD	0x1b5
-#define KEY_CONTEXT_MENU	0x1b6	/* GenDesc - system context menu */
-#define KEY_MEDIA_REPEAT	0x1b7	/* Consumer - transport control */
-#define KEY_10CHANNELSUP	0x1b8	/* 10 channels up (10+) */
-#define KEY_10CHANNELSDOWN	0x1b9	/* 10 channels down (10-) */
-#define KEY_IMAGES		0x1ba	/* AL Image Browser */
-
-#define KEY_DEL_EOL		0x1c0
-#define KEY_DEL_EOS		0x1c1
-#define KEY_INS_LINE		0x1c2
-#define KEY_DEL_LINE		0x1c3
-
-#define KEY_FN			0x1d0
-#define KEY_FN_ESC		0x1d1
-#define KEY_FN_F1		0x1d2
-#define KEY_FN_F2		0x1d3
-#define KEY_FN_F3		0x1d4
-#define KEY_FN_F4		0x1d5
-#define KEY_FN_F5		0x1d6
-#define KEY_FN_F6		0x1d7
-#define KEY_FN_F7		0x1d8
-#define KEY_FN_F8		0x1d9
-#define KEY_FN_F9		0x1da
-#define KEY_FN_F10		0x1db
-#define KEY_FN_F11		0x1dc
-#define KEY_FN_F12		0x1dd
-#define KEY_FN_1		0x1de
-#define KEY_FN_2		0x1df
-#define KEY_FN_D		0x1e0
-#define KEY_FN_E		0x1e1
-#define KEY_FN_F		0x1e2
-#define KEY_FN_S		0x1e3
-#define KEY_FN_B		0x1e4
-
-#define KEY_BRL_DOT1		0x1f1
-#define KEY_BRL_DOT2		0x1f2
-#define KEY_BRL_DOT3		0x1f3
-#define KEY_BRL_DOT4		0x1f4
-#define KEY_BRL_DOT5		0x1f5
-#define KEY_BRL_DOT6		0x1f6
-#define KEY_BRL_DOT7		0x1f7
-#define KEY_BRL_DOT8		0x1f8
-#define KEY_BRL_DOT9		0x1f9
-#define KEY_BRL_DOT10		0x1fa
-
-#define KEY_NUMERIC_0		0x200	/* used by phones, remote controls, */
-#define KEY_NUMERIC_1		0x201	/* and other keypads */
-#define KEY_NUMERIC_2		0x202
-#define KEY_NUMERIC_3		0x203
-#define KEY_NUMERIC_4		0x204
-#define KEY_NUMERIC_5		0x205
-#define KEY_NUMERIC_6		0x206
-#define KEY_NUMERIC_7		0x207
-#define KEY_NUMERIC_8		0x208
-#define KEY_NUMERIC_9		0x209
-#define KEY_NUMERIC_STAR	0x20a
-#define KEY_NUMERIC_POUND	0x20b
-#define KEY_CAMERA_SNAPSHOT	0x2fe
-#define KEY_CAMERA_FOCUS	0x210
-#define KEY_WPS_BUTTON		0x211	/* WiFi Protected Setup key */
-
-#define KEY_TOUCHPAD_TOGGLE	0x212	/* Request switch touchpad on or off */
-#define KEY_TOUCHPAD_ON		0x213
-#define KEY_TOUCHPAD_OFF	0x214
-
-#define KEY_CAMERA_ZOOMIN	0x215
-#define KEY_CAMERA_ZOOMOUT	0x216
-#define KEY_CAMERA_UP		0x217
-#define KEY_CAMERA_DOWN		0x218
-#define KEY_CAMERA_LEFT		0x219
-#define KEY_CAMERA_RIGHT	0x21a
-
-#define BTN_TRIGGER_HAPPY		0x2c0
-#define BTN_TRIGGER_HAPPY1		0x2c0
-#define BTN_TRIGGER_HAPPY2		0x2c1
-#define BTN_TRIGGER_HAPPY3		0x2c2
-#define BTN_TRIGGER_HAPPY4		0x2c3
-#define BTN_TRIGGER_HAPPY5		0x2c4
-#define BTN_TRIGGER_HAPPY6		0x2c5
-#define BTN_TRIGGER_HAPPY7		0x2c6
-#define BTN_TRIGGER_HAPPY8		0x2c7
-#define BTN_TRIGGER_HAPPY9		0x2c8
-#define BTN_TRIGGER_HAPPY10		0x2c9
-#define BTN_TRIGGER_HAPPY11		0x2ca
-#define BTN_TRIGGER_HAPPY12		0x2cb
-#define BTN_TRIGGER_HAPPY13		0x2cc
-#define BTN_TRIGGER_HAPPY14		0x2cd
-#define BTN_TRIGGER_HAPPY15		0x2ce
-#define BTN_TRIGGER_HAPPY16		0x2cf
-#define BTN_TRIGGER_HAPPY17		0x2d0
-#define BTN_TRIGGER_HAPPY18		0x2d1
-#define BTN_TRIGGER_HAPPY19		0x2d2
-#define BTN_TRIGGER_HAPPY20		0x2d3
-#define BTN_TRIGGER_HAPPY21		0x2d4
-#define BTN_TRIGGER_HAPPY22		0x2d5
-#define BTN_TRIGGER_HAPPY23		0x2d6
-#define BTN_TRIGGER_HAPPY24		0x2d7
-#define BTN_TRIGGER_HAPPY25		0x2d8
-#define BTN_TRIGGER_HAPPY26		0x2d9
-#define BTN_TRIGGER_HAPPY27		0x2da
-#define BTN_TRIGGER_HAPPY28		0x2db
-#define BTN_TRIGGER_HAPPY29		0x2dc
-#define BTN_TRIGGER_HAPPY30		0x2dd
-#define BTN_TRIGGER_HAPPY31		0x2de
-#define BTN_TRIGGER_HAPPY32		0x2df
-#define BTN_TRIGGER_HAPPY33		0x2e0
-#define BTN_TRIGGER_HAPPY34		0x2e1
-#define BTN_TRIGGER_HAPPY35		0x2e2
-#define BTN_TRIGGER_HAPPY36		0x2e3
-#define BTN_TRIGGER_HAPPY37		0x2e4
-#define BTN_TRIGGER_HAPPY38		0x2e5
-#define BTN_TRIGGER_HAPPY39		0x2e6
-#define BTN_TRIGGER_HAPPY40		0x2e7
-
-/* We avoid low common keys in module aliases so they don't get huge. */
-#define KEY_MIN_INTERESTING	KEY_MUTE
-#define KEY_MAX			0x2ff
-#define KEY_CNT			(KEY_MAX+1)
-
-/*
- * Relative axes
- */
-
-#define REL_X			0x00
-#define REL_Y			0x01
-#define REL_Z			0x02
-#define REL_RX			0x03
-#define REL_RY			0x04
-#define REL_RZ			0x05
-#define REL_HWHEEL		0x06
-#define REL_DIAL		0x07
-#define REL_WHEEL		0x08
-#define REL_MISC		0x09
-#define REL_MAX			0x0f
-#define REL_CNT			(REL_MAX+1)
-
-/*
- * Absolute axes
- */
-
-#define ABS_X			0x00
-#define ABS_Y			0x01
-#define ABS_Z			0x02
-#define ABS_RX			0x03
-#define ABS_RY			0x04
-#define ABS_RZ			0x05
-#define ABS_THROTTLE		0x06
-#define ABS_RUDDER		0x07
-#define ABS_WHEEL		0x08
-#define ABS_GAS			0x09
-#define ABS_BRAKE		0x0a
-#define ABS_HAT0X		0x10
-#define ABS_HAT0Y		0x11
-#define ABS_HAT1X		0x12
-#define ABS_HAT1Y		0x13
-#define ABS_HAT2X		0x14
-#define ABS_HAT2Y		0x15
-#define ABS_HAT3X		0x16
-#define ABS_HAT3Y		0x17
-#define ABS_PRESSURE		0x18
-#define ABS_DISTANCE		0x19
-#define ABS_TILT_X		0x1a
-#define ABS_TILT_Y		0x1b
-#define ABS_TOOL_WIDTH		0x1c
-
-#define ABS_VOLUME		0x20
-
-#define ABS_MISC		0x28
-
-#define ABS_MT_SLOT		0x2f	/* MT slot being modified */
-#define ABS_MT_TOUCH_MAJOR	0x30	/* Major axis of touching ellipse */
-#define ABS_MT_TOUCH_MINOR	0x31	/* Minor axis (omit if circular) */
-#define ABS_MT_WIDTH_MAJOR	0x32	/* Major axis of approaching ellipse */
-#define ABS_MT_WIDTH_MINOR	0x33	/* Minor axis (omit if circular) */
-#define ABS_MT_ORIENTATION	0x34	/* Ellipse orientation */
-#define ABS_MT_POSITION_X	0x35	/* Center X ellipse position */
-#define ABS_MT_POSITION_Y	0x36	/* Center Y ellipse position */
-#define ABS_MT_TOOL_TYPE	0x37	/* Type of touching device */
-#define ABS_MT_BLOB_ID		0x38	/* Group a set of packets as a blob */
-#define ABS_MT_TRACKING_ID	0x39	/* Unique ID of initiated contact */
-#define ABS_MT_PRESSURE		0x3a	/* Pressure on contact area */
-#define ABS_MT_DISTANCE		0x3b	/* Contact hover distance */
-
-#ifdef __KERNEL__
-/* Implementation details, userspace should not care about these */
-#define ABS_MT_FIRST		ABS_MT_TOUCH_MAJOR
-#define ABS_MT_LAST		ABS_MT_DISTANCE
-#endif
-
-#define ABS_MAX			0x3f
-#define ABS_CNT			(ABS_MAX+1)
-
-/*
- * Switch events
- */
-
-#define SW_LID			0x00  /* set = lid shut */
-#define SW_TABLET_MODE		0x01  /* set = tablet mode */
-#define SW_HEADPHONE_INSERT	0x02  /* set = inserted */
-#define SW_RFKILL_ALL		0x03  /* rfkill master switch, type "any"
-					 set = radio enabled */
-#define SW_RADIO		SW_RFKILL_ALL	/* deprecated */
-#define SW_MICROPHONE_INSERT	0x04  /* set = inserted */
-#define SW_DOCK			0x05  /* set = plugged into dock */
-#define SW_LINEOUT_INSERT	0x06  /* set = inserted */
-#define SW_JACK_PHYSICAL_INSERT 0x07  /* set = mechanical switch set */
-#define SW_VIDEOOUT_INSERT	0x08  /* set = inserted */
-#define SW_CAMERA_LENS_COVER	0x09  /* set = lens covered */
-#define SW_KEYPAD_SLIDE		0x0a  /* set = keypad slide out */
-#define SW_FRONT_PROXIMITY	0x0b  /* set = front proximity sensor active */
-#define SW_ROTATE_LOCK		0x0c  /* set = rotate locked/disabled */
-#define SW_HPHL_OVERCURRENT	0x0d  /* set = over current on left hph */
-#define SW_HPHR_OVERCURRENT	0x0e  /* set = over current on right hph */
-#define SW_MAX			0x0f
-#define SW_CNT			(SW_MAX+1)
-
-/*
- * Misc events
- */
-
-#define MSC_SERIAL		0x00
-#define MSC_PULSELED		0x01
-#define MSC_GESTURE		0x02
-#define MSC_RAW			0x03
-#define MSC_SCAN		0x04
-#define MSC_MAX			0x07
-#define MSC_CNT			(MSC_MAX+1)
-
-/*
- * LEDs
- */
-
-#define LED_NUML		0x00
-#define LED_CAPSL		0x01
-#define LED_SCROLLL		0x02
-#define LED_COMPOSE		0x03
-#define LED_KANA		0x04
-#define LED_SLEEP		0x05
-#define LED_SUSPEND		0x06
-#define LED_MUTE		0x07
-#define LED_MISC		0x08
-#define LED_MAIL		0x09
-#define LED_CHARGING		0x0a
-#define LED_MAX			0x0f
-#define LED_CNT			(LED_MAX+1)
-
-/*
- * Autorepeat values
- */
-
-#define REP_DELAY		0x00
-#define REP_PERIOD		0x01
-#define REP_MAX			0x01
-#define REP_CNT			(REP_MAX+1)
-
-/*
- * Sounds
- */
-
-#define SND_CLICK		0x00
-#define SND_BELL		0x01
-#define SND_TONE		0x02
-#define SND_MAX			0x07
-#define SND_CNT			(SND_MAX+1)
-
-/*
- * IDs.
- */
-
-#define ID_BUS			0
-#define ID_VENDOR		1
-#define ID_PRODUCT		2
-#define ID_VERSION		3
-
-#define BUS_PCI			0x01
-#define BUS_ISAPNP		0x02
-#define BUS_USB			0x03
-#define BUS_HIL			0x04
-#define BUS_BLUETOOTH		0x05
-#define BUS_VIRTUAL		0x06
-
-#define BUS_ISA			0x10
-#define BUS_I8042		0x11
-#define BUS_XTKBD		0x12
-#define BUS_RS232		0x13
-#define BUS_GAMEPORT		0x14
-#define BUS_PARPORT		0x15
-#define BUS_AMIGA		0x16
-#define BUS_ADB			0x17
-#define BUS_I2C			0x18
-#define BUS_HOST		0x19
-#define BUS_GSC			0x1A
-#define BUS_ATARI		0x1B
-#define BUS_SPI			0x1C
-
-/*
- * MT_TOOL types
- */
-#define MT_TOOL_FINGER		0
-#define MT_TOOL_PEN		1
-#define MT_TOOL_MAX		1
-
-/*
- * Values describing the status of a force-feedback effect
- */
-#define FF_STATUS_STOPPED	0x00
-#define FF_STATUS_PLAYING	0x01
-#define FF_STATUS_MAX		0x01
-
-/*
- * Structures used in ioctls to upload effects to a device
- * They are pieces of a bigger structure (called ff_effect)
- */
-
-/*
- * All duration values are expressed in ms. Values above 32767 ms (0x7fff)
- * should not be used and have unspecified results.
- */
-
-/**
- * struct ff_replay - defines scheduling of the force-feedback effect
- * @length: duration of the effect
- * @delay: delay before effect should start playing
- */
-struct ff_replay {
-	__u16 length;
-	__u16 delay;
-};
-
-/**
- * struct ff_trigger - defines what triggers the force-feedback effect
- * @button: number of the button triggering the effect
- * @interval: controls how soon the effect can be re-triggered
- */
-struct ff_trigger {
-	__u16 button;
-	__u16 interval;
-};
-
-/**
- * struct ff_envelope - generic force-feedback effect envelope
- * @attack_length: duration of the attack (ms)
- * @attack_level: level at the beginning of the attack
- * @fade_length: duration of fade (ms)
- * @fade_level: level at the end of fade
- *
- * The @attack_level and @fade_level are absolute values; when applying
- * envelope force-feedback core will convert to positive/negative
- * value based on polarity of the default level of the effect.
- * Valid range for the attack and fade levels is 0x0000 - 0x7fff
- */
-struct ff_envelope {
-	__u16 attack_length;
-	__u16 attack_level;
-	__u16 fade_length;
-	__u16 fade_level;
-};
-
-/**
- * struct ff_constant_effect - defines parameters of a constant force-feedback effect
- * @level: strength of the effect; may be negative
- * @envelope: envelope data
- */
-struct ff_constant_effect {
-	__s16 level;
-	struct ff_envelope envelope;
-};
-
-/**
- * struct ff_ramp_effect - defines parameters of a ramp force-feedback effect
- * @start_level: beginning strength of the effect; may be negative
- * @end_level: final strength of the effect; may be negative
- * @envelope: envelope data
- */
-struct ff_ramp_effect {
-	__s16 start_level;
-	__s16 end_level;
-	struct ff_envelope envelope;
-};
-
-/**
- * struct ff_condition_effect - defines a spring or friction force-feedback effect
- * @right_saturation: maximum level when joystick moved all way to the right
- * @left_saturation: same for the left side
- * @right_coeff: controls how fast the force grows when the joystick moves
- *	to the right
- * @left_coeff: same for the left side
- * @deadband: size of the dead zone, where no force is produced
- * @center: position of the dead zone
- */
-struct ff_condition_effect {
-	__u16 right_saturation;
-	__u16 left_saturation;
-
-	__s16 right_coeff;
-	__s16 left_coeff;
-
-	__u16 deadband;
-	__s16 center;
-};
-
-/**
- * struct ff_periodic_effect - defines parameters of a periodic force-feedback effect
- * @waveform: kind of the effect (wave)
- * @period: period of the wave (ms)
- * @magnitude: peak value
- * @offset: mean value of the wave (roughly)
- * @phase: 'horizontal' shift
- * @envelope: envelope data
- * @custom_len: number of samples (FF_CUSTOM only)
- * @custom_data: buffer of samples (FF_CUSTOM only)
- *
- * Known waveforms - FF_SQUARE, FF_TRIANGLE, FF_SINE, FF_SAW_UP,
- * FF_SAW_DOWN, FF_CUSTOM. The exact syntax FF_CUSTOM is undefined
- * for the time being as no driver supports it yet.
- *
- * Note: the data pointed by custom_data is copied by the driver.
- * You can therefore dispose of the memory after the upload/update.
- */
-struct ff_periodic_effect {
-	__u16 waveform;
-	__u16 period;
-	__s16 magnitude;
-	__s16 offset;
-	__u16 phase;
-
-	struct ff_envelope envelope;
-
-	__u32 custom_len;
-	__s16 __user *custom_data;
-};
-
-/**
- * struct ff_rumble_effect - defines parameters of a periodic force-feedback effect
- * @strong_magnitude: magnitude of the heavy motor
- * @weak_magnitude: magnitude of the light one
- *
- * Some rumble pads have two motors of different weight. Strong_magnitude
- * represents the magnitude of the vibration generated by the heavy one.
- */
-struct ff_rumble_effect {
-	__u16 strong_magnitude;
-	__u16 weak_magnitude;
-};
-
-/**
- * struct ff_effect - defines force feedback effect
- * @type: type of the effect (FF_CONSTANT, FF_PERIODIC, FF_RAMP, FF_SPRING,
- *	FF_FRICTION, FF_DAMPER, FF_RUMBLE, FF_INERTIA, or FF_CUSTOM)
- * @id: an unique id assigned to an effect
- * @direction: direction of the effect
- * @trigger: trigger conditions (struct ff_trigger)
- * @replay: scheduling of the effect (struct ff_replay)
- * @u: effect-specific structure (one of ff_constant_effect, ff_ramp_effect,
- *	ff_periodic_effect, ff_condition_effect, ff_rumble_effect) further
- *	defining effect parameters
- *
- * This structure is sent through ioctl from the application to the driver.
- * To create a new effect application should set its @id to -1; the kernel
- * will return assigned @id which can later be used to update or delete
- * this effect.
- *
- * Direction of the effect is encoded as follows:
- *	0 deg -> 0x0000 (down)
- *	90 deg -> 0x4000 (left)
- *	180 deg -> 0x8000 (up)
- *	270 deg -> 0xC000 (right)
- */
-struct ff_effect {
-	__u16 type;
-	__s16 id;
-	__u16 direction;
-	struct ff_trigger trigger;
-	struct ff_replay replay;
-
-	union {
-		struct ff_constant_effect constant;
-		struct ff_ramp_effect ramp;
-		struct ff_periodic_effect periodic;
-		struct ff_condition_effect condition[2]; /* One for each axis */
-		struct ff_rumble_effect rumble;
-	} u;
-};
-
-/*
- * Force feedback effect types
- */
-
-#define FF_RUMBLE	0x50
-#define FF_PERIODIC	0x51
-#define FF_CONSTANT	0x52
-#define FF_SPRING	0x53
-#define FF_FRICTION	0x54
-#define FF_DAMPER	0x55
-#define FF_INERTIA	0x56
-#define FF_RAMP		0x57
-
-#define FF_EFFECT_MIN	FF_RUMBLE
-#define FF_EFFECT_MAX	FF_RAMP
-
-/*
- * Force feedback periodic effect types
- */
-
-#define FF_SQUARE	0x58
-#define FF_TRIANGLE	0x59
-#define FF_SINE		0x5a
-#define FF_SAW_UP	0x5b
-#define FF_SAW_DOWN	0x5c
-#define FF_CUSTOM	0x5d
-
-#define FF_WAVEFORM_MIN	FF_SQUARE
-#define FF_WAVEFORM_MAX	FF_CUSTOM
-
-/*
- * Set ff device properties
- */
-
-#define FF_GAIN		0x60
-#define FF_AUTOCENTER	0x61
-
-#define FF_MAX		0x7f
-#define FF_CNT		(FF_MAX+1)
-
-#ifdef __KERNEL__
-
-/*
- * In-kernel definitions.
- */
-
-#include <linux/device.h>
-#include <linux/fs.h>
-#include <linux/timer.h>
-#include <linux/mod_devicetable.h>
-
-/**
- * struct input_dev - represents an input device
- * @name: name of the device
- * @phys: physical path to the device in the system hierarchy
- * @uniq: unique identification code for the device (if device has it)
- * @id: id of the device (struct input_id)
- * @propbit: bitmap of device properties and quirks
- * @evbit: bitmap of types of events supported by the device (EV_KEY,
- *	EV_REL, etc.)
- * @keybit: bitmap of keys/buttons this device has
- * @relbit: bitmap of relative axes for the device
- * @absbit: bitmap of absolute axes for the device
- * @mscbit: bitmap of miscellaneous events supported by the device
- * @ledbit: bitmap of leds present on the device
- * @sndbit: bitmap of sound effects supported by the device
- * @ffbit: bitmap of force feedback effects supported by the device
- * @swbit: bitmap of switches present on the device
- * @hint_events_per_packet: average number of events generated by the
- *	device in a packet (between EV_SYN/SYN_REPORT events). Used by
- *	event handlers to estimate size of the buffer needed to hold
- *	events.
- * @keycodemax: size of keycode table
- * @keycodesize: size of elements in keycode table
- * @keycode: map of scancodes to keycodes for this device
- * @getkeycode: optional legacy method to retrieve current keymap.
- * @setkeycode: optional method to alter current keymap, used to implement
- *	sparse keymaps. If not supplied default mechanism will be used.
- *	The method is being called while holding event_lock and thus must
- *	not sleep
- * @ff: force feedback structure associated with the device if device
- *	supports force feedback effects
- * @repeat_key: stores key code of the last key pressed; used to implement
- *	software autorepeat
- * @timer: timer for software autorepeat
- * @rep: current values for autorepeat parameters (delay, rate)
- * @mt: pointer to array of struct input_mt_slot holding current values
- *	of tracked contacts
- * @mtsize: number of MT slots the device uses
- * @slot: MT slot currently being transmitted
- * @trkid: stores MT tracking ID for the current contact
- * @absinfo: array of &struct input_absinfo elements holding information
- *	about absolute axes (current value, min, max, flat, fuzz,
- *	resolution)
- * @key: reflects current state of device's keys/buttons
- * @led: reflects current state of device's LEDs
- * @snd: reflects current state of sound effects
- * @sw: reflects current state of device's switches
- * @open: this method is called when the very first user calls
- *	input_open_device(). The driver must prepare the device
- *	to start generating events (start polling thread,
- *	request an IRQ, submit URB, etc.)
- * @close: this method is called when the very last user calls
- *	input_close_device().
- * @flush: purges the device. Most commonly used to get rid of force
- *	feedback effects loaded into the device when disconnecting
- *	from it
- * @event: event handler for events sent _to_ the device, like EV_LED
- *	or EV_SND. The device is expected to carry out the requested
- *	action (turn on a LED, play sound, etc.) The call is protected
- *	by @event_lock and must not sleep
- * @grab: input handle that currently has the device grabbed (via
- *	EVIOCGRAB ioctl). When a handle grabs a device it becomes sole
- *	recipient for all input events coming from the device
- * @event_lock: this spinlock is is taken when input core receives
- *	and processes a new event for the device (in input_event()).
- *	Code that accesses and/or modifies parameters of a device
- *	(such as keymap or absmin, absmax, absfuzz, etc.) after device
- *	has been registered with input core must take this lock.
- * @mutex: serializes calls to open(), close() and flush() methods
- * @users: stores number of users (input handlers) that opened this
- *	device. It is used by input_open_device() and input_close_device()
- *	to make sure that dev->open() is only called when the first
- *	user opens device and dev->close() is called when the very
- *	last user closes the device
- * @going_away: marks devices that are in a middle of unregistering and
- *	causes input_open_device*() fail with -ENODEV.
- * @sync: set to %true when there were no new events since last EV_SYN
- * @dev: driver model's view of this device
- * @h_list: list of input handles associated with the device. When
- *	accessing the list dev->mutex must be held
- * @node: used to place the device onto input_dev_list
- */
-struct input_dev {
-	const char *name;
-	const char *phys;
-	const char *uniq;
-	struct input_id id;
-
-	unsigned long propbit[BITS_TO_LONGS(INPUT_PROP_CNT)];
-
-	unsigned long evbit[BITS_TO_LONGS(EV_CNT)];
-	unsigned long keybit[BITS_TO_LONGS(KEY_CNT)];
-	unsigned long relbit[BITS_TO_LONGS(REL_CNT)];
-	unsigned long absbit[BITS_TO_LONGS(ABS_CNT)];
-	unsigned long mscbit[BITS_TO_LONGS(MSC_CNT)];
-	unsigned long ledbit[BITS_TO_LONGS(LED_CNT)];
-	unsigned long sndbit[BITS_TO_LONGS(SND_CNT)];
-	unsigned long ffbit[BITS_TO_LONGS(FF_CNT)];
-	unsigned long swbit[BITS_TO_LONGS(SW_CNT)];
-
-	unsigned int hint_events_per_packet;
-
-	unsigned int keycodemax;
-	unsigned int keycodesize;
-	void *keycode;
-
-	int (*setkeycode)(struct input_dev *dev,
-			  const struct input_keymap_entry *ke,
-			  unsigned int *old_keycode);
-	int (*getkeycode)(struct input_dev *dev,
-			  struct input_keymap_entry *ke);
-
-	struct ff_device *ff;
-
-	unsigned int repeat_key;
-	struct timer_list timer;
-
-	int rep[REP_CNT];
-
-	struct input_mt_slot *mt;
-	int mtsize;
-	int slot;
-	int trkid;
-
-	struct input_absinfo *absinfo;
-
-	unsigned long key[BITS_TO_LONGS(KEY_CNT)];
-	unsigned long led[BITS_TO_LONGS(LED_CNT)];
-	unsigned long snd[BITS_TO_LONGS(SND_CNT)];
-	unsigned long sw[BITS_TO_LONGS(SW_CNT)];
-
-	int (*open)(struct input_dev *dev);
-	void (*close)(struct input_dev *dev);
-	int (*flush)(struct input_dev *dev, struct file *file);
-	int (*event)(struct input_dev *dev, unsigned int type, unsigned int code, int value);
-
-	struct input_handle __rcu *grab;
-
-	spinlock_t event_lock;
-	struct mutex mutex;
-
-	unsigned int users;
-	bool going_away;
-
-	bool sync;
-
-	struct device dev;
-
-	struct list_head	h_list;
-	struct list_head	node;
-};
-#define to_input_dev(d) container_of(d, struct input_dev, dev)
-
-/*
- * Verify that we are in sync with input_device_id mod_devicetable.h #defines
- */
-
-#if EV_MAX != INPUT_DEVICE_ID_EV_MAX
-#error "EV_MAX and INPUT_DEVICE_ID_EV_MAX do not match"
-#endif
-
-#if KEY_MIN_INTERESTING != INPUT_DEVICE_ID_KEY_MIN_INTERESTING
-#error "KEY_MIN_INTERESTING and INPUT_DEVICE_ID_KEY_MIN_INTERESTING do not match"
-#endif
-
-#if KEY_MAX != INPUT_DEVICE_ID_KEY_MAX
-#error "KEY_MAX and INPUT_DEVICE_ID_KEY_MAX do not match"
-#endif
-
-#if REL_MAX != INPUT_DEVICE_ID_REL_MAX
-#error "REL_MAX and INPUT_DEVICE_ID_REL_MAX do not match"
-#endif
-
-#if ABS_MAX != INPUT_DEVICE_ID_ABS_MAX
-#error "ABS_MAX and INPUT_DEVICE_ID_ABS_MAX do not match"
-#endif
-
-#if MSC_MAX != INPUT_DEVICE_ID_MSC_MAX
-#error "MSC_MAX and INPUT_DEVICE_ID_MSC_MAX do not match"
-#endif
-
-#if LED_MAX != INPUT_DEVICE_ID_LED_MAX
-#error "LED_MAX and INPUT_DEVICE_ID_LED_MAX do not match"
-#endif
-
-#if SND_MAX != INPUT_DEVICE_ID_SND_MAX
-#error "SND_MAX and INPUT_DEVICE_ID_SND_MAX do not match"
-#endif
-
-#if FF_MAX != INPUT_DEVICE_ID_FF_MAX
-#error "FF_MAX and INPUT_DEVICE_ID_FF_MAX do not match"
-#endif
-
-#if SW_MAX != INPUT_DEVICE_ID_SW_MAX
-#error "SW_MAX and INPUT_DEVICE_ID_SW_MAX do not match"
-#endif
-
-#define INPUT_DEVICE_ID_MATCH_DEVICE \
-	(INPUT_DEVICE_ID_MATCH_BUS | INPUT_DEVICE_ID_MATCH_VENDOR | INPUT_DEVICE_ID_MATCH_PRODUCT)
-#define INPUT_DEVICE_ID_MATCH_DEVICE_AND_VERSION \
-	(INPUT_DEVICE_ID_MATCH_DEVICE | INPUT_DEVICE_ID_MATCH_VERSION)
-
-struct input_handle;
-
-/**
- * struct input_handler - implements one of interfaces for input devices
- * @private: driver-specific data
- * @event: event handler. This method is being called by input core with
- *	interrupts disabled and dev->event_lock spinlock held and so
- *	it may not sleep
- * @filter: similar to @event; separates normal event handlers from
- *	"filters".
- * @match: called after comparing device's id with handler's id_table
- *	to perform fine-grained matching between device and handler
- * @connect: called when attaching a handler to an input device
- * @disconnect: disconnects a handler from input device
- * @start: starts handler for given handle. This function is called by
- *	input core right after connect() method and also when a process
- *	that "grabbed" a device releases it
- * @fops: file operations this driver implements
- * @minor: beginning of range of 32 minors for devices this driver
- *	can provide
- * @name: name of the handler, to be shown in /proc/bus/input/handlers
- * @id_table: pointer to a table of input_device_ids this driver can
- *	handle
- * @h_list: list of input handles associated with the handler
- * @node: for placing the driver onto input_handler_list
- *
- * Input handlers attach to input devices and create input handles. There
- * are likely several handlers attached to any given input device at the
- * same time. All of them will get their copy of input event generated by
- * the device.
- *
- * The very same structure is used to implement input filters. Input core
- * allows filters to run first and will not pass event to regular handlers
- * if any of the filters indicate that the event should be filtered (by
- * returning %true from their filter() method).
- *
- * Note that input core serializes calls to connect() and disconnect()
- * methods.
- */
-struct input_handler {
-
-	void *private;
-
-	void (*event)(struct input_handle *handle, unsigned int type, unsigned int code, int value);
-	bool (*filter)(struct input_handle *handle, unsigned int type, unsigned int code, int value);
-	bool (*match)(struct input_handler *handler, struct input_dev *dev);
-	int (*connect)(struct input_handler *handler, struct input_dev *dev, const struct input_device_id *id);
-	void (*disconnect)(struct input_handle *handle);
-	void (*start)(struct input_handle *handle);
-
-	const struct file_operations *fops;
-	int minor;
-	const char *name;
-
-	const struct input_device_id *id_table;
-
-	struct list_head	h_list;
-	struct list_head	node;
-};
-
-/**
- * struct input_handle - links input device with an input handler
- * @private: handler-specific data
- * @open: counter showing whether the handle is 'open', i.e. should deliver
- *	events from its device
- * @name: name given to the handle by handler that created it
- * @dev: input device the handle is attached to
- * @handler: handler that works with the device through this handle
- * @d_node: used to put the handle on device's list of attached handles
- * @h_node: used to put the handle on handler's list of handles from which
- *	it gets events
- */
-struct input_handle {
-
-	void *private;
-
-	int open;
-	const char *name;
-
-	struct input_dev *dev;
-	struct input_handler *handler;
-
-	struct list_head	d_node;
-	struct list_head	h_node;
-};
-
-struct input_dev *input_allocate_device(void);
-void input_free_device(struct input_dev *dev);
-
-static inline struct input_dev *input_get_device(struct input_dev *dev)
-{
-	return dev ? to_input_dev(get_device(&dev->dev)) : NULL;
-}
-
-static inline void input_put_device(struct input_dev *dev)
-{
-	if (dev)
-		put_device(&dev->dev);
-}
-
-static inline void *input_get_drvdata(struct input_dev *dev)
-{
-	return dev_get_drvdata(&dev->dev);
-}
-
-static inline void input_set_drvdata(struct input_dev *dev, void *data)
-{
-	dev_set_drvdata(&dev->dev, data);
-}
-
-int __must_check input_register_device(struct input_dev *);
-void input_unregister_device(struct input_dev *);
-
-void input_reset_device(struct input_dev *);
-
-int __must_check input_register_handler(struct input_handler *);
-void input_unregister_handler(struct input_handler *);
-
-int input_handler_for_each_handle(struct input_handler *, void *data,
-				  int (*fn)(struct input_handle *, void *));
-
-int input_register_handle(struct input_handle *);
-void input_unregister_handle(struct input_handle *);
-
-int input_grab_device(struct input_handle *);
-void input_release_device(struct input_handle *);
-
-int input_open_device(struct input_handle *);
-void input_close_device(struct input_handle *);
-
-int input_flush_device(struct input_handle *handle, struct file *file);
-
-void input_event(struct input_dev *dev, unsigned int type, unsigned int code, int value);
-void input_inject_event(struct input_handle *handle, unsigned int type, unsigned int code, int value);
-
-static inline void input_report_key(struct input_dev *dev, unsigned int code, int value)
-{
-	input_event(dev, EV_KEY, code, !!value);
-}
-
-static inline void input_report_rel(struct input_dev *dev, unsigned int code, int value)
-{
-	input_event(dev, EV_REL, code, value);
-}
-
-static inline void input_report_abs(struct input_dev *dev, unsigned int code, int value)
-{
-	input_event(dev, EV_ABS, code, value);
-}
-
-static inline void input_report_ff_status(struct input_dev *dev, unsigned int code, int value)
-{
-	input_event(dev, EV_FF_STATUS, code, value);
-}
-
-static inline void input_report_switch(struct input_dev *dev, unsigned int code, int value)
-{
-	input_event(dev, EV_SW, code, !!value);
-}
-
-static inline void input_sync(struct input_dev *dev)
-{
-	input_event(dev, EV_SYN, SYN_REPORT, 0);
-}
-
-static inline void input_mt_sync(struct input_dev *dev)
-{
-	input_event(dev, EV_SYN, SYN_MT_REPORT, 0);
-}
-
-void input_set_capability(struct input_dev *dev, unsigned int type, unsigned int code);
-
-/**
- * input_set_events_per_packet - tell handlers about the driver event rate
- * @dev: the input device used by the driver
- * @n_events: the average number of events between calls to input_sync()
- *
- * If the event rate sent from a device is unusually large, use this
- * function to set the expected event rate. This will allow handlers
- * to set up an appropriate buffer size for the event stream, in order
- * to minimize information loss.
- */
-static inline void input_set_events_per_packet(struct input_dev *dev, int n_events)
-{
-	dev->hint_events_per_packet = n_events;
-}
-
-void input_alloc_absinfo(struct input_dev *dev);
-void input_set_abs_params(struct input_dev *dev, unsigned int axis,
-			  int min, int max, int fuzz, int flat);
-
-#define INPUT_GENERATE_ABS_ACCESSORS(_suffix, _item)			\
-static inline int input_abs_get_##_suffix(struct input_dev *dev,	\
-					  unsigned int axis)		\
-{									\
-	return dev->absinfo ? dev->absinfo[axis]._item : 0;		\
-}									\
-									\
-static inline void input_abs_set_##_suffix(struct input_dev *dev,	\
-					   unsigned int axis, int val)	\
-{									\
-	input_alloc_absinfo(dev);					\
-	if (dev->absinfo)						\
-		dev->absinfo[axis]._item = val;				\
-}
-
-INPUT_GENERATE_ABS_ACCESSORS(val, value)
-INPUT_GENERATE_ABS_ACCESSORS(min, minimum)
-INPUT_GENERATE_ABS_ACCESSORS(max, maximum)
-INPUT_GENERATE_ABS_ACCESSORS(fuzz, fuzz)
-INPUT_GENERATE_ABS_ACCESSORS(flat, flat)
-INPUT_GENERATE_ABS_ACCESSORS(res, resolution)
-
-int input_scancode_to_scalar(const struct input_keymap_entry *ke,
-			     unsigned int *scancode);
-
-int input_get_keycode(struct input_dev *dev, struct input_keymap_entry *ke);
-int input_set_keycode(struct input_dev *dev,
-		      const struct input_keymap_entry *ke);
-
-extern struct class input_class;
-
-/**
- * struct ff_device - force-feedback part of an input device
- * @upload: Called to upload an new effect into device
- * @erase: Called to erase an effect from device
- * @playback: Called to request device to start playing specified effect
- * @set_gain: Called to set specified gain
- * @set_autocenter: Called to auto-center device
- * @destroy: called by input core when parent input device is being
- *	destroyed
- * @private: driver-specific data, will be freed automatically
- * @ffbit: bitmap of force feedback capabilities truly supported by
- *	device (not emulated like ones in input_dev->ffbit)
- * @mutex: mutex for serializing access to the device
- * @max_effects: maximum number of effects supported by device
- * @effects: pointer to an array of effects currently loaded into device
- * @effect_owners: array of effect owners; when file handle owning
- *	an effect gets closed the effect is automatically erased
- *
- * Every force-feedback device must implement upload() and playback()
- * methods; erase() is optional. set_gain() and set_autocenter() need
- * only be implemented if driver sets up FF_GAIN and FF_AUTOCENTER
- * bits.
- *
- * Note that playback(), set_gain() and set_autocenter() are called with
- * dev->event_lock spinlock held and interrupts off and thus may not
- * sleep.
- */
-struct ff_device {
-	int (*upload)(struct input_dev *dev, struct ff_effect *effect,
-		      struct ff_effect *old);
-	int (*erase)(struct input_dev *dev, int effect_id);
-
-	int (*playback)(struct input_dev *dev, int effect_id, int value);
-	void (*set_gain)(struct input_dev *dev, u16 gain);
-	void (*set_autocenter)(struct input_dev *dev, u16 magnitude);
-
-	void (*destroy)(struct ff_device *);
-
-	void *private;
-
-	unsigned long ffbit[BITS_TO_LONGS(FF_CNT)];
-
-	struct mutex mutex;
-
-	int max_effects;
-	struct ff_effect *effects;
-	struct file *effect_owners[];
-};
-
-int input_ff_create(struct input_dev *dev, int max_effects);
-void input_ff_destroy(struct input_dev *dev);
-
-int input_ff_event(struct input_dev *dev, unsigned int type, unsigned int code, int value);
-
-int input_ff_upload(struct input_dev *dev, struct ff_effect *effect, struct file *file);
-int input_ff_erase(struct input_dev *dev, int effect_id, struct file *file);
-
-int input_ff_create_memless(struct input_dev *dev, void *data,
-		int (*play_effect)(struct input_dev *, void *, struct ff_effect *));
-
-#endif
-#endif
->>>>>>> 1131c66f
+#ifndef _INPUT_H
+#define _INPUT_H
+
+/*
+ * Copyright (c) 1999-2002 Vojtech Pavlik
+ *
+ * This program is free software; you can redistribute it and/or modify it
+ * under the terms of the GNU General Public License version 2 as published by
+ * the Free Software Foundation.
+ */
+
+#ifdef __KERNEL__
+#include <linux/time.h>
+#include <linux/list.h>
+#else
+#include <sys/time.h>
+#include <sys/ioctl.h>
+#include <sys/types.h>
+#include <linux/types.h>
+#endif
+
+/*
+ * The event structure itself
+ */
+
+struct input_event {
+	struct timeval time;
+	__u16 type;
+	__u16 code;
+	__s32 value;
+};
+
+/*
+ * Protocol version.
+ */
+
+#define EV_VERSION		0x010001
+
+/*
+ * IOCTLs (0x00 - 0x7f)
+ */
+
+struct input_id {
+	__u16 bustype;
+	__u16 vendor;
+	__u16 product;
+	__u16 version;
+};
+
+/**
+ * struct input_absinfo - used by EVIOCGABS/EVIOCSABS ioctls
+ * @value: latest reported value for the axis.
+ * @minimum: specifies minimum value for the axis.
+ * @maximum: specifies maximum value for the axis.
+ * @fuzz: specifies fuzz value that is used to filter noise from
+ *	the event stream.
+ * @flat: values that are within this value will be discarded by
+ *	joydev interface and reported as 0 instead.
+ * @resolution: specifies resolution for the values reported for
+ *	the axis.
+ *
+ * Note that input core does not clamp reported values to the
+ * [minimum, maximum] limits, such task is left to userspace.
+ *
+ * Resolution for main axes (ABS_X, ABS_Y, ABS_Z) is reported in
+ * units per millimeter (units/mm), resolution for rotational axes
+ * (ABS_RX, ABS_RY, ABS_RZ) is reported in units per radian.
+ */
+struct input_absinfo {
+	__s32 value;
+	__s32 minimum;
+	__s32 maximum;
+	__s32 fuzz;
+	__s32 flat;
+	__s32 resolution;
+};
+
+/**
+ * struct input_keymap_entry - used by EVIOCGKEYCODE/EVIOCSKEYCODE ioctls
+ * @scancode: scancode represented in machine-endian form.
+ * @len: length of the scancode that resides in @scancode buffer.
+ * @index: index in the keymap, may be used instead of scancode
+ * @flags: allows to specify how kernel should handle the request. For
+ *	example, setting INPUT_KEYMAP_BY_INDEX flag indicates that kernel
+ *	should perform lookup in keymap by @index instead of @scancode
+ * @keycode: key code assigned to this scancode
+ *
+ * The structure is used to retrieve and modify keymap data. Users have
+ * option of performing lookup either by @scancode itself or by @index
+ * in keymap entry. EVIOCGKEYCODE will also return scancode or index
+ * (depending on which element was used to perform lookup).
+ */
+struct input_keymap_entry {
+#define INPUT_KEYMAP_BY_INDEX	(1 << 0)
+	__u8  flags;
+	__u8  len;
+	__u16 index;
+	__u32 keycode;
+	__u8  scancode[32];
+};
+
+#define EVIOCGVERSION		_IOR('E', 0x01, int)			/* get driver version */
+#define EVIOCGID		_IOR('E', 0x02, struct input_id)	/* get device ID */
+#define EVIOCGREP		_IOR('E', 0x03, unsigned int[2])	/* get repeat settings */
+#define EVIOCSREP		_IOW('E', 0x03, unsigned int[2])	/* set repeat settings */
+
+#define EVIOCGKEYCODE		_IOR('E', 0x04, unsigned int[2])        /* get keycode */
+#define EVIOCGKEYCODE_V2	_IOR('E', 0x04, struct input_keymap_entry)
+#define EVIOCSKEYCODE		_IOW('E', 0x04, unsigned int[2])        /* set keycode */
+#define EVIOCSKEYCODE_V2	_IOW('E', 0x04, struct input_keymap_entry)
+
+#define EVIOCGNAME(len)		_IOC(_IOC_READ, 'E', 0x06, len)		/* get device name */
+#define EVIOCGPHYS(len)		_IOC(_IOC_READ, 'E', 0x07, len)		/* get physical location */
+#define EVIOCGUNIQ(len)		_IOC(_IOC_READ, 'E', 0x08, len)		/* get unique identifier */
+#define EVIOCGPROP(len)		_IOC(_IOC_READ, 'E', 0x09, len)		/* get device properties */
+
+#define EVIOCGKEY(len)		_IOC(_IOC_READ, 'E', 0x18, len)		/* get global key state */
+#define EVIOCGLED(len)		_IOC(_IOC_READ, 'E', 0x19, len)		/* get all LEDs */
+#define EVIOCGSND(len)		_IOC(_IOC_READ, 'E', 0x1a, len)		/* get all sounds status */
+#define EVIOCGSW(len)		_IOC(_IOC_READ, 'E', 0x1b, len)		/* get all switch states */
+
+#define EVIOCGBIT(ev,len)	_IOC(_IOC_READ, 'E', 0x20 + ev, len)	/* get event bits */
+#define EVIOCGABS(abs)		_IOR('E', 0x40 + abs, struct input_absinfo)	/* get abs value/limits */
+#define EVIOCSABS(abs)		_IOW('E', 0xc0 + abs, struct input_absinfo)	/* set abs value/limits */
+
+#define EVIOCSFF		_IOC(_IOC_WRITE, 'E', 0x80, sizeof(struct ff_effect))	/* send a force effect to a force feedback device */
+#define EVIOCRMFF		_IOW('E', 0x81, int)			/* Erase a force effect */
+#define EVIOCGEFFECTS		_IOR('E', 0x84, int)			/* Report number of effects playable at the same time */
+
+#define EVIOCGRAB		_IOW('E', 0x90, int)			/* Grab/Release device */
+
+#define EVIOCGSUSPENDBLOCK  _IOR('E', 0x91, int)            /* get suspend block enable */
+#define EVIOCSSUSPENDBLOCK  _IOW('E', 0x91, int)            /* set suspend block enable */
+
+/*
+ * Device properties and quirks
+ */
+
+#define INPUT_PROP_POINTER		0x00	/* needs a pointer */
+#define INPUT_PROP_DIRECT		0x01	/* direct input devices */
+#define INPUT_PROP_BUTTONPAD		0x02	/* has button(s) under pad */
+#define INPUT_PROP_SEMI_MT		0x03	/* touch rectangle only */
+
+#define INPUT_PROP_MAX			0x1f
+#define INPUT_PROP_CNT			(INPUT_PROP_MAX + 1)
+
+/*
+ * Event types
+ */
+
+#define EV_SYN			0x00
+#define EV_KEY			0x01
+#define EV_REL			0x02
+#define EV_ABS			0x03
+#define EV_MSC			0x04
+#define EV_SW			0x05
+#define EV_LED			0x11
+#define EV_SND			0x12
+#define EV_REP			0x14
+#define EV_FF			0x15
+#define EV_PWR			0x16
+#define EV_FF_STATUS		0x17
+#define EV_MAX			0x1f
+#define EV_CNT			(EV_MAX+1)
+
+/*
+ * Synchronization events.
+ */
+
+#define SYN_REPORT		0
+#define SYN_CONFIG		1
+#define SYN_MT_REPORT		2
+#define SYN_DROPPED		3
+
+/*
+ * Keys and buttons
+ *
+ * Most of the keys/buttons are modeled after USB HUT 1.12
+ * (see http://www.usb.org/developers/hidpage).
+ * Abbreviations in the comments:
+ * AC - Application Control
+ * AL - Application Launch Button
+ * SC - System Control
+ */
+
+#define KEY_RESERVED		0
+#define KEY_ESC			1
+#define KEY_1			2
+#define KEY_2			3
+#define KEY_3			4
+#define KEY_4			5
+#define KEY_5			6
+#define KEY_6			7
+#define KEY_7			8
+#define KEY_8			9
+#define KEY_9			10
+#define KEY_0			11
+#define KEY_MINUS		12
+#define KEY_EQUAL		13
+#define KEY_BACKSPACE		14
+#define KEY_TAB			15
+#define KEY_Q			16
+#define KEY_W			17
+#define KEY_E			18
+#define KEY_R			19
+#define KEY_T			20
+#define KEY_Y			21
+#define KEY_U			22
+#define KEY_I			23
+#define KEY_O			24
+#define KEY_P			25
+#define KEY_LEFTBRACE		26
+#define KEY_RIGHTBRACE		27
+#define KEY_ENTER		28
+#define KEY_LEFTCTRL		29
+#define KEY_A			30
+#define KEY_S			31
+#define KEY_D			32
+#define KEY_F			33
+#define KEY_G			34
+#define KEY_H			35
+#define KEY_J			36
+#define KEY_K			37
+#define KEY_L			38
+#define KEY_SEMICOLON		39
+#define KEY_APOSTROPHE		40
+#define KEY_GRAVE		41
+#define KEY_LEFTSHIFT		42
+#define KEY_BACKSLASH		43
+#define KEY_Z			44
+#define KEY_X			45
+#define KEY_C			46
+#define KEY_V			47
+#define KEY_B			48
+#define KEY_N			49
+#define KEY_M			50
+#define KEY_COMMA		51
+#define KEY_DOT			52
+#define KEY_SLASH		53
+#define KEY_RIGHTSHIFT		54
+#define KEY_KPASTERISK		55
+#define KEY_LEFTALT		56
+#define KEY_SPACE		57
+#define KEY_CAPSLOCK		58
+#define KEY_F1			59
+#define KEY_F2			60
+#define KEY_F3			61
+#define KEY_F4			62
+#define KEY_F5			63
+#define KEY_F6			64
+#define KEY_F7			65
+#define KEY_F8			66
+#define KEY_F9			67
+#define KEY_F10			68
+#define KEY_NUMLOCK		69
+#define KEY_SCROLLLOCK		70
+#define KEY_KP7			71
+#define KEY_KP8			72
+#define KEY_KP9			73
+#define KEY_KPMINUS		74
+#define KEY_KP4			75
+#define KEY_KP5			76
+#define KEY_KP6			77
+#define KEY_KPPLUS		78
+#define KEY_KP1			79
+#define KEY_KP2			80
+#define KEY_KP3			81
+#define KEY_KP0			82
+#define KEY_KPDOT		83
+
+#define KEY_ZENKAKUHANKAKU	85
+#define KEY_102ND		86
+#define KEY_F11			87
+#define KEY_F12			88
+#define KEY_RO			89
+#define KEY_KATAKANA		90
+#define KEY_HIRAGANA		91
+#define KEY_HENKAN		92
+#define KEY_KATAKANAHIRAGANA	93
+#define KEY_MUHENKAN		94
+#define KEY_KPJPCOMMA		95
+#define KEY_KPENTER		96
+#define KEY_RIGHTCTRL		97
+#define KEY_KPSLASH		98
+#define KEY_SYSRQ		99
+#define KEY_RIGHTALT		100
+#define KEY_LINEFEED		101
+#define KEY_HOME		102
+#define KEY_UP			103
+#define KEY_PAGEUP		104
+#define KEY_LEFT		105
+#define KEY_RIGHT		106
+#define KEY_END			107
+#define KEY_DOWN		108
+#define KEY_PAGEDOWN		109
+#define KEY_INSERT		110
+#define KEY_DELETE		111
+#define KEY_MACRO		112
+#define KEY_MUTE		113
+#define KEY_VOLUMEDOWN		114
+#define KEY_VOLUMEUP		115
+#define KEY_POWER		116	/* SC System Power Down */
+#define KEY_KPEQUAL		117
+#define KEY_KPPLUSMINUS		118
+#define KEY_PAUSE		119
+#define KEY_SCALE		120	/* AL Compiz Scale (Expose) */
+
+#define KEY_KPCOMMA		121
+#define KEY_HANGEUL		122
+#define KEY_HANGUEL		KEY_HANGEUL
+#define KEY_HANJA		123
+#define KEY_YEN			124
+#define KEY_LEFTMETA		125
+#define KEY_RIGHTMETA		126
+#define KEY_COMPOSE		127
+
+#define KEY_STOP		128	/* AC Stop */
+#define KEY_AGAIN		129
+#define KEY_PROPS		130	/* AC Properties */
+#define KEY_UNDO		131	/* AC Undo */
+#define KEY_FRONT		132
+#define KEY_COPY		133	/* AC Copy */
+#define KEY_OPEN		134	/* AC Open */
+#define KEY_PASTE		135	/* AC Paste */
+#define KEY_FIND		136	/* AC Search */
+#define KEY_CUT			137	/* AC Cut */
+#define KEY_HELP		138	/* AL Integrated Help Center */
+#define KEY_MENU		139	/* Menu (show menu) */
+#define KEY_CALC		140	/* AL Calculator */
+#define KEY_SETUP		141
+#define KEY_SLEEP		142	/* SC System Sleep */
+#define KEY_WAKEUP		143	/* System Wake Up */
+#define KEY_FILE		144	/* AL Local Machine Browser */
+#define KEY_SENDFILE		145
+#define KEY_DELETEFILE		146
+#define KEY_XFER		147
+#define KEY_PROG1		148
+#define KEY_PROG2		149
+#define KEY_WWW			150	/* AL Internet Browser */
+#define KEY_MSDOS		151
+#define KEY_COFFEE		152	/* AL Terminal Lock/Screensaver */
+#define KEY_SCREENLOCK		KEY_COFFEE
+#define KEY_DIRECTION		153
+#define KEY_CYCLEWINDOWS	154
+#define KEY_MAIL		155
+#define KEY_BOOKMARKS		156	/* AC Bookmarks */
+#define KEY_COMPUTER		157
+#define KEY_BACK		158	/* AC Back */
+#define KEY_FORWARD		159	/* AC Forward */
+#define KEY_CLOSECD		160
+#define KEY_EJECTCD		161
+#define KEY_EJECTCLOSECD	162
+#define KEY_NEXTSONG		163
+#define KEY_PLAYPAUSE		164
+#define KEY_PREVIOUSSONG	165
+#define KEY_STOPCD		166
+#define KEY_RECORD		167
+#define KEY_REWIND		168
+#define KEY_PHONE		169	/* Media Select Telephone */
+#define KEY_ISO			170
+#define KEY_CONFIG		171	/* AL Consumer Control Configuration */
+#define KEY_HOMEPAGE		172	/* AC Home */
+#define KEY_REFRESH		173	/* AC Refresh */
+#define KEY_EXIT		174	/* AC Exit */
+#define KEY_MOVE		175
+#define KEY_EDIT		176
+#define KEY_SCROLLUP		177
+#define KEY_SCROLLDOWN		178
+#define KEY_KPLEFTPAREN		179
+#define KEY_KPRIGHTPAREN	180
+#define KEY_NEW			181	/* AC New */
+#define KEY_REDO		182	/* AC Redo/Repeat */
+
+#define KEY_F13			183
+#define KEY_F14			184
+#define KEY_F15			185
+#define KEY_F16			186
+#define KEY_F17			187
+#define KEY_F18			188
+#define KEY_F19			189
+#define KEY_F20			190
+#define KEY_F21			191
+#define KEY_F22			192
+#define KEY_F23			193
+#define KEY_F24			194
+
+#define KEY_PLAYCD		200
+#define KEY_PAUSECD		201
+#define KEY_PROG3		202
+#define KEY_PROG4		203
+#define KEY_DASHBOARD		204	/* AL Dashboard */
+#define KEY_SUSPEND		205
+#define KEY_CLOSE		206	/* AC Close */
+#define KEY_PLAY		207
+#define KEY_FASTFORWARD		208
+#define KEY_BASSBOOST		209
+#define KEY_PRINT		210	/* AC Print */
+#define KEY_HP			211
+#define KEY_CAMERA		212
+#define KEY_SOUND		213
+#define KEY_QUESTION		214
+#define KEY_EMAIL		215
+#define KEY_CHAT		216
+#define KEY_SEARCH		217
+#define KEY_CONNECT		218
+#define KEY_FINANCE		219	/* AL Checkbook/Finance */
+#define KEY_SPORT		220
+#define KEY_SHOP		221
+#define KEY_ALTERASE		222
+#define KEY_CANCEL		223	/* AC Cancel */
+#define KEY_BRIGHTNESSDOWN	224
+#define KEY_BRIGHTNESSUP	225
+#define KEY_MEDIA		226
+
+#define KEY_SWITCHVIDEOMODE	227	/* Cycle between available video
+					   outputs (Monitor/LCD/TV-out/etc) */
+#define KEY_KBDILLUMTOGGLE	228
+#define KEY_KBDILLUMDOWN	229
+#define KEY_KBDILLUMUP		230
+
+#define KEY_SEND		231	/* AC Send */
+#define KEY_REPLY		232	/* AC Reply */
+#define KEY_FORWARDMAIL		233	/* AC Forward Msg */
+#define KEY_SAVE		234	/* AC Save */
+#define KEY_DOCUMENTS		235
+
+#define KEY_BATTERY		236
+
+#define KEY_BLUETOOTH		237
+#define KEY_WLAN		238
+#define KEY_UWB			239
+
+#define KEY_UNKNOWN		240
+
+#define KEY_VIDEO_NEXT		241	/* drive next video source */
+#define KEY_VIDEO_PREV		242	/* drive previous video source */
+#define KEY_BRIGHTNESS_CYCLE	243	/* brightness up, after max is min */
+#define KEY_BRIGHTNESS_ZERO	244	/* brightness off, use ambient */
+#define KEY_DISPLAY_OFF		245	/* display device to off state */
+
+#define KEY_WIMAX		246
+#define KEY_RFKILL		247	/* Key that controls all radios */
+
+/* Code 255 is reserved for special needs of AT keyboard driver */
+
+#define BTN_MISC		0x100
+#define BTN_0			0x100
+#define BTN_1			0x101
+#define BTN_2			0x102
+#define BTN_3			0x103
+#define BTN_4			0x104
+#define BTN_5			0x105
+#define BTN_6			0x106
+#define BTN_7			0x107
+#define BTN_8			0x108
+#define BTN_9			0x109
+
+#define BTN_MOUSE		0x110
+#define BTN_LEFT		0x110
+#define BTN_RIGHT		0x111
+#define BTN_MIDDLE		0x112
+#define BTN_SIDE		0x113
+#define BTN_EXTRA		0x114
+#define BTN_FORWARD		0x115
+#define BTN_BACK		0x116
+#define BTN_TASK		0x117
+
+#define BTN_JOYSTICK		0x120
+#define BTN_TRIGGER		0x120
+#define BTN_THUMB		0x121
+#define BTN_THUMB2		0x122
+#define BTN_TOP			0x123
+#define BTN_TOP2		0x124
+#define BTN_PINKIE		0x125
+#define BTN_BASE		0x126
+#define BTN_BASE2		0x127
+#define BTN_BASE3		0x128
+#define BTN_BASE4		0x129
+#define BTN_BASE5		0x12a
+#define BTN_BASE6		0x12b
+#define BTN_DEAD		0x12f
+
+#define BTN_GAMEPAD		0x130
+#define BTN_A			0x130
+#define BTN_B			0x131
+#define BTN_C			0x132
+#define BTN_X			0x133
+#define BTN_Y			0x134
+#define BTN_Z			0x135
+#define BTN_TL			0x136
+#define BTN_TR			0x137
+#define BTN_TL2			0x138
+#define BTN_TR2			0x139
+#define BTN_SELECT		0x13a
+#define BTN_START		0x13b
+#define BTN_MODE		0x13c
+#define BTN_THUMBL		0x13d
+#define BTN_THUMBR		0x13e
+
+#define BTN_DIGI		0x140
+#define BTN_TOOL_PEN		0x140
+#define BTN_TOOL_RUBBER		0x141
+#define BTN_TOOL_BRUSH		0x142
+#define BTN_TOOL_PENCIL		0x143
+#define BTN_TOOL_AIRBRUSH	0x144
+#define BTN_TOOL_FINGER		0x145
+#define BTN_TOOL_MOUSE		0x146
+#define BTN_TOOL_LENS		0x147
+#define BTN_TOUCH		0x14a
+#define BTN_STYLUS		0x14b
+#define BTN_STYLUS2		0x14c
+#define BTN_TOOL_DOUBLETAP	0x14d
+#define BTN_TOOL_TRIPLETAP	0x14e
+#define BTN_TOOL_QUADTAP	0x14f	/* Four fingers on trackpad */
+
+#define BTN_WHEEL		0x150
+#define BTN_GEAR_DOWN		0x150
+#define BTN_GEAR_UP		0x151
+
+#define KEY_OK			0x160
+#define KEY_SELECT		0x161
+#define KEY_GOTO		0x162
+#define KEY_CLEAR		0x163
+#define KEY_POWER2		0x164
+#define KEY_OPTION		0x165
+#define KEY_INFO		0x166	/* AL OEM Features/Tips/Tutorial */
+#define KEY_TIME		0x167
+#define KEY_VENDOR		0x168
+#define KEY_ARCHIVE		0x169
+#define KEY_PROGRAM		0x16a	/* Media Select Program Guide */
+#define KEY_CHANNEL		0x16b
+#define KEY_FAVORITES		0x16c
+#define KEY_EPG			0x16d
+#define KEY_PVR			0x16e	/* Media Select Home */
+#define KEY_MHP			0x16f
+#define KEY_LANGUAGE		0x170
+#define KEY_TITLE		0x171
+#define KEY_SUBTITLE		0x172
+#define KEY_ANGLE		0x173
+#define KEY_ZOOM		0x174
+#define KEY_MODE		0x175
+#define KEY_KEYBOARD		0x176
+#define KEY_SCREEN		0x177
+#define KEY_PC			0x178	/* Media Select Computer */
+#define KEY_TV			0x179	/* Media Select TV */
+#define KEY_TV2			0x17a	/* Media Select Cable */
+#define KEY_VCR			0x17b	/* Media Select VCR */
+#define KEY_VCR2		0x17c	/* VCR Plus */
+#define KEY_SAT			0x17d	/* Media Select Satellite */
+#define KEY_SAT2		0x17e
+#define KEY_CD			0x17f	/* Media Select CD */
+#define KEY_TAPE		0x180	/* Media Select Tape */
+#define KEY_RADIO		0x181
+#define KEY_TUNER		0x182	/* Media Select Tuner */
+#define KEY_PLAYER		0x183
+#define KEY_TEXT		0x184
+#define KEY_DVD			0x185	/* Media Select DVD */
+#define KEY_AUX			0x186
+#define KEY_MP3			0x187
+#define KEY_AUDIO		0x188	/* AL Audio Browser */
+#define KEY_VIDEO		0x189	/* AL Movie Browser */
+#define KEY_DIRECTORY		0x18a
+#define KEY_LIST		0x18b
+#define KEY_MEMO		0x18c	/* Media Select Messages */
+#define KEY_CALENDAR		0x18d
+#define KEY_RED			0x18e
+#define KEY_GREEN		0x18f
+#define KEY_YELLOW		0x190
+#define KEY_BLUE		0x191
+#define KEY_CHANNELUP		0x192	/* Channel Increment */
+#define KEY_CHANNELDOWN		0x193	/* Channel Decrement */
+#define KEY_FIRST		0x194
+#define KEY_LAST		0x195	/* Recall Last */
+#define KEY_AB			0x196
+#define KEY_NEXT		0x197
+#define KEY_RESTART		0x198
+#define KEY_SLOW		0x199
+#define KEY_SHUFFLE		0x19a
+#define KEY_BREAK		0x19b
+#define KEY_PREVIOUS		0x19c
+#define KEY_DIGITS		0x19d
+#define KEY_TEEN		0x19e
+#define KEY_TWEN		0x19f
+#define KEY_VIDEOPHONE		0x1a0	/* Media Select Video Phone */
+#define KEY_GAMES		0x1a1	/* Media Select Games */
+#define KEY_ZOOMIN		0x1a2	/* AC Zoom In */
+#define KEY_ZOOMOUT		0x1a3	/* AC Zoom Out */
+#define KEY_ZOOMRESET		0x1a4	/* AC Zoom */
+#define KEY_WORDPROCESSOR	0x1a5	/* AL Word Processor */
+#define KEY_EDITOR		0x1a6	/* AL Text Editor */
+#define KEY_SPREADSHEET		0x1a7	/* AL Spreadsheet */
+#define KEY_GRAPHICSEDITOR	0x1a8	/* AL Graphics Editor */
+#define KEY_PRESENTATION	0x1a9	/* AL Presentation App */
+#define KEY_DATABASE		0x1aa	/* AL Database App */
+#define KEY_NEWS		0x1ab	/* AL Newsreader */
+#define KEY_VOICEMAIL		0x1ac	/* AL Voicemail */
+#define KEY_ADDRESSBOOK		0x1ad	/* AL Contacts/Address Book */
+#define KEY_MESSENGER		0x1ae	/* AL Instant Messaging */
+#define KEY_DISPLAYTOGGLE	0x1af	/* Turn display (LCD) on and off */
+#define KEY_SPELLCHECK		0x1b0   /* AL Spell Check */
+#define KEY_LOGOFF		0x1b1   /* AL Logoff */
+
+#define KEY_DOLLAR		0x1b2
+#define KEY_EURO		0x1b3
+
+#define KEY_FRAMEBACK		0x1b4	/* Consumer - transport controls */
+#define KEY_FRAMEFORWARD	0x1b5
+#define KEY_CONTEXT_MENU	0x1b6	/* GenDesc - system context menu */
+#define KEY_MEDIA_REPEAT	0x1b7	/* Consumer - transport control */
+#define KEY_10CHANNELSUP	0x1b8	/* 10 channels up (10+) */
+#define KEY_10CHANNELSDOWN	0x1b9	/* 10 channels down (10-) */
+#define KEY_IMAGES		0x1ba	/* AL Image Browser */
+
+#define KEY_DEL_EOL		0x1c0
+#define KEY_DEL_EOS		0x1c1
+#define KEY_INS_LINE		0x1c2
+#define KEY_DEL_LINE		0x1c3
+
+#define KEY_FN			0x1d0
+#define KEY_FN_ESC		0x1d1
+#define KEY_FN_F1		0x1d2
+#define KEY_FN_F2		0x1d3
+#define KEY_FN_F3		0x1d4
+#define KEY_FN_F4		0x1d5
+#define KEY_FN_F5		0x1d6
+#define KEY_FN_F6		0x1d7
+#define KEY_FN_F7		0x1d8
+#define KEY_FN_F8		0x1d9
+#define KEY_FN_F9		0x1da
+#define KEY_FN_F10		0x1db
+#define KEY_FN_F11		0x1dc
+#define KEY_FN_F12		0x1dd
+#define KEY_FN_1		0x1de
+#define KEY_FN_2		0x1df
+#define KEY_FN_D		0x1e0
+#define KEY_FN_E		0x1e1
+#define KEY_FN_F		0x1e2
+#define KEY_FN_S		0x1e3
+#define KEY_FN_B		0x1e4
+
+#define KEY_BRL_DOT1		0x1f1
+#define KEY_BRL_DOT2		0x1f2
+#define KEY_BRL_DOT3		0x1f3
+#define KEY_BRL_DOT4		0x1f4
+#define KEY_BRL_DOT5		0x1f5
+#define KEY_BRL_DOT6		0x1f6
+#define KEY_BRL_DOT7		0x1f7
+#define KEY_BRL_DOT8		0x1f8
+#define KEY_BRL_DOT9		0x1f9
+#define KEY_BRL_DOT10		0x1fa
+
+#define KEY_NUMERIC_0		0x200	/* used by phones, remote controls, */
+#define KEY_NUMERIC_1		0x201	/* and other keypads */
+#define KEY_NUMERIC_2		0x202
+#define KEY_NUMERIC_3		0x203
+#define KEY_NUMERIC_4		0x204
+#define KEY_NUMERIC_5		0x205
+#define KEY_NUMERIC_6		0x206
+#define KEY_NUMERIC_7		0x207
+#define KEY_NUMERIC_8		0x208
+#define KEY_NUMERIC_9		0x209
+#define KEY_NUMERIC_STAR	0x20a
+#define KEY_NUMERIC_POUND	0x20b
+#define KEY_CAMERA_SNAPSHOT	0x2fe
+#define KEY_CAMERA_FOCUS	0x210
+#define KEY_WPS_BUTTON		0x211	/* WiFi Protected Setup key */
+
+#define KEY_TOUCHPAD_TOGGLE	0x212	/* Request switch touchpad on or off */
+#define KEY_TOUCHPAD_ON		0x213
+#define KEY_TOUCHPAD_OFF	0x214
+
+#define KEY_CAMERA_ZOOMIN	0x215
+#define KEY_CAMERA_ZOOMOUT	0x216
+#define KEY_CAMERA_UP		0x217
+#define KEY_CAMERA_DOWN		0x218
+#define KEY_CAMERA_LEFT		0x219
+#define KEY_CAMERA_RIGHT	0x21a
+
+#define BTN_TRIGGER_HAPPY		0x2c0
+#define BTN_TRIGGER_HAPPY1		0x2c0
+#define BTN_TRIGGER_HAPPY2		0x2c1
+#define BTN_TRIGGER_HAPPY3		0x2c2
+#define BTN_TRIGGER_HAPPY4		0x2c3
+#define BTN_TRIGGER_HAPPY5		0x2c4
+#define BTN_TRIGGER_HAPPY6		0x2c5
+#define BTN_TRIGGER_HAPPY7		0x2c6
+#define BTN_TRIGGER_HAPPY8		0x2c7
+#define BTN_TRIGGER_HAPPY9		0x2c8
+#define BTN_TRIGGER_HAPPY10		0x2c9
+#define BTN_TRIGGER_HAPPY11		0x2ca
+#define BTN_TRIGGER_HAPPY12		0x2cb
+#define BTN_TRIGGER_HAPPY13		0x2cc
+#define BTN_TRIGGER_HAPPY14		0x2cd
+#define BTN_TRIGGER_HAPPY15		0x2ce
+#define BTN_TRIGGER_HAPPY16		0x2cf
+#define BTN_TRIGGER_HAPPY17		0x2d0
+#define BTN_TRIGGER_HAPPY18		0x2d1
+#define BTN_TRIGGER_HAPPY19		0x2d2
+#define BTN_TRIGGER_HAPPY20		0x2d3
+#define BTN_TRIGGER_HAPPY21		0x2d4
+#define BTN_TRIGGER_HAPPY22		0x2d5
+#define BTN_TRIGGER_HAPPY23		0x2d6
+#define BTN_TRIGGER_HAPPY24		0x2d7
+#define BTN_TRIGGER_HAPPY25		0x2d8
+#define BTN_TRIGGER_HAPPY26		0x2d9
+#define BTN_TRIGGER_HAPPY27		0x2da
+#define BTN_TRIGGER_HAPPY28		0x2db
+#define BTN_TRIGGER_HAPPY29		0x2dc
+#define BTN_TRIGGER_HAPPY30		0x2dd
+#define BTN_TRIGGER_HAPPY31		0x2de
+#define BTN_TRIGGER_HAPPY32		0x2df
+#define BTN_TRIGGER_HAPPY33		0x2e0
+#define BTN_TRIGGER_HAPPY34		0x2e1
+#define BTN_TRIGGER_HAPPY35		0x2e2
+#define BTN_TRIGGER_HAPPY36		0x2e3
+#define BTN_TRIGGER_HAPPY37		0x2e4
+#define BTN_TRIGGER_HAPPY38		0x2e5
+#define BTN_TRIGGER_HAPPY39		0x2e6
+#define BTN_TRIGGER_HAPPY40		0x2e7
+
+/* We avoid low common keys in module aliases so they don't get huge. */
+#define KEY_MIN_INTERESTING	KEY_MUTE
+#define KEY_MAX			0x2ff
+#define KEY_CNT			(KEY_MAX+1)
+
+/*
+ * Relative axes
+ */
+
+#define REL_X			0x00
+#define REL_Y			0x01
+#define REL_Z			0x02
+#define REL_RX			0x03
+#define REL_RY			0x04
+#define REL_RZ			0x05
+#define REL_HWHEEL		0x06
+#define REL_DIAL		0x07
+#define REL_WHEEL		0x08
+#define REL_MISC		0x09
+#define REL_MAX			0x0f
+#define REL_CNT			(REL_MAX+1)
+
+/*
+ * Absolute axes
+ */
+
+#define ABS_X			0x00
+#define ABS_Y			0x01
+#define ABS_Z			0x02
+#define ABS_RX			0x03
+#define ABS_RY			0x04
+#define ABS_RZ			0x05
+#define ABS_THROTTLE		0x06
+#define ABS_RUDDER		0x07
+#define ABS_WHEEL		0x08
+#define ABS_GAS			0x09
+#define ABS_BRAKE		0x0a
+#define ABS_HAT0X		0x10
+#define ABS_HAT0Y		0x11
+#define ABS_HAT1X		0x12
+#define ABS_HAT1Y		0x13
+#define ABS_HAT2X		0x14
+#define ABS_HAT2Y		0x15
+#define ABS_HAT3X		0x16
+#define ABS_HAT3Y		0x17
+#define ABS_PRESSURE		0x18
+#define ABS_DISTANCE		0x19
+#define ABS_TILT_X		0x1a
+#define ABS_TILT_Y		0x1b
+#define ABS_TOOL_WIDTH		0x1c
+
+#define ABS_VOLUME		0x20
+
+#define ABS_MISC		0x28
+
+#define ABS_MT_SLOT		0x2f	/* MT slot being modified */
+#define ABS_MT_TOUCH_MAJOR	0x30	/* Major axis of touching ellipse */
+#define ABS_MT_TOUCH_MINOR	0x31	/* Minor axis (omit if circular) */
+#define ABS_MT_WIDTH_MAJOR	0x32	/* Major axis of approaching ellipse */
+#define ABS_MT_WIDTH_MINOR	0x33	/* Minor axis (omit if circular) */
+#define ABS_MT_ORIENTATION	0x34	/* Ellipse orientation */
+#define ABS_MT_POSITION_X	0x35	/* Center X ellipse position */
+#define ABS_MT_POSITION_Y	0x36	/* Center Y ellipse position */
+#define ABS_MT_TOOL_TYPE	0x37	/* Type of touching device */
+#define ABS_MT_BLOB_ID		0x38	/* Group a set of packets as a blob */
+#define ABS_MT_TRACKING_ID	0x39	/* Unique ID of initiated contact */
+#define ABS_MT_PRESSURE		0x3a	/* Pressure on contact area */
+#define ABS_MT_DISTANCE		0x3b	/* Contact hover distance */
+#define ABS_MT_ANGLE		0x3c	/* touch angle */
+#define ABS_MT_COMPONENT	0x3c	/* touch component */
+#define ABS_MT_PALM		0x3d	/* palm touch */
+#define ABS_MT_SUMSIZE		0x3d	/* touch sumsize */
+
+#ifdef __KERNEL__
+/* Implementation details, userspace should not care about these */
+#define ABS_MT_FIRST		ABS_MT_TOUCH_MAJOR
+#define ABS_MT_LAST		ABS_MT_PALM
+#endif
+
+#define ABS_MAX			0x3f
+#define ABS_CNT			(ABS_MAX+1)
+
+/*
+ * Switch events
+ */
+
+#define SW_LID			0x00  /* set = lid shut */
+#define SW_TABLET_MODE		0x01  /* set = tablet mode */
+#define SW_HEADPHONE_INSERT	0x02  /* set = inserted */
+#define SW_RFKILL_ALL		0x03  /* rfkill master switch, type "any"
+					 set = radio enabled */
+#define SW_RADIO		SW_RFKILL_ALL	/* deprecated */
+#define SW_MICROPHONE_INSERT	0x04  /* set = inserted */
+#define SW_DOCK			0x05  /* set = plugged into dock */
+#define SW_LINEOUT_INSERT	0x06  /* set = inserted */
+#define SW_JACK_PHYSICAL_INSERT 0x07  /* set = mechanical switch set */
+#define SW_VIDEOOUT_INSERT	0x08  /* set = inserted */
+#define SW_CAMERA_LENS_COVER	0x09  /* set = lens covered */
+#define SW_KEYPAD_SLIDE		0x0a  /* set = keypad slide out */
+#define SW_FRONT_PROXIMITY	0x0b  /* set = front proximity sensor active */
+#define SW_ROTATE_LOCK		0x0c  /* set = rotate locked/disabled */
+#define SW_HPHL_OVERCURRENT	0x0d  /* set = over current on left hph */
+#define SW_HPHR_OVERCURRENT	0x0e  /* set = over current on right hph */
+#define SW_MAX			0x0f
+#define SW_CNT			(SW_MAX+1)
+
+/*
+ * Misc events
+ */
+
+#define MSC_SERIAL		0x00
+#define MSC_PULSELED		0x01
+#define MSC_GESTURE		0x02
+#define MSC_RAW			0x03
+#define MSC_SCAN		0x04
+#define MSC_MAX			0x07
+#define MSC_CNT			(MSC_MAX+1)
+
+/*
+ * LEDs
+ */
+
+#define LED_NUML		0x00
+#define LED_CAPSL		0x01
+#define LED_SCROLLL		0x02
+#define LED_COMPOSE		0x03
+#define LED_KANA		0x04
+#define LED_SLEEP		0x05
+#define LED_SUSPEND		0x06
+#define LED_MUTE		0x07
+#define LED_MISC		0x08
+#define LED_MAIL		0x09
+#define LED_CHARGING		0x0a
+#define LED_MAX			0x0f
+#define LED_CNT			(LED_MAX+1)
+
+/*
+ * Autorepeat values
+ */
+
+#define REP_DELAY		0x00
+#define REP_PERIOD		0x01
+#define REP_MAX			0x01
+#define REP_CNT			(REP_MAX+1)
+
+/*
+ * Sounds
+ */
+
+#define SND_CLICK		0x00
+#define SND_BELL		0x01
+#define SND_TONE		0x02
+#define SND_MAX			0x07
+#define SND_CNT			(SND_MAX+1)
+
+/*
+ * IDs.
+ */
+
+#define ID_BUS			0
+#define ID_VENDOR		1
+#define ID_PRODUCT		2
+#define ID_VERSION		3
+
+#define BUS_PCI			0x01
+#define BUS_ISAPNP		0x02
+#define BUS_USB			0x03
+#define BUS_HIL			0x04
+#define BUS_BLUETOOTH		0x05
+#define BUS_VIRTUAL		0x06
+
+#define BUS_ISA			0x10
+#define BUS_I8042		0x11
+#define BUS_XTKBD		0x12
+#define BUS_RS232		0x13
+#define BUS_GAMEPORT		0x14
+#define BUS_PARPORT		0x15
+#define BUS_AMIGA		0x16
+#define BUS_ADB			0x17
+#define BUS_I2C			0x18
+#define BUS_HOST		0x19
+#define BUS_GSC			0x1A
+#define BUS_ATARI		0x1B
+#define BUS_SPI			0x1C
+
+/*
+ * MT_TOOL types
+ */
+#define MT_TOOL_FINGER		0
+#define MT_TOOL_PEN		1
+#define MT_TOOL_MAX		1
+
+/*
+ * Values describing the status of a force-feedback effect
+ */
+#define FF_STATUS_STOPPED	0x00
+#define FF_STATUS_PLAYING	0x01
+#define FF_STATUS_MAX		0x01
+
+/*
+ * Structures used in ioctls to upload effects to a device
+ * They are pieces of a bigger structure (called ff_effect)
+ */
+
+/*
+ * All duration values are expressed in ms. Values above 32767 ms (0x7fff)
+ * should not be used and have unspecified results.
+ */
+
+/**
+ * struct ff_replay - defines scheduling of the force-feedback effect
+ * @length: duration of the effect
+ * @delay: delay before effect should start playing
+ */
+struct ff_replay {
+	__u16 length;
+	__u16 delay;
+};
+
+/**
+ * struct ff_trigger - defines what triggers the force-feedback effect
+ * @button: number of the button triggering the effect
+ * @interval: controls how soon the effect can be re-triggered
+ */
+struct ff_trigger {
+	__u16 button;
+	__u16 interval;
+};
+
+/**
+ * struct ff_envelope - generic force-feedback effect envelope
+ * @attack_length: duration of the attack (ms)
+ * @attack_level: level at the beginning of the attack
+ * @fade_length: duration of fade (ms)
+ * @fade_level: level at the end of fade
+ *
+ * The @attack_level and @fade_level are absolute values; when applying
+ * envelope force-feedback core will convert to positive/negative
+ * value based on polarity of the default level of the effect.
+ * Valid range for the attack and fade levels is 0x0000 - 0x7fff
+ */
+struct ff_envelope {
+	__u16 attack_length;
+	__u16 attack_level;
+	__u16 fade_length;
+	__u16 fade_level;
+};
+
+/**
+ * struct ff_constant_effect - defines parameters of a constant force-feedback effect
+ * @level: strength of the effect; may be negative
+ * @envelope: envelope data
+ */
+struct ff_constant_effect {
+	__s16 level;
+	struct ff_envelope envelope;
+};
+
+/**
+ * struct ff_ramp_effect - defines parameters of a ramp force-feedback effect
+ * @start_level: beginning strength of the effect; may be negative
+ * @end_level: final strength of the effect; may be negative
+ * @envelope: envelope data
+ */
+struct ff_ramp_effect {
+	__s16 start_level;
+	__s16 end_level;
+	struct ff_envelope envelope;
+};
+
+/**
+ * struct ff_condition_effect - defines a spring or friction force-feedback effect
+ * @right_saturation: maximum level when joystick moved all way to the right
+ * @left_saturation: same for the left side
+ * @right_coeff: controls how fast the force grows when the joystick moves
+ *	to the right
+ * @left_coeff: same for the left side
+ * @deadband: size of the dead zone, where no force is produced
+ * @center: position of the dead zone
+ */
+struct ff_condition_effect {
+	__u16 right_saturation;
+	__u16 left_saturation;
+
+	__s16 right_coeff;
+	__s16 left_coeff;
+
+	__u16 deadband;
+	__s16 center;
+};
+
+/**
+ * struct ff_periodic_effect - defines parameters of a periodic force-feedback effect
+ * @waveform: kind of the effect (wave)
+ * @period: period of the wave (ms)
+ * @magnitude: peak value
+ * @offset: mean value of the wave (roughly)
+ * @phase: 'horizontal' shift
+ * @envelope: envelope data
+ * @custom_len: number of samples (FF_CUSTOM only)
+ * @custom_data: buffer of samples (FF_CUSTOM only)
+ *
+ * Known waveforms - FF_SQUARE, FF_TRIANGLE, FF_SINE, FF_SAW_UP,
+ * FF_SAW_DOWN, FF_CUSTOM. The exact syntax FF_CUSTOM is undefined
+ * for the time being as no driver supports it yet.
+ *
+ * Note: the data pointed by custom_data is copied by the driver.
+ * You can therefore dispose of the memory after the upload/update.
+ */
+struct ff_periodic_effect {
+	__u16 waveform;
+	__u16 period;
+	__s16 magnitude;
+	__s16 offset;
+	__u16 phase;
+
+	struct ff_envelope envelope;
+
+	__u32 custom_len;
+	__s16 __user *custom_data;
+};
+
+/**
+ * struct ff_rumble_effect - defines parameters of a periodic force-feedback effect
+ * @strong_magnitude: magnitude of the heavy motor
+ * @weak_magnitude: magnitude of the light one
+ *
+ * Some rumble pads have two motors of different weight. Strong_magnitude
+ * represents the magnitude of the vibration generated by the heavy one.
+ */
+struct ff_rumble_effect {
+	__u16 strong_magnitude;
+	__u16 weak_magnitude;
+};
+
+/**
+ * struct ff_effect - defines force feedback effect
+ * @type: type of the effect (FF_CONSTANT, FF_PERIODIC, FF_RAMP, FF_SPRING,
+ *	FF_FRICTION, FF_DAMPER, FF_RUMBLE, FF_INERTIA, or FF_CUSTOM)
+ * @id: an unique id assigned to an effect
+ * @direction: direction of the effect
+ * @trigger: trigger conditions (struct ff_trigger)
+ * @replay: scheduling of the effect (struct ff_replay)
+ * @u: effect-specific structure (one of ff_constant_effect, ff_ramp_effect,
+ *	ff_periodic_effect, ff_condition_effect, ff_rumble_effect) further
+ *	defining effect parameters
+ *
+ * This structure is sent through ioctl from the application to the driver.
+ * To create a new effect application should set its @id to -1; the kernel
+ * will return assigned @id which can later be used to update or delete
+ * this effect.
+ *
+ * Direction of the effect is encoded as follows:
+ *	0 deg -> 0x0000 (down)
+ *	90 deg -> 0x4000 (left)
+ *	180 deg -> 0x8000 (up)
+ *	270 deg -> 0xC000 (right)
+ */
+struct ff_effect {
+	__u16 type;
+	__s16 id;
+	__u16 direction;
+	struct ff_trigger trigger;
+	struct ff_replay replay;
+
+	union {
+		struct ff_constant_effect constant;
+		struct ff_ramp_effect ramp;
+		struct ff_periodic_effect periodic;
+		struct ff_condition_effect condition[2]; /* One for each axis */
+		struct ff_rumble_effect rumble;
+	} u;
+};
+
+/*
+ * Force feedback effect types
+ */
+
+#define FF_RUMBLE	0x50
+#define FF_PERIODIC	0x51
+#define FF_CONSTANT	0x52
+#define FF_SPRING	0x53
+#define FF_FRICTION	0x54
+#define FF_DAMPER	0x55
+#define FF_INERTIA	0x56
+#define FF_RAMP		0x57
+
+#define FF_EFFECT_MIN	FF_RUMBLE
+#define FF_EFFECT_MAX	FF_RAMP
+
+/*
+ * Force feedback periodic effect types
+ */
+
+#define FF_SQUARE	0x58
+#define FF_TRIANGLE	0x59
+#define FF_SINE		0x5a
+#define FF_SAW_UP	0x5b
+#define FF_SAW_DOWN	0x5c
+#define FF_CUSTOM	0x5d
+
+#define FF_WAVEFORM_MIN	FF_SQUARE
+#define FF_WAVEFORM_MAX	FF_CUSTOM
+
+/*
+ * Set ff device properties
+ */
+
+#define FF_GAIN		0x60
+#define FF_AUTOCENTER	0x61
+
+#define FF_MAX		0x7f
+#define FF_CNT		(FF_MAX+1)
+
+#ifdef __KERNEL__
+
+/*
+ * In-kernel definitions.
+ */
+
+#include <linux/device.h>
+#include <linux/fs.h>
+#include <linux/timer.h>
+#include <linux/mod_devicetable.h>
+
+/**
+ * struct input_dev - represents an input device
+ * @name: name of the device
+ * @phys: physical path to the device in the system hierarchy
+ * @uniq: unique identification code for the device (if device has it)
+ * @id: id of the device (struct input_id)
+ * @propbit: bitmap of device properties and quirks
+ * @evbit: bitmap of types of events supported by the device (EV_KEY,
+ *	EV_REL, etc.)
+ * @keybit: bitmap of keys/buttons this device has
+ * @relbit: bitmap of relative axes for the device
+ * @absbit: bitmap of absolute axes for the device
+ * @mscbit: bitmap of miscellaneous events supported by the device
+ * @ledbit: bitmap of leds present on the device
+ * @sndbit: bitmap of sound effects supported by the device
+ * @ffbit: bitmap of force feedback effects supported by the device
+ * @swbit: bitmap of switches present on the device
+ * @hint_events_per_packet: average number of events generated by the
+ *	device in a packet (between EV_SYN/SYN_REPORT events). Used by
+ *	event handlers to estimate size of the buffer needed to hold
+ *	events.
+ * @keycodemax: size of keycode table
+ * @keycodesize: size of elements in keycode table
+ * @keycode: map of scancodes to keycodes for this device
+ * @getkeycode: optional legacy method to retrieve current keymap.
+ * @setkeycode: optional method to alter current keymap, used to implement
+ *	sparse keymaps. If not supplied default mechanism will be used.
+ *	The method is being called while holding event_lock and thus must
+ *	not sleep
+ * @ff: force feedback structure associated with the device if device
+ *	supports force feedback effects
+ * @repeat_key: stores key code of the last key pressed; used to implement
+ *	software autorepeat
+ * @timer: timer for software autorepeat
+ * @rep: current values for autorepeat parameters (delay, rate)
+ * @mt: pointer to array of struct input_mt_slot holding current values
+ *	of tracked contacts
+ * @mtsize: number of MT slots the device uses
+ * @slot: MT slot currently being transmitted
+ * @trkid: stores MT tracking ID for the current contact
+ * @absinfo: array of &struct input_absinfo elements holding information
+ *	about absolute axes (current value, min, max, flat, fuzz,
+ *	resolution)
+ * @key: reflects current state of device's keys/buttons
+ * @led: reflects current state of device's LEDs
+ * @snd: reflects current state of sound effects
+ * @sw: reflects current state of device's switches
+ * @open: this method is called when the very first user calls
+ *	input_open_device(). The driver must prepare the device
+ *	to start generating events (start polling thread,
+ *	request an IRQ, submit URB, etc.)
+ * @close: this method is called when the very last user calls
+ *	input_close_device().
+ * @flush: purges the device. Most commonly used to get rid of force
+ *	feedback effects loaded into the device when disconnecting
+ *	from it
+ * @event: event handler for events sent _to_ the device, like EV_LED
+ *	or EV_SND. The device is expected to carry out the requested
+ *	action (turn on a LED, play sound, etc.) The call is protected
+ *	by @event_lock and must not sleep
+ * @grab: input handle that currently has the device grabbed (via
+ *	EVIOCGRAB ioctl). When a handle grabs a device it becomes sole
+ *	recipient for all input events coming from the device
+ * @event_lock: this spinlock is is taken when input core receives
+ *	and processes a new event for the device (in input_event()).
+ *	Code that accesses and/or modifies parameters of a device
+ *	(such as keymap or absmin, absmax, absfuzz, etc.) after device
+ *	has been registered with input core must take this lock.
+ * @mutex: serializes calls to open(), close() and flush() methods
+ * @users: stores number of users (input handlers) that opened this
+ *	device. It is used by input_open_device() and input_close_device()
+ *	to make sure that dev->open() is only called when the first
+ *	user opens device and dev->close() is called when the very
+ *	last user closes the device
+ * @going_away: marks devices that are in a middle of unregistering and
+ *	causes input_open_device*() fail with -ENODEV.
+ * @sync: set to %true when there were no new events since last EV_SYN
+ * @dev: driver model's view of this device
+ * @h_list: list of input handles associated with the device. When
+ *	accessing the list dev->mutex must be held
+ * @node: used to place the device onto input_dev_list
+ */
+struct input_dev {
+	const char *name;
+	const char *phys;
+	const char *uniq;
+	struct input_id id;
+
+	unsigned long propbit[BITS_TO_LONGS(INPUT_PROP_CNT)];
+
+	unsigned long evbit[BITS_TO_LONGS(EV_CNT)];
+	unsigned long keybit[BITS_TO_LONGS(KEY_CNT)];
+	unsigned long relbit[BITS_TO_LONGS(REL_CNT)];
+	unsigned long absbit[BITS_TO_LONGS(ABS_CNT)];
+	unsigned long mscbit[BITS_TO_LONGS(MSC_CNT)];
+	unsigned long ledbit[BITS_TO_LONGS(LED_CNT)];
+	unsigned long sndbit[BITS_TO_LONGS(SND_CNT)];
+	unsigned long ffbit[BITS_TO_LONGS(FF_CNT)];
+	unsigned long swbit[BITS_TO_LONGS(SW_CNT)];
+
+	unsigned int hint_events_per_packet;
+
+	unsigned int keycodemax;
+	unsigned int keycodesize;
+	void *keycode;
+
+	int (*setkeycode)(struct input_dev *dev,
+			  const struct input_keymap_entry *ke,
+			  unsigned int *old_keycode);
+	int (*getkeycode)(struct input_dev *dev,
+			  struct input_keymap_entry *ke);
+
+	struct ff_device *ff;
+
+	unsigned int repeat_key;
+	struct timer_list timer;
+
+	int rep[REP_CNT];
+
+	struct input_mt_slot *mt;
+	int mtsize;
+	int slot;
+	int trkid;
+
+	struct input_absinfo *absinfo;
+
+	unsigned long key[BITS_TO_LONGS(KEY_CNT)];
+	unsigned long led[BITS_TO_LONGS(LED_CNT)];
+	unsigned long snd[BITS_TO_LONGS(SND_CNT)];
+	unsigned long sw[BITS_TO_LONGS(SW_CNT)];
+
+	int (*open)(struct input_dev *dev);
+	void (*close)(struct input_dev *dev);
+	int (*flush)(struct input_dev *dev, struct file *file);
+	int (*event)(struct input_dev *dev, unsigned int type, unsigned int code, int value);
+
+	struct input_handle __rcu *grab;
+
+	spinlock_t event_lock;
+	struct mutex mutex;
+
+	unsigned int users;
+	bool going_away;
+
+	bool sync;
+
+	struct device dev;
+
+	struct list_head	h_list;
+	struct list_head	node;
+};
+#define to_input_dev(d) container_of(d, struct input_dev, dev)
+
+/*
+ * Verify that we are in sync with input_device_id mod_devicetable.h #defines
+ */
+
+#if EV_MAX != INPUT_DEVICE_ID_EV_MAX
+#error "EV_MAX and INPUT_DEVICE_ID_EV_MAX do not match"
+#endif
+
+#if KEY_MIN_INTERESTING != INPUT_DEVICE_ID_KEY_MIN_INTERESTING
+#error "KEY_MIN_INTERESTING and INPUT_DEVICE_ID_KEY_MIN_INTERESTING do not match"
+#endif
+
+#if KEY_MAX != INPUT_DEVICE_ID_KEY_MAX
+#error "KEY_MAX and INPUT_DEVICE_ID_KEY_MAX do not match"
+#endif
+
+#if REL_MAX != INPUT_DEVICE_ID_REL_MAX
+#error "REL_MAX and INPUT_DEVICE_ID_REL_MAX do not match"
+#endif
+
+#if ABS_MAX != INPUT_DEVICE_ID_ABS_MAX
+#error "ABS_MAX and INPUT_DEVICE_ID_ABS_MAX do not match"
+#endif
+
+#if MSC_MAX != INPUT_DEVICE_ID_MSC_MAX
+#error "MSC_MAX and INPUT_DEVICE_ID_MSC_MAX do not match"
+#endif
+
+#if LED_MAX != INPUT_DEVICE_ID_LED_MAX
+#error "LED_MAX and INPUT_DEVICE_ID_LED_MAX do not match"
+#endif
+
+#if SND_MAX != INPUT_DEVICE_ID_SND_MAX
+#error "SND_MAX and INPUT_DEVICE_ID_SND_MAX do not match"
+#endif
+
+#if FF_MAX != INPUT_DEVICE_ID_FF_MAX
+#error "FF_MAX and INPUT_DEVICE_ID_FF_MAX do not match"
+#endif
+
+#if SW_MAX != INPUT_DEVICE_ID_SW_MAX
+#error "SW_MAX and INPUT_DEVICE_ID_SW_MAX do not match"
+#endif
+
+#define INPUT_DEVICE_ID_MATCH_DEVICE \
+	(INPUT_DEVICE_ID_MATCH_BUS | INPUT_DEVICE_ID_MATCH_VENDOR | INPUT_DEVICE_ID_MATCH_PRODUCT)
+#define INPUT_DEVICE_ID_MATCH_DEVICE_AND_VERSION \
+	(INPUT_DEVICE_ID_MATCH_DEVICE | INPUT_DEVICE_ID_MATCH_VERSION)
+
+struct input_handle;
+
+/**
+ * struct input_handler - implements one of interfaces for input devices
+ * @private: driver-specific data
+ * @event: event handler. This method is being called by input core with
+ *	interrupts disabled and dev->event_lock spinlock held and so
+ *	it may not sleep
+ * @filter: similar to @event; separates normal event handlers from
+ *	"filters".
+ * @match: called after comparing device's id with handler's id_table
+ *	to perform fine-grained matching between device and handler
+ * @connect: called when attaching a handler to an input device
+ * @disconnect: disconnects a handler from input device
+ * @start: starts handler for given handle. This function is called by
+ *	input core right after connect() method and also when a process
+ *	that "grabbed" a device releases it
+ * @fops: file operations this driver implements
+ * @minor: beginning of range of 32 minors for devices this driver
+ *	can provide
+ * @name: name of the handler, to be shown in /proc/bus/input/handlers
+ * @id_table: pointer to a table of input_device_ids this driver can
+ *	handle
+ * @h_list: list of input handles associated with the handler
+ * @node: for placing the driver onto input_handler_list
+ *
+ * Input handlers attach to input devices and create input handles. There
+ * are likely several handlers attached to any given input device at the
+ * same time. All of them will get their copy of input event generated by
+ * the device.
+ *
+ * The very same structure is used to implement input filters. Input core
+ * allows filters to run first and will not pass event to regular handlers
+ * if any of the filters indicate that the event should be filtered (by
+ * returning %true from their filter() method).
+ *
+ * Note that input core serializes calls to connect() and disconnect()
+ * methods.
+ */
+struct input_handler {
+
+	void *private;
+
+	void (*event)(struct input_handle *handle, unsigned int type, unsigned int code, int value);
+	bool (*filter)(struct input_handle *handle, unsigned int type, unsigned int code, int value);
+	bool (*match)(struct input_handler *handler, struct input_dev *dev);
+	int (*connect)(struct input_handler *handler, struct input_dev *dev, const struct input_device_id *id);
+	void (*disconnect)(struct input_handle *handle);
+	void (*start)(struct input_handle *handle);
+
+	const struct file_operations *fops;
+	int minor;
+	const char *name;
+
+	const struct input_device_id *id_table;
+
+	struct list_head	h_list;
+	struct list_head	node;
+};
+
+/**
+ * struct input_handle - links input device with an input handler
+ * @private: handler-specific data
+ * @open: counter showing whether the handle is 'open', i.e. should deliver
+ *	events from its device
+ * @name: name given to the handle by handler that created it
+ * @dev: input device the handle is attached to
+ * @handler: handler that works with the device through this handle
+ * @d_node: used to put the handle on device's list of attached handles
+ * @h_node: used to put the handle on handler's list of handles from which
+ *	it gets events
+ */
+struct input_handle {
+
+	void *private;
+
+	int open;
+	const char *name;
+
+	struct input_dev *dev;
+	struct input_handler *handler;
+
+	struct list_head	d_node;
+	struct list_head	h_node;
+};
+
+struct input_dev *input_allocate_device(void);
+void input_free_device(struct input_dev *dev);
+
+static inline struct input_dev *input_get_device(struct input_dev *dev)
+{
+	return dev ? to_input_dev(get_device(&dev->dev)) : NULL;
+}
+
+static inline void input_put_device(struct input_dev *dev)
+{
+	if (dev)
+		put_device(&dev->dev);
+}
+
+static inline void *input_get_drvdata(struct input_dev *dev)
+{
+	return dev_get_drvdata(&dev->dev);
+}
+
+static inline void input_set_drvdata(struct input_dev *dev, void *data)
+{
+	dev_set_drvdata(&dev->dev, data);
+}
+
+int __must_check input_register_device(struct input_dev *);
+void input_unregister_device(struct input_dev *);
+
+void input_reset_device(struct input_dev *);
+
+int __must_check input_register_handler(struct input_handler *);
+void input_unregister_handler(struct input_handler *);
+
+int input_handler_for_each_handle(struct input_handler *, void *data,
+				  int (*fn)(struct input_handle *, void *));
+
+int input_register_handle(struct input_handle *);
+void input_unregister_handle(struct input_handle *);
+
+int input_grab_device(struct input_handle *);
+void input_release_device(struct input_handle *);
+
+int input_open_device(struct input_handle *);
+void input_close_device(struct input_handle *);
+
+int input_flush_device(struct input_handle *handle, struct file *file);
+
+void input_event(struct input_dev *dev, unsigned int type, unsigned int code, int value);
+void input_inject_event(struct input_handle *handle, unsigned int type, unsigned int code, int value);
+
+static inline void input_report_key(struct input_dev *dev, unsigned int code, int value)
+{
+	input_event(dev, EV_KEY, code, !!value);
+}
+
+static inline void input_report_rel(struct input_dev *dev, unsigned int code, int value)
+{
+	input_event(dev, EV_REL, code, value);
+}
+
+static inline void input_report_abs(struct input_dev *dev, unsigned int code, int value)
+{
+	input_event(dev, EV_ABS, code, value);
+}
+
+static inline void input_report_ff_status(struct input_dev *dev, unsigned int code, int value)
+{
+	input_event(dev, EV_FF_STATUS, code, value);
+}
+
+static inline void input_report_switch(struct input_dev *dev, unsigned int code, int value)
+{
+	input_event(dev, EV_SW, code, !!value);
+}
+
+static inline void input_sync(struct input_dev *dev)
+{
+	input_event(dev, EV_SYN, SYN_REPORT, 0);
+}
+
+static inline void input_mt_sync(struct input_dev *dev)
+{
+	input_event(dev, EV_SYN, SYN_MT_REPORT, 0);
+}
+
+void input_set_capability(struct input_dev *dev, unsigned int type, unsigned int code);
+
+/**
+ * input_set_events_per_packet - tell handlers about the driver event rate
+ * @dev: the input device used by the driver
+ * @n_events: the average number of events between calls to input_sync()
+ *
+ * If the event rate sent from a device is unusually large, use this
+ * function to set the expected event rate. This will allow handlers
+ * to set up an appropriate buffer size for the event stream, in order
+ * to minimize information loss.
+ */
+static inline void input_set_events_per_packet(struct input_dev *dev, int n_events)
+{
+	dev->hint_events_per_packet = n_events;
+}
+
+void input_alloc_absinfo(struct input_dev *dev);
+void input_set_abs_params(struct input_dev *dev, unsigned int axis,
+			  int min, int max, int fuzz, int flat);
+
+#define INPUT_GENERATE_ABS_ACCESSORS(_suffix, _item)			\
+static inline int input_abs_get_##_suffix(struct input_dev *dev,	\
+					  unsigned int axis)		\
+{									\
+	return dev->absinfo ? dev->absinfo[axis]._item : 0;		\
+}									\
+									\
+static inline void input_abs_set_##_suffix(struct input_dev *dev,	\
+					   unsigned int axis, int val)	\
+{									\
+	input_alloc_absinfo(dev);					\
+	if (dev->absinfo)						\
+		dev->absinfo[axis]._item = val;				\
+}
+
+INPUT_GENERATE_ABS_ACCESSORS(val, value)
+INPUT_GENERATE_ABS_ACCESSORS(min, minimum)
+INPUT_GENERATE_ABS_ACCESSORS(max, maximum)
+INPUT_GENERATE_ABS_ACCESSORS(fuzz, fuzz)
+INPUT_GENERATE_ABS_ACCESSORS(flat, flat)
+INPUT_GENERATE_ABS_ACCESSORS(res, resolution)
+
+int input_scancode_to_scalar(const struct input_keymap_entry *ke,
+			     unsigned int *scancode);
+
+int input_get_keycode(struct input_dev *dev, struct input_keymap_entry *ke);
+int input_set_keycode(struct input_dev *dev,
+		      const struct input_keymap_entry *ke);
+
+extern struct class input_class;
+
+/**
+ * struct ff_device - force-feedback part of an input device
+ * @upload: Called to upload an new effect into device
+ * @erase: Called to erase an effect from device
+ * @playback: Called to request device to start playing specified effect
+ * @set_gain: Called to set specified gain
+ * @set_autocenter: Called to auto-center device
+ * @destroy: called by input core when parent input device is being
+ *	destroyed
+ * @private: driver-specific data, will be freed automatically
+ * @ffbit: bitmap of force feedback capabilities truly supported by
+ *	device (not emulated like ones in input_dev->ffbit)
+ * @mutex: mutex for serializing access to the device
+ * @max_effects: maximum number of effects supported by device
+ * @effects: pointer to an array of effects currently loaded into device
+ * @effect_owners: array of effect owners; when file handle owning
+ *	an effect gets closed the effect is automatically erased
+ *
+ * Every force-feedback device must implement upload() and playback()
+ * methods; erase() is optional. set_gain() and set_autocenter() need
+ * only be implemented if driver sets up FF_GAIN and FF_AUTOCENTER
+ * bits.
+ *
+ * Note that playback(), set_gain() and set_autocenter() are called with
+ * dev->event_lock spinlock held and interrupts off and thus may not
+ * sleep.
+ */
+struct ff_device {
+	int (*upload)(struct input_dev *dev, struct ff_effect *effect,
+		      struct ff_effect *old);
+	int (*erase)(struct input_dev *dev, int effect_id);
+
+	int (*playback)(struct input_dev *dev, int effect_id, int value);
+	void (*set_gain)(struct input_dev *dev, u16 gain);
+	void (*set_autocenter)(struct input_dev *dev, u16 magnitude);
+
+	void (*destroy)(struct ff_device *);
+
+	void *private;
+
+	unsigned long ffbit[BITS_TO_LONGS(FF_CNT)];
+
+	struct mutex mutex;
+
+	int max_effects;
+	struct ff_effect *effects;
+	struct file *effect_owners[];
+};
+
+int input_ff_create(struct input_dev *dev, int max_effects);
+void input_ff_destroy(struct input_dev *dev);
+
+int input_ff_event(struct input_dev *dev, unsigned int type, unsigned int code, int value);
+
+int input_ff_upload(struct input_dev *dev, struct ff_effect *effect, struct file *file);
+int input_ff_erase(struct input_dev *dev, int effect_id, struct file *file);
+
+int input_ff_create_memless(struct input_dev *dev, void *data,
+		int (*play_effect)(struct input_dev *, void *, struct ff_effect *));
+
+#endif
+#endif