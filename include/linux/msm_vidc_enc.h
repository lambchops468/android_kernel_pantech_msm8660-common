--- conflicted
+++ resolved
@@ -452,14 +452,11 @@
 /*IOCTL params:GET: InputData - NULL, OutputData - unsigned int.*/
 #define VEN_IOCTL_GET_EXTRADATA \
 	_IOR(VEN_IOCTLBASE_ENC, 49, struct venc_ioctl_msg)
-<<<<<<< HEAD
-=======
 
 /*IOCTL params:SET: InputData - NULL, OutputData - NULL.*/
 #define VEN_IOCTL_SET_SLICE_DELIVERY_MODE \
 	_IO(VEN_IOCTLBASE_ENC, 50)
 
->>>>>>> 1131c66f
 struct venc_switch{
 	unsigned char	status;
 };
