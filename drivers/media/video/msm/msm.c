/* Copyright (c) 2011-2012, Code Aurora Forum. All rights reserved.
 *
 * This program is free software; you can redistribute it and/or modify
 * it under the terms of the GNU General Public License version 2 and
 * only version 2 as published by the Free Software Foundation.
 *
 * This program is distributed in the hope that it will be useful,
 * but WITHOUT ANY WARRANTY; without even the implied warranty of
 * MERCHANTABILITY or FITNESS FOR A PARTICULAR PURPOSE.  See the
 * GNU General Public License for more details.
 *
 */

#include <linux/workqueue.h>
#include <linux/delay.h>
#include <linux/types.h>
#include <linux/list.h>
#include <linux/ioctl.h>
#include <linux/spinlock.h>
#include <linux/proc_fs.h>
#include "msm.h"
#include "msm_sensor.h"

#define MSM_MAX_CAMERA_SENSORS 5

#ifdef CONFIG_MSM_CAMERA_DEBUG
#define D(fmt, args...) pr_debug("msm: " fmt, ##args)
#else
#define D(fmt, args...) do {} while (0)
#endif

static unsigned msm_camera_v4l2_nr = -1;
static struct msm_cam_server_dev g_server_dev;
static struct class *msm_class;
static dev_t msm_devno;
static int vnode_count;

module_param(msm_camera_v4l2_nr, uint, 0644);
MODULE_PARM_DESC(msm_camera_v4l2_nr, "videoX start number, -1 is autodetect");

static void msm_queue_init(struct msm_device_queue *queue, const char *name)
{
	D("%s\n", __func__);
	spin_lock_init(&queue->lock);
	queue->len = 0;
	queue->max = 0;
	queue->name = name;
	INIT_LIST_HEAD(&queue->list);
	init_waitqueue_head(&queue->wait);
}

static void msm_enqueue(struct msm_device_queue *queue,
			struct list_head *entry)
{
	unsigned long flags;
	spin_lock_irqsave(&queue->lock, flags);
	queue->len++;
	if (queue->len > queue->max) {
		queue->max = queue->len;
		pr_info("%s: queue %s new max is %d\n", __func__,
			queue->name, queue->max);
	}
	list_add_tail(entry, &queue->list);
	wake_up(&queue->wait);
	D("%s: woke up %s\n", __func__, queue->name);
	spin_unlock_irqrestore(&queue->lock, flags);
}

/* callback function from all subdevices of a msm_cam_v4l2_device */
static void msm_cam_v4l2_subdev_notify(struct v4l2_subdev *sd,
				unsigned int notification, void *arg)
{
	struct msm_cam_v4l2_device *pcam;

	if (sd == NULL)
		return;

	pcam = to_pcam(sd->v4l2_dev);

	if (pcam == NULL)
		return;

	/* forward to media controller for any changes*/
	if (pcam->mctl.mctl_notify) {
		pcam->mctl.mctl_notify(&pcam->mctl, notification, arg);
	}
}

static int msm_ctrl_cmd_done(void __user *arg)
{
	void __user *uptr;
	struct msm_queue_cmd *qcmd;
	struct msm_ctrl_cmd *command = &g_server_dev.ctrl;

	D("%s\n", __func__);

	if (copy_from_user(command, arg,
			sizeof(struct msm_ctrl_cmd)))
		return -EINVAL;

	qcmd = kzalloc(sizeof(struct msm_queue_cmd), GFP_KERNEL);
	atomic_set(&qcmd->on_heap, 1);
	uptr = command->value;
	qcmd->command = command;

	if (command->length > 0) {
		command->value = g_server_dev.ctrl_data;
		if (command->length > sizeof(g_server_dev.ctrl_data)) {
			pr_err("%s: user data %d is too big (max %d)\n",
				__func__, command->length,
				sizeof(g_server_dev.ctrl_data));
			free_qcmd(qcmd);
			return -EINVAL;
		}
		if (copy_from_user(command->value, uptr, command->length)) {
			free_qcmd(qcmd);
			return -EINVAL;
		}
	}

	msm_enqueue(&g_server_dev.ctrl_q, &qcmd->list_control);
	return 0;
}

/* send control command to config and wait for results*/
static int msm_server_control(struct msm_cam_server_dev *server_dev,
				struct msm_ctrl_cmd *out)
{
	int rc = 0;
	void *value;
	struct msm_queue_cmd *rcmd;
	struct msm_ctrl_cmd *ctrlcmd;
	struct msm_device_queue *queue =  &server_dev->ctrl_q;
	void *ctrlcmd_data;

	struct v4l2_event v4l2_evt;
	struct msm_isp_event_ctrl *isp_event;
	isp_event = kzalloc(sizeof(struct msm_isp_event_ctrl), GFP_KERNEL);
	if (!isp_event) {
		pr_err("%s Insufficient memory. return", __func__);
		return -ENOMEM;
	}

	D("%s\n", __func__);

	g_server_dev.server_evt_id++;
	if (g_server_dev.server_evt_id == 0)
		g_server_dev.server_evt_id++;
	isp_event->evt_id = g_server_dev.server_evt_id;

	v4l2_evt.type = V4L2_EVENT_PRIVATE_START + MSM_CAM_RESP_V4L2;
	/* setup event object to transfer the command; */
	*((uint32_t *)v4l2_evt.u.data) = (uint32_t)isp_event;
	isp_event->resptype = MSM_CAM_RESP_V4L2;
	isp_event->isp_data.ctrl = *out;
	if (out->length > 0 && out->value != NULL) {
		ctrlcmd_data = kzalloc(out->length, GFP_KERNEL);
		if (!ctrlcmd_data) {
			kfree(isp_event);
			pr_err("%s Insufficient memory. return", __func__);
			return -ENOMEM;
		}
	memcpy(ctrlcmd_data, out->value, out->length);
	isp_event->isp_data.ctrl.value = ctrlcmd_data;
	}
	/* now send command to config thread in userspace,
	 * and wait for results */
	v4l2_event_queue(server_dev->server_command_queue.pvdev,
					  &v4l2_evt);

	D("%s v4l2_event_queue: type = 0x%x\n", __func__, v4l2_evt.type);

	/* wait for config return status */
	D("Waiting for config status\n");
	rc = wait_event_interruptible_timeout(queue->wait,
		!list_empty_careful(&queue->list),
		out->timeout_ms);
	D("Waiting is over for config status\n");
	if (list_empty_careful(&queue->list)) {
		if (!rc)
			rc = -ETIMEDOUT;
		if (rc < 0) {
			if (g_server_dev.server_evt_id == 0)
				g_server_dev.server_evt_id++;
			pr_err("%s: wait_event error %d\n", __func__, rc);
			return rc;
		}
	}

	rcmd = msm_dequeue(queue, list_control);
	BUG_ON(!rcmd);
	D("%s Finished servicing ioctl\n", __func__);

	ctrlcmd = (struct msm_ctrl_cmd *)(rcmd->command);
	value = out->value;
	if (ctrlcmd->length > 0)
		memcpy(value, ctrlcmd->value, ctrlcmd->length);

	memcpy(out, ctrlcmd, sizeof(struct msm_ctrl_cmd));
	out->value = value;

	free_qcmd(rcmd);
	D("%s: rc %d\n", __func__, rc);
	/* rc is the time elapsed. */
	if (rc >= 0) {
		/* TODO: Refactor msm_ctrl_cmd::status field */
		if (out->status == 0)
			rc = -1;
		else if (out->status == 1 || out->status == 4)
			rc = 0;
		else
			rc = -EINVAL;
	}
	return rc;
}

/*send open command to server*/
static int msm_send_open_server(int vnode_id)
{
	int rc = 0;
	struct msm_ctrl_cmd ctrlcmd;
	D("%s\n", __func__);
	ctrlcmd.type	   = MSM_V4L2_OPEN;
	ctrlcmd.timeout_ms = 10000;
	ctrlcmd.length	 = strnlen(g_server_dev.config_info.config_dev_name[0],
				MAX_DEV_NAME_LEN)+1;
	ctrlcmd.value    = (char *)g_server_dev.config_info.config_dev_name[0];
	ctrlcmd.vnode_id = vnode_id;
	ctrlcmd.config_ident = g_server_dev.config_info.config_dev_id[0];

	/* send command to config thread in usersspace, and get return value */
	rc = msm_server_control(&g_server_dev, &ctrlcmd);

	return rc;
}

static int msm_send_close_server(int vnode_id)
{
	int rc = 0;
	struct msm_ctrl_cmd ctrlcmd;
	D("%s\n", __func__);
	ctrlcmd.type	   = MSM_V4L2_CLOSE;
	ctrlcmd.timeout_ms = 10000;
	ctrlcmd.length	 = strnlen(g_server_dev.config_info.config_dev_name[0],
				MAX_DEV_NAME_LEN)+1;
	ctrlcmd.value    = (char *)g_server_dev.config_info.config_dev_name[0];
	ctrlcmd.vnode_id = vnode_id;
	ctrlcmd.config_ident = g_server_dev.config_info.config_dev_id[0];

	/* send command to config thread in usersspace, and get return value */
	rc = msm_server_control(&g_server_dev, &ctrlcmd);

	return rc;
}

static int msm_server_set_fmt(struct msm_cam_v4l2_device *pcam, int idx,
				 struct v4l2_format *pfmt)
{
	int rc = 0;
	int i = 0;
	struct v4l2_pix_format *pix = &pfmt->fmt.pix;
	struct msm_ctrl_cmd ctrlcmd;
	struct img_plane_info plane_info;

	plane_info.width = pix->width;
	plane_info.height = pix->height;
	plane_info.pixelformat = pix->pixelformat;
	plane_info.buffer_type = pfmt->type;
	plane_info.ext_mode = pcam->dev_inst[idx]->image_mode;
	plane_info.num_planes = 1;
	D("%s: %d, %d, 0x%x\n", __func__,
		pfmt->fmt.pix.width, pfmt->fmt.pix.height,
		pfmt->fmt.pix.pixelformat);

	if (pfmt->type != V4L2_BUF_TYPE_VIDEO_CAPTURE)
		D("%s, Attention! Wrong buf-type %d\n", __func__, pfmt->type);

	for (i = 0; i < pcam->num_fmts; i++)
		if (pcam->usr_fmts[i].fourcc == pix->pixelformat)
			break;
	if (i == pcam->num_fmts) {
		pr_err("%s: User requested pixelformat %x not supported\n",
						__func__, pix->pixelformat);
		return -EINVAL;
	}

	ctrlcmd.type       = MSM_V4L2_VID_CAP_TYPE;
	ctrlcmd.length     = sizeof(struct img_plane_info);
	ctrlcmd.value      = (void *)&plane_info;
	ctrlcmd.timeout_ms = 10000;
	ctrlcmd.vnode_id   = pcam->vnode_id;
	ctrlcmd.config_ident = g_server_dev.config_info.config_dev_id[0];

	/* send command to config thread in usersspace, and get return value */
	rc = msm_server_control(&g_server_dev, &ctrlcmd);

	if (rc >= 0) {
		pcam->dev_inst[idx]->vid_fmt = *pfmt;
		pcam->dev_inst[idx]->sensor_pxlcode
					= pcam->usr_fmts[i].pxlcode;
		D("%s:inst=0x%x,idx=%d,width=%d,heigth=%d\n",
			 __func__, (u32)pcam->dev_inst[idx], idx,
			 pcam->dev_inst[idx]->vid_fmt.fmt.pix.width,
			 pcam->dev_inst[idx]->vid_fmt.fmt.pix.height);
		pcam->dev_inst[idx]->plane_info = plane_info;
	}

	return rc;
}

static int msm_server_set_fmt_mplane(struct msm_cam_v4l2_device *pcam, int idx,
				 struct v4l2_format *pfmt)
{
	int rc = 0;
	int i = 0;
	struct v4l2_pix_format_mplane *pix_mp = &pfmt->fmt.pix_mp;
	struct msm_ctrl_cmd ctrlcmd;
	struct img_plane_info plane_info;

	plane_info.width = pix_mp->width;
	plane_info.height = pix_mp->height;
	plane_info.pixelformat = pix_mp->pixelformat;
	plane_info.buffer_type = pfmt->type;
	plane_info.ext_mode = pcam->dev_inst[idx]->image_mode;
	plane_info.num_planes = pix_mp->num_planes;
	if (plane_info.num_planes <= 0 ||
		plane_info.num_planes > VIDEO_MAX_PLANES) {
		pr_err("%s Invalid number of planes set %d", __func__,
				plane_info.num_planes);
		return -EINVAL;
	}
	D("%s: %d, %d, 0x%x\n", __func__,
		pfmt->fmt.pix_mp.width, pfmt->fmt.pix_mp.height,
		pfmt->fmt.pix_mp.pixelformat);

	if (pfmt->type != V4L2_BUF_TYPE_VIDEO_CAPTURE_MPLANE) {
		pr_err("%s, Attention! Wrong buf-type %d\n",
			__func__, pfmt->type);
		return -EINVAL;
	}

	for (i = 0; i < pcam->num_fmts; i++)
		if (pcam->usr_fmts[i].fourcc == pix_mp->pixelformat)
			break;
	if (i == pcam->num_fmts) {
		pr_err("%s: User requested pixelformat %x not supported\n",
						__func__, pix_mp->pixelformat);
		return -EINVAL;
	}

	ctrlcmd.type       = MSM_V4L2_VID_CAP_TYPE;
	ctrlcmd.length     = sizeof(struct img_plane_info);
	ctrlcmd.value      = (void *)&plane_info;
	ctrlcmd.timeout_ms = 10000;
	ctrlcmd.vnode_id   = pcam->vnode_id;

	/* send command to config thread in usersspace, and get return value */
	rc = msm_server_control(&g_server_dev, &ctrlcmd);
	if (rc >= 0) {
		pcam->dev_inst[idx]->vid_fmt = *pfmt;
		pcam->dev_inst[idx]->sensor_pxlcode
					= pcam->usr_fmts[i].pxlcode;
		D("%s:inst=0x%x,idx=%d,width=%d,heigth=%d\n",
			 __func__, (u32)pcam->dev_inst[idx], idx,
			 pcam->dev_inst[idx]->vid_fmt.fmt.pix_mp.width,
			 pcam->dev_inst[idx]->vid_fmt.fmt.pix_mp.height);
		pcam->dev_inst[idx]->plane_info = plane_info;
	}

	return rc;
}

static int msm_server_streamon(struct msm_cam_v4l2_device *pcam, int idx)
{
	int rc = 0;
	struct msm_ctrl_cmd ctrlcmd;
	D("%s\n", __func__);
	ctrlcmd.type	   = MSM_V4L2_STREAM_ON;
	ctrlcmd.timeout_ms = 10000;
	ctrlcmd.length	 = 0;
	ctrlcmd.value    = NULL;
	ctrlcmd.stream_type = pcam->dev_inst[idx]->image_mode;
	ctrlcmd.vnode_id = pcam->vnode_id;
	ctrlcmd.config_ident = g_server_dev.config_info.config_dev_id[0];


	/* send command to config thread in usersspace, and get return value */
	rc = msm_server_control(&g_server_dev, &ctrlcmd);

	return rc;
}

static int msm_server_streamoff(struct msm_cam_v4l2_device *pcam, int idx)
{
	int rc = 0;
	struct msm_ctrl_cmd ctrlcmd;

	D("%s, pcam = 0x%x\n", __func__, (u32)pcam);
	ctrlcmd.type        = MSM_V4L2_STREAM_OFF;
	ctrlcmd.timeout_ms  = 10000;
	ctrlcmd.length      = 0;
	ctrlcmd.value       = NULL;
	ctrlcmd.stream_type = pcam->dev_inst[idx]->image_mode;
	ctrlcmd.vnode_id = pcam->vnode_id;
	ctrlcmd.config_ident = g_server_dev.config_info.config_dev_id[0];

	/* send command to config thread in usersspace, and get return value */
	rc = msm_server_control(&g_server_dev, &ctrlcmd);

	return rc;
}

static int msm_server_proc_ctrl_cmd(struct msm_cam_v4l2_device *pcam,
				 struct v4l2_control *ctrl, int is_set_cmd)
{
	int rc = 0;
	struct msm_ctrl_cmd ctrlcmd, *tmp_cmd;
	uint8_t *ctrl_data = NULL;
	void __user *uptr_cmd;
	void __user *uptr_value;
	uint32_t cmd_len = sizeof(struct msm_ctrl_cmd);
	uint32_t value_len;

	tmp_cmd = (struct msm_ctrl_cmd *)ctrl->value;
	uptr_cmd = (void __user *)ctrl->value;
	uptr_value = (void __user *)tmp_cmd->value;
	value_len = tmp_cmd->length;

	D("%s: cmd type = %d, up1=0x%x, ulen1=%d, up2=0x%x, ulen2=%d\n",
		__func__, tmp_cmd->type, (uint32_t)uptr_cmd, cmd_len,
		(uint32_t)uptr_value, tmp_cmd->length);

	ctrl_data = kzalloc(value_len+cmd_len, GFP_KERNEL);
	if (ctrl_data == 0) {
		pr_err("%s could not allocate memory\n", __func__);
		rc = -ENOMEM;
		goto end;
	}
	tmp_cmd = (struct msm_ctrl_cmd *)ctrl_data;
	if (copy_from_user((void *)ctrl_data, uptr_cmd,
					cmd_len)) {
		pr_err("%s: copy_from_user failed.\n", __func__);
		rc = -EINVAL;
		goto end;
	}
	tmp_cmd->value = (void *)(ctrl_data+cmd_len);
	if (uptr_value && tmp_cmd->length > 0) {
		if (copy_from_user((void *)tmp_cmd->value, uptr_value,
						value_len)) {
			pr_err("%s: copy_from_user failed, size=%d\n",
				__func__, value_len);
			rc = -EINVAL;
			goto end;
		}
	} else
	tmp_cmd->value = NULL;

	ctrlcmd.type = MSM_V4L2_SET_CTRL_CMD;
	ctrlcmd.length = cmd_len + value_len;
	ctrlcmd.value = (void *)ctrl_data;
	ctrlcmd.timeout_ms = 1000;
	ctrlcmd.vnode_id = pcam->vnode_id;
	ctrlcmd.config_ident = g_server_dev.config_info.config_dev_id[0];
	/* send command to config thread in usersspace, and get return value */
	rc = msm_server_control(&g_server_dev, &ctrlcmd);
	D("%s: msm_server_control rc=%d\n", __func__, rc);
	if (rc == 0) {
		if (uptr_value && tmp_cmd->length > 0 &&
			copy_to_user((void __user *)uptr_value,
				(void *)(ctrl_data+cmd_len), tmp_cmd->length)) {
			pr_err("%s: copy_to_user failed, size=%d\n",
				__func__, tmp_cmd->length);
			rc = -EINVAL;
			goto end;
		}
		tmp_cmd->value = uptr_value;
		if (copy_to_user((void __user *)uptr_cmd,
			(void *)tmp_cmd, cmd_len)) {
			pr_err("%s: copy_to_user failed in cpy, size=%d\n",
				__func__, cmd_len);
			rc = -EINVAL;
			goto end;
		}
	}
end:
	D("%s: END, type = %d, vaddr = 0x%x, vlen = %d, status = %d, rc = %d\n",
		__func__, tmp_cmd->type, (uint32_t)tmp_cmd->value,
		tmp_cmd->length, tmp_cmd->status, rc);
	kfree(ctrl_data);
	ctrl_data = NULL;
	return rc;
}

static int msm_server_s_ctrl(struct msm_cam_v4l2_device *pcam,
				 struct v4l2_control *ctrl)
{
	int rc = 0;
	struct msm_ctrl_cmd ctrlcmd;
	uint8_t ctrl_data[max_control_command_size];

	WARN_ON(ctrl == NULL);

	if (ctrl && ctrl->id == MSM_V4L2_PID_CTRL_CMD)
		return msm_server_proc_ctrl_cmd(pcam, ctrl, 1);

	memset(ctrl_data, 0, sizeof(ctrl_data));

	ctrlcmd.type = MSM_V4L2_SET_CTRL;
	ctrlcmd.length = sizeof(struct v4l2_control);
	ctrlcmd.value = (void *)ctrl_data;
	memcpy(ctrlcmd.value, ctrl, ctrlcmd.length);
	ctrlcmd.timeout_ms = 1000;
	ctrlcmd.vnode_id = pcam->vnode_id;
	ctrlcmd.config_ident = g_server_dev.config_info.config_dev_id[0];

	/* send command to config thread in usersspace, and get return value */
	rc = msm_server_control(&g_server_dev, &ctrlcmd);

	return rc;
}

static int msm_server_g_ctrl(struct msm_cam_v4l2_device *pcam,
				 struct v4l2_control *ctrl)
{
	int rc = 0;
	struct msm_ctrl_cmd ctrlcmd;
	uint8_t ctrl_data[max_control_command_size];

	WARN_ON(ctrl == NULL);
	if (ctrl && ctrl->id == MSM_V4L2_PID_CTRL_CMD)
		return msm_server_proc_ctrl_cmd(pcam, ctrl, 0);

	memset(ctrl_data, 0, sizeof(ctrl_data));

	ctrlcmd.type = MSM_V4L2_GET_CTRL;
	ctrlcmd.length = sizeof(struct v4l2_control);
	ctrlcmd.value = (void *)ctrl_data;
	memcpy(ctrlcmd.value, ctrl, ctrlcmd.length);
	ctrlcmd.timeout_ms = 1000;
	ctrlcmd.config_ident = g_server_dev.config_info.config_dev_id[0];

	/* send command to config thread in usersspace, and get return value */
	rc = msm_server_control(&g_server_dev, &ctrlcmd);

	ctrl->value = ((struct v4l2_control *)ctrlcmd.value)->value;

	return rc;
}

static int msm_server_q_ctrl(struct msm_cam_v4l2_device *pcam,
			struct v4l2_queryctrl *queryctrl)
{
	int rc = 0;
	struct msm_ctrl_cmd ctrlcmd;
	uint8_t ctrl_data[max_control_command_size];

	WARN_ON(queryctrl == NULL);
	memset(ctrl_data, 0, sizeof(ctrl_data));

	ctrlcmd.type = MSM_V4L2_QUERY_CTRL;
	ctrlcmd.length = sizeof(struct v4l2_queryctrl);
	ctrlcmd.value = (void *)ctrl_data;
	memcpy(ctrlcmd.value, queryctrl, ctrlcmd.length);
	ctrlcmd.timeout_ms = 1000;
	ctrlcmd.config_ident = g_server_dev.config_info.config_dev_id[0];

	/* send command to config thread in userspace, and get return value */
	rc = msm_server_control(&g_server_dev, &ctrlcmd);
	D("%s: rc = %d\n", __func__, rc);

	if (rc >= 0)
		memcpy(queryctrl, ctrlcmd.value, sizeof(struct v4l2_queryctrl));

	return rc;
}

static int msm_server_get_fmt(struct msm_cam_v4l2_device *pcam,
		 int idx, struct v4l2_format *pfmt)
{
	struct v4l2_pix_format *pix = &pfmt->fmt.pix;

	pix->width        = pcam->dev_inst[idx]->vid_fmt.fmt.pix.width;
	pix->height       = pcam->dev_inst[idx]->vid_fmt.fmt.pix.height;
	pix->field        = pcam->dev_inst[idx]->vid_fmt.fmt.pix.field;
	pix->pixelformat  = pcam->dev_inst[idx]->vid_fmt.fmt.pix.pixelformat;
	pix->bytesperline = pcam->dev_inst[idx]->vid_fmt.fmt.pix.bytesperline;
	pix->colorspace   = pcam->dev_inst[idx]->vid_fmt.fmt.pix.colorspace;
	if (pix->bytesperline < 0)
		return pix->bytesperline;

	pix->sizeimage    = pix->height * pix->bytesperline;

	return 0;
}

static int msm_server_get_fmt_mplane(struct msm_cam_v4l2_device *pcam,
		 int idx, struct v4l2_format *pfmt)
{
	*pfmt = pcam->dev_inst[idx]->vid_fmt;
	return 0;
}

static int msm_server_try_fmt(struct msm_cam_v4l2_device *pcam,
				 struct v4l2_format *pfmt)
{
	int rc = 0;
	int i = 0;
	struct v4l2_pix_format *pix = &pfmt->fmt.pix;

	D("%s: 0x%x\n", __func__, pix->pixelformat);
	if (pfmt->type != V4L2_BUF_TYPE_VIDEO_CAPTURE) {
		pr_err("%s: pfmt->type != V4L2_BUF_TYPE_VIDEO_CAPTURE!\n",
							__func__);
		return -EINVAL;
	}

	/* check if the format is supported by this host-sensor combo */
	for (i = 0; i < pcam->num_fmts; i++) {
		D("%s: usr_fmts.fourcc: 0x%x\n", __func__,
			pcam->usr_fmts[i].fourcc);
		if (pcam->usr_fmts[i].fourcc == pix->pixelformat)
			break;
	}

	if (i == pcam->num_fmts) {
		pr_err("%s: Format %x not found\n", __func__, pix->pixelformat);
		return -EINVAL;
	}
	return rc;
}

static int msm_server_try_fmt_mplane(struct msm_cam_v4l2_device *pcam,
				 struct v4l2_format *pfmt)
{
	int rc = 0;
	int i = 0;
	struct v4l2_pix_format_mplane *pix_mp = &pfmt->fmt.pix_mp;

	D("%s: 0x%x\n", __func__, pix_mp->pixelformat);
	if (pfmt->type != V4L2_BUF_TYPE_VIDEO_CAPTURE_MPLANE) {
		pr_err("%s: Incorrect format type %d ",
			__func__, pfmt->type);
		return -EINVAL;
	}

	/* check if the format is supported by this host-sensor combo */
	for (i = 0; i < pcam->num_fmts; i++) {
		D("%s: usr_fmts.fourcc: 0x%x\n", __func__,
			pcam->usr_fmts[i].fourcc);
		if (pcam->usr_fmts[i].fourcc == pix_mp->pixelformat)
			break;
	}

	if (i == pcam->num_fmts) {
		pr_err("%s: Format %x not found\n",
			__func__, pix_mp->pixelformat);
		return -EINVAL;
	}
	return rc;
}

static int msm_camera_get_crop(struct msm_cam_v4l2_device *pcam,
				int idx, struct v4l2_crop *crop)
{
	int rc = 0;
	struct msm_ctrl_cmd ctrlcmd;

	BUG_ON(crop == NULL);

	ctrlcmd.type = MSM_V4L2_GET_CROP;
	ctrlcmd.length = sizeof(struct v4l2_crop);
	ctrlcmd.value = (void *)crop;
	ctrlcmd.timeout_ms = 1000;
	ctrlcmd.vnode_id = pcam->vnode_id;
	ctrlcmd.stream_type = pcam->dev_inst[idx]->image_mode;
	ctrlcmd.config_ident = g_server_dev.config_info.config_dev_id[0];

	/* send command to config thread in userspace, and get return value */
	rc = msm_server_control(&g_server_dev, &ctrlcmd);
	D("%s: rc = %d\n", __func__, rc);

	return rc;
}

/*
 *
 * implementation of v4l2_ioctl_ops
 *
 */
static int msm_camera_v4l2_querycap(struct file *f, void *pctx,
				struct v4l2_capability *pcaps)
{

	D("%s\n", __func__);
	WARN_ON(pctx != f->private_data);

	/* some other day, some other time */
	/*cap->version = LINUX_VERSION_CODE; */
	pcaps->capabilities = V4L2_CAP_VIDEO_CAPTURE | V4L2_CAP_STREAMING;
	return 0;
}

static int msm_camera_v4l2_queryctrl(struct file *f, void *pctx,
				struct v4l2_queryctrl *pqctrl)
{
	int rc = 0;
	struct msm_cam_v4l2_device *pcam  = video_drvdata(f);

	D("%s\n", __func__);
	WARN_ON(pctx != f->private_data);

	mutex_lock(&pcam->vid_lock);
	rc = msm_server_q_ctrl(pcam, pqctrl);
	mutex_unlock(&pcam->vid_lock);
	return rc;
}

static int msm_camera_v4l2_g_ctrl(struct file *f, void *pctx,
					struct v4l2_control *c)
{
	int rc = 0;
	struct msm_cam_v4l2_device *pcam  = video_drvdata(f);

	D("%s\n", __func__);
	WARN_ON(pctx != f->private_data);

	mutex_lock(&pcam->vid_lock);
	rc = msm_server_g_ctrl(pcam, c);
	mutex_unlock(&pcam->vid_lock);

	return rc;
}

static int msm_camera_v4l2_s_ctrl(struct file *f, void *pctx,
					struct v4l2_control *ctrl)
{
	int rc = 0;
	struct msm_cam_v4l2_device *pcam  = video_drvdata(f);
	struct msm_cam_v4l2_dev_inst *pcam_inst;
	pcam_inst = container_of(f->private_data,
		struct msm_cam_v4l2_dev_inst, eventHandle);

	D("%s\n", __func__);

	WARN_ON(pctx != f->private_data);
	mutex_lock(&pcam->vid_lock);
	switch (ctrl->id) {
	case MSM_V4L2_PID_MMAP_INST:
		D("%s: mmap_inst=(0x%p, %d)\n",
			 __func__, pcam_inst, pcam_inst->my_index);
		pcam_inst->is_mem_map_inst = 1;
		break;
	case MSM_V4L2_PID_MMAP_ENTRY:
		if (copy_from_user(&pcam_inst->mem_map,
			(void *)ctrl->value,
			sizeof(struct msm_mem_map_info))) {
			rc = -EFAULT;
		} else
			D("%s:mmap entry:cookie=0x%x,mem_type=%d,len=%d\n",
				__func__, pcam_inst->mem_map.cookie,
				pcam_inst->mem_map.mem_type,
				pcam_inst->mem_map.length);
		break;
	default:
		if (ctrl->id == MSM_V4L2_PID_CAM_MODE)
			pcam->op_mode = ctrl->value;
		rc = msm_server_s_ctrl(pcam, ctrl);
		break;
	}
	mutex_unlock(&pcam->vid_lock);

	return rc;
}

static int msm_camera_v4l2_reqbufs(struct file *f, void *pctx,
				struct v4l2_requestbuffers *pb)
{
	int rc = 0, i, j;
	struct msm_cam_v4l2_dev_inst *pcam_inst;
	pcam_inst = container_of(f->private_data,
		struct msm_cam_v4l2_dev_inst, eventHandle);
	D("%s\n", __func__);
	WARN_ON(pctx != f->private_data);

	mutex_lock(&pcam_inst->inst_lock);
	rc = vb2_reqbufs(&pcam_inst->vid_bufq, pb);
	if (rc < 0) {
		pr_err("%s reqbufs failed %d ", __func__, rc);
		mutex_unlock(&pcam_inst->inst_lock);
		return rc;
	}
	if (!pb->count) {
		/* Deallocation. free buf_offset array */
		D("%s Inst %p freeing buffer offsets array",
			__func__, pcam_inst);
		for (j = 0 ; j < pcam_inst->buf_count ; j++) {
			kfree(pcam_inst->buf_offset[j]);
			pcam_inst->buf_offset[j] = NULL;
		}
		kfree(pcam_inst->buf_offset);
		pcam_inst->buf_offset = NULL;
		/* If the userspace has deallocated all the
		 * buffers, then release the vb2 queue */
		if (pcam_inst->vbqueue_initialized) {
			vb2_queue_release(&pcam_inst->vid_bufq);
			pcam_inst->vbqueue_initialized = 0;
		}
	} else {
		D("%s Inst %p Allocating buf_offset array",
			__func__, pcam_inst);
		/* Allocation. allocate buf_offset array */
		pcam_inst->buf_offset = (struct msm_cam_buf_offset **)
			kzalloc(pb->count * sizeof(struct msm_cam_buf_offset *),
							GFP_KERNEL);
		if (!pcam_inst->buf_offset) {
			pr_err("%s out of memory ", __func__);
			mutex_unlock(&pcam_inst->inst_lock);
			return -ENOMEM;
		}
		for (i = 0; i < pb->count; i++) {
			pcam_inst->buf_offset[i] =
				kzalloc(sizeof(struct msm_cam_buf_offset) *
				pcam_inst->plane_info.num_planes, GFP_KERNEL);
			if (!pcam_inst->buf_offset[i]) {
				pr_err("%s out of memory ", __func__);
				for (j = i-1 ; j >= 0; j--) {
					kfree(pcam_inst->buf_offset[j]);
					pcam_inst->buf_offset[j] = NULL;
				}
				kfree(pcam_inst->buf_offset);
				pcam_inst->buf_offset = NULL;
				mutex_unlock(&pcam_inst->inst_lock);
				return -ENOMEM;
			}
		}
	}
	pcam_inst->buf_count = pb->count;
	mutex_unlock(&pcam_inst->inst_lock);
	return rc;
}

static int msm_camera_v4l2_querybuf(struct file *f, void *pctx,
					struct v4l2_buffer *pb)
{
	/* get the video device */
	int rc = 0;
	struct msm_cam_v4l2_dev_inst *pcam_inst;
	pcam_inst = container_of(f->private_data,
		struct msm_cam_v4l2_dev_inst, eventHandle);

	D("%s\n", __func__);
	WARN_ON(pctx != f->private_data);
	mutex_lock(&pcam_inst->inst_lock);
	rc = vb2_querybuf(&pcam_inst->vid_bufq, pb);
	mutex_unlock(&pcam_inst->inst_lock);
	return rc;
}

static int msm_camera_v4l2_qbuf(struct file *f, void *pctx,
					struct v4l2_buffer *pb)
{
	int rc = 0, i = 0;
	/* get the camera device */
	struct msm_cam_v4l2_dev_inst *pcam_inst;
	pcam_inst = container_of(f->private_data,
		struct msm_cam_v4l2_dev_inst, eventHandle);

	D("%s Inst=%p, mode=%d, idx=%d\n", __func__, pcam_inst,
		pcam_inst->image_mode, pb->index);
	WARN_ON(pctx != f->private_data);

	mutex_lock(&pcam_inst->inst_lock);
	if (!pcam_inst->buf_offset) {
		pr_err("%s Buffer is already released. Returning. ", __func__);
		mutex_unlock(&pcam_inst->inst_lock);
		return -EINVAL;
	}

	if (pb->type == V4L2_BUF_TYPE_VIDEO_CAPTURE_MPLANE) {
		/* Reject the buffer if planes array was not allocated */
		if (pb->m.planes == NULL) {
			pr_err("%s Planes array is null ", __func__);
			mutex_unlock(&pcam_inst->inst_lock);
			return -EINVAL;
		}
		for (i = 0; i < pcam_inst->plane_info.num_planes; i++) {
			D("%s stored offsets for plane %d as"
				"addr offset %d, data offset %d",
				__func__, i, pb->m.planes[i].reserved[0],
				pb->m.planes[i].data_offset);
			pcam_inst->buf_offset[pb->index][i].data_offset =
				pb->m.planes[i].data_offset;
			pcam_inst->buf_offset[pb->index][i].addr_offset =
				pb->m.planes[i].reserved[0];
		}
	} else {
		D("%s stored reserved info %d", __func__, pb->reserved);
		pcam_inst->buf_offset[pb->index][0].addr_offset = pb->reserved;
	}

	rc = vb2_qbuf(&pcam_inst->vid_bufq, pb);
	D("%s, videobuf_qbuf mode %d and idx %d returns %d\n", __func__,
		pcam_inst->image_mode, pb->index, rc);

	mutex_unlock(&pcam_inst->inst_lock);
	return rc;
}

static int msm_camera_v4l2_dqbuf(struct file *f, void *pctx,
					struct v4l2_buffer *pb)
{
	int rc = 0;
	/* get the camera device */
	struct msm_cam_v4l2_dev_inst *pcam_inst;
	pcam_inst = container_of(f->private_data,
		struct msm_cam_v4l2_dev_inst, eventHandle);

	D("%s\n", __func__);
	WARN_ON(pctx != f->private_data);

	mutex_lock(&pcam_inst->inst_lock);
	if (0 == pcam_inst->streamon) {
		mutex_unlock(&pcam_inst->inst_lock);
		return -EACCES;
	}

	rc = vb2_dqbuf(&pcam_inst->vid_bufq, pb,  f->f_flags & O_NONBLOCK);
	D("%s, videobuf_dqbuf returns %d\n", __func__, rc);
	mutex_unlock(&pcam_inst->inst_lock);
	return rc;
}

static int msm_camera_v4l2_streamon(struct file *f, void *pctx,
					enum v4l2_buf_type buf_type)
{
	int rc = 0;
	/* get the camera device */
	struct msm_cam_v4l2_device *pcam  = video_drvdata(f);
	struct msm_cam_v4l2_dev_inst *pcam_inst;
	pcam_inst = container_of(f->private_data,
		struct msm_cam_v4l2_dev_inst, eventHandle);

	D("%s Inst %p\n", __func__, pcam_inst);
	WARN_ON(pctx != f->private_data);

	mutex_lock(&pcam->vid_lock);
	mutex_lock(&pcam_inst->inst_lock);
	if ((buf_type != V4L2_BUF_TYPE_VIDEO_CAPTURE_MPLANE) &&
		(buf_type != V4L2_BUF_TYPE_VIDEO_CAPTURE)) {
		pr_err("%s Invalid buffer type ", __func__);
		mutex_unlock(&pcam_inst->inst_lock);
		mutex_unlock(&pcam->vid_lock);
		return -EINVAL;
	}

	D("%s Calling videobuf_streamon", __func__);
	/* if HW streaming on is successful, start buffer streaming */
	rc = vb2_streamon(&pcam_inst->vid_bufq, buf_type);
	D("%s, videobuf_streamon returns %d\n", __func__, rc);

	/* turn HW (VFE/sensor) streaming */
	pcam_inst->streamon = 1;
	rc = msm_server_streamon(pcam, pcam_inst->my_index);
	mutex_unlock(&pcam_inst->inst_lock);
	mutex_unlock(&pcam->vid_lock);
	D("%s rc = %d\n", __func__, rc);
	return rc;
}

static int msm_camera_v4l2_streamoff(struct file *f, void *pctx,
					enum v4l2_buf_type buf_type)
{
	int rc = 0;
	/* get the camera device */
	struct msm_cam_v4l2_device *pcam  = video_drvdata(f);
	struct msm_cam_v4l2_dev_inst *pcam_inst;
	pcam_inst = container_of(f->private_data,
		struct msm_cam_v4l2_dev_inst, eventHandle);

	D("%s Inst %p\n", __func__, pcam_inst);
	WARN_ON(pctx != f->private_data);

	if ((buf_type != V4L2_BUF_TYPE_VIDEO_CAPTURE_MPLANE) &&
		(buf_type != V4L2_BUF_TYPE_VIDEO_CAPTURE)) {
		pr_err("%s Invalid buffer type ", __func__);
		return -EINVAL;
	}

	/* first turn of HW (VFE/sensor) streaming so that buffers are
		not in use when we free the buffers */
	mutex_lock(&pcam->vid_lock);
	mutex_lock(&pcam_inst->inst_lock);
	pcam_inst->streamon = 0;
	if (g_server_dev.use_count > 0)
		rc = msm_server_streamoff(pcam, pcam_inst->my_index);
	if (rc < 0)
		pr_err("%s: hw failed to stop streaming\n", __func__);

	/* stop buffer streaming */
	rc = vb2_streamoff(&pcam_inst->vid_bufq, buf_type);
	D("%s, videobuf_streamoff returns %d\n", __func__, rc);
	mutex_unlock(&pcam_inst->inst_lock);
	mutex_unlock(&pcam->vid_lock);
	return rc;
}

static int msm_camera_v4l2_enum_fmt_cap(struct file *f, void *pctx,
					struct v4l2_fmtdesc *pfmtdesc)
{
	/* get the video device */
	struct msm_cam_v4l2_device *pcam  = video_drvdata(f);
	const struct msm_isp_color_fmt *isp_fmt;

	D("%s\n", __func__);
	WARN_ON(pctx != f->private_data);
	if ((pfmtdesc->type != V4L2_BUF_TYPE_VIDEO_CAPTURE_MPLANE) &&
		(pfmtdesc->type != V4L2_BUF_TYPE_VIDEO_CAPTURE))
		return -EINVAL;

	if (pfmtdesc->index >= pcam->num_fmts)
		return -EINVAL;

	isp_fmt = &pcam->usr_fmts[pfmtdesc->index];

	if (isp_fmt->name)
		strlcpy(pfmtdesc->description, isp_fmt->name,
						sizeof(pfmtdesc->description));

	pfmtdesc->pixelformat = isp_fmt->fourcc;

	D("%s: [%d] 0x%x, %s\n", __func__, pfmtdesc->index,
		isp_fmt->fourcc, isp_fmt->name);
	return 0;
}

static int msm_camera_v4l2_g_fmt_cap(struct file *f,
		void *pctx, struct v4l2_format *pfmt)
{
	int rc = 0;
	/* get the video device */
	struct msm_cam_v4l2_device *pcam  = video_drvdata(f);
	struct msm_cam_v4l2_dev_inst *pcam_inst;
	pcam_inst = container_of(f->private_data,
		struct msm_cam_v4l2_dev_inst, eventHandle);

	D("%s\n", __func__);
	WARN_ON(pctx != f->private_data);

	if (pfmt->type != V4L2_BUF_TYPE_VIDEO_CAPTURE)
		return -EINVAL;

	rc = msm_server_get_fmt(pcam, pcam_inst->my_index, pfmt);
	D("%s: current_fmt->fourcc: 0x%08x, rc = %d\n", __func__,
				pfmt->fmt.pix.pixelformat, rc);
	return rc;
}

static int msm_camera_v4l2_g_fmt_cap_mplane(struct file *f,
		void *pctx, struct v4l2_format *pfmt)
{
	int rc = 0;
	/* get the video device */
	struct msm_cam_v4l2_device *pcam  = video_drvdata(f);
	struct msm_cam_v4l2_dev_inst *pcam_inst;
	pcam_inst = container_of(f->private_data,
		struct msm_cam_v4l2_dev_inst, eventHandle);

	D("%s\n", __func__);
	WARN_ON(pctx != f->private_data);

	if (pfmt->type != V4L2_BUF_TYPE_VIDEO_CAPTURE_MPLANE)
		return -EINVAL;

	rc = msm_server_get_fmt_mplane(pcam, pcam_inst->my_index, pfmt);
	D("%s: current_fmt->fourcc: 0x%08x, rc = %d\n", __func__,
					pfmt->fmt.pix_mp.pixelformat, rc);
	return rc;
}

/* This function will readjust the format parameters based in HW
  capabilities. Called by s_fmt_cap
*/
static int msm_camera_v4l2_try_fmt_cap(struct file *f, void *pctx,
					struct v4l2_format *pfmt)
{
	int rc = 0;
	/* get the video device */
	struct msm_cam_v4l2_device *pcam  = video_drvdata(f);

	D("%s\n", __func__);
	WARN_ON(pctx != f->private_data);

	mutex_lock(&pcam->vid_lock);
	rc = msm_server_try_fmt(pcam, pfmt);
	if (rc)
		pr_err("Format %x not found, rc = %d\n",
				pfmt->fmt.pix.pixelformat, rc);
	mutex_unlock(&pcam->vid_lock);
	return rc;
}

static int msm_camera_v4l2_try_fmt_cap_mplane(struct file *f, void *pctx,
					struct v4l2_format *pfmt)
{
	int rc = 0;
	/* get the video device */
	struct msm_cam_v4l2_device *pcam  = video_drvdata(f);

	D("%s\n", __func__);
	WARN_ON(pctx != f->private_data);

	mutex_lock(&pcam->vid_lock);
	rc = msm_server_try_fmt_mplane(pcam, pfmt);
	if (rc)
		pr_err("Format %x not found, rc = %d\n",
				pfmt->fmt.pix_mp.pixelformat, rc);

	mutex_unlock(&pcam->vid_lock);
	return rc;
}

/* This function will reconfig the v4l2 driver and HW device, it should be
   called after the streaming is stopped.
*/
static int msm_camera_v4l2_s_fmt_cap(struct file *f, void *pctx,
					struct v4l2_format *pfmt)
{
	int rc;
	/* get the video device */
	struct msm_cam_v4l2_device *pcam  = video_drvdata(f);
	struct msm_cam_v4l2_dev_inst *pcam_inst;
	pcam_inst = container_of(f->private_data,
		struct msm_cam_v4l2_dev_inst, eventHandle);

	D("%s\n", __func__);
	D("%s, inst=0x%x,idx=%d,priv = 0x%p\n",
		__func__, (u32)pcam_inst, pcam_inst->my_index,
		(void *)pfmt->fmt.pix.priv);
	WARN_ON(pctx != f->private_data);

	if (!pcam_inst->vbqueue_initialized) {
		pcam->mctl.mctl_vbqueue_init(pcam_inst, &pcam_inst->vid_bufq,
					V4L2_BUF_TYPE_VIDEO_CAPTURE);
		pcam_inst->vbqueue_initialized = 1;
	}

	mutex_lock(&pcam->vid_lock);

	rc = msm_server_set_fmt(pcam, pcam_inst->my_index, pfmt);
	if (rc < 0) {
		pr_err("%s: msm_server_set_fmt Error: %d\n",
				__func__, rc);
	}
	mutex_unlock(&pcam->vid_lock);

	return rc;
}

static int msm_camera_v4l2_s_fmt_cap_mplane(struct file *f, void *pctx,
				struct v4l2_format *pfmt)
{
	int rc;
	struct msm_cam_v4l2_device *pcam = video_drvdata(f);
	struct msm_cam_v4l2_dev_inst *pcam_inst;
	pcam_inst = container_of(f->private_data,
			struct msm_cam_v4l2_dev_inst, eventHandle);

	D("%s Inst %p\n", __func__, pcam_inst);
	WARN_ON(pctx != f->private_data);

	if (!pcam_inst->vbqueue_initialized) {
		pcam->mctl.mctl_vbqueue_init(pcam_inst, &pcam_inst->vid_bufq,
					V4L2_BUF_TYPE_VIDEO_CAPTURE_MPLANE);
		pcam_inst->vbqueue_initialized = 1;
	}

	mutex_lock(&pcam->vid_lock);
	rc = msm_server_set_fmt_mplane(pcam, pcam_inst->my_index, pfmt);
	mutex_unlock(&pcam->vid_lock);

	return rc;
}
static int msm_camera_v4l2_g_jpegcomp(struct file *f, void *pctx,
				struct v4l2_jpegcompression *pcomp)
{
	int rc = -EINVAL;

	D("%s\n", __func__);
	WARN_ON(pctx != f->private_data);

	return rc;
}

static int msm_camera_v4l2_s_jpegcomp(struct file *f, void *pctx,
				struct v4l2_jpegcompression *pcomp)
{
	int rc = -EINVAL;

	D("%s\n", __func__);
	WARN_ON(pctx != f->private_data);

	return rc;
}


static int msm_camera_v4l2_g_crop(struct file *f, void *pctx,
					struct v4l2_crop *crop)
{
	int rc = -EINVAL;
	struct msm_cam_v4l2_device *pcam  = video_drvdata(f);
	struct msm_cam_v4l2_dev_inst *pcam_inst;

	pcam_inst = container_of(f->private_data,
		struct msm_cam_v4l2_dev_inst, eventHandle);

	D("%s\n", __func__);
	WARN_ON(pctx != f->private_data);

	mutex_lock(&pcam->vid_lock);
	rc = msm_camera_get_crop(pcam, pcam_inst->my_index, crop);
	mutex_unlock(&pcam->vid_lock);
	return rc;
}

static int msm_camera_v4l2_s_crop(struct file *f, void *pctx,
					struct v4l2_crop *a)
{
	int rc = -EINVAL;

	D("%s\n", __func__);
	WARN_ON(pctx != f->private_data);

	return rc;
}

/* Stream type-dependent parameter ioctls */
static int msm_camera_v4l2_g_parm(struct file *f, void *pctx,
				struct v4l2_streamparm *a)
{
	int rc = -EINVAL;
	return rc;
}
static int msm_vidbuf_get_path(u32 extendedmode)
{
	switch (extendedmode) {
	case MSM_V4L2_EXT_CAPTURE_MODE_THUMBNAIL:
		return OUTPUT_TYPE_T;
	case MSM_V4L2_EXT_CAPTURE_MODE_MAIN:
		return OUTPUT_TYPE_S;
	case MSM_V4L2_EXT_CAPTURE_MODE_VIDEO:
		return OUTPUT_TYPE_V;
	case MSM_V4L2_EXT_CAPTURE_MODE_DEFAULT:
	case MSM_V4L2_EXT_CAPTURE_MODE_PREVIEW:
	default:
		return OUTPUT_TYPE_P;
	}
}

static int msm_camera_v4l2_s_parm(struct file *f, void *pctx,
				struct v4l2_streamparm *a)
{
	int rc = 0;
	struct msm_cam_v4l2_dev_inst *pcam_inst;
	pcam_inst = container_of(f->private_data,
		struct msm_cam_v4l2_dev_inst, eventHandle);
	pcam_inst->image_mode = a->parm.capture.extendedmode;
	pcam_inst->pcam->dev_inst_map[pcam_inst->image_mode] = pcam_inst;
	pcam_inst->path = msm_vidbuf_get_path(pcam_inst->image_mode);
	D("%spath=%d,rc=%d\n", __func__,
		pcam_inst->path, rc);
	return rc;
}

static int msm_camera_v4l2_subscribe_event(struct v4l2_fh *fh,
			struct v4l2_event_subscription *sub)
{
	int rc = 0;
	struct msm_cam_v4l2_dev_inst *pcam_inst;
	pcam_inst =
		(struct msm_cam_v4l2_dev_inst *)container_of(fh,
		struct msm_cam_v4l2_dev_inst, eventHandle);

	D("%s:fh = 0x%x, type = 0x%x\n", __func__, (u32)fh, sub->type);
	if (pcam_inst->my_index != 0)
		return -EINVAL;
	if (sub->type == V4L2_EVENT_ALL)
		sub->type = V4L2_EVENT_PRIVATE_START+MSM_CAM_APP_NOTIFY_EVENT;
	rc = v4l2_event_subscribe(fh, sub);
	if (rc < 0)
		D("%s: failed for evtType = 0x%x, rc = %d\n",
						__func__, sub->type, rc);
	return rc;
}

static int msm_camera_v4l2_unsubscribe_event(struct v4l2_fh *fh,
			struct v4l2_event_subscription *sub)
{
	int rc = 0;
	struct msm_cam_v4l2_dev_inst *pcam_inst;
	pcam_inst =
		(struct msm_cam_v4l2_dev_inst *)container_of(fh,
		struct msm_cam_v4l2_dev_inst, eventHandle);

	D("%s: fh = 0x%x\n", __func__, (u32)fh);
	if (pcam_inst->my_index != 0)
		return -EINVAL;

	rc = v4l2_event_unsubscribe(fh, sub);
	D("%s: rc = %d\n", __func__, rc);
	return rc;
}

static int msm_server_v4l2_subscribe_event(struct v4l2_fh *fh,
			struct v4l2_event_subscription *sub)
{
	int rc = 0;

	D("%s: fh = 0x%x, type = 0x%x", __func__, (u32)fh, sub->type);
	if (sub->type == V4L2_EVENT_ALL) {
		/*sub->type = MSM_ISP_EVENT_START;*/
		sub->type = V4L2_EVENT_PRIVATE_START + MSM_CAM_RESP_CTRL;
		D("sub->type start = 0x%x\n", sub->type);
		do {
			rc = v4l2_event_subscribe(fh, sub);
			if (rc < 0) {
				D("%s: failed for evtType = 0x%x, rc = %d\n",
						__func__, sub->type, rc);
			/* unsubscribe all events here and return */
			sub->type = V4L2_EVENT_ALL;
			v4l2_event_unsubscribe(fh, sub);
			return rc;
			} else
				D("%s: subscribed evtType = 0x%x, rc = %d\n",
						__func__, sub->type, rc);
			sub->type++;
			D("sub->type while = 0x%x\n", sub->type);
		} while (sub->type !=
			V4L2_EVENT_PRIVATE_START + MSM_CAM_RESP_MAX);
	} else {
		D("sub->type not V4L2_EVENT_ALL = 0x%x\n", sub->type);
		rc = v4l2_event_subscribe(fh, sub);
		if (rc < 0)
			D("%s: failed for evtType = 0x%x, rc = %d\n",
						__func__, sub->type, rc);
	}

	D("%s: rc = %d\n", __func__, rc);
	return rc;
}

static int msm_server_v4l2_unsubscribe_event(struct v4l2_fh *fh,
			struct v4l2_event_subscription *sub)
{
	int rc = 0;

	D("%s: fh = 0x%x\n", __func__, (u32)fh);
	rc = v4l2_event_unsubscribe(fh, sub);
	D("%s: rc = %d\n", __func__, rc);
	return rc;
}

/* v4l2_ioctl_ops */
static const struct v4l2_ioctl_ops g_msm_ioctl_ops = {
	.vidioc_querycap = msm_camera_v4l2_querycap,

	.vidioc_s_crop = msm_camera_v4l2_s_crop,
	.vidioc_g_crop = msm_camera_v4l2_g_crop,

	.vidioc_queryctrl = msm_camera_v4l2_queryctrl,
	.vidioc_g_ctrl = msm_camera_v4l2_g_ctrl,
	.vidioc_s_ctrl = msm_camera_v4l2_s_ctrl,

	.vidioc_reqbufs = msm_camera_v4l2_reqbufs,
	.vidioc_querybuf = msm_camera_v4l2_querybuf,
	.vidioc_qbuf = msm_camera_v4l2_qbuf,
	.vidioc_dqbuf = msm_camera_v4l2_dqbuf,

	.vidioc_streamon = msm_camera_v4l2_streamon,
	.vidioc_streamoff = msm_camera_v4l2_streamoff,

	/* format ioctls */
	.vidioc_enum_fmt_vid_cap = msm_camera_v4l2_enum_fmt_cap,
	.vidioc_enum_fmt_vid_cap_mplane = msm_camera_v4l2_enum_fmt_cap,
	.vidioc_try_fmt_vid_cap = msm_camera_v4l2_try_fmt_cap,
	.vidioc_try_fmt_vid_cap_mplane = msm_camera_v4l2_try_fmt_cap_mplane,
	.vidioc_g_fmt_vid_cap = msm_camera_v4l2_g_fmt_cap,
	.vidioc_g_fmt_vid_cap_mplane = msm_camera_v4l2_g_fmt_cap_mplane,
	.vidioc_s_fmt_vid_cap = msm_camera_v4l2_s_fmt_cap,
	.vidioc_s_fmt_vid_cap_mplane = msm_camera_v4l2_s_fmt_cap_mplane,

	.vidioc_g_jpegcomp = msm_camera_v4l2_g_jpegcomp,
	.vidioc_s_jpegcomp = msm_camera_v4l2_s_jpegcomp,

	/* Stream type-dependent parameter ioctls */
	.vidioc_g_parm =  msm_camera_v4l2_g_parm,
	.vidioc_s_parm =  msm_camera_v4l2_s_parm,

	/* event subscribe/unsubscribe */
	.vidioc_subscribe_event = msm_camera_v4l2_subscribe_event,
	.vidioc_unsubscribe_event = msm_camera_v4l2_unsubscribe_event,
};

/* open an active camera session to manage the streaming logic */
static int msm_cam_server_open_session(struct msm_cam_server_dev *ps,
	struct msm_cam_v4l2_device *pcam)
{
	int rc = 0;
	D("%s\n", __func__);

	if (!ps || !pcam) {
		pr_err("%s NULL pointer passed in!\n", __func__);
		return rc;
	}

	/* The number of camera instance should be controlled by the
		resource manager. Currently supporting one active instance
		until multiple instances are supported */
	if (atomic_read(&ps->number_pcam_active) > 0) {
		pr_err("%s Cannot have more than one active camera %d\n",
			__func__, atomic_read(&ps->number_pcam_active));
		return -EINVAL;
	}
	/* book keeping this camera session*/
	ps->pcam_active = pcam;
	atomic_inc(&ps->number_pcam_active);

	D("config pcam = 0x%p\n", ps->pcam_active);

	/* initialization the media controller module*/
	msm_mctl_init_module(pcam);

	/*yyan: for single VFE msms (8660, 8960v1), just populate the session
	with our VFE devices that registered*/
	pcam->mctl.isp_sdev = ps->isp_subdev[0];


	/*yyan: 8960 bring up - no VPE and flash; populate later*/
	pcam->mctl.vpe_sdev = NULL;
	pcam->mctl.flash_sdev = NULL;

	return rc;

}

/* close an active camera session to server */
static int msm_cam_server_close_session(struct msm_cam_server_dev *ps,
	struct msm_cam_v4l2_device *pcam)
{
	int rc = 0;
	D("%s\n", __func__);

	if (!ps || !pcam) {
		D("%s NULL pointer passed in!\n", __func__);
		return rc;
	}


	atomic_dec(&ps->number_pcam_active);
	ps->pcam_active = NULL;

	return rc;
}
/* v4l2_file_operations */
static int msm_open(struct file *f)
{
	int i;
	int rc = -EINVAL;
	int ion_client_created = 0;
	/*struct msm_isp_ops *p_isp = 0;*/
	/* get the video device */
	struct msm_cam_v4l2_device *pcam  = video_drvdata(f);
	struct msm_cam_v4l2_dev_inst *pcam_inst;

	D("%s\n", __func__);

	if (!pcam) {
		pr_err("%s NULL pointer passed in!\n", __func__);
		return rc;
	}
	mutex_lock(&pcam->vid_lock);
	for (i = 0; i < MSM_DEV_INST_MAX; i++) {
		if (pcam->dev_inst[i] == NULL)
			break;
	}
	/* if no instance is available, return error */
	if (i == MSM_DEV_INST_MAX) {
		mutex_unlock(&pcam->vid_lock);
		return rc;
	}
	pcam_inst = kzalloc(sizeof(struct msm_cam_v4l2_dev_inst), GFP_KERNEL);
	if (!pcam_inst) {
		mutex_unlock(&pcam->vid_lock);
		return rc;
	}
	mutex_init(&pcam_inst->inst_lock);
	pcam_inst->sensor_pxlcode = pcam->usr_fmts[0].pxlcode;
	pcam_inst->my_index = i;
	pcam_inst->pcam = pcam;
	pcam->dev_inst[i] = pcam_inst;

	D("%s index %d nodeid %d count %d\n", __func__,
			pcam_inst->my_index,
			pcam->vnode_id, pcam->use_count);
	pcam->use_count++;
	if (pcam->use_count == 1) {

		rc = msm_cam_server_open_session(&g_server_dev, pcam);
		if (rc < 0) {
			pr_err("%s: cam_server_open_session failed %d\n",
			__func__, rc);
<<<<<<< HEAD
			goto err;
=======
			goto msm_cam_server_open_session_failed;
>>>>>>> 1131c66f
		}
#ifdef CONFIG_MSM_MULTIMEDIA_USE_ION
		pcam->mctl.client = msm_ion_client_create(-1, "camera");
		kref_init(&pcam->mctl.refcount);
		ion_client_created = 1;
#endif
		/* Should be set to sensor ops if any but right now its OK!! */
		if (!pcam->mctl.mctl_open) {
			pr_err("%s: media contoller is not inited\n",
				 __func__);
			rc = -ENODEV;
<<<<<<< HEAD
			goto err;
=======
			goto mctl_open_failed;
>>>>>>> 1131c66f
		}

		/* Now we really have to activate the camera */
		D("%s: call mctl_open\n", __func__);
		rc = pcam->mctl.mctl_open(&(pcam->mctl), MSM_APPS_ID_V4L2);

		if (rc < 0) {
			pr_err("%s: HW open failed rc = 0x%x\n",  __func__, rc);
<<<<<<< HEAD
			goto err;
=======
			goto mctl_open_failed;
>>>>>>> 1131c66f
		}
		pcam->mctl.sync.pcam_sync = pcam;

		/* Register isp subdev */
		rc = v4l2_device_register_subdev(&pcam->v4l2_dev,
					pcam->mctl.isp_sdev->sd);
		if (rc < 0) {
			pr_err("%s: v4l2_device_register_subdev failed rc = %d\n",
				__func__, rc);
<<<<<<< HEAD
			goto err;
=======
			goto mctl_register_isp_sd_failed;
>>>>>>> 1131c66f
		}
		if (pcam->mctl.isp_sdev->sd_vpe) {
			rc = v4l2_device_register_subdev(&pcam->v4l2_dev,
						pcam->mctl.isp_sdev->sd_vpe);
			if (rc < 0) {
<<<<<<< HEAD
				goto err;
=======
				goto mctl_register_isp_sd_vpe_failed;
>>>>>>> 1131c66f
			}
		}
		rc = msm_setup_v4l2_event_queue(&pcam_inst->eventHandle,
							pcam->pvdev);
		if (rc < 0) {
<<<<<<< HEAD
			goto err;
=======
			pr_err("%s: msm_setup_v4l2_event_queue failed %d",
				 __func__, rc);
			goto mctl_event_q_setup_failed;
>>>>>>> 1131c66f
		}
	}
	pcam_inst->vbqueue_initialized = 0;
	rc = 0;

	f->private_data = &pcam_inst->eventHandle;

	D("f->private_data = 0x%x, pcam = 0x%x\n",
		(u32)f->private_data, (u32)pcam_inst);


	if (pcam->use_count == 1) {
		msm_queue_init(&g_server_dev.ctrl_q, "control");
		rc = msm_send_open_server(pcam->vnode_id);
		if (rc < 0) {
			pr_err("%s send open server failed\n", __func__);
			goto msm_send_open_server_failed;
		}
	}
	mutex_unlock(&pcam->vid_lock);
	D("%s: end", __func__);
	/* rc = msm_cam_server_open_session(g_server_dev, pcam);*/
	return rc;

<<<<<<< HEAD
err:
=======
msm_send_open_server_failed:
	v4l2_fh_del(&pcam_inst->eventHandle);
	v4l2_fh_exit(&pcam_inst->eventHandle);

mctl_event_q_setup_failed:
	v4l2_device_unregister_subdev(pcam->mctl.isp_sdev->sd_vpe);
mctl_register_isp_sd_vpe_failed:
	v4l2_device_unregister_subdev(pcam->mctl.isp_sdev->sd);
mctl_register_isp_sd_failed:
	if (pcam->mctl.mctl_release)
		if (pcam->mctl.mctl_release(&(pcam->mctl)) < 0)
			pr_err("%s: mctl_release failed\n", __func__);

mctl_open_failed:
>>>>>>> 1131c66f
	if (pcam->use_count == 1) {
#ifdef CONFIG_MSM_MULTIMEDIA_USE_ION
		if (ion_client_created) {
			pr_err("%s: destroy ion client", __func__);
			kref_put(&pcam->mctl.refcount, msm_release_ion_client);
		}
#endif
<<<<<<< HEAD
		pcam->dev_inst[i] = NULL;
		pcam->use_count = 0;
	}
=======
		if (msm_cam_server_close_session(&g_server_dev, pcam) < 0)
			pr_err("%s: msm_cam_server_close_session failed\n",
				__func__);
	}

msm_cam_server_open_session_failed:
	if (pcam->use_count == 1) {
		pcam->dev_inst[i] = NULL;
		pcam->use_count = 0;
	}
	pcam->dev_inst[i] = NULL;
>>>>>>> 1131c66f
	mutex_unlock(&pcam->vid_lock);
	kfree(pcam_inst);
	return rc;
}

static int msm_addr_remap(struct msm_cam_v4l2_dev_inst *pcam_inst,
				struct vm_area_struct *vma)
{
	int phyaddr;
	int retval;
	unsigned long size;
	struct msm_sync *sync = &pcam_inst->pcam->mctl.sync;
	int rc = 0;

	rc = msm_pmem_region_get_phy_addr(&sync->pmem_stats,
			&pcam_inst->mem_map,
			&phyaddr);
	if (rc) {
		pr_err("%s: cannot map vaddr", __func__);
		return -EFAULT;
	}
	size = vma->vm_end - vma->vm_start;
	vma->vm_page_prot = pgprot_noncached(vma->vm_page_prot);
	retval = remap_pfn_range(vma, vma->vm_start,
			phyaddr >> PAGE_SHIFT,
			size, vma->vm_page_prot);
	if (retval) {
		pr_err("%s:mmap: remap failed with error %d. ",
			   __func__, retval);
		memset(&pcam_inst->mem_map, 0, sizeof(pcam_inst->mem_map));
		return -ENOMEM;
	}
	D("%s:mmap: phy_addr=0x%x: %08lx-%08lx, pgoff %08lx\n",
		   __func__, (uint32_t)phyaddr,
		   vma->vm_start, vma->vm_end, vma->vm_pgoff);
	memset(&pcam_inst->mem_map, 0, sizeof(pcam_inst->mem_map));
	return 0;
}

static int msm_mmap(struct file *f, struct vm_area_struct *vma)
{
	int rc = 0;
	struct msm_cam_v4l2_dev_inst *pcam_inst;
	pcam_inst = container_of(f->private_data,
		struct msm_cam_v4l2_dev_inst, eventHandle);

	D("mmap called, vma=0x%08lx\n", (unsigned long)vma);

	if (pcam_inst->is_mem_map_inst &&
		pcam_inst->mem_map.cookie) {
		rc = msm_addr_remap(pcam_inst, vma);
		D("%s: msm_addr_remap ret=%d\n", __func__, rc);
		return rc;
	} else
		rc = vb2_mmap(&pcam_inst->vid_bufq, vma);
	D("vma start=0x%08lx, size=%ld, ret=%d\n",
		(unsigned long)vma->vm_start,
		(unsigned long)vma->vm_end - (unsigned long)vma->vm_start,
		rc);

	return rc;
}

void msm_release_ion_client(struct kref *ref)
{
	struct msm_cam_media_controller *mctl = container_of(ref,
			struct msm_cam_media_controller, refcount);
	pr_err("%s Calling ion_client_destroy ", __func__);
	ion_client_destroy(mctl->client);
}

static int msm_close(struct file *f)
{
	int rc = 0;
	struct msm_cam_v4l2_device *pcam;
	struct msm_cam_v4l2_dev_inst *pcam_inst;
	pcam_inst = container_of(f->private_data,
		struct msm_cam_v4l2_dev_inst, eventHandle);
	pcam = pcam_inst->pcam;
	if (!pcam) {
		pr_err("%s NULL pointer of camera device!\n", __func__);
		return -EINVAL;
	}

	mutex_lock(&pcam->vid_lock);
	mutex_lock(&pcam_inst->inst_lock);

	if (pcam_inst->streamon) {
		/*something went wrong since instance
		is closing without streamoff*/
		if (pcam->mctl.mctl_release) {
			rc = pcam->mctl.mctl_release(&(pcam->mctl));
			if (rc < 0)
				pr_err("mctl_release fails %d\n", rc);
		}
		pcam->mctl.mctl_release = NULL;/*so that it isn't closed again*/
	}

	pcam_inst->streamon = 0;
	pcam->use_count--;
	pcam->dev_inst_map[pcam_inst->image_mode] = NULL;
	if (pcam_inst->vbqueue_initialized)
		vb2_queue_release(&pcam_inst->vid_bufq);
	D("%s Closing down instance %p ", __func__, pcam_inst);
	D("%s index %d nodeid %d count %d\n", __func__, pcam_inst->my_index,
		pcam->vnode_id, pcam->use_count);
	pcam->dev_inst[pcam_inst->my_index] = NULL;
	if (pcam_inst->my_index == 0) {
		v4l2_fh_del(&pcam_inst->eventHandle);
		v4l2_fh_exit(&pcam_inst->eventHandle);
	}

	mutex_unlock(&pcam_inst->inst_lock);
	mutex_destroy(&pcam_inst->inst_lock);
	kfree(pcam_inst);
	f->private_data = NULL;

	if (pcam->use_count == 0) {
		v4l2_device_unregister_subdev(pcam->mctl.isp_sdev->sd);
		v4l2_device_unregister_subdev(pcam->mctl.isp_sdev->sd_vpe);
		rc = msm_cam_server_close_session(&g_server_dev, pcam);
		if (rc < 0)
			pr_err("msm_cam_server_close_session fails %d\n", rc);

		if (g_server_dev.use_count > 0) {
			rc = msm_send_close_server(pcam->vnode_id);
			if (rc < 0)
				pr_err("msm_send_close_server failed %d\n", rc);
		}
		if (pcam->mctl.mctl_release) {
			rc = pcam->mctl.mctl_release(&(pcam->mctl));
			if (rc < 0)
				pr_err("mctl_release fails %d\n", rc);
		}
#ifdef CONFIG_MSM_MULTIMEDIA_USE_ION
		kref_put(&pcam->mctl.refcount, msm_release_ion_client);
#endif
		if (g_server_dev.use_count == 0)
			mutex_unlock(&g_server_dev.server_lock);
	}
	mutex_unlock(&pcam->vid_lock);
	return rc;
}

static unsigned int msm_poll(struct file *f, struct poll_table_struct *wait)
{
	int rc = 0;
	struct msm_cam_v4l2_device *pcam;
	struct msm_cam_v4l2_dev_inst *pcam_inst;
	pcam_inst = container_of(f->private_data,
		struct msm_cam_v4l2_dev_inst, eventHandle);
	pcam = pcam_inst->pcam;
	D("%s\n", __func__);
	if (!pcam) {
		pr_err("%s NULL pointer of camera device!\n", __func__);
		return -EINVAL;
	}
	if (pcam_inst->my_index == 0) {
		poll_wait(f, &(pcam_inst->eventHandle.events->wait), wait);
		if (v4l2_event_pending(&pcam_inst->eventHandle))
			rc |= POLLPRI;
	} else {
		if (!pcam_inst->vid_bufq.streaming) {
			D("%s vid_bufq.streaming is off, inst=0x%x\n",
			__func__, (u32)pcam_inst);
			return -EINVAL;
		}
		rc |= vb2_poll(&pcam_inst->vid_bufq, f, wait);
	}
	D("%s returns, rc  = 0x%x\n", __func__, rc);
	return rc;
}

static unsigned int msm_poll_server(struct file *fp,
					struct poll_table_struct *wait)
{
	int rc = 0;

	D("%s\n", __func__);
	poll_wait(fp,
		 &g_server_dev.server_command_queue.eventHandle.events->wait,
		 wait);
	if (v4l2_event_pending(&g_server_dev.server_command_queue.eventHandle))
		rc |= POLLPRI;

	return rc;
}
static long msm_ioctl_server(struct file *fp, unsigned int cmd,
	unsigned long arg)
{
	int rc = -EINVAL;
	struct v4l2_event ev;
	struct msm_camera_info temp_cam_info;
	struct msm_cam_config_dev_info temp_config_info;
	struct msm_mctl_node_info temp_mctl_info;
	struct v4l2_event_subscription temp_sub;
	int i;

	D("%s: cmd %d\n", __func__, _IOC_NR(cmd));

	switch (cmd) {
	case MSM_CAM_IOCTL_GET_CAMERA_INFO:
		if (copy_from_user(&temp_cam_info, (void __user *)arg,
					  sizeof(struct msm_camera_info))) {
			rc = -EINVAL;
			return rc;
		}
		for (i = 0; i < g_server_dev.camera_info.num_cameras; i++) {
			if (copy_to_user((void __user *)
			temp_cam_info.video_dev_name[i],
			 g_server_dev.camera_info.video_dev_name[i],
			strlen(g_server_dev.camera_info.video_dev_name[i]))) {
				rc = -EINVAL;
				return rc;
			}
			temp_cam_info.has_3d_support[i] =
				g_server_dev.camera_info.has_3d_support[i];
			temp_cam_info.is_internal_cam[i] =
				g_server_dev.camera_info.is_internal_cam[i];
			temp_cam_info.s_mount_angle[i] =
				g_server_dev.camera_info.s_mount_angle[i];
			temp_cam_info.sensor_type[i] =
				g_server_dev.camera_info.sensor_type[i];

		}
		temp_cam_info.num_cameras =
			g_server_dev.camera_info.num_cameras;
		if (copy_to_user((void __user *)arg,
							  &temp_cam_info,
				sizeof(struct msm_camera_info))) {
			rc = -EINVAL;
			return rc;
		}
		rc = 0;
		break;

	case MSM_CAM_IOCTL_GET_CONFIG_INFO:
		if (copy_from_user(&temp_config_info, (void __user *)arg,
				  sizeof(struct msm_cam_config_dev_info))) {
			rc = -EINVAL;
			return rc;
		}
		for (i = 0;
		 i < g_server_dev.config_info.num_config_nodes; i++) {
			if (copy_to_user(
			(void __user *)temp_config_info.config_dev_name[i],
			g_server_dev.config_info.config_dev_name[i],
			strlen(g_server_dev.config_info.config_dev_name[i]))) {
				rc = -EINVAL;
				return rc;
			}
		}
		temp_config_info.num_config_nodes =
			g_server_dev.config_info.num_config_nodes;
		if (copy_to_user((void __user *)arg,
							  &temp_config_info,
				sizeof(struct msm_cam_config_dev_info))) {
			rc = -EINVAL;
			return rc;
		}
		rc = 0;
		break;
	case MSM_CAM_IOCTL_GET_MCTL_INFO:
		if (copy_from_user(&temp_mctl_info, (void __user *)arg,
				  sizeof(struct msm_mctl_node_info))) {
			rc = -EINVAL;
			return rc;
		}

		for (i = 0; i < g_server_dev.mctl_node_info.num_mctl_nodes;
				i++) {
			if (copy_to_user((void __user *)
			temp_mctl_info.mctl_node_name[i],
			g_server_dev.mctl_node_info.mctl_node_name[i], strnlen(
			g_server_dev.mctl_node_info.mctl_node_name[i],
			MAX_DEV_NAME_LEN))) {
				rc = -EINVAL;
				return rc;
			}
		}
		temp_mctl_info.num_mctl_nodes =
			g_server_dev.mctl_node_info.num_mctl_nodes;
		if (copy_to_user((void __user *)arg,
							  &temp_mctl_info,
				sizeof(struct msm_mctl_node_info))) {
			rc = -EINVAL;
			return rc;
		}
		rc = 0;
	break;

	case VIDIOC_SUBSCRIBE_EVENT:
		if (copy_from_user(&temp_sub, (void __user *)arg,
				  sizeof(struct v4l2_event_subscription))) {
			rc = -EINVAL;
			return rc;
		}
		rc = msm_server_v4l2_subscribe_event
			(&g_server_dev.server_command_queue.eventHandle,
			 &temp_sub);
		if (rc < 0)
			return rc;

		break;

	case VIDIOC_DQEVENT: {
		void __user *u_ctrl_value = NULL, *user_ptr = NULL;
		struct msm_isp_event_ctrl u_isp_event;
		struct msm_isp_event_ctrl *k_isp_event;

		/* First, copy the event structure from userspace */
		D("%s: VIDIOC_DQEVENT\n", __func__);
		if (copy_from_user(&ev, (void __user *)arg,
				sizeof(struct v4l2_event))) {
			break;
		}
		/* Next, get the pointer to event_ctrl structure
		 * embedded inside the v4l2_event.u.data array. */
		user_ptr = (void __user *)(*((uint32_t *)ev.u.data));

		/* Next, copy the userspace event ctrl structure */
		if (copy_from_user((void *)&u_isp_event, user_ptr,
				sizeof(struct msm_isp_event_ctrl))) {
			rc = -EFAULT;
			break;
		}

		/* Save the pointer of the user allocated command buffer*/
		u_ctrl_value = u_isp_event.isp_data.ctrl.value;

		/* Dequeue the event queued into the v4l2 queue*/
		rc = v4l2_event_dequeue(
			&g_server_dev.server_command_queue.eventHandle,
			&ev, fp->f_flags & O_NONBLOCK);
		if (rc < 0) {
			pr_err("no pending events?");
			rc = -EFAULT;
			break;
		}

		/* Use k_isp_event to point to the event_ctrl structure
		 * embedded inside v4l2_event.u.data */
		k_isp_event = (struct msm_isp_event_ctrl *)
				(*((uint32_t *)ev.u.data));
		if (!k_isp_event) {
			pr_err("%s Invalid event ctrl structure. ", __func__);
			rc = -EFAULT;
			break;
		}
		if (k_isp_event->evt_id != g_server_dev.server_evt_id) {
			pr_err("%s: isp_event->evt_id (0x%x) neq cur_server_evt_id (0x%x)",
				   __func__, k_isp_event->evt_id, g_server_dev.server_evt_id);
			kfree(k_isp_event->isp_data.ctrl.value);
			k_isp_event->isp_data.ctrl.value = NULL;
			kfree(k_isp_event);
			k_isp_event = NULL;
			rc = -EFAULT;
			break;
		}
		/* Copy the event structure into user struct*/
		u_isp_event = *k_isp_event;

		/* Restore the saved pointer of the user
		 * allocated command buffer. */
		u_isp_event.isp_data.ctrl.value = u_ctrl_value;
		if (ev.type == V4L2_EVENT_PRIVATE_START+MSM_CAM_RESP_V4L2) {
			/* Copy the ctrl cmd, if present*/
			if (k_isp_event->isp_data.ctrl.length > 0 &&
				k_isp_event->isp_data.ctrl.value != NULL) {
				void *k_ctrl_value =
					k_isp_event->isp_data.ctrl.value;
				if (copy_to_user(u_ctrl_value, k_ctrl_value,
					k_isp_event->isp_data.ctrl.length)) {
					kfree(k_isp_event->isp_data.ctrl.value);
					k_isp_event->isp_data.ctrl.value = NULL;
					kfree(k_isp_event);
					k_isp_event = NULL;
					rc = -EINVAL;
					break;
				}
				kfree(k_isp_event->isp_data.ctrl.value);
				k_isp_event->isp_data.ctrl.value = NULL;
			}
			/* Copy the event ctrl structure back into
			 * user's structure. */
			if (copy_to_user(user_ptr, (void *)&u_isp_event,
					 sizeof(struct msm_isp_event_ctrl))) {
				kfree(k_isp_event);
				k_isp_event = NULL;
				rc = -EINVAL;
				break;
			}
		}

		/* Copy the v4l2_event structure back to the user*/
		if (copy_to_user((void __user *)arg, &ev,
				sizeof(struct v4l2_event))) {
			kfree(k_isp_event);
			k_isp_event = NULL;
			rc = -EINVAL;
			break;
		}
		kfree(k_isp_event);
		k_isp_event = NULL;
		break;
	}
	case MSM_CAM_IOCTL_CTRL_CMD_DONE:
		D("%s: MSM_CAM_IOCTL_CTRL_CMD_DONE\n", __func__);
		rc = msm_ctrl_cmd_done((void __user *)arg);
		break;

	default:
		break;
	}
	return rc;
}

static int msm_open_server(struct inode *inode, struct file *fp)
{
	int rc;
	D("%s: open %s\n", __func__, fp->f_path.dentry->d_name.name);
	mutex_lock(&g_server_dev.server_lock);
	rc = nonseekable_open(inode, fp);
	if (rc < 0) {
		pr_err("%s: nonseekable_open error %d\n", __func__, rc);
		mutex_unlock(&g_server_dev.server_lock);
		return rc;
	}
	g_server_dev.use_count++;
	if (g_server_dev.use_count == 1)
		msm_queue_init(&g_server_dev.ctrl_q, "control");
	mutex_unlock(&g_server_dev.server_lock);
	return rc;
}

static unsigned int msm_poll_config(struct file *fp,
					struct poll_table_struct *wait)
{
	int rc = 0;
	struct msm_cam_config_dev *config = fp->private_data;
	if (config == NULL)
		return -EINVAL;

	D("%s\n", __func__);

	poll_wait(fp,
	&config->config_stat_event_queue.eventHandle.events->wait, wait);
	if (v4l2_event_pending(&config->config_stat_event_queue.eventHandle))
		rc |= POLLPRI;
	return rc;
}

static int msm_close_server(struct inode *inode, struct file *fp)
{
	struct v4l2_event_subscription sub;
	D("%s\n", __func__);
	mutex_lock(&g_server_dev.server_lock);
	if (g_server_dev.use_count > 0)
		g_server_dev.use_count--;
	mutex_unlock(&g_server_dev.server_lock);
	if (g_server_dev.use_count == 0) {
		if (g_server_dev.pcam_active) {
			struct v4l2_event v4l2_ev;
			mutex_lock(&g_server_dev.server_lock);

			v4l2_ev.type = V4L2_EVENT_PRIVATE_START
				+ MSM_CAM_APP_NOTIFY_ERROR_EVENT;
			ktime_get_ts(&v4l2_ev.timestamp);
			v4l2_event_queue(
				g_server_dev.pcam_active->pvdev, &v4l2_ev);
		}
	sub.type = V4L2_EVENT_ALL;
	msm_server_v4l2_unsubscribe_event(
		&g_server_dev.server_command_queue.eventHandle, &sub);
	}
	return 0;
}


static long msm_v4l2_evt_notify(struct msm_cam_media_controller *mctl,
		unsigned int cmd, unsigned long evt)
{
	struct v4l2_event v4l2_ev;
	struct msm_cam_v4l2_device *pcam = NULL;

	if (!mctl) {
		pr_err("%s: mctl is NULL\n", __func__);
		return -EINVAL;
	}

	if (copy_from_user(&v4l2_ev, (void __user *)evt,
		sizeof(struct v4l2_event))) {
		ERR_COPY_FROM_USER();
		return -EFAULT;
	}

	pcam = mctl->sync.pcam_sync;
	ktime_get_ts(&v4l2_ev.timestamp);
	v4l2_event_queue(pcam->pvdev, &v4l2_ev);
	return 0;
}

static long msm_ioctl_config(struct file *fp, unsigned int cmd,
	unsigned long arg)
{

	int rc = 0;
	struct v4l2_event ev;
	struct msm_cam_config_dev *config_cam = fp->private_data;
	struct v4l2_event_subscription temp_sub;

	D("%s: cmd %d\n", __func__, _IOC_NR(cmd));

	switch (cmd) {
		/* memory management shall be handeld here*/
	case MSM_CAM_IOCTL_REGISTER_PMEM:
		return msm_register_pmem(
			&config_cam->p_mctl->sync.pmem_stats,
			(void __user *)arg, config_cam->p_mctl->client);
		break;

	case MSM_CAM_IOCTL_UNREGISTER_PMEM:
		return msm_pmem_table_del(
			&config_cam->p_mctl->sync.pmem_stats,
			(void __user *)arg, config_cam->p_mctl->client);
		break;
	case VIDIOC_SUBSCRIBE_EVENT:
		if (copy_from_user(&temp_sub,
			(void __user *)arg,
			sizeof(struct v4l2_event_subscription))) {
				rc = -EINVAL;
				return rc;
		}
		rc = msm_server_v4l2_subscribe_event
			(&config_cam->config_stat_event_queue.eventHandle,
				 &temp_sub);
		if (rc < 0)
			return rc;
		break;

	case VIDIOC_UNSUBSCRIBE_EVENT:
		if (copy_from_user(&temp_sub, (void __user *)arg,
			  sizeof(struct v4l2_event_subscription))) {
			rc = -EINVAL;
			return rc;
		}
		rc = msm_server_v4l2_unsubscribe_event
			(&config_cam->config_stat_event_queue.eventHandle,
			 &temp_sub);
		if (rc < 0)
			return rc;
		break;

	case VIDIOC_DQEVENT: {
		void __user *u_msg_value = NULL, *user_ptr = NULL;
		struct msm_isp_event_ctrl u_isp_event;
		struct msm_isp_event_ctrl *k_isp_event;

		/* First, copy the v4l2 event structure from userspace */
		D("%s: VIDIOC_DQEVENT\n", __func__);
		if (copy_from_user(&ev, (void __user *)arg,
				sizeof(struct v4l2_event)))
			break;
		/* Next, get the pointer to event_ctrl structure
		 * embedded inside the v4l2_event.u.data array. */
		user_ptr = (void __user *)(*((uint32_t *)ev.u.data));

		/* Next, copy the userspace event ctrl structure */
		if (copy_from_user((void *)&u_isp_event, user_ptr,
				   sizeof(struct msm_isp_event_ctrl))) {
			break;
		}
		/* Save the pointer of the user allocated command buffer*/
		u_msg_value = u_isp_event.isp_data.isp_msg.data;

		/* Dequeue the event queued into the v4l2 queue*/
		rc = v4l2_event_dequeue(
			&config_cam->config_stat_event_queue.eventHandle,
			&ev, fp->f_flags & O_NONBLOCK);
		if (rc < 0) {
			pr_err("no pending events?");
			break;
		}
		/* Use k_isp_event to point to the event_ctrl structure
		 * embedded inside v4l2_event.u.data */
		k_isp_event = (struct msm_isp_event_ctrl *)
				(*((uint32_t *)ev.u.data));
		/* Copy the event structure into user struct. */
		u_isp_event = *k_isp_event;
		if (ev.type != (V4L2_EVENT_PRIVATE_START +
				MSM_CAM_RESP_DIV_FRAME_EVT_MSG) &&
				ev.type != (V4L2_EVENT_PRIVATE_START +
				MSM_CAM_RESP_MCTL_PP_EVENT)) {

			/* Restore the saved pointer of the
			 * user allocated command buffer. */
			u_isp_event.isp_data.isp_msg.data = u_msg_value;

			if (ev.type == (V4L2_EVENT_PRIVATE_START +
					MSM_CAM_RESP_STAT_EVT_MSG)) {
				if (k_isp_event->isp_data.isp_msg.len > 0) {
					void *k_msg_value =
					k_isp_event->isp_data.isp_msg.data;
					if (copy_to_user(u_msg_value,
							k_msg_value,
					 k_isp_event->isp_data.isp_msg.len)) {
						rc = -EINVAL;
						break;
					}
					kfree(k_msg_value);
					k_msg_value = NULL;
				}
			}
		}
		/* Copy the event ctrl structure back
		 * into user's structure. */
		if (copy_to_user(user_ptr,
				(void *)&u_isp_event, sizeof(
				struct msm_isp_event_ctrl))) {
			rc = -EINVAL;
			break;
		}
		kfree(k_isp_event);
		k_isp_event = NULL;
		/* Copy the v4l2_event structure back to the user*/
		if (copy_to_user((void __user *)arg, &ev,
				sizeof(struct v4l2_event))) {
			rc = -EINVAL;
			break;
		}
		}

		break;

	case MSM_CAM_IOCTL_V4L2_EVT_NOTIFY:
		rc = msm_v4l2_evt_notify(config_cam->p_mctl, cmd, arg);
		break;

	case MSM_CAM_IOCTL_SET_MEM_MAP_INFO:
		if (copy_from_user(&config_cam->mem_map, (void __user *)arg,
				sizeof(struct msm_mem_map_info)))
			rc = -EINVAL;
		break;

	default:{
		/* For the rest of config command, forward to media controller*/
		struct msm_cam_media_controller *p_mctl = config_cam->p_mctl;
		if (p_mctl && p_mctl->mctl_cmd) {
			rc = config_cam->p_mctl->mctl_cmd(p_mctl, cmd, arg);
		} else {
			rc = -EINVAL;
			pr_err("%s: media controller is null\n", __func__);
		}

		break;
	} /* end of default*/
	} /* end of switch*/
	return rc;
}

static int msm_mmap_config(struct file *fp, struct vm_area_struct *vma)
{
	struct msm_cam_config_dev *config_cam = fp->private_data;
	int rc = 0;
	int phyaddr;
	int retval;
	unsigned long size;

	D("%s: phy_addr=0x%x", __func__, config_cam->mem_map.cookie);
	phyaddr = (int)config_cam->mem_map.cookie;
	if (!phyaddr) {
		pr_err("%s: no physical memory to map", __func__);
		return -EFAULT;
	}
	memset(&config_cam->mem_map, 0,
		sizeof(struct msm_mem_map_info));
	size = vma->vm_end - vma->vm_start;
	vma->vm_page_prot = pgprot_noncached(vma->vm_page_prot);
	retval = remap_pfn_range(vma, vma->vm_start,
					phyaddr >> PAGE_SHIFT,
					size, vma->vm_page_prot);
	if (retval) {
		pr_err("%s: remap failed, rc = %d",
					__func__, retval);
		rc = -ENOMEM;
		goto end;
	}
	D("%s: phy_addr=0x%x: %08lx-%08lx, pgoff %08lx\n",
			__func__, (uint32_t)phyaddr,
			vma->vm_start, vma->vm_end, vma->vm_pgoff);
end:
	return rc;
}

static int msm_open_config(struct inode *inode, struct file *fp)
{
	int rc;

	struct msm_cam_config_dev *config_cam =
	container_of(inode->i_cdev, struct msm_cam_config_dev, config_cdev);

	D("%s: open %s\n", __func__, fp->f_path.dentry->d_name.name);

	rc = nonseekable_open(inode, fp);
	if (rc < 0) {
		pr_err("%s: nonseekable_open error %d\n", __func__, rc);
		return rc;
	}
	config_cam->use_count++;

	/*config_cam->isp_subdev = g_server_dev.pcam_active->mctl.isp_sdev;*/
	/* assume there is only one active camera possible*/
	config_cam->p_mctl = &g_server_dev.pcam_active->mctl;

	INIT_HLIST_HEAD(&config_cam->p_mctl->sync.pmem_stats);
	spin_lock_init(&config_cam->p_mctl->sync.pmem_stats_spinlock);

	config_cam->p_mctl->config_device = config_cam;
	kref_get(&config_cam->p_mctl->refcount);
	fp->private_data = config_cam;
	return rc;
}

static int msm_close_config(struct inode *node, struct file *f)
{
	struct msm_cam_config_dev *config_cam = f->private_data;
	D("%s Decrementing ref count of config node ", __func__);
	kref_put(&config_cam->p_mctl->refcount, msm_release_ion_client);
	return 0;
}

static struct v4l2_file_operations g_msm_fops = {
	.owner   = THIS_MODULE,
	.open	= msm_open,
	.poll	= msm_poll,
	.mmap	= msm_mmap,
	.release = msm_close,
	.ioctl   = video_ioctl2,
};

/* Init a config node for ISP control,
 * which will create a config device (/dev/config0/ and plug in
 * ISP's operation "v4l2_ioctl_ops*"
 */
static const struct file_operations msm_fops_server = {
	.owner = THIS_MODULE,
	.open  = msm_open_server,
	.poll  = msm_poll_server,
	.unlocked_ioctl = msm_ioctl_server,
	.release = msm_close_server,
};

static const struct file_operations msm_fops_config = {
	.owner = THIS_MODULE,
	.open  = msm_open_config,
	.poll  = msm_poll_config,
	.unlocked_ioctl = msm_ioctl_config,
	.mmap	= msm_mmap_config,
	.release = msm_close_config,
};

int msm_setup_v4l2_event_queue(struct v4l2_fh *eventHandle,
					struct video_device *pvdev)
{
	int rc = 0;
	/* v4l2_fh support */
	spin_lock_init(&pvdev->fh_lock);
	INIT_LIST_HEAD(&pvdev->fh_list);

	rc = v4l2_fh_init(eventHandle, pvdev);
	if (rc < 0)
		return rc;
	if (eventHandle->events == NULL) {
		rc = v4l2_event_init(eventHandle);
		if (rc < 0)
			return rc;
	}

	/* queue of max size 30 */
	rc = v4l2_event_alloc(eventHandle, 30);
	if (rc < 0)
		return rc;

	v4l2_fh_add(eventHandle);
	return rc;

}

static int msm_setup_config_dev(int node, char *device_name)
{
	int rc = -ENODEV;
	struct device *device_config;
	int dev_num = node;
	dev_t devno;
	struct msm_cam_config_dev *config_cam;

	config_cam = kzalloc(sizeof(*config_cam), GFP_KERNEL);
	if (!config_cam) {
		pr_err("%s: could not allocate memory for msm_cam_config_device\n",
			__func__);
		return -ENOMEM;
	}

	D("%s\n", __func__);

	devno = MKDEV(MAJOR(msm_devno), dev_num+1);
	device_config = device_create(msm_class, NULL, devno, NULL,
					"%s%d", device_name, dev_num);

	if (IS_ERR(device_config)) {
		rc = PTR_ERR(device_config);
		pr_err("%s: error creating device: %d\n", __func__, rc);
		return rc;
	}

	cdev_init(&config_cam->config_cdev,
			&msm_fops_config);
	config_cam->config_cdev.owner = THIS_MODULE;

	rc = cdev_add(&config_cam->config_cdev, devno, 1);
	if (rc < 0) {
		pr_err("%s: error adding cdev: %d\n", __func__, rc);
		device_destroy(msm_class, devno);
		return rc;
	}
	g_server_dev.config_info.config_dev_name[dev_num]
		= dev_name(device_config);
	D("%s Connected config device %s\n", __func__,
		g_server_dev.config_info.config_dev_name[dev_num]);
	g_server_dev.config_info.config_dev_id[dev_num]
		= dev_num;

	config_cam->config_stat_event_queue.pvdev = video_device_alloc();
	if (config_cam->config_stat_event_queue.pvdev == NULL) {
		pr_err("%s: video_device_alloc failed\n", __func__);
		return -ENOMEM;
	}

	rc = msm_setup_v4l2_event_queue(
		&config_cam->config_stat_event_queue.eventHandle,
		config_cam->config_stat_event_queue.pvdev);
	if (rc < 0)
		pr_err("%s failed to initialize event queue\n", __func__);

	return rc;
}

static int msm_setup_server_dev(int node, char *device_name)
{
	int rc = -ENODEV;
	struct device *device_server;
	int dev_num = node;
	dev_t devno;

	D("%s\n", __func__);

	devno = MKDEV(MAJOR(msm_devno), dev_num);
	device_server = device_create(msm_class, NULL,
			devno, NULL, "%s", device_name);

	if (IS_ERR(device_server)) {
		rc = PTR_ERR(device_server);
		pr_err("%s: error creating device: %d\n", __func__, rc);
		return rc;
	}

	cdev_init(&g_server_dev.server_cdev, &msm_fops_server);
	g_server_dev.server_cdev.owner = THIS_MODULE;

	rc = cdev_add(&g_server_dev.server_cdev, devno, 1);
	if (rc < 0) {
		pr_err("%s: error adding cdev: %d\n", __func__, rc);
		device_destroy(msm_class, devno);
		return rc;
	}

	mutex_init(&g_server_dev.server_lock);
	g_server_dev.pcam_active = NULL;
	g_server_dev.camera_info.num_cameras = 0;
	atomic_set(&g_server_dev.number_pcam_active, 0);

	/*initialize fake video device and event queue*/

	g_server_dev.server_command_queue.pvdev = video_device_alloc();
	if (g_server_dev.server_command_queue.pvdev == NULL) {
		pr_err("%s: video_device_alloc failed\n", __func__);
		return -ENOMEM;
	}
	rc = msm_setup_v4l2_event_queue(
		&g_server_dev.server_command_queue.eventHandle,
		g_server_dev.server_command_queue.pvdev);
	if (rc < 0)
		pr_err("%s failed to initialize event queue\n", __func__);

	return rc;
}

static int msm_cam_dev_init(struct msm_cam_v4l2_device *pcam)
{
	int rc = -ENOMEM;
	struct video_device *pvdev = NULL;
	struct i2c_client *client = v4l2_get_subdevdata(pcam->mctl.sensor_sdev);
	D("%s\n", __func__);

	/* first register the v4l2 device */
	pcam->v4l2_dev.dev = &client->dev;
	rc = v4l2_device_register(pcam->v4l2_dev.dev, &pcam->v4l2_dev);
	if (rc < 0)
		return -EINVAL;
	else
		pcam->v4l2_dev.notify = msm_cam_v4l2_subdev_notify;


	/* now setup video device */
	pvdev = video_device_alloc();
	if (pvdev == NULL) {
		pr_err("%s: video_device_alloc failed\n", __func__);
		return rc;
	}

	/* init video device's driver interface */
	D("sensor name = %s, sizeof(pvdev->name)=%d\n",
		pcam->mctl.sensor_sdev->name, sizeof(pvdev->name));

	/* device info - strlcpy is safer than strncpy but
	   only if architecture supports*/
	strlcpy(pvdev->name, pcam->mctl.sensor_sdev->name, sizeof(pvdev->name));

	pvdev->release   = video_device_release;
	pvdev->fops	  = &g_msm_fops;
	pvdev->ioctl_ops = &g_msm_ioctl_ops;
	pvdev->minor	 = -1;
	pvdev->vfl_type  = 1;

	/* register v4l2 video device to kernel as /dev/videoXX */
	D("video_register_device\n");
	rc = video_register_device(pvdev,
					VFL_TYPE_GRABBER,
					msm_camera_v4l2_nr);
	if (rc) {
		pr_err("%s: video_register_device failed\n", __func__);
		goto reg_fail;
	}
	D("%s: video device registered as /dev/video%d\n",
		__func__, pvdev->num);

	/* connect pcam and video dev to each other */
	pcam->pvdev	= pvdev;
	video_set_drvdata(pcam->pvdev, pcam);

	/* If isp HW registeration is successful,
	 * then create event queue to
	 * receievent event froms HW
	*/
	/* yyan: no global - each sensor will
	 * create a new vidoe node! */
	/* g_pmsm_camera_v4l2_dev = pmsm_camera_v4l2_dev; */
	/* g_pmsm_camera_v4l2_dev->pvdev = pvdev; */

	return rc ;

reg_fail:
	video_device_release(pvdev);
	v4l2_device_unregister(&pcam->v4l2_dev);
	pcam->v4l2_dev.dev = NULL;
	return rc;
}

static int msm_sync_destroy(struct msm_sync *sync)
{
	if (sync) {
		mutex_destroy(&sync->lock);
		wake_lock_destroy(&sync->wake_lock);
	}
	return 0;
}

static int msm_actuator_probe(struct msm_actuator_info *actuator_info,
			      struct v4l2_subdev *act_sdev,
			      struct msm_actuator_ctrl *actctrl)
{
	int rc = 0;
	struct i2c_adapter *adapter = NULL;
	void *act_client = NULL;
	struct msm_actuator_ctrl *a_ext_ctrl = NULL;

	D("%s called\n", __func__);

	if (!actuator_info)
		goto probe_fail;

	adapter = i2c_get_adapter(actuator_info->bus_id);
	if (!adapter)
		goto probe_fail;

	act_client = i2c_new_device(adapter, actuator_info->board_info);
	if (!act_client)
		goto device_fail;

	a_ext_ctrl = (struct msm_actuator_ctrl *)i2c_get_clientdata(act_client);
	if (!a_ext_ctrl)
		goto client_fail;

	*actctrl = *a_ext_ctrl;
	a_ext_ctrl->a_create_subdevice((void *)actuator_info,
				       (void *)act_sdev);
	return rc;

client_fail:
	i2c_unregister_device(act_client);
device_fail:
	i2c_put_adapter(adapter);
	adapter = NULL;
probe_fail:
	actctrl->a_init_table = NULL;
	actctrl->a_power_up = NULL;
	actctrl->a_power_down = NULL;
	actctrl->a_config = NULL;
	actctrl->a_create_subdevice = NULL;
	return rc;
}

static int msm_sync_init(struct msm_sync *sync,
	struct platform_device *pdev)
{
	int rc = 0;
	wake_lock_init(&sync->wake_lock, WAKE_LOCK_IDLE, "msm_camera");
	sync->opencnt = 0;
	mutex_init(&sync->lock);
	return rc;
}

/* register a msm sensor into the msm device, which will probe the
 * sensor HW. if the HW exist then create a video device (/dev/videoX/)
 * to represent this sensor */
int msm_sensor_register(struct v4l2_subdev *sensor_sd)
{
	int rc = -EINVAL;
	struct msm_camera_sensor_info *sdata;
	struct msm_cam_v4l2_device *pcam;
	struct msm_sensor_ctrl_t *s_ctrl;
	struct v4l2_subdev *act_sdev = NULL;
	struct msm_actuator_ctrl *actctrl = NULL;

	D("%s for %s\n", __func__, sensor_sd->name);

	/* allocate the memory for the camera device first */
	pcam = kzalloc(sizeof(*pcam), GFP_KERNEL);
	if (!pcam) {
		pr_err("%s: could not allocate mem for msm_cam_v4l2_device\n",
			__func__);
		return -ENOMEM;
	}

	pcam->mctl.sensor_sdev = sensor_sd;
	s_ctrl = get_sctrl(sensor_sd);
	sdata = (struct msm_camera_sensor_info *) s_ctrl->sensordata;

	pcam->mctl.act_sdev = kzalloc(sizeof(struct v4l2_subdev),
								  GFP_KERNEL);
	if (!pcam->mctl.act_sdev) {
		pr_err("%s: could not allocate mem for actuator v4l2_subdev\n",
			   __func__);
		kfree(pcam);
		return -ENOMEM;
	}

	act_sdev = pcam->mctl.act_sdev;
	actctrl = &pcam->mctl.sync.actctrl;

	msm_actuator_probe(sdata->actuator_info,
					   act_sdev, actctrl);

	/* setup a manager object*/
	rc = msm_sync_init(&pcam->mctl.sync, NULL);
	if (rc < 0)
		goto failure;
	D("%s: pcam =0x%p\n", __func__, pcam);
	D("%s: &pcam->mctl.sync =0x%p\n", __func__, &pcam->mctl.sync);

	pcam->mctl.sync.sdata = sdata;
	pcam->mctl.sync.pcam_sync = pcam;

	/* init the user count and lock*/
	pcam->use_count = 0;
	mutex_init(&pcam->vid_lock);
	mutex_init(&pcam->mctl_node.dev_lock);

	/* Initialize the formats supported */
	rc  = msm_mctl_init_user_formats(pcam);
	if (rc < 0)
		goto failure;

	rc  = msm_cam_dev_init(pcam);
	if (rc < 0)
		goto failure;

	rc = msm_setup_mctl_node(pcam);
	if (rc < 0) {
		pr_err("%s:failed to create mctl device: %d\n",
			 __func__, rc);
		goto failure;
	}

	g_server_dev.camera_info.video_dev_name
	[g_server_dev.camera_info.num_cameras]
	= video_device_node_name(pcam->pvdev);
	D("%s Connected video device %s\n", __func__,
		g_server_dev.camera_info.video_dev_name
		[g_server_dev.camera_info.num_cameras]);

	g_server_dev.camera_info.s_mount_angle
	[g_server_dev.camera_info.num_cameras]
	= sdata->sensor_platform_info->mount_angle;

	g_server_dev.camera_info.is_internal_cam
	[g_server_dev.camera_info.num_cameras]
	= sdata->camera_type;

	g_server_dev.mctl_node_info.mctl_node_name
	[g_server_dev.mctl_node_info.num_mctl_nodes]
	= video_device_node_name(pcam->mctl_node.pvdev);

	pr_info("%s mctl_node_name[%d] = %s\n", __func__,
		g_server_dev.mctl_node_info.num_mctl_nodes,
		g_server_dev.mctl_node_info.mctl_node_name
		[g_server_dev.mctl_node_info.num_mctl_nodes]);

	g_server_dev.camera_info.num_cameras++;
	g_server_dev.mctl_node_info.num_mctl_nodes++;

	D("%s done, rc = %d\n", __func__, rc);
	D("%s number of sensors connected is %d\n", __func__,
		g_server_dev.camera_info.num_cameras);

	/* register the subdevice, must be done for callbacks */
	rc = v4l2_device_register_subdev(&pcam->v4l2_dev, sensor_sd);
	if (rc < 0) {
		D("%s sensor sub device register failed\n",
			__func__);
		goto failure;
	}

	if (sdata->actuator_info) {
		rc = v4l2_device_register_subdev(&pcam->v4l2_dev, act_sdev);
		if (rc < 0) {
			D("%s actuator sub device register failed\n",
			  __func__);
			goto failure;
		}
	}

	pcam->vnode_id = vnode_count++;
	return rc;

failure:
	/* mutex_destroy not needed at this moment as the associated
	implemenation of mutex_init is not consuming resources */
	msm_sync_destroy(&pcam->mctl.sync);
	kfree(act_sdev);
	kzfree(pcam);
	return rc;
}
EXPORT_SYMBOL(msm_sensor_register);

static int __init msm_camera_init(void)
{
	int rc = 0, i;
	/*for now just create a config 0 node
	  put logic here later to know how many configs to create*/
	g_server_dev.config_info.num_config_nodes = 1;

	rc = msm_isp_init_module(g_server_dev.config_info.num_config_nodes);
	if (rc < 0) {
		pr_err("Failed to initialize isp\n");
		return rc;
	}

	if (!msm_class) {
		rc = alloc_chrdev_region(&msm_devno, 0,
		g_server_dev.config_info.num_config_nodes+1, "msm_camera");
		if (rc < 0) {
			pr_err("%s: failed to allocate chrdev: %d\n", __func__,
			rc);
			return rc;
		}

		msm_class = class_create(THIS_MODULE, "msm_camera");
		if (IS_ERR(msm_class)) {
			rc = PTR_ERR(msm_class);
			pr_err("%s: create device class failed: %d\n",
			__func__, rc);
			return rc;
		}
	}

	D("creating server and config nodes\n");
	rc = msm_setup_server_dev(0, "video_msm");
	if (rc < 0) {
		pr_err("%s: failed to create server dev: %d\n", __func__,
		rc);
		return rc;
	}

	for (i = 0; i < g_server_dev.config_info.num_config_nodes; i++) {
		rc = msm_setup_config_dev(i, "config");
		if (rc < 0) {
			pr_err("%s:failed to create config dev: %d\n",
			 __func__, rc);
			return rc;
		}
	}

	msm_isp_register(&g_server_dev);
	return rc;
}

static void __exit msm_camera_exit(void)
{
	msm_isp_unregister(&g_server_dev);
}

module_init(msm_camera_init);
module_exit(msm_camera_exit);<|MERGE_RESOLUTION|>--- conflicted
+++ resolved
@@ -1508,11 +1508,7 @@
 		if (rc < 0) {
 			pr_err("%s: cam_server_open_session failed %d\n",
 			__func__, rc);
-<<<<<<< HEAD
-			goto err;
-=======
 			goto msm_cam_server_open_session_failed;
->>>>>>> 1131c66f
 		}
 #ifdef CONFIG_MSM_MULTIMEDIA_USE_ION
 		pcam->mctl.client = msm_ion_client_create(-1, "camera");
@@ -1524,11 +1520,7 @@
 			pr_err("%s: media contoller is not inited\n",
 				 __func__);
 			rc = -ENODEV;
-<<<<<<< HEAD
-			goto err;
-=======
 			goto mctl_open_failed;
->>>>>>> 1131c66f
 		}
 
 		/* Now we really have to activate the camera */
@@ -1537,11 +1529,7 @@
 
 		if (rc < 0) {
 			pr_err("%s: HW open failed rc = 0x%x\n",  __func__, rc);
-<<<<<<< HEAD
-			goto err;
-=======
 			goto mctl_open_failed;
->>>>>>> 1131c66f
 		}
 		pcam->mctl.sync.pcam_sync = pcam;
 
@@ -1551,33 +1539,21 @@
 		if (rc < 0) {
 			pr_err("%s: v4l2_device_register_subdev failed rc = %d\n",
 				__func__, rc);
-<<<<<<< HEAD
-			goto err;
-=======
 			goto mctl_register_isp_sd_failed;
->>>>>>> 1131c66f
 		}
 		if (pcam->mctl.isp_sdev->sd_vpe) {
 			rc = v4l2_device_register_subdev(&pcam->v4l2_dev,
 						pcam->mctl.isp_sdev->sd_vpe);
 			if (rc < 0) {
-<<<<<<< HEAD
-				goto err;
-=======
 				goto mctl_register_isp_sd_vpe_failed;
->>>>>>> 1131c66f
 			}
 		}
 		rc = msm_setup_v4l2_event_queue(&pcam_inst->eventHandle,
 							pcam->pvdev);
 		if (rc < 0) {
-<<<<<<< HEAD
-			goto err;
-=======
 			pr_err("%s: msm_setup_v4l2_event_queue failed %d",
 				 __func__, rc);
 			goto mctl_event_q_setup_failed;
->>>>>>> 1131c66f
 		}
 	}
 	pcam_inst->vbqueue_initialized = 0;
@@ -1602,9 +1578,6 @@
 	/* rc = msm_cam_server_open_session(g_server_dev, pcam);*/
 	return rc;
 
-<<<<<<< HEAD
-err:
-=======
 msm_send_open_server_failed:
 	v4l2_fh_del(&pcam_inst->eventHandle);
 	v4l2_fh_exit(&pcam_inst->eventHandle);
@@ -1619,7 +1592,6 @@
 			pr_err("%s: mctl_release failed\n", __func__);
 
 mctl_open_failed:
->>>>>>> 1131c66f
 	if (pcam->use_count == 1) {
 #ifdef CONFIG_MSM_MULTIMEDIA_USE_ION
 		if (ion_client_created) {
@@ -1627,11 +1599,6 @@
 			kref_put(&pcam->mctl.refcount, msm_release_ion_client);
 		}
 #endif
-<<<<<<< HEAD
-		pcam->dev_inst[i] = NULL;
-		pcam->use_count = 0;
-	}
-=======
 		if (msm_cam_server_close_session(&g_server_dev, pcam) < 0)
 			pr_err("%s: msm_cam_server_close_session failed\n",
 				__func__);
@@ -1643,7 +1610,6 @@
 		pcam->use_count = 0;
 	}
 	pcam->dev_inst[i] = NULL;
->>>>>>> 1131c66f
 	mutex_unlock(&pcam->vid_lock);
 	kfree(pcam_inst);
 	return rc;
