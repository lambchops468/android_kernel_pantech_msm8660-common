/* Copyright (c) 2011-2012, Code Aurora Forum. All rights reserved.
 *
 * This program is free software; you can redistribute it and/or modify
 * it under the terms of the GNU General Public License version 2 and
 * only version 2 as published by the Free Software Foundation.
 *
 * This program is distributed in the hope that it will be useful,
 * but WITHOUT ANY WARRANTY; without even the implied warranty of
 * MERCHANTABILITY or FITNESS FOR A PARTICULAR PURPOSE.  See the
 * GNU General Public License for more details.
 *
 */

#include <linux/module.h>
#include <linux/workqueue.h>
#include <linux/delay.h>
#include <linux/types.h>
#include <linux/list.h>
#include <linux/ioctl.h>
#include <linux/spinlock.h>
#include <linux/videodev2.h>
#include <linux/proc_fs.h>
#include <linux/vmalloc.h>
#include <linux/android_pmem.h>

#include <media/v4l2-dev.h>
#include <media/v4l2-ioctl.h>
#include <media/v4l2-device.h>
#include <media/msm_isp.h>
#include <media/msm_gemini.h>

#include "msm.h"

#include "swfv/swfa_k.h"

#ifdef CONFIG_MSM_CAMERA_DEBUG
#define D(fmt, args...) pr_debug("msm_isp: " fmt, ##args)
#else
#define D(fmt, args...) do {} while (0)
#endif

#define MSM_FRAME_AXI_MAX_BUF 32
#define BAYER_FOCUS_BUF_SIZE 		(18 * 14 * 10 * 4)
#define SW_FOCUS_BUF_SIZE 			32*1024


void *msm_isp_sync_alloc(int size,
	  gfp_t gfp)
{
	struct msm_queue_cmd *qcmd =
		kmalloc(sizeof(struct msm_queue_cmd) + size, gfp);

	if (qcmd) {
		atomic_set(&qcmd->on_heap, 1);
		return qcmd + 1;
	}
	return NULL;
}

void msm_isp_sync_free(void *ptr)
{
	if (ptr) {
		struct msm_queue_cmd *qcmd =
			(struct msm_queue_cmd *)ptr;
		qcmd--;
		if (atomic_read(&qcmd->on_heap))
			kfree(qcmd);
	}
}

static int msm_isp_notify_VFE_BUF_FREE_EVT(struct v4l2_subdev *sd, void *arg)
{
	struct msm_vfe_cfg_cmd cfgcmd;
	struct msm_camvfe_params vfe_params;
	int rc;

	cfgcmd.cmd_type = CMD_VFE_BUFFER_RELEASE;
	cfgcmd.value = NULL;
	vfe_params.vfe_cfg = &cfgcmd;
	vfe_params.data = NULL;
	rc = v4l2_subdev_call(sd, core, ioctl, 0, &vfe_params);
	return 0;
}

int msm_isp_vfe_msg_to_img_mode(struct msm_cam_media_controller *pmctl,
				int vfe_msg)
{
	int image_mode;
	if (vfe_msg == VFE_MSG_OUTPUT_PRIMARY) {
		switch (pmctl->vfe_output_mode) {
		case VFE_OUTPUTS_MAIN_AND_PREVIEW:
		case VFE_OUTPUTS_MAIN_AND_VIDEO:
		case VFE_OUTPUTS_MAIN_AND_THUMB:
		case VFE_OUTPUTS_RAW:
		case VFE_OUTPUTS_JPEG_AND_THUMB:
			image_mode = MSM_V4L2_EXT_CAPTURE_MODE_MAIN;
			break;
		case VFE_OUTPUTS_THUMB_AND_MAIN:
			image_mode = MSM_V4L2_EXT_CAPTURE_MODE_THUMBNAIL;
			break;
		case VFE_OUTPUTS_VIDEO:
		case VFE_OUTPUTS_VIDEO_AND_PREVIEW:
			image_mode = MSM_V4L2_EXT_CAPTURE_MODE_VIDEO;
			break;
		case VFE_OUTPUTS_PREVIEW:
		case VFE_OUTPUTS_PREVIEW_AND_VIDEO:
			image_mode = MSM_V4L2_EXT_CAPTURE_MODE_PREVIEW;
			break;
		default:
			image_mode = -1;
			break;
		}
	} else if (vfe_msg == VFE_MSG_OUTPUT_SECONDARY) {
		switch (pmctl->vfe_output_mode) {
		case VFE_OUTPUTS_MAIN_AND_PREVIEW:
		case VFE_OUTPUTS_VIDEO_AND_PREVIEW:
			image_mode = MSM_V4L2_EXT_CAPTURE_MODE_PREVIEW;
			break;
		case VFE_OUTPUTS_MAIN_AND_VIDEO:
		case VFE_OUTPUTS_PREVIEW_AND_VIDEO:
			image_mode = MSM_V4L2_EXT_CAPTURE_MODE_VIDEO;
			break;
		case VFE_OUTPUTS_MAIN_AND_THUMB:
			image_mode = MSM_V4L2_EXT_CAPTURE_MODE_THUMBNAIL;
			break;
		case VFE_OUTPUTS_THUMB_AND_MAIN:
			image_mode = MSM_V4L2_EXT_CAPTURE_MODE_MAIN;
			break;
		case VFE_OUTPUTS_JPEG_AND_THUMB:
			image_mode = MSM_V4L2_EXT_CAPTURE_MODE_THUMBNAIL;
			break;
		case VFE_OUTPUTS_PREVIEW:
		case VFE_OUTPUTS_VIDEO:
			image_mode = MSM_V4L2_EXT_CAPTURE_MODE_PREVIEW;
			break;
		default:
			image_mode = -1;
			break;
		}
	} else if (vfe_msg == VFE_MSG_OUTPUT_TERTIARY1) {
		switch (pmctl->vfe_output_mode) {
		case VFE_OUTPUTS_RDI0:
			image_mode = MSM_V4L2_EXT_CAPTURE_MODE_RDI;
			break;
		default:
			image_mode = -1;
		}
	} else
		image_mode = -1;

	D("%s Selected image mode %d vfe output mode %d, vfe msg %d\n",
	  __func__, image_mode, pmctl->vfe_output_mode, vfe_msg);
	return image_mode;
}

static int msm_isp_notify_VFE_BUF_EVT(struct msm_cam_media_controller *pmctl,
					struct v4l2_subdev *sd, void *arg)
{
	int rc = -EINVAL, image_mode;
	struct msm_vfe_resp *vdata = (struct msm_vfe_resp *)arg;
	struct msm_free_buf free_buf, temp_free_buf;
	struct msm_camvfe_params vfe_params;
	struct msm_vfe_cfg_cmd cfgcmd;
	struct msm_cam_v4l2_device *pcam = pmctl->pcam_ptr;
	

	int vfe_id = vdata->evt_msg.msg_id;
	if (!pcam) {
		pr_debug("%s pcam is null. return\n", __func__);
		msm_isp_sync_free(vdata);
		return rc;
	}
	
	image_mode = msm_isp_vfe_msg_to_img_mode(pmctl, vfe_id);
	BUG_ON(image_mode < 0);
	switch (vdata->type) {
	case VFE_MSG_V32_START:
	case VFE_MSG_V32_START_RECORDING:
	case VFE_MSG_V2X_PREVIEW:
		D("%s Got V32_START_*: Getting ping addr id = %d",
						__func__, vfe_id);
		msm_mctl_reserve_free_buf(pmctl, NULL,
					image_mode, &free_buf);
		cfgcmd.cmd_type = CMD_CONFIG_PING_ADDR;
		cfgcmd.value = &vfe_id;
		vfe_params.vfe_cfg = &cfgcmd;
		vfe_params.data = (void *)&free_buf;
		rc = v4l2_subdev_call(sd, core, ioctl, 0, &vfe_params);
		msm_mctl_reserve_free_buf(pmctl, NULL,
					image_mode, &free_buf);
		cfgcmd.cmd_type = CMD_CONFIG_PONG_ADDR;
		cfgcmd.value = &vfe_id;
		vfe_params.vfe_cfg = &cfgcmd;
		vfe_params.data = (void *)&free_buf;
		rc = v4l2_subdev_call(sd, core, ioctl, 0, &vfe_params);
		break;
	case VFE_MSG_V32_CAPTURE:
	case VFE_MSG_V2X_CAPTURE:
		pr_debug("%s Got V32_CAPTURE: getting buffer for id = %d",
						__func__, vfe_id);
		msm_mctl_reserve_free_buf(pmctl, NULL,
					image_mode, &free_buf);
		cfgcmd.cmd_type = CMD_CONFIG_PING_ADDR;
		cfgcmd.value = &vfe_id;
		vfe_params.vfe_cfg = &cfgcmd;
		vfe_params.data = (void *)&free_buf;
		rc = v4l2_subdev_call(sd, core, ioctl, 0, &vfe_params);
		temp_free_buf = free_buf;
		if (msm_mctl_reserve_free_buf(pmctl, NULL,
					image_mode, &free_buf)) {
			
			free_buf = temp_free_buf;
		}
		cfgcmd.cmd_type = CMD_CONFIG_PONG_ADDR;
		cfgcmd.value = &vfe_id;
		vfe_params.vfe_cfg = &cfgcmd;
		vfe_params.data = (void *)&free_buf;
		rc = v4l2_subdev_call(sd, core, ioctl, 0, &vfe_params);
		break;
	case VFE_MSG_V32_JPEG_CAPTURE:
		D("%s:VFE_MSG_V32_JPEG_CAPTURE vdata->type %d\n", __func__,
			vdata->type);
		free_buf.num_planes = 2;
		free_buf.ch_paddr[0] = pmctl->ping_imem_y;
		free_buf.ch_paddr[1] = pmctl->ping_imem_cbcr;
		cfgcmd.cmd_type = CMD_CONFIG_PING_ADDR;
		cfgcmd.value = &vfe_id;
		vfe_params.vfe_cfg = &cfgcmd;
		vfe_params.data = (void *)&free_buf;
		D("%s:VFE_MSG_V32_JPEG_CAPTURE y_ping=%x cbcr_ping=%x\n",
			__func__, free_buf.ch_paddr[0], free_buf.ch_paddr[1]);
		rc = v4l2_subdev_call(sd, core, ioctl, 0, &vfe_params);
		
		free_buf.ch_paddr[0] = pmctl->pong_imem_y;
		free_buf.ch_paddr[1] = pmctl->pong_imem_cbcr;
		cfgcmd.cmd_type = CMD_CONFIG_PONG_ADDR;
		cfgcmd.value = &vfe_id;
		vfe_params.vfe_cfg = &cfgcmd;
		vfe_params.data = (void *)&free_buf;
		D("%s:VFE_MSG_V32_JPEG_CAPTURE y_pong=%x cbcr_pong=%x\n",
			__func__, free_buf.ch_paddr[0], free_buf.ch_paddr[1]);
		rc = v4l2_subdev_call(sd, core, ioctl, 0, &vfe_params);
		break;
	case VFE_MSG_OUTPUT_IRQ:
		D("%s Got OUTPUT_IRQ: Getting free buf id = %d",
						__func__, vfe_id);
		msm_mctl_reserve_free_buf(pmctl, NULL,
					image_mode, &free_buf);
		cfgcmd.cmd_type = CMD_CONFIG_FREE_BUF_ADDR;
		cfgcmd.value = &vfe_id;
		vfe_params.vfe_cfg = &cfgcmd;
		vfe_params.data = (void *)&free_buf;
		rc = v4l2_subdev_call(sd, core, ioctl, 0, &vfe_params);
		break;
	default:
		pr_err("%s: Invalid vdata type: %d\n", __func__, vdata->type);
		break;
	}
	return rc;
}

static int msm_enable_dropframe(struct v4l2_subdev *sd,
			struct msm_cam_media_controller *pmctl, void __user *arg)
{
	int dropframe_enabled;

	if (copy_from_user(&dropframe_enabled, arg, sizeof(dropframe_enabled))) {
		ERR_COPY_FROM_USER();
		return -EFAULT;
	} else {
		atomic_set(&pmctl->dropframe_enabled, dropframe_enabled);
		pr_info("%s: set dropframe_enabled %d", __func__, atomic_read(&pmctl->dropframe_enabled));

		
		if (!dropframe_enabled)
			atomic_set(&pmctl->snap_dropframe_num, 0);
	}

	return 0;
}

static int msm_set_dropframe_num(struct v4l2_subdev *sd,
			struct msm_cam_media_controller *pmctl, void __user *arg)
{
	int snap_dropframe_num;

	if (copy_from_user(&snap_dropframe_num, arg, sizeof(snap_dropframe_num))) {
		ERR_COPY_FROM_USER();
		return -EFAULT;
	} else {
		atomic_set(&pmctl->snap_dropframe_num, snap_dropframe_num);
		pr_info("%s: set snap_dropframe_num %d", __func__, atomic_read(&pmctl->snap_dropframe_num));
	}

	return 0;
}

static int msm_isp_should_drop_frame(struct msm_cam_media_controller *pmctl, uint8_t msgid)
{
	int drop_frame = 0;

	switch (msgid) {
	case VFE_MSG_OUTPUT_PRIMARY:
		{
			atomic_set(&pmctl->snap_dropframe, 0);

			if (atomic_read(&pmctl->dropframe_enabled)) {
				if (atomic_read(&pmctl->snap_dropframe_num) == 0) { 
					atomic_sub(1, &pmctl->snap_dropframe_num);
				} else { 
					atomic_set(&pmctl->snap_dropframe, 1);
					
					if (atomic_read(&pmctl->snap_dropframe_num) > 0)
						atomic_sub(1, &pmctl->snap_dropframe_num);
					drop_frame = 1;
				}
			}
		}
		break;
	case VFE_MSG_OUTPUT_SECONDARY:
		{
			
			if (atomic_read(&pmctl->snap_dropframe))
				drop_frame = 1;
		}
		break;
	default:
		break;
	}

	if (atomic_read(&pmctl->dropframe_enabled))
		pr_info("%s: FRAME (%d): drop_frame %d [enable %d num %d drop_snap %d]",
				__func__, msgid, drop_frame,
				atomic_read(&pmctl->dropframe_enabled),
				atomic_read(&pmctl->snap_dropframe_num),
				atomic_read(&pmctl->snap_dropframe));

	return drop_frame;
}

static int msm_isp_notify_vfe(struct v4l2_subdev *sd,
	unsigned int notification,  void *arg, uint32_t interface)
{
	int rc = 0;
	struct v4l2_event v4l2_evt;
	struct msm_isp_event_ctrl *isp_event;
	struct msm_cam_media_controller *pmctl =
		(struct msm_cam_media_controller *)v4l2_get_subdev_hostdata(sd);
	struct msm_free_buf buf;
#if defined(CONFIG_MSM_CAMERA) && (CONFIG_HTC_CAMERA_HAL_VERSION > 0)
	unsigned long pphy;
	int newWidth;
	int newHeight;
<<<<<<< HEAD
#endif
=======
	struct msm_cam_media_controller *rdi0_mctl = msm_camera_get_rdi0_mctl();

	if (interface == RDI_0) {
		if (rdi0_mctl != NULL)
			pmctl = rdi0_mctl;
	} else {
		if (pmctl == rdi0_mctl)
			pmctl = msm_camera_get_pix0_mctl();
	}
>>>>>>> b4d27f2f

	if (!pmctl) {
		pr_err("%s: no context in dsp callback.\n", __func__);
		rc = -EINVAL;
		return rc;
	}

	if (notification == NOTIFY_VFE_BUF_EVT)
		return msm_isp_notify_VFE_BUF_EVT(pmctl, sd, arg);

	if (notification == NOTIFY_VFE_BUF_FREE_EVT)
		return msm_isp_notify_VFE_BUF_FREE_EVT(sd, arg);

	isp_event = kzalloc(sizeof(struct msm_isp_event_ctrl), GFP_ATOMIC);
	if (!isp_event) {
		pr_err("%s Insufficient memory. return", __func__);
		return -ENOMEM;
	}

	v4l2_evt.type = V4L2_EVENT_PRIVATE_START +
					MSM_CAM_RESP_STAT_EVT_MSG;
	*((uint32_t *)v4l2_evt.u.data) = (uint32_t)isp_event;

	isp_event->resptype = MSM_CAM_RESP_STAT_EVT_MSG;
	isp_event->isp_data.isp_msg.type = MSM_CAMERA_MSG;
	isp_event->isp_data.isp_msg.len = 0;

	switch (notification) {
	case NOTIFY_ISP_MSG_EVT: {
		struct isp_msg_event *isp_msg = (struct isp_msg_event *)arg;
		if (!isp_msg) {
			pr_err("%s: null pointer check, line(%d)", __func__, __LINE__);
			rc = -EINVAL;
			return rc;
		}

		isp_event->isp_data.isp_msg.msg_id = isp_msg->msg_id;
		isp_event->isp_data.isp_msg.frame_id = isp_msg->sof_count;
        getnstimeofday(&(isp_event->isp_data.isp_msg.timestamp));
		if(atomic_read(&pmctl->dropframe_enabled) &&
			atomic_read(&pmctl->snap_dropframe_num) == 0 &&
			isp_msg->msg_id == MSG_ID_SOF_ACK)
		{
			isp_event->isp_data.isp_msg.msg_id = MSG_ID_HDR_SOF_ACK;
			pr_info("%s MSG_ID_HDR_SOF_ACK", __func__);
		}

		break;
	}
	case NOTIFY_VFE_MSG_OUT: {
		
		int8_t msgid;
		
		int image_mode; 
		struct isp_msg_output *isp_output =
				(struct isp_msg_output *)arg;
		if (!isp_output) {
			pr_err("%s: null pointer check, line(%d)", __func__, __LINE__);
			rc = -EINVAL;
			return rc;
		}
		switch (isp_output->output_id) {
		case MSG_ID_OUTPUT_P:
			msgid = VFE_MSG_OUTPUT_P;
			break;
		case MSG_ID_OUTPUT_V:
			msgid = VFE_MSG_OUTPUT_V;
			break;
		case MSG_ID_OUTPUT_T:
			msgid = VFE_MSG_OUTPUT_T;
			break;
		case MSG_ID_OUTPUT_S:
			msgid = VFE_MSG_OUTPUT_S;
			break;
		case MSG_ID_OUTPUT_PRIMARY:
			msgid = VFE_MSG_OUTPUT_PRIMARY;
			break;
		case MSG_ID_OUTPUT_SECONDARY:
			msgid = VFE_MSG_OUTPUT_SECONDARY;
			break;
		case MSG_ID_OUTPUT_TERTIARY1:
			msgid = VFE_MSG_OUTPUT_TERTIARY1;
			break;
		default:
			pr_err("%s: Invalid VFE output id: %d\n",
				__func__, isp_output->output_id);
			rc = -EINVAL;
			break;
		}

		if (!rc) {
            if (msm_isp_should_drop_frame(pmctl, msgid)) {
                msgid = msm_isp_vfe_msg_to_img_mode(pmctl, msgid);
                
                msm_mctl_return_free_buf(pmctl, msgid, &(isp_output->buf));
                kfree(isp_event);
                return rc;
            } else {
			isp_event->isp_data.isp_msg.msg_id =
				isp_output->output_id;
			isp_event->isp_data.isp_msg.frame_id =
				isp_output->frameCounter;
			buf = isp_output->buf;
			
			image_mode  = msm_isp_vfe_msg_to_img_mode(pmctl, msgid);
			BUG_ON(image_mode  < 0);
			msm_mctl_buf_done(pmctl, image_mode ,
				&buf, isp_output->frameCounter);
			
            }
		}
		}
		break;
	case NOTIFY_VFE_MSG_COMP_STATS: {
		struct msm_stats_buf *stats = (struct msm_stats_buf *)arg;
		struct msm_stats_buf *stats_buf = NULL;
		if (!stats) {
			pr_err("%s: null pointer check, line(%d)", __func__, __LINE__);
			rc = -EINVAL;
			return rc;
		}

		isp_event->isp_data.isp_msg.msg_id = MSG_ID_STATS_COMPOSITE;
		stats->aec.buff = msm_pmem_stats_ptov_lookup(pmctl,
					stats->aec.buff, &(stats->aec.fd));
		stats->awb.buff = msm_pmem_stats_ptov_lookup(pmctl,
					stats->awb.buff, &(stats->awb.fd));
		stats->af.buff = msm_pmem_stats_ptov_lookup(pmctl,
					stats->af.buff, &(stats->af.fd));
		stats->ihist.buff = msm_pmem_stats_ptov_lookup(pmctl,
					stats->ihist.buff, &(stats->ihist.fd));
		stats->rs.buff = msm_pmem_stats_ptov_lookup(pmctl,
					stats->rs.buff, &(stats->rs.fd));
		stats->cs.buff = msm_pmem_stats_ptov_lookup(pmctl,
					stats->cs.buff, &(stats->cs.fd));
		stats->skin.buff = msm_pmem_stats_ptov_lookup(pmctl,
					stats->skin.buff, &(stats->skin.fd)); 

		stats_buf = kmalloc(sizeof(struct msm_stats_buf), GFP_ATOMIC);
		if (!stats_buf) {
			pr_err("%s: out of memory.\n", __func__);
			rc = -ENOMEM;
		} else {
			*stats_buf = *stats;
			isp_event->isp_data.isp_msg.len	=
				sizeof(struct msm_stats_buf);
			isp_event->isp_data.isp_msg.data = stats_buf;
		}
		}
		break;
	case NOTIFY_VFE_MSG_STATS: {
		struct msm_stats_buf stats;
		struct isp_msg_stats *isp_stats = (struct isp_msg_stats *)arg;
		if (!isp_stats) {
			pr_err("%s: null pointer check, line(%d)", __func__, __LINE__);
			rc = -EINVAL;
			return rc;
		}
		isp_event->isp_data.isp_msg.msg_id = isp_stats->id;
		isp_event->isp_data.isp_msg.frame_id =
			isp_stats->frameCounter;
#ifdef CONFIG_ARCH_MSM8X60
		stats.frame_id = isp_stats->frameCounter;
#endif 
		stats.buffer = msm_pmem_stats_ptov_lookup(pmctl,
						isp_stats->buffer,
						&(stats.fd));
		switch (isp_stats->id) {
		case MSG_ID_STATS_AEC:
		case MSG_ID_STATS_BG:
			stats.aec.buff = stats.buffer;
			stats.aec.fd = stats.fd;
			break;
		case MSG_ID_STATS_AF:
			stats.af.buff = stats.buffer;
			stats.af.fd = stats.fd;
			break;
		case MSG_ID_STATS_BF:
#if defined(CONFIG_MSM_CAMERA) && (CONFIG_HTC_CAMERA_HAL_VERSION > 0)
		    newWidth = 0;
		    newHeight = 0;
		    stats.htc_af_info.af_input.af_use_sw_sharpness = false;
		    if (pmctl->htc_af_info.af_input.af_use_sw_sharpness) {

			    pphy = msm_pmem_stats_ptov_lookup_2(pmctl,
						isp_stats->buffer,
						&(stats.fd));

			    memset((uint8_t *)(pphy+BAYER_FOCUS_BUF_SIZE), 0x00, SW_FOCUS_BUF_SIZE);

			    rc = swfa_Transform2((uint8_t *)(pphy+BAYER_FOCUS_BUF_SIZE),
			                          &newWidth,
			                          &newHeight);

			    if(!rc)
				    stats.htc_af_info.af_input.af_use_sw_sharpness = false;
			    else
				    stats.htc_af_info.af_input.af_use_sw_sharpness = pmctl->htc_af_info.af_input.af_use_sw_sharpness;
			}

			stats.htc_af_info.af_input.preview_width = pmctl->htc_af_info.af_input.preview_width;
			stats.htc_af_info.af_input.preview_height = pmctl->htc_af_info.af_input.preview_height;
			stats.htc_af_info.af_input.roi_x = pmctl->htc_af_info.af_input.roi_x;
			stats.htc_af_info.af_input.roi_y = pmctl->htc_af_info.af_input.roi_y;
			stats.htc_af_info.af_input.roi_width = newWidth;
			stats.htc_af_info.af_input.roi_height = newHeight;
#endif
			stats.af.buff = stats.buffer;
			stats.af.fd = stats.fd;

			break;
		case MSG_ID_STATS_AWB:
			stats.awb.buff = stats.buffer;
			stats.awb.fd = stats.fd;
			break;
		case MSG_ID_STATS_IHIST:
			stats.ihist.buff = stats.buffer;
			stats.ihist.fd = stats.fd;
			break;
		case MSG_ID_STATS_RS:
			stats.rs.buff = stats.buffer;
			stats.rs.fd = stats.fd;
			break;
		case MSG_ID_STATS_CS:
			stats.cs.buff = stats.buffer;
			stats.cs.fd = stats.fd;
			break;
		case MSG_ID_STATS_BHIST:
			stats.skin.buff = stats.buffer;
			stats.skin.fd = stats.fd;
			break;
		case MSG_ID_STATS_AWB_AEC:
			break;
		default:
			pr_err("%s: Invalid msg type", __func__);
			break;
		}
		if (!stats.buffer) {
			pr_err("%s: msm_pmem_stats_ptov_lookup error\n",
							__func__);
			isp_event->isp_data.isp_msg.len = 0;
			rc = -EFAULT;
		} else {
			struct msm_stats_buf *stats_buf =
				kmalloc(sizeof(struct msm_stats_buf),
							GFP_ATOMIC);
			if (!stats_buf) {
				pr_err("%s: out of memory.\n",
							__func__);
				rc = -ENOMEM;
			} else {
				*stats_buf = stats;
				isp_event->isp_data.isp_msg.len	=
					sizeof(struct msm_stats_buf);
				isp_event->isp_data.isp_msg.data = stats_buf;
			}
		}
		}
		break;
	default:
		pr_err("%s: Unsupport isp notification %d\n",
			__func__, notification);
		rc = -EINVAL;
		break;
	}

	if (!pmctl->config_device) {
		pr_err("%s: null pointer check, line(%d)", __func__, __LINE__);
		rc = -EINVAL;
		return rc;
	}

	v4l2_event_queue(pmctl->config_device->config_stat_event_queue.pvdev,
			 &v4l2_evt);

	return rc;
}

static int msm_isp_notify(struct v4l2_subdev *sd,
	unsigned int notification, void *arg)
{
	uint32_t interface = PIX_0;

	switch (notification) {
	case NOTIFY_ISP_MSG_EVT:
		if (((struct isp_msg_event *)arg)->msg_id == MSG_ID_RDI0_UPDATE_ACK)
			interface = RDI_0;
		break;
	case NOTIFY_VFE_MSG_OUT:
		if (((struct isp_msg_output *)arg)->output_id == MSG_ID_OUTPUT_TERTIARY1)
			interface = RDI_0;
		break;
	case NOTIFY_VFE_BUF_EVT: {
		struct msm_vfe_resp *rp;
		rp = (struct msm_vfe_resp *)arg;
		if (rp->evt_msg.msg_id == VFE_MSG_OUTPUT_TERTIARY1)
			interface = RDI_0;
		}
		break;
	case NOTIFY_AXI_RDI_SOF_COUNT:
		interface = RDI_0;
		break;
	default:
		break;
	}

	return msm_isp_notify_vfe(sd, notification, arg, interface);
}

static int msm_isp_open(struct v4l2_subdev *sd,
	struct msm_cam_media_controller *mctl)
{
	
	int rc = 0;
	D("%s\n", __func__);
	if (!mctl) {
		pr_err("%s: param is NULL", __func__);
		return -EINVAL;
	}

	rc = msm_iommu_map_contig_buffer(
		(unsigned long)IMEM_Y_PING_OFFSET, CAMERA_DOMAIN, GEN_POOL,
		((IMEM_Y_SIZE + IMEM_CBCR_SIZE + 4095) & (~4095)),
		SZ_4K, IOMMU_WRITE | IOMMU_READ,
		(unsigned long *)&mctl->ping_imem_y);
	mctl->ping_imem_cbcr = mctl->ping_imem_y + IMEM_Y_SIZE;
	if (rc < 0) {
		pr_err("%s: ping iommu mapping returned error %d\n",
			__func__, rc);
		mctl->ping_imem_y = 0;
		mctl->ping_imem_cbcr = 0;
	}
	msm_iommu_map_contig_buffer(
		(unsigned long)IMEM_Y_PONG_OFFSET, CAMERA_DOMAIN, GEN_POOL,
		((IMEM_Y_SIZE + IMEM_CBCR_SIZE + 4095) & (~4095)),
		SZ_4K, IOMMU_WRITE | IOMMU_READ,
		(unsigned long *)&mctl->pong_imem_y);
	mctl->pong_imem_cbcr = mctl->pong_imem_y + IMEM_Y_SIZE;
	if (rc < 0) {
		pr_err("%s: pong iommu mapping returned error %d\n",
			 __func__, rc);
		mctl->pong_imem_y = 0;
		mctl->pong_imem_cbcr = 0;
	}


	rc = msm_vfe_subdev_init(sd, mctl);
	if (rc < 0) {
		pr_err("%s: vfe_init failed at %d\n",
				__func__, rc);
	}
	return rc;
}

static void msm_isp_release(struct msm_cam_media_controller *mctl,
	struct v4l2_subdev *sd)
{
	D("%s\n", __func__);
	msm_vfe_subdev_release(sd, mctl);
	if (mctl->ping_imem_y)
		msm_iommu_unmap_contig_buffer(mctl->ping_imem_y,
			CAMERA_DOMAIN, GEN_POOL,
			((IMEM_Y_SIZE + IMEM_CBCR_SIZE + 4095) & (~4095)));
	if (mctl->pong_imem_y)
		msm_iommu_unmap_contig_buffer(mctl->pong_imem_y,
			CAMERA_DOMAIN, GEN_POOL,
			((IMEM_Y_SIZE + IMEM_CBCR_SIZE + 4095) & (~4095)));
	mctl->ping_imem_y = 0;
	mctl->ping_imem_cbcr = 0;
	mctl->pong_imem_y = 0;
	mctl->pong_imem_cbcr = 0;
}

static int msm_config_vfe(struct v4l2_subdev *sd,
	struct msm_cam_media_controller *mctl, void __user *arg)
{
	struct msm_vfe_cfg_cmd cfgcmd;
	struct msm_pmem_region region[8];
	struct axidata axi_data;

	if (copy_from_user(&cfgcmd, arg, sizeof(cfgcmd))) {
		ERR_COPY_FROM_USER();
		return -EFAULT;
	}

	memset(&axi_data, 0, sizeof(axi_data));
	CDBG("%s: cmd_type %d\n", __func__, cfgcmd.cmd_type);
	switch (cfgcmd.cmd_type) {
	case CMD_STATS_BG_ENABLE:
		axi_data.bufnum1 =
			msm_pmem_region_lookup(
				&mctl->stats_info.pmem_stats_list,
				MSM_PMEM_BAYER_GRID, &region[0],
				NUM_STAT_OUTPUT_BUFFERS);
		if (!axi_data.bufnum1) {
			pr_err("%s %d: pmem region lookup error\n",
				__func__, __LINE__);
			return -EINVAL;
		}
		axi_data.region = &region[0];
		return msm_isp_subdev_ioctl(sd, &cfgcmd,
							&axi_data);
	case CMD_STATS_BF_ENABLE:
		axi_data.bufnum1 =
			msm_pmem_region_lookup(
				&mctl->stats_info.pmem_stats_list,
				MSM_PMEM_BAYER_FOCUS, &region[0],
				NUM_STAT_OUTPUT_BUFFERS);
		if (!axi_data.bufnum1) {
			pr_err("%s %d: pmem region lookup error\n",
				__func__, __LINE__);
			return -EINVAL;
		}
		axi_data.region = &region[0];
		return msm_isp_subdev_ioctl(sd, &cfgcmd,
							&axi_data);
	case CMD_STATS_BHIST_ENABLE:
		axi_data.bufnum1 =
			msm_pmem_region_lookup(
				&mctl->stats_info.pmem_stats_list,
				MSM_PMEM_BAYER_HIST, &region[0],
				NUM_STAT_OUTPUT_BUFFERS);
		if (!axi_data.bufnum1) {
			pr_err("%s %d: pmem region lookup error\n",
				__func__, __LINE__);
			return -EINVAL;
		}
		axi_data.region = &region[0];
		return msm_isp_subdev_ioctl(sd, &cfgcmd,
							&axi_data);
	case CMD_STATS_AF_ENABLE:
		axi_data.bufnum1 =
			msm_pmem_region_lookup(
				&mctl->stats_info.pmem_stats_list,
				MSM_PMEM_AF, &region[0],
				NUM_STAT_OUTPUT_BUFFERS);
		if (!axi_data.bufnum1) {
			pr_err("%s %d: pmem region lookup error\n",
				__func__, __LINE__);
			return -EINVAL;
		}
		axi_data.region = &region[0];
		return msm_isp_subdev_ioctl(sd, &cfgcmd,
							&axi_data);
	case CMD_STATS_AEC_ENABLE:
		axi_data.bufnum1 =
			msm_pmem_region_lookup(
				&mctl->stats_info.pmem_stats_list,
				MSM_PMEM_AEC, &region[0],
				NUM_STAT_OUTPUT_BUFFERS);
		if (!axi_data.bufnum1) {
			pr_err("%s %d: pmem region lookup error\n",
				__func__, __LINE__);
			return -EINVAL;
		}
		axi_data.region = &region[0];
		return msm_isp_subdev_ioctl(sd, &cfgcmd,
							&axi_data);
	case CMD_STATS_AWB_ENABLE:
		axi_data.bufnum1 =
			msm_pmem_region_lookup(
				&mctl->stats_info.pmem_stats_list,
				MSM_PMEM_AWB, &region[0],
				NUM_STAT_OUTPUT_BUFFERS);
		if (!axi_data.bufnum1) {
			pr_err("%s %d: pmem region lookup error\n",
				__func__, __LINE__);
			return -EINVAL;
		}
		axi_data.region = &region[0];
		return msm_isp_subdev_ioctl(sd, &cfgcmd,
							&axi_data);
	case CMD_STATS_AEC_AWB_ENABLE:
		axi_data.bufnum1 =
			msm_pmem_region_lookup(
				&mctl->stats_info.pmem_stats_list,
				MSM_PMEM_AEC_AWB, &region[0],
				NUM_STAT_OUTPUT_BUFFERS);
		if (!axi_data.bufnum1) {
			pr_err("%s %d: pmem region lookup error\n",
				__func__, __LINE__);
			return -EINVAL;
		}
		axi_data.region = &region[0];
		return msm_isp_subdev_ioctl(sd, &cfgcmd,
							&axi_data);
	case CMD_STATS_IHIST_ENABLE:
		axi_data.bufnum1 =
			msm_pmem_region_lookup(
				&mctl->stats_info.pmem_stats_list,
				MSM_PMEM_IHIST, &region[0],
				NUM_STAT_OUTPUT_BUFFERS);
		if (!axi_data.bufnum1) {
			pr_err("%s %d: pmem region lookup error\n",
				__func__, __LINE__);
			return -EINVAL;
		}
		axi_data.region = &region[0];
		return msm_isp_subdev_ioctl(sd, &cfgcmd,
							&axi_data);
	case CMD_STATS_RS_ENABLE:
		axi_data.bufnum1 =
			msm_pmem_region_lookup(
				&mctl->stats_info.pmem_stats_list,
				MSM_PMEM_RS, &region[0],
				NUM_STAT_OUTPUT_BUFFERS);
		if (!axi_data.bufnum1) {
			pr_err("%s %d: pmem region lookup error\n",
				__func__, __LINE__);
			return -EINVAL;
		}
		axi_data.region = &region[0];
		return msm_isp_subdev_ioctl(sd, &cfgcmd,
							&axi_data);
	case CMD_STATS_CS_ENABLE:
		axi_data.bufnum1 =
			msm_pmem_region_lookup(
				&mctl->stats_info.pmem_stats_list,
				MSM_PMEM_CS, &region[0],
				NUM_STAT_OUTPUT_BUFFERS);
		if (!axi_data.bufnum1) {
			pr_err("%s %d: pmem region lookup error\n",
				__func__, __LINE__);
			return -EINVAL;
		}
		axi_data.region = &region[0];
		return msm_isp_subdev_ioctl(sd, &cfgcmd,
							&axi_data);
	case CMD_GENERAL:
	case CMD_STATS_DISABLE:
		return msm_isp_subdev_ioctl(sd, &cfgcmd,
							&axi_data);
	default:
		pr_err("%s: unknown command type %d\n",
			__func__, cfgcmd.cmd_type);
	}

	return -EINVAL;
}


static int msm_axi_config(struct v4l2_subdev *sd,
		struct msm_cam_media_controller *mctl, void __user *arg)
{
	struct msm_vfe_cfg_cmd cfgcmd;

	if (copy_from_user(&cfgcmd, arg, sizeof(cfgcmd))) {
		ERR_COPY_FROM_USER();
		return -EFAULT;
	}

	switch (cfgcmd.cmd_type) {
	case CMD_AXI_CFG_PRIM:
	case CMD_AXI_CFG_SEC:
	case CMD_AXI_CFG_ZSL:
	case CMD_RAW_PICT_AXI_CFG:
	case CMD_AXI_CFG_PRIM_ALL_CHNLS:
	case CMD_AXI_CFG_PRIM|CMD_AXI_CFG_SEC:
	case CMD_AXI_CFG_PRIM|CMD_AXI_CFG_SEC_ALL_CHNLS:
	case CMD_AXI_CFG_PRIM_ALL_CHNLS|CMD_AXI_CFG_SEC:
	case CMD_AXI_START:
	case CMD_AXI_STOP:
#if (CONFIG_HTC_CAMERA_HAL_VERSION == 4)
	case CMD_AXI_CFG_TERT1:
#endif
		return msm_isp_subdev_ioctl(sd, &cfgcmd, NULL);

	default:
		pr_err("%s: unknown command type %d\n",
			__func__,
			cfgcmd.cmd_type);
		return -EINVAL;
	}

	return 0;
}

static int msm_put_stats_buffer(struct v4l2_subdev *sd,
			struct msm_cam_media_controller *mctl, void __user *arg)
{
	int rc = -EIO;

	struct msm_stats_buf buf;
	unsigned long pphy;
	struct msm_vfe_cfg_cmd cfgcmd;

	if (copy_from_user(&buf, arg,
				sizeof(struct msm_stats_buf))) {
		ERR_COPY_FROM_USER();
		return -EFAULT;
	}

	CDBG("%s\n", __func__);
	pphy = msm_pmem_stats_vtop_lookup(mctl, buf.buffer, buf.fd);

	if (pphy != 0) {
		if (buf.type == STAT_AF)
			cfgcmd.cmd_type = CMD_STATS_AF_BUF_RELEASE;
		else if (buf.type == STAT_AEC)
			cfgcmd.cmd_type = CMD_STATS_AEC_BUF_RELEASE;
		else if (buf.type == STAT_AWB)
			cfgcmd.cmd_type = CMD_STATS_AWB_BUF_RELEASE;
		else if (buf.type == STAT_IHIST)
			cfgcmd.cmd_type = CMD_STATS_IHIST_BUF_RELEASE;
		else if (buf.type == STAT_RS)
			cfgcmd.cmd_type = CMD_STATS_RS_BUF_RELEASE;
		else if (buf.type == STAT_CS)
			cfgcmd.cmd_type = CMD_STATS_CS_BUF_RELEASE;
		else if (buf.type == STAT_AEAW)
			cfgcmd.cmd_type = CMD_STATS_BUF_RELEASE;
		else if (buf.type == STAT_BG)
			cfgcmd.cmd_type = CMD_STATS_BG_BUF_RELEASE;
		else if (buf.type == STAT_BF)
			cfgcmd.cmd_type = CMD_STATS_BF_BUF_RELEASE;
		else if (buf.type == STAT_BHIST)
			cfgcmd.cmd_type = CMD_STATS_BHIST_BUF_RELEASE;
		else {
			pr_err("%s: invalid buf type %d\n",
				__func__,
				buf.type);
			rc = -EINVAL;
			goto put_done;
		}

		cfgcmd.value = (void *)&buf;

		rc = msm_isp_subdev_ioctl(sd, &cfgcmd, &pphy);
	} else {
		pr_err("%s: NULL physical address\n", __func__);
		rc = -EINVAL;
	}

put_done:
	return rc;
}

static int msm_isp_config(struct msm_cam_media_controller *pmctl,
			 unsigned int cmd, unsigned long arg)
{

	int rc = -EINVAL;
	void __user *argp = (void __user *)arg;
	struct v4l2_subdev *sd = pmctl->isp_sdev->sd;

	D("%s: cmd %d\n", __func__, _IOC_NR(cmd));
	switch (cmd) {
	case MSM_CAM_IOCTL_PICT_PP_DONE:
		
		break;

	case MSM_CAM_IOCTL_CONFIG_VFE:
		
		rc = msm_config_vfe(sd, pmctl, argp);
		break;

	case MSM_CAM_IOCTL_CONFIG_VPE:
		
		
		rc = 0;
		break;

	case MSM_CAM_IOCTL_AXI_CONFIG:
		D("Received MSM_CAM_IOCTL_AXI_CONFIG\n");
		rc = msm_axi_config(sd, pmctl, argp);
		break;

	case MSM_CAM_IOCTL_RELEASE_STATS_BUFFER:
		rc = msm_put_stats_buffer(sd, pmctl, argp);
		break;

	case MSM_CAM_IOCTL_ENABLE_DROP_FRAME :
		rc = msm_enable_dropframe(sd, pmctl, argp);
		break;

	case MSM_CAM_IOCTL_SET_DROP_FRAME_NUM :
		rc = msm_set_dropframe_num(sd, pmctl, argp);
		break;

	default:
		break;
	}

	D("%s: cmd %d DONE\n", __func__, _IOC_NR(cmd));

	return rc;
}

static struct msm_isp_ops isp_subdev[MSM_MAX_CAMERA_CONFIGS];

int msm_isp_init_module(int g_num_config_nodes)
{
	int i = 0;

	for (i = 0; i < g_num_config_nodes; i++) {
		isp_subdev[i].isp_open = msm_isp_open;
		isp_subdev[i].isp_config = msm_isp_config;
		isp_subdev[i].isp_release  = msm_isp_release;
		isp_subdev[i].isp_notify = msm_isp_notify;
	}
	return 0;
}
EXPORT_SYMBOL(msm_isp_init_module);

int msm_isp_register(struct msm_cam_server_dev *psvr)
{
	int i = 0;

	D("%s\n", __func__);

	BUG_ON(!psvr);

	
	for (i = 0; i < psvr->config_info.num_config_nodes; i++)
		psvr->isp_subdev[i] = &(isp_subdev[i]);

	return 0;
}
EXPORT_SYMBOL(msm_isp_register);

void msm_isp_unregister(struct msm_cam_server_dev *psvr)
{
	int i = 0;
	for (i = 0; i < psvr->config_info.num_config_nodes; i++)
		psvr->isp_subdev[i] = NULL;
}

int msm_isp_subdev_ioctl(struct v4l2_subdev *isp_subdev,
	struct msm_vfe_cfg_cmd *cfgcmd, void *data)
{
	struct msm_camvfe_params vfe_params;
	vfe_params.vfe_cfg = cfgcmd;
	vfe_params.data = data;
	return v4l2_subdev_call(isp_subdev, core, ioctl, 0, &vfe_params);
}


<|MERGE_RESOLUTION|>--- conflicted
+++ resolved
@@ -351,9 +351,8 @@
 	unsigned long pphy;
 	int newWidth;
 	int newHeight;
-<<<<<<< HEAD
 #endif
-=======
+
 	struct msm_cam_media_controller *rdi0_mctl = msm_camera_get_rdi0_mctl();
 
 	if (interface == RDI_0) {
@@ -363,7 +362,6 @@
 		if (pmctl == rdi0_mctl)
 			pmctl = msm_camera_get_pix0_mctl();
 	}
->>>>>>> b4d27f2f
 
 	if (!pmctl) {
 		pr_err("%s: no context in dsp callback.\n", __func__);
