/* Copyright (c) 2012, Code Aurora Forum. All rights reserved.
*
* This program is free software; you can redistribute it and/or modify
* it under the terms of the GNU General Public License version 2 and
* only version 2 as published by the Free Software Foundation.
*
* This program is distributed in the hope that it will be useful,
* but WITHOUT ANY WARRANTY; without even the implied warranty of
* MERCHANTABILITY or FITNESS FOR A PARTICULAR PURPOSE.  See the
* GNU General Public License for more details.
*
*/
#include <linux/hrtimer.h>
#include <linux/time.h>
#include <linux/list.h>
#include <media/videobuf2-core.h>
#include "enc-subdev.h"
#include "vsg-subdev.h"
#include "wfd-util.h"

#define DEFAULT_FRAME_INTERVAL (66*NSEC_PER_MSEC)
#define DEFAULT_MAX_FRAME_INTERVAL (1*NSEC_PER_SEC)
#define DEFAULT_MODE ((enum vsg_modes)VSG_MODE_CFR)
#define MAX_BUFS_BUSY_WITH_ENC 5

static int vsg_release_input_buffer(struct vsg_context *context,
		struct vsg_buf_info *buf)
{
	WFD_MSG_DBG("Releasing frame with ts %lld ms, paddr %p\n",
			timespec_to_ns(&buf->time),
			(void *)buf->mdp_buf_info.paddr);

	if (buf->flags & VSG_NEVER_RELEASE)
		WFD_MSG_WARN("Warning releasing buffer that's"
				"not supposed to be released\n");

	return context->vmops.release_input_frame(context->vmops.cbdata,
			buf);

}

static int vsg_encode_frame(struct vsg_context *context,
		struct vsg_buf_info *buf)
{
	WFD_MSG_DBG("Encoding frame with ts %lld ms, paddr %p\n",
			timespec_to_ns(&buf->time),
			(void *)buf->mdp_buf_info.paddr);

	return context->vmops.encode_frame(context->vmops.cbdata,
			buf);
}

static void vsg_set_last_buffer(struct vsg_context *context,
		struct vsg_buf_info *buf)
{
	if (buf->flags & VSG_NEVER_SET_LAST_BUFFER)
		WFD_MSG_WARN("Shouldn't be setting this to last buffer\n");

	context->last_buffer = buf;

	WFD_MSG_DBG("Setting last buffer to paddr %p\n",
			(void *)buf->mdp_buf_info.paddr);
}

static void vsg_encode_helper_func(struct work_struct *task)
{
	struct vsg_encode_work *work =
		container_of(task, struct vsg_encode_work, work);

	/*
	 * Note: don't need to lock for context below as we only
	 * access fields that are "static".
	 */
	int rc = vsg_encode_frame(work->context, work->buf);
	if (rc < 0) {
		mutex_lock(&work->context->mutex);
		work->context->state = VSG_STATE_ERROR;
		mutex_unlock(&work->context->mutex);
	}
	kfree(work);
}

static void vsg_work_func(struct work_struct *task)
{
	struct vsg_work *work =
		container_of(task, struct vsg_work, work);
	struct vsg_encode_work *encode_work;
	struct vsg_context *context = work->context;
	struct vsg_buf_info *buf_info = NULL, *temp = NULL;
	int rc = 0, count = 0;
	mutex_lock(&context->mutex);

	if (list_empty(&context->free_queue.node)) {
		WFD_MSG_DBG("%s: queue empty doing nothing\n", __func__);
		goto err_skip_encode;
	} else if (context->state != VSG_STATE_STARTED) {
		WFD_MSG_DBG("%s: vsg is stopped or in error state "
				"doing nothing\n", __func__);
		goto err_skip_encode;
	}

	list_for_each_entry(temp, &context->busy_queue.node, node) {
		if (++count > MAX_BUFS_BUSY_WITH_ENC) {
			WFD_MSG_WARN("Skipping encode, too many "
				"buffers with encoder");
			goto err_skip_encode;
		}
	}

	buf_info = list_first_entry(&context->free_queue.node,
			struct vsg_buf_info, node);
	list_del(&buf_info->node);
	INIT_LIST_HEAD(&buf_info->node);

	ktime_get_ts(&buf_info->time);
	hrtimer_forward_now(&context->threshold_timer, ns_to_ktime(
				context->max_frame_interval));

	temp = NULL;
	list_for_each_entry(temp, &context->busy_queue.node, node) {
		if (mdp_buf_info_equals(&temp->mdp_buf_info,
					&buf_info->mdp_buf_info)) {
			temp->flags |= VSG_NEVER_RELEASE;
		}
	}

	if (context->last_buffer &&
		mdp_buf_info_equals(&context->last_buffer->mdp_buf_info,
			&buf_info->mdp_buf_info)) {
		context->last_buffer->flags |= VSG_NEVER_RELEASE;
	}

	encode_work = kmalloc(sizeof(*encode_work), GFP_KERNEL);
	encode_work->buf = buf_info;
	encode_work->context = context;
	INIT_WORK(&encode_work->work, vsg_encode_helper_func);
	rc = queue_work(context->work_queue, &encode_work->work);
	if (!rc) {
		WFD_MSG_ERR("Queueing buffer for encode failed\n");
		kfree(encode_work);
		encode_work = NULL;
		goto err_skip_encode;
	}

	buf_info->flags |= VSG_BUF_BEING_ENCODED;
	if (!(buf_info->flags & VSG_NEVER_SET_LAST_BUFFER)) {
		if (context->last_buffer) {
			struct vsg_buf_info *old_last_buffer =
				context->last_buffer;
			bool last_buf_with_us = old_last_buffer &&
				!(old_last_buffer->flags &
					VSG_BUF_BEING_ENCODED);
			bool can_release = old_last_buffer &&
				!(old_last_buffer->flags &
					VSG_NEVER_RELEASE);

			if (old_last_buffer && last_buf_with_us
				&& can_release) {
				vsg_release_input_buffer(context,
					old_last_buffer);
				kfree(old_last_buffer);
			}
		}
		vsg_set_last_buffer(context, buf_info);
	}

	list_add_tail(&buf_info->node, &context->busy_queue.node);
err_skip_encode:
	mutex_unlock(&context->mutex);
	kfree(work);
}

static void vsg_timer_helper_func(struct work_struct *task)
{
	struct vsg_work *work =
		container_of(task, struct vsg_work, work);
	struct vsg_work *new_work = NULL;
	struct vsg_context *context = work->context;
	int num_bufs_to_queue = 1, c = 0;

	mutex_lock(&context->mutex);

	if (context->state != VSG_STATE_STARTED)
		goto err_locked;

	if (list_empty(&context->free_queue.node)
		&& context->last_buffer) {
		struct vsg_buf_info *info = NULL, *buf_to_encode = NULL;

		if (context->mode == VSG_MODE_CFR)
			num_bufs_to_queue = 1;
		else if (context->mode == VSG_MODE_VFR)
			num_bufs_to_queue = 2;

		for (c = 0; c < num_bufs_to_queue; ++c) {
			info = kzalloc(sizeof(*info), GFP_KERNEL);

			if (!info) {
				WFD_MSG_ERR("Couldn't allocate memory in %s\n",
					__func__);
				goto err_locked;
			}

			buf_to_encode = context->last_buffer;

			info->mdp_buf_info = buf_to_encode->mdp_buf_info;
			info->flags = 0;
			INIT_LIST_HEAD(&info->node);

			list_add_tail(&info->node, &context->free_queue.node);
			WFD_MSG_DBG("Regenerated frame with paddr %p\n",
				(void *)info->mdp_buf_info.paddr);
		}
	}

	for (c = 0; c < num_bufs_to_queue; ++c) {
		new_work = kzalloc(sizeof(*new_work), GFP_KERNEL);
		if (!new_work) {
			WFD_MSG_ERR("Unable to allocate memory"
					"to queue buffer\n");
			goto err_locked;
		}

		INIT_WORK(&new_work->work, vsg_work_func);
		new_work->context = context;
		queue_work(context->work_queue, &new_work->work);
	}

err_locked:
	mutex_unlock(&context->mutex);
	kfree(work);
}

static enum hrtimer_restart vsg_threshold_timeout_func(struct hrtimer *timer)
{
	struct vsg_context *context = NULL;
	struct vsg_work *task = NULL;

	task = kzalloc(sizeof(*task), GFP_ATOMIC);
	context = container_of(timer, struct vsg_context,
			threshold_timer);
	if (!task) {
		WFD_MSG_ERR("Out of memory in %s", __func__);
		goto threshold_err_bad_param;
	} else if (!context) {
		WFD_MSG_ERR("Context not proper in %s", __func__);
		goto threshold_err_no_context;
	}

	INIT_WORK(&task->work, vsg_timer_helper_func);
	task->context = context;

	queue_work(context->work_queue, &task->work);
threshold_err_bad_param:
	hrtimer_forward_now(&context->threshold_timer, ns_to_ktime(
				context->max_frame_interval));
	return HRTIMER_RESTART;
<<<<<<< HEAD
=======
threshold_err_no_context:
	return HRTIMER_NORESTART;
>>>>>>> 1131c66f
}

int vsg_init(struct v4l2_subdev *sd, u32 val)
{
	return 0;
}

static int vsg_open(struct v4l2_subdev *sd, void *arg)
{
	struct vsg_context *context = NULL;

	if (!arg || !sd)
		return -EINVAL;

	context = kzalloc(sizeof(*context), GFP_KERNEL);
	INIT_LIST_HEAD(&context->free_queue.node);
	INIT_LIST_HEAD(&context->busy_queue.node);

	context->vmops = *(struct vsg_msg_ops *)arg;
	context->work_queue = create_singlethread_workqueue("v4l-vsg");

	context->frame_interval = DEFAULT_FRAME_INTERVAL;
	context->max_frame_interval = DEFAULT_MAX_FRAME_INTERVAL;

	hrtimer_init(&context->threshold_timer, CLOCK_MONOTONIC,
			HRTIMER_MODE_REL);
	context->threshold_timer.function = vsg_threshold_timeout_func;

	context->last_buffer = NULL;
	context->mode = DEFAULT_MODE;
	context->state = VSG_STATE_NONE;
	mutex_init(&context->mutex);

	sd->dev_priv = context;
	return 0;
}

static int vsg_close(struct v4l2_subdev *sd)
{
	struct vsg_context *context = NULL;

	if (!sd)
		return -EINVAL;

	context = (struct vsg_context *)sd->dev_priv;
	destroy_workqueue(context->work_queue);
	kfree(context);
	return 0;
}

static int vsg_start(struct v4l2_subdev *sd)
{
	struct vsg_context *context = NULL;

	if (!sd) {
		WFD_MSG_ERR("ERROR, invalid arguments into %s\n", __func__);
		return -EINVAL;
	}

	context = (struct vsg_context *)sd->dev_priv;

	if (context->state == VSG_STATE_STARTED) {
		WFD_MSG_ERR("VSG not stopped, start not allowed\n");
		return -EINPROGRESS;
	} else if (context->state == VSG_STATE_ERROR) {
		WFD_MSG_ERR("VSG in error state, not allowed to restart\n");
		return -ENOTRECOVERABLE;
	}

	context->state = VSG_STATE_STARTED;
	hrtimer_start(&context->threshold_timer, ns_to_ktime(context->
			max_frame_interval), HRTIMER_MODE_REL);
	return 0;
}

static int vsg_stop(struct v4l2_subdev *sd)
{
	struct vsg_context *context = NULL;

	if (!sd) {
		WFD_MSG_ERR("ERROR, invalid arguments into %s\n", __func__);
		return -EINVAL;
	}

	context = (struct vsg_context *)sd->dev_priv;

	mutex_lock(&context->mutex);
	context->state = VSG_STATE_STOPPED;
	{ /*delete pending buffers as we're not going to encode them*/
		struct list_head *pos, *next;
		list_for_each_safe(pos, next, &context->free_queue.node) {
			struct vsg_buf_info *temp =
				list_entry(pos, struct vsg_buf_info, node);
			list_del(&temp->node);
			kfree(temp);
		}
	}

	hrtimer_cancel(&context->threshold_timer);

	mutex_unlock(&context->mutex);

	flush_workqueue(context->work_queue);
	return 0;
}

static long vsg_queue_buffer(struct v4l2_subdev *sd, void *arg)
{
	struct vsg_context *context = NULL;
	struct vsg_buf_info *buf_info = kzalloc(sizeof(*buf_info), GFP_KERNEL);
	int rc = 0;
	bool push = false;

	if (!arg || !sd) {
		WFD_MSG_ERR("ERROR, invalid arguments into %s\n", __func__);
		rc = -EINVAL;
		goto queue_err_bad_param;
	} else if (!buf_info) {
		WFD_MSG_ERR("ERROR, out of memory in %s\n", __func__);
		rc = -ENOMEM;
		goto queue_err_bad_param;
	}

	context = (struct vsg_context *)sd->dev_priv;
	mutex_lock(&context->mutex);

	*buf_info = *(struct vsg_buf_info *)arg;
	INIT_LIST_HEAD(&buf_info->node);
	buf_info->flags = 0;
	ktime_get_ts(&buf_info->time);

	WFD_MSG_DBG("Queue frame with paddr %p\n",
			(void *)buf_info->mdp_buf_info.paddr);

	{ /*return pending buffers as we're not going to encode them*/
		struct list_head *pos, *next;
		list_for_each_safe(pos, next, &context->free_queue.node) {
			struct vsg_buf_info *temp =
				list_entry(pos, struct vsg_buf_info, node);
			bool is_last_buffer = context->last_buffer &&
				mdp_buf_info_equals(
					&context->last_buffer->mdp_buf_info,
					&temp->mdp_buf_info);

<<<<<<< HEAD
=======
			list_del(&temp->node);

>>>>>>> 1131c66f
			if (!is_last_buffer &&
				!(temp->flags & VSG_NEVER_RELEASE)) {
				vsg_release_input_buffer(context, temp);
				kfree(temp);
			}
		}
	}

	list_add_tail(&buf_info->node, &context->free_queue.node);

	if (context->mode == VSG_MODE_VFR) {
		if (!context->last_buffer)
			push = true;
		else {
			struct timespec diff = timespec_sub(buf_info->time,
					context->last_buffer->time);
			struct timespec temp = ns_to_timespec(
						context->frame_interval);

			if (timespec_compare(&diff, &temp) >= 0)
				push = true;
		}
	} else if (context->mode == VSG_MODE_CFR) {
		if (!context->last_buffer) {
			push = true;
			/*
			 * We need to reset the timer after pushing the buffer
			 * otherwise, diff between two consecutive frames might
			 * be less than max_frame_interval (for just one sample)
			 */
			hrtimer_forward_now(&context->threshold_timer,
				ns_to_ktime(context->max_frame_interval));
		}
	}

	if (push) {
		struct vsg_work *new_work =
			kzalloc(sizeof(*new_work), GFP_KERNEL);

		INIT_WORK(&new_work->work, vsg_work_func);
		new_work->context = context;
		queue_work(context->work_queue, &new_work->work);
	}

	mutex_unlock(&context->mutex);
queue_err_bad_param:
	if (rc < 0)
		kfree(buf_info);

	return rc;
}

static long vsg_return_ip_buffer(struct v4l2_subdev *sd, void *arg)
{
	struct vsg_context *context = NULL;
	struct vsg_buf_info *buf_info, *last_buffer,
			*expected_buffer;
	int rc = 0;

	if (!arg || !sd) {
		WFD_MSG_ERR("ERROR, invalid arguments into %s\n", __func__);
		rc = -EINVAL;
		goto return_ip_buf_err_bad_param;
	}

	context = (struct vsg_context *)sd->dev_priv;
	mutex_lock(&context->mutex);
	buf_info = (struct vsg_buf_info *)arg;
	last_buffer = context->last_buffer;

	expected_buffer = list_first_entry(&context->busy_queue.node,
			struct vsg_buf_info, node);

	WFD_MSG_DBG("Return frame with paddr %p\n",
			(void *)buf_info->mdp_buf_info.paddr);

	if (!expected_buffer) {
		WFD_MSG_ERR("Unexpectedly received buffer from enc with "
			"paddr %p\n", (void *)buf_info->mdp_buf_info.paddr);
		goto return_ip_buf_bad_buf;
	}

	expected_buffer->flags &= ~VSG_BUF_BEING_ENCODED;
	if (mdp_buf_info_equals(&expected_buffer->mdp_buf_info,
				&buf_info->mdp_buf_info)) {
		bool is_same_buffer = context->last_buffer &&
			mdp_buf_info_equals(
					&context->last_buffer->mdp_buf_info,
					&expected_buffer->mdp_buf_info);

		list_del(&expected_buffer->node);
		if (!is_same_buffer &&
			!(expected_buffer->flags & VSG_NEVER_RELEASE)) {
			vsg_release_input_buffer(context, expected_buffer);
			kfree(expected_buffer);
		}
	} else {
		WFD_MSG_ERR("Returned buffer %p is not latest buffer, "
				"expected %p\n",
				(void *)buf_info->mdp_buf_info.paddr,
				(void *)expected_buffer->mdp_buf_info.paddr);
		rc = -EINVAL;
		goto return_ip_buf_bad_buf;
	}

return_ip_buf_bad_buf:
	mutex_unlock(&context->mutex);
return_ip_buf_err_bad_param:
	return rc;
}

static long vsg_set_frame_interval(struct v4l2_subdev *sd, void *arg)
{
	struct vsg_context *context = NULL;
	int64_t interval;

	if (!arg || !sd) {
		WFD_MSG_ERR("ERROR, invalid arguments into %s\n", __func__);
		return -EINVAL;
	}

	context = (struct vsg_context *)sd->dev_priv;
	interval = *(int64_t *)arg;

	if (interval <= 0) {
		WFD_MSG_ERR("ERROR, invalid interval %lld into %s\n",
				interval, __func__);
		return -EINVAL;
	}

	mutex_lock(&context->mutex);

	context->frame_interval = interval;
	if (interval > context->max_frame_interval) {
		WFD_MSG_WARN("Changing max frame interval from %lld to %lld\n",
				context->max_frame_interval, interval);
		context->max_frame_interval = interval;
	}

	mutex_unlock(&context->mutex);
	return 0;
}

static long vsg_get_frame_interval(struct v4l2_subdev *sd, void *arg)
{
	struct vsg_context *context = NULL;

	if (!arg || !sd) {
		WFD_MSG_ERR("ERROR, invalid arguments into %s\n", __func__);
		return -EINVAL;
	}

	context = (struct vsg_context *)sd->dev_priv;
	mutex_lock(&context->mutex);
	*(int64_t *)arg = context->frame_interval;
	mutex_unlock(&context->mutex);

	return 0;
}

static long vsg_set_max_frame_interval(struct v4l2_subdev *sd, void *arg)
{
	struct vsg_context *context = NULL;
	int64_t interval;

	if (!arg || !sd) {
		WFD_MSG_ERR("ERROR, invalid arguments into %s\n", __func__);
		return -EINVAL;
	}

	context = (struct vsg_context *)sd->dev_priv;
	interval = *(int64_t *)arg;

	if (interval <= 0) {
		WFD_MSG_ERR("ERROR, invalid interval %lld into %s\n",
				interval, __func__);
		return -EINVAL;
	}

	mutex_lock(&context->mutex);

	context->max_frame_interval = interval;
	if (interval < context->frame_interval) {
		WFD_MSG_WARN("Changing frame interval from %lld to %lld\n",
				context->frame_interval, interval);
		context->frame_interval = interval;
	}

	mutex_unlock(&context->mutex);

	return 0;
}

static long vsg_get_max_frame_interval(struct v4l2_subdev *sd, void *arg)
{
	struct vsg_context *context = NULL;

	if (!arg || !sd) {
		WFD_MSG_ERR("ERROR, invalid arguments into %s\n", __func__);
		return -EINVAL;
	}

	context = (struct vsg_context *)sd->dev_priv;
	mutex_lock(&context->mutex);
	*(int64_t *)arg = context->max_frame_interval;
	mutex_unlock(&context->mutex);

	return 0;
}

static long vsg_set_mode(struct v4l2_subdev *sd, void *arg)
{
	struct vsg_context *context = NULL;
	enum vsg_modes *mode = NULL;
	int rc = 0;

	if (!arg || !sd) {
		WFD_MSG_ERR("ERROR, invalid arguments into %s\n", __func__);
		rc = -EINVAL;
		goto set_mode_err_bad_parm;
	}

	context = (struct vsg_context *)sd->dev_priv;
	mutex_lock(&context->mutex);
	mode = arg;

	switch (*mode) {
	case VSG_MODE_CFR:
		context->max_frame_interval = context->frame_interval;
		/*fall through*/
	case VSG_MODE_VFR:
		context->mode = *mode;
		break;
	default:
		context->mode = DEFAULT_MODE;
		rc = -EINVAL;
		goto set_mode_err_bad_mode;
		break;
	}

set_mode_err_bad_mode:
	mutex_unlock(&context->mutex);
set_mode_err_bad_parm:
	return rc;
}

long vsg_ioctl(struct v4l2_subdev *sd, unsigned int cmd, void *arg)
{
	int rc = 0;

	WFD_MSG_DBG("VSG ioctl: %d\n", cmd);
	if (sd == NULL)
		return -EINVAL;

	switch (cmd) {
	case VSG_OPEN:
		rc = vsg_open(sd, arg);
		break;
	case VSG_CLOSE:
		rc = vsg_close(sd);
		break;
	case VSG_START:
		rc = vsg_start(sd);
		break;
	case VSG_STOP:
		rc = vsg_stop(sd);
		break;
	case VSG_Q_BUFFER:
		rc = vsg_queue_buffer(sd, arg);
		break;
	case VSG_RETURN_IP_BUFFER:
		rc = vsg_return_ip_buffer(sd, arg);
		break;
	case VSG_GET_FRAME_INTERVAL:
		rc = vsg_get_frame_interval(sd, arg);
		break;
	case VSG_SET_FRAME_INTERVAL:
		rc = vsg_set_frame_interval(sd, arg);
		break;
	case VSG_GET_MAX_FRAME_INTERVAL:
		rc = vsg_get_max_frame_interval(sd, arg);
		break;
	case VSG_SET_MAX_FRAME_INTERVAL:
		rc = vsg_set_max_frame_interval(sd, arg);
		break;
	case VSG_SET_MODE:
		rc = vsg_set_mode(sd, arg);
		break;
	default:
		rc = -ENOTSUPP;
		break;
	}

	return rc;
}<|MERGE_RESOLUTION|>--- conflicted
+++ resolved
@@ -255,11 +255,8 @@
 	hrtimer_forward_now(&context->threshold_timer, ns_to_ktime(
 				context->max_frame_interval));
 	return HRTIMER_RESTART;
-<<<<<<< HEAD
-=======
 threshold_err_no_context:
 	return HRTIMER_NORESTART;
->>>>>>> 1131c66f
 }
 
 int vsg_init(struct v4l2_subdev *sd, u32 val)
@@ -404,11 +401,8 @@
 					&context->last_buffer->mdp_buf_info,
 					&temp->mdp_buf_info);
 
-<<<<<<< HEAD
-=======
 			list_del(&temp->node);
 
->>>>>>> 1131c66f
 			if (!is_last_buffer &&
 				!(temp->flags & VSG_NEVER_RELEASE)) {
 				vsg_release_input_buffer(context, temp);
