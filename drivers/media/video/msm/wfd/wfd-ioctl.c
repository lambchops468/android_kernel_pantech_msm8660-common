--- conflicted
+++ resolved
@@ -51,11 +51,8 @@
 	struct v4l2_subdev enc_sdev;
 	struct v4l2_subdev vsg_sdev;
 	bool secure_device;
-<<<<<<< HEAD
-=======
 	bool in_use;
 	struct ion_client *ion_client;
->>>>>>> 1131c66f
 };
 
 struct mem_info {
@@ -299,11 +296,6 @@
 		}
 
 		mdp_buf.inst = inst->mdp_inst;
-<<<<<<< HEAD
-		mdp_buf.cookie = mregion;
-		mdp_buf.kvaddr = (u32) mregion->kvaddr;
-		mdp_buf.paddr = (u32) mregion->paddr;
-=======
 		mdp_buf.cookie = enc_mregion;
 		mdp_buf.kvaddr = (u32) mdp_mregion->kvaddr;
 		mdp_buf.paddr = (u32) mdp_mregion->paddr;
@@ -316,7 +308,6 @@
 		mpair->enc = enc_mregion;
 		mpair->mdp = mdp_mregion;
 		list_add_tail(&mpair->list, &inst->input_mem_list);
->>>>>>> 1131c66f
 
 		rc = v4l2_subdev_call(&wfd_dev->mdp_sdev, core, ioctl,
 				MDP_Q_BUFFER, (void *)&mdp_buf);
@@ -614,7 +605,6 @@
 		WFD_MSG_ERR("Failed to stop VSG\n");
 
 	kthread_stop(inst->mdp_task);
-	WFD_MSG_DBG("enc stop\n");
 	rc = v4l2_subdev_call(&wfd_dev->enc_sdev, core, ioctl,
 			ENCODE_FLUSH, (void *)inst->venc_inst);
 	if (rc)
@@ -1425,10 +1415,7 @@
 {
 	int rc = 0, c = 0;
 	struct wfd_device *wfd_dev; /* Should be taken as an array*/
-<<<<<<< HEAD
-=======
 	struct ion_client *ion_client = NULL;
->>>>>>> 1131c66f
 
 	WFD_MSG_DBG("__wfd_probe: E\n");
 	wfd_dev = kzalloc(sizeof(*wfd_dev)*WFD_NUM_DEVICES, GFP_KERNEL);
@@ -1440,8 +1427,6 @@
 	}
 	pdev->dev.platform_data = (void *) wfd_dev;
 
-<<<<<<< HEAD
-=======
 	ion_client = msm_ion_client_create(-1, "wfd");
 	if (!ion_client) {
 		WFD_MSG_ERR("Failed to create ion client\n");
@@ -1449,7 +1434,6 @@
 		goto err_v4l2_probe;
 	}
 
->>>>>>> 1131c66f
 	for (c = 0; c < WFD_NUM_DEVICES; ++c) {
 		rc = wfd_dev_setup(&wfd_dev[c],
 			WFD_DEVICE_NUMBER_BASE + c, pdev);
@@ -1472,13 +1456,10 @@
 		}
 
 		/* Other device specific stuff */
-<<<<<<< HEAD
-=======
 		mutex_init(&wfd_dev[c].dev_lock);
 		wfd_dev[c].in_use = false;
 		wfd_dev[c].ion_client = ion_client;
 
->>>>>>> 1131c66f
 		switch (WFD_DEVICE_NUMBER_BASE + c) {
 		case WFD_DEVICE_SECURE:
 			wfd_dev[c].secure_device = true;
