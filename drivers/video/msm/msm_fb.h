--- conflicted
+++ resolved
@@ -194,9 +194,6 @@
 	u32 writeback_state;
 	bool writeback_active_cnt;
 	int cont_splash_done;
-<<<<<<< HEAD
-	int vsync_sysfs_created;
-=======
 	u32 acq_fen_cnt;
 	struct sync_fence *acq_fen[MDP_MAX_FENCE_FD];
 	int cur_rel_fen_fd;
@@ -219,7 +216,6 @@
 struct msm_fb_backup_type {
 	struct fb_info info;
 	struct mdp_display_commit disp_commit;
->>>>>>> ea10d06d
 };
 
 struct dentry *msm_fb_get_debugfs_root(void);
