/* Copyright (c) 2011-2012, Code Aurora Forum. All rights reserved.
 *
 * This program is free software; you can redistribute it and/or modify
 * it under the terms of the GNU General Public License version 2 and
 * only version 2 as published by the Free Software Foundation.
 *
 * This program is distributed in the hope that it will be useful,
 * but WITHOUT ANY WARRANTY; without even the implied warranty of
 * MERCHANTABILITY or FITNESS FOR A PARTICULAR PURPOSE.  See the
 * GNU General Public License for more details.
 *
 */

#include <linux/module.h>
#include <linux/kernel.h>
#include <linux/sched.h>
#include <linux/time.h>
#include <linux/init.h>
#include <linux/interrupt.h>
#include <linux/hrtimer.h>
#include <linux/delay.h>
#include <mach/hardware.h>
#include <linux/io.h>
#include <mach/iommu_domains.h>
#include <asm/system.h>
#include <asm/mach-types.h>
#include <linux/semaphore.h>
#include <linux/spinlock.h>

#include <linux/fb.h>

#include "mdp.h"
#include "msm_fb.h"
#include "mdp4.h"
enum {
	WB_OPEN,
	WB_START,
	WB_STOPING,
	WB_STOP
};
enum {
	REGISTERED,
	IN_FREE_QUEUE,
	IN_BUSY_QUEUE,
	WITH_CLIENT
};

#define MAX_CONTROLLER	1
#define VSYNC_EXPIRE_TICK 0

static struct vsycn_ctrl {
	struct device *dev;
	int inited;
	int update_ndx;
	u32 ov_koff;
	u32 ov_done;
	atomic_t suspend;
	struct mutex update_lock;
	struct completion ov_comp;
	spinlock_t spin_lock;
	struct msm_fb_data_type *mfd;
	struct mdp4_overlay_pipe *base_pipe;
	struct vsync_update vlist[2];
	struct work_struct clk_work;
} vsync_ctrl_db[MAX_CONTROLLER];

static void vsync_irq_enable(int intr, int term)
{
	unsigned long flag;

	spin_lock_irqsave(&mdp_spin_lock, flag);
	/* no need to clrear other interrupts for comamnd mode */
	mdp_intr_mask |= intr;
	outp32(MDP_INTR_ENABLE, mdp_intr_mask);
	mdp_enable_irq(term);
	spin_unlock_irqrestore(&mdp_spin_lock, flag);
}

static void vsync_irq_disable(int intr, int term)
{
	unsigned long flag;

	spin_lock_irqsave(&mdp_spin_lock, flag);
	/* no need to clrear other interrupts for comamnd mode */
	mdp_intr_mask &= ~intr;
	outp32(MDP_INTR_ENABLE, mdp_intr_mask);
	mdp_disable_irq_nosync(term);
	spin_unlock_irqrestore(&mdp_spin_lock, flag);
}

static int mdp4_overlay_writeback_update(struct msm_fb_data_type *mfd);
static void mdp4_wfd_queue_wakeup(struct msm_fb_data_type *mfd,
		struct msmfb_writeback_data_list *node);
static void mdp4_wfd_dequeue_update(struct msm_fb_data_type *mfd,
		struct msmfb_writeback_data_list **wfdnode);

int mdp4_overlay_writeback_on(struct platform_device *pdev)
{
	struct msm_fb_data_type *mfd;
	struct fb_info *fbi;
	uint8 *buf;
	struct mdp4_overlay_pipe *pipe;
	int bpp;
	int ret;
	uint32 data;
	struct vsycn_ctrl *vctrl;
	int cndx = 0;

	mfd = (struct msm_fb_data_type *)platform_get_drvdata(pdev);

	if (!mfd)
		return -ENODEV;

	if (mfd->key != MFD_KEY)
		return -EINVAL;

	vctrl = &vsync_ctrl_db[cndx];
	vctrl->mfd = mfd;
	vctrl->dev = mfd->fbi->dev;

	fbi = mfd->fbi;

	bpp = fbi->var.bits_per_pixel / 8;
	buf = (uint8 *) fbi->fix.smem_start;
	buf += fbi->var.xoffset * bpp +
		fbi->var.yoffset * fbi->fix.line_length;

	/* MDP cmd block enable */
	mdp_clk_ctrl(1);

	if (vctrl->base_pipe == NULL) {
		pipe = mdp4_overlay_pipe_alloc(OVERLAY_TYPE_BF, MDP4_MIXER2);
		if (pipe == NULL) {
			pr_info("%s: pipe_alloc failed\n", __func__);
			return -EIO;
		}
		pipe->pipe_used++;
		pipe->mixer_stage  = MDP4_MIXER_STAGE_BASE;
		pipe->mixer_num  = MDP4_MIXER2;
		pipe->src_format = MDP_ARGB_8888;
		mdp4_overlay_panel_mode(pipe->mixer_num, MDP4_PANEL_WRITEBACK);
		ret = mdp4_overlay_format2pipe(pipe);
		if (ret < 0)
			pr_info("%s: format2type failed\n", __func__);

		vctrl->base_pipe = pipe; /* keep it */

	} else {
		pipe = vctrl->base_pipe;
	}

	ret = panel_next_on(pdev);

	/* MDP_LAYERMIXER_WB_MUX_SEL to use mixer1 axi for mixer2 writeback */
	if (hdmi_prim_display)
		data = 0x01;
	else
		data = 0x02;
	outpdw(MDP_BASE + 0x100F4, data);

	MDP_OUTP(MDP_BASE + MDP4_OVERLAYPROC1_BASE + 0x5004,
		((0x0 & 0xFFF) << 16) | /* 12-bit B */
			(0x0 & 0xFFF));         /* 12-bit G */
	/* MSP_BORDER_COLOR */
	MDP_OUTP(MDP_BASE + MDP4_OVERLAYPROC1_BASE + 0x5008,
		(0x0 & 0xFFF));         /* 12-bit R */

	mdp_clk_ctrl(0);
	return ret;
}

int mdp4_overlay_writeback_off(struct platform_device *pdev)
{
	int cndx = 0;
	struct msm_fb_data_type *mfd;
	struct vsycn_ctrl *vctrl;
	struct mdp4_overlay_pipe *pipe;
	int ret = 0;
	int undx;
	struct vsync_update *vp;

	pr_debug("%s+:\n", __func__);

	mfd = (struct msm_fb_data_type *)platform_get_drvdata(pdev);

	vctrl = &vsync_ctrl_db[cndx];
	pipe = vctrl->base_pipe;
	if (pipe == NULL) {
		pr_err("%s: NO base pipe\n", __func__);
		return ret;
	}

	/* sanity check, free pipes besides base layer */
	mdp4_overlay_unset_mixer(pipe->mixer_num);
	mdp4_mixer_stage_down(pipe, 1);
	mdp4_overlay_pipe_free(pipe);
	vctrl->base_pipe = NULL;

	undx =  vctrl->update_ndx;
	vp = &vctrl->vlist[undx];
	if (vp->update_cnt) {
		/*
		 * pipe's iommu will be freed at next overlay play
		 * and iommu_drop statistic will be increased by one
		 */
		vp->update_cnt = 0;     /* empty queue */
	}

	ret = panel_next_off(pdev);

	mdp_clk_ctrl(1);
	/* MDP_LAYERMIXER_WB_MUX_SEL to restore to default cfg*/
	outpdw(MDP_BASE + 0x100F4, 0x0);
	mdp_clk_ctrl(0);
	pr_debug("%s-:\n", __func__);
	return ret;
}

static int mdp4_overlay_writeback_update(struct msm_fb_data_type *mfd)
{
	struct fb_info *fbi;
	uint8 *buf;
	unsigned int buf_offset;
	struct mdp4_overlay_pipe *pipe;
	int bpp;
	int cndx = 0;
	struct vsycn_ctrl *vctrl;

	if (mfd->key != MFD_KEY)
		return -ENODEV;


	fbi = mfd->fbi;

	vctrl = &vsync_ctrl_db[cndx];

	pipe = vctrl->base_pipe;
	if (!pipe) {
		pr_err("%s: no base layer pipe\n", __func__);
		return -EINVAL;
	}

	bpp = fbi->var.bits_per_pixel / 8;
	buf = (uint8 *) fbi->fix.smem_start;
	buf_offset = fbi->var.xoffset * bpp +
		fbi->var.yoffset * fbi->fix.line_length;

	/* MDP cmd block enable */
	mdp_clk_ctrl(1);

	pipe->src_height = fbi->var.yres;
	pipe->src_width = fbi->var.xres;
	pipe->src_h = fbi->var.yres;
	pipe->src_w = fbi->var.xres;
	pipe->dst_h = fbi->var.yres;
	pipe->dst_w = fbi->var.xres;
	pipe->srcp0_ystride = fbi->fix.line_length;
	pipe->src_y = 0;
	pipe->src_x = 0;
	pipe->dst_y = 0;
	pipe->dst_x = 0;

	mdp4_overlay_mdp_pipe_req(pipe, mfd);
	if (mfd->map_buffer) {
		pipe->srcp0_addr = (unsigned int)mfd->map_buffer->iova[0] + \
			buf_offset;
		pr_debug("start 0x%lx srcp0_addr 0x%x\n", mfd->
			map_buffer->iova[0], pipe->srcp0_addr);
	} else {
		pipe->srcp0_addr = (uint32)(buf + buf_offset);
	}

	mdp4_mixer_stage_up(pipe, 0);

	mdp4_overlayproc_cfg(pipe);

	if (hdmi_prim_display)
		outpdw(MDP_BASE + 0x100F4, 0x01);
	else
		outpdw(MDP_BASE + 0x100F4, 0x02);

	/* MDP cmd block disable */
	mdp_clk_ctrl(0);

	wmb();
	return 0;
}

/*
 * mdp4_wfd_piep_queue:
 * called from thread context
 */
void mdp4_wfd_pipe_queue(int cndx, struct mdp4_overlay_pipe *pipe)
{
	struct vsycn_ctrl *vctrl;
	struct vsync_update *vp;
	struct mdp4_overlay_pipe *pp;
	int undx;

	if (cndx >= MAX_CONTROLLER) {
		pr_err("%s: out or range: cndx=%d\n", __func__, cndx);
		return;
	}

	vctrl = &vsync_ctrl_db[cndx];

	if (atomic_read(&vctrl->suspend) > 0)
		return;

	mutex_lock(&vctrl->update_lock);
	undx =  vctrl->update_ndx;
	vp = &vctrl->vlist[undx];

	pp = &vp->plist[pipe->pipe_ndx - 1];	/* ndx start form 1 */

	pr_debug("%s: vndx=%d pipe_ndx=%d pid=%d\n", __func__,
		undx, pipe->pipe_ndx, current->pid);

	*pp = *pipe;	/* clone it */
	vp->update_cnt++;

	mutex_unlock(&vctrl->update_lock);
	mdp4_stat.overlay_play[pipe->mixer_num]++;
}

static void mdp4_wfd_wait4ov(int cndx);

int mdp4_wfd_pipe_commit(struct msm_fb_data_type *mfd,
			int cndx, int wait)
{
	int  i, undx;
	int mixer = 0;
	struct vsycn_ctrl *vctrl;
	struct vsync_update *vp;
	struct mdp4_overlay_pipe *pipe;
	struct mdp4_overlay_pipe *real_pipe;
	unsigned long flags;
	int cnt = 0;
	struct msmfb_writeback_data_list *node = NULL;

	vctrl = &vsync_ctrl_db[cndx];

	mutex_lock(&vctrl->update_lock);
	undx =  vctrl->update_ndx;
	vp = &vctrl->vlist[undx];
	pipe = vctrl->base_pipe;
	mixer = pipe->mixer_num;

	if (vp->update_cnt == 0) {
		mutex_unlock(&vctrl->update_lock);
		return cnt;
	}

	vctrl->update_ndx++;
	vctrl->update_ndx &= 0x01;
	vp->update_cnt = 0;     /* reset */
	mutex_unlock(&vctrl->update_lock);

	mdp4_wfd_dequeue_update(mfd, &node);

	/* free previous committed iommu back to pool */
	mdp4_overlay_iommu_unmap_freelist(mixer);

	pipe = vp->plist;
	for (i = 0; i < OVERLAY_PIPE_MAX; i++, pipe++) {
		if (pipe->pipe_used) {
		  	cnt++;
			real_pipe = mdp4_overlay_ndx2pipe(pipe->pipe_ndx);
			if (real_pipe && real_pipe->pipe_used) {
				/* pipe not unset */
				mdp4_overlay_vsync_commit(pipe);
			}
			/* free previous iommu to freelist
			* which will be freed at next
			* pipe_commit
			*/
			mdp4_overlay_iommu_pipe_free(pipe->pipe_ndx, 0);
			pipe->pipe_used = 0; /* clear */
		}
	}

	mdp_clk_ctrl(1);

<<<<<<< HEAD
	/* free previous iommu at freelist back to pool */
	mdp4_overlay_iommu_unmap_freelist(writeback_pipe->mixer_num);

	if (!writeback_pipe->ov_blt_addr) {
		pr_err("%s: no writeback buffer 0x%x, %p\n", __func__,
				(unsigned int)writeback_pipe->ov_blt_addr, node);
		mutex_unlock(&mfd->unregister_mutex);
=======
	mdp4_mixer_stage_commit(mixer);

	pipe = vctrl->base_pipe;
	spin_lock_irqsave(&vctrl->spin_lock, flags);
	vctrl->ov_koff++;
	INIT_COMPLETION(vctrl->ov_comp);
	vsync_irq_enable(INTR_OVERLAY2_DONE, MDP_OVERLAY2_TERM);
	pr_debug("%s: kickoff\n", __func__);
	/* kickoff overlay engine */
	mdp4_stat.kickoff_ov2++;
	outpdw(MDP_BASE + 0x00D0, 0);
	mb(); /* make sure kickoff executed */
	spin_unlock_irqrestore(&vctrl->spin_lock, flags);

	mdp4_stat.overlay_commit[pipe->mixer_num]++;

	if (wait)
		mdp4_wfd_wait4ov(cndx);

	mdp4_wfd_queue_wakeup(mfd, node);

	return cnt;
}

static void clk_ctrl_work(struct work_struct *work)
{
	struct vsycn_ctrl *vctrl =
		container_of(work, typeof(*vctrl), clk_work);
	mdp_clk_ctrl(0);
}

void mdp4_wfd_init(int cndx)
{
	struct vsycn_ctrl *vctrl;

	if (cndx >= MAX_CONTROLLER) {
		pr_err("%s: out or range: cndx=%d\n", __func__, cndx);
>>>>>>> d8045349
		return;
	}

	vctrl = &vsync_ctrl_db[cndx];
	if (vctrl->inited)
		return;

	vctrl->inited = 1;
	vctrl->update_ndx = 0;
	mutex_init(&vctrl->update_lock);
	init_completion(&vctrl->ov_comp);
	spin_lock_init(&vctrl->spin_lock);
	INIT_WORK(&vctrl->clk_work, clk_ctrl_work);
}

static void mdp4_wfd_wait4ov(int cndx)
{
	struct vsycn_ctrl *vctrl;

	if (cndx >= MAX_CONTROLLER) {
		pr_err("%s: out or range: cndx=%d\n", __func__, cndx);
		return;
	}

<<<<<<< HEAD
	/* move current committed iommu to freelist */
	mdp4_overlay_iommu_pipe_free(pipe->pipe_ndx, 0);

	mutex_lock(&mfd->writeback_mutex);
	list_add_tail(&node->active_entry, &mfd->writeback_busy_queue);
	mutex_unlock(&mfd->writeback_mutex);
	mfd->writeback_active_cnt--;
	mutex_unlock(&mfd->unregister_mutex);
	wake_up(&mfd->wait_q);
=======
	vctrl = &vsync_ctrl_db[cndx];

	if (atomic_read(&vctrl->suspend) > 0)
		return;

	wait_for_completion(&vctrl->ov_comp);
>>>>>>> d8045349
}


void mdp4_overlay2_done_wfd(struct mdp_dma_data *dma)
{
	struct vsycn_ctrl *vctrl;
	struct mdp4_overlay_pipe *pipe;
	int cndx = 0;

	vctrl = &vsync_ctrl_db[cndx];
	pipe = vctrl->base_pipe;

	spin_lock(&vctrl->spin_lock);
	vsync_irq_disable(INTR_OVERLAY2_DONE, MDP_OVERLAY2_TERM);
	vctrl->ov_done++;
	complete(&vctrl->ov_comp);
	schedule_work(&vctrl->clk_work);
	pr_debug("%s ovdone interrupt\n", __func__);
	spin_unlock(&vctrl->spin_lock);
}

void mdp4_writeback_overlay(struct msm_fb_data_type *mfd)
{
	struct vsycn_ctrl *vctrl;
	struct mdp4_overlay_pipe *pipe;

	if (mfd && !mfd->panel_power_on)
		return;

	pr_debug("%s:+ mfd=%x\n", __func__, (int)mfd);

	vctrl = &vsync_ctrl_db[0];
	pipe = vctrl->base_pipe;

	mutex_lock(&mfd->dma->ov_mutex);

	if (pipe->pipe_type == OVERLAY_TYPE_RGB)
		mdp4_wfd_pipe_queue(0, pipe);

	mdp4_overlay_mdp_perf_upd(mfd, 1);

	mdp4_wfd_pipe_commit(mfd, 0, 1);

	mdp4_overlay_mdp_perf_upd(mfd, 0);

	mutex_unlock(&mfd->dma->ov_mutex);
}

static int mdp4_overlay_writeback_register_buffer(
	struct msm_fb_data_type *mfd, struct msmfb_writeback_data_list *node)
{
	if (!node) {
		pr_err("Cannot register a NULL node\n");
		return -EINVAL;
	}
	node->state = REGISTERED;
	list_add_tail(&node->registered_entry, &mfd->writeback_register_queue);
	return 0;
}
static struct msmfb_writeback_data_list *get_if_registered(
			struct msm_fb_data_type *mfd, struct msmfb_data *data)
{
	struct msmfb_writeback_data_list *temp;
	bool found = false;
	if (!list_empty(&mfd->writeback_register_queue)) {
		list_for_each_entry(temp,
				&mfd->writeback_register_queue,
				registered_entry) {
			if (temp && temp->buf_info.iova == data->iova) {
				found = true;
				break;
			}
		}
	}
	if (!found) {
		temp = kzalloc(sizeof(struct msmfb_writeback_data_list),
				GFP_KERNEL);
		if (temp == NULL) {
			pr_err("%s: out of memory\n", __func__);
			goto register_alloc_fail;
		}
		temp->ihdl = NULL;
		if (data->iova)
			temp->addr = (void *)(data->iova + data->offset);
		else if (mfd->iclient) {
			struct ion_handle *srcp_ihdl;
			ulong len;
			srcp_ihdl = ion_import_fd(mfd->iclient,
						  data->memory_id);
			if (IS_ERR_OR_NULL(srcp_ihdl)) {
				pr_err("%s: ion import fd failed\n", __func__);
				goto register_ion_fail;
			}

			if (ion_map_iommu(mfd->iclient,
					  srcp_ihdl,
					  DISPLAY_DOMAIN,
					  GEN_POOL,
					  SZ_4K,
					  0,
					  (ulong *)&temp->addr,
					  (ulong *)&len,
					  0,
					  ION_IOMMU_UNMAP_DELAYED)) {
				ion_free(mfd->iclient, srcp_ihdl);
				pr_err("%s: unable to get ion mapping addr\n",
				       __func__);
				goto register_ion_fail;
			}
			temp->addr += data->offset;
			temp->ihdl = srcp_ihdl;
		}
		else {
			pr_err("%s: only support ion memory\n", __func__);
			goto register_ion_fail;
		}

		memcpy(&temp->buf_info, data, sizeof(struct msmfb_data));
		if (mdp4_overlay_writeback_register_buffer(mfd, temp)) {
			pr_err("%s: error registering node\n", __func__);
			goto register_ion_fail;
		}
	}
	return temp;
 register_ion_fail:
	kfree(temp);
 register_alloc_fail:
	return NULL;
}
int mdp4_writeback_start(
		struct fb_info *info)
{
	struct msm_fb_data_type *mfd = (struct msm_fb_data_type *)info->par;
	mutex_lock(&mfd->writeback_mutex);
	mfd->writeback_state = WB_START;
	mutex_unlock(&mfd->writeback_mutex);
	wake_up(&mfd->wait_q);
	return 0;
}

int mdp4_writeback_queue_buffer(struct fb_info *info, struct msmfb_data *data)
{
	struct msm_fb_data_type *mfd = (struct msm_fb_data_type *)info->par;
	struct msmfb_writeback_data_list *node = NULL;
	int rv = 0;

	mutex_lock(&mfd->writeback_mutex);
	node = get_if_registered(mfd, data);
	if (!node || node->state == IN_BUSY_QUEUE ||
		node->state == IN_FREE_QUEUE) {
		pr_err("memory not registered or Buffer already with us\n");
		rv = -EINVAL;
		goto exit;
	}

	list_add_tail(&node->active_entry, &mfd->writeback_free_queue);
	node->state = IN_FREE_QUEUE;

exit:
	mutex_unlock(&mfd->writeback_mutex);
	return rv;
}
static int is_buffer_ready(struct msm_fb_data_type *mfd)
{
	int rc;
	mutex_lock(&mfd->writeback_mutex);
	rc = !list_empty(&mfd->writeback_busy_queue) ||
			(mfd->writeback_state == WB_STOPING);
	mutex_unlock(&mfd->writeback_mutex);
	return rc;
}
int mdp4_writeback_dequeue_buffer(struct fb_info *info, struct msmfb_data *data)
{
	struct msm_fb_data_type *mfd = (struct msm_fb_data_type *)info->par;
	struct msmfb_writeback_data_list *node = NULL;
	int rc = 0;

	rc = wait_event_interruptible(mfd->wait_q, is_buffer_ready(mfd));
	if (rc) {
		pr_err("failed to get dequeued buffer\n");
		return -ENOBUFS;
	}
	mutex_lock(&mfd->writeback_mutex);
	if (mfd->writeback_state == WB_STOPING) {
		mfd->writeback_state = WB_STOP;
		mutex_unlock(&mfd->writeback_mutex);
		return -ENOBUFS;
	} else	if (!list_empty(&mfd->writeback_busy_queue)) {
		node = list_first_entry(&mfd->writeback_busy_queue,
				struct msmfb_writeback_data_list, active_entry);
	}
	if (node) {
		list_del(&node->active_entry);
		node->state = WITH_CLIENT;
		memcpy(data, &node->buf_info, sizeof(struct msmfb_data));
		if (!data->iova)
			if (mfd->iclient && node->ihdl) {
				ion_unmap_iommu(mfd->iclient,
						node->ihdl,
						DISPLAY_DOMAIN,
						GEN_POOL);
				ion_free(mfd->iclient,
					 node->ihdl);
			}
	} else {
		pr_err("node is NULL. Somebody else dequeued?\n");
		rc = -ENOBUFS;
	}
	mutex_unlock(&mfd->writeback_mutex);
	return rc;
}

static bool is_writeback_inactive(struct msm_fb_data_type *mfd)
{
	bool active;
	mutex_lock(&mfd->writeback_mutex);
	active = !mfd->writeback_active_cnt;
	mutex_unlock(&mfd->writeback_mutex);
	return active;
}
int mdp4_writeback_stop(struct fb_info *info)
{
	struct msm_fb_data_type *mfd = (struct msm_fb_data_type *)info->par;
	mutex_lock(&mfd->writeback_mutex);
	mfd->writeback_state = WB_STOPING;
	mutex_unlock(&mfd->writeback_mutex);
	/* Wait for all pending writebacks to finish */
	wait_event_interruptible(mfd->wait_q, is_writeback_inactive(mfd));

	/* Wake up dequeue thread in case of no UI update*/
	wake_up(&mfd->wait_q);

	return 0;
}
int mdp4_writeback_init(struct fb_info *info)
{
	struct msm_fb_data_type *mfd = (struct msm_fb_data_type *)info->par;
	mutex_init(&mfd->writeback_mutex);
	mutex_init(&mfd->unregister_mutex);
	INIT_LIST_HEAD(&mfd->writeback_free_queue);
	INIT_LIST_HEAD(&mfd->writeback_busy_queue);
	INIT_LIST_HEAD(&mfd->writeback_register_queue);
	mfd->writeback_state = WB_OPEN;
	init_waitqueue_head(&mfd->wait_q);
	return 0;
}
int mdp4_writeback_terminate(struct fb_info *info)
{
	struct list_head *ptr, *next;
	struct msmfb_writeback_data_list *temp;
	struct msm_fb_data_type *mfd = (struct msm_fb_data_type *)info->par;
	int rc = 0;

	mutex_lock(&mfd->unregister_mutex);
	mutex_lock(&mfd->writeback_mutex);

	if (mfd->writeback_state != WB_STOPING &&
		mfd->writeback_state != WB_STOP) {
		pr_err("%s called without stopping\n", __func__);
		rc = -EPERM;
		goto terminate_err;

	}

	if (!list_empty(&mfd->writeback_register_queue)) {
		list_for_each_safe(ptr, next,
				&mfd->writeback_register_queue) {
			temp = list_entry(ptr,
					struct msmfb_writeback_data_list,
					registered_entry);
			list_del(&temp->registered_entry);
			kfree(temp);
		}
	}
	INIT_LIST_HEAD(&mfd->writeback_register_queue);
	INIT_LIST_HEAD(&mfd->writeback_busy_queue);
	INIT_LIST_HEAD(&mfd->writeback_free_queue);


terminate_err:
	mutex_unlock(&mfd->writeback_mutex);
	mutex_unlock(&mfd->unregister_mutex);
	return rc;
}

static void mdp4_wfd_dequeue_update(struct msm_fb_data_type *mfd,
			struct msmfb_writeback_data_list **wfdnode)
{
	struct vsycn_ctrl *vctrl;
	struct mdp4_overlay_pipe *pipe;
	struct msmfb_writeback_data_list *node = NULL;

	if (mfd && !mfd->panel_power_on)
		return;

	pr_debug("%s:+ mfd=%x\n", __func__, (int)mfd);

	vctrl = &vsync_ctrl_db[0];
	pipe = vctrl->base_pipe;

	mutex_lock(&mfd->unregister_mutex);
	mutex_lock(&mfd->writeback_mutex);
	if (!list_empty(&mfd->writeback_free_queue)
		&& mfd->writeback_state != WB_STOPING
		&& mfd->writeback_state != WB_STOP) {
		node = list_first_entry(&mfd->writeback_free_queue,
				struct msmfb_writeback_data_list, active_entry);
	}
	if (node) {
		list_del(&(node->active_entry));
		node->state = IN_BUSY_QUEUE;
		mfd->writeback_active_cnt++;
	}
	mutex_unlock(&mfd->writeback_mutex);

	pipe->ov_blt_addr = (ulong) (node ? node->addr : NULL);

	if (!pipe->ov_blt_addr) {
		pr_err("%s: no writeback buffer 0x%x, %p\n", __func__,
			(unsigned int)pipe->ov_blt_addr, node);
		mutex_unlock(&mfd->unregister_mutex);
		return;
	}

	mdp4_overlay_writeback_update(mfd);

	*wfdnode = node;

	mutex_unlock(&mfd->unregister_mutex);
}

static void mdp4_wfd_queue_wakeup(struct msm_fb_data_type *mfd,
			struct msmfb_writeback_data_list *node)
{

	if (mfd && !mfd->panel_power_on)
		return;

	if (node == NULL)
		return;

	pr_debug("%s: mfd=%x node: %p", __func__, (int)mfd, node);

	mutex_lock(&mfd->writeback_mutex);
	list_add_tail(&node->active_entry, &mfd->writeback_busy_queue);
	mfd->writeback_active_cnt--;
	mutex_unlock(&mfd->writeback_mutex);
	wake_up(&mfd->wait_q);
}<|MERGE_RESOLUTION|>--- conflicted
+++ resolved
@@ -381,15 +381,6 @@
 
 	mdp_clk_ctrl(1);
 
-<<<<<<< HEAD
-	/* free previous iommu at freelist back to pool */
-	mdp4_overlay_iommu_unmap_freelist(writeback_pipe->mixer_num);
-
-	if (!writeback_pipe->ov_blt_addr) {
-		pr_err("%s: no writeback buffer 0x%x, %p\n", __func__,
-				(unsigned int)writeback_pipe->ov_blt_addr, node);
-		mutex_unlock(&mfd->unregister_mutex);
-=======
 	mdp4_mixer_stage_commit(mixer);
 
 	pipe = vctrl->base_pipe;
@@ -427,7 +418,6 @@
 
 	if (cndx >= MAX_CONTROLLER) {
 		pr_err("%s: out or range: cndx=%d\n", __func__, cndx);
->>>>>>> d8045349
 		return;
 	}
 
@@ -452,24 +442,12 @@
 		return;
 	}
 
-<<<<<<< HEAD
-	/* move current committed iommu to freelist */
-	mdp4_overlay_iommu_pipe_free(pipe->pipe_ndx, 0);
-
-	mutex_lock(&mfd->writeback_mutex);
-	list_add_tail(&node->active_entry, &mfd->writeback_busy_queue);
-	mutex_unlock(&mfd->writeback_mutex);
-	mfd->writeback_active_cnt--;
-	mutex_unlock(&mfd->unregister_mutex);
-	wake_up(&mfd->wait_q);
-=======
 	vctrl = &vsync_ctrl_db[cndx];
 
 	if (atomic_read(&vctrl->suspend) > 0)
 		return;
 
 	wait_for_completion(&vctrl->ov_comp);
->>>>>>> d8045349
 }
 
 
