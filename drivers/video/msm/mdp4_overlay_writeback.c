--- conflicted
+++ resolved
@@ -173,10 +173,6 @@
 }
 
 static void mdp4_writeback_pipe_clean(struct vsync_update *vp);
-<<<<<<< HEAD
-=======
-static void mdp4_wfd_wait4ov(int cndx);
->>>>>>> 9a263118
 
 int mdp4_overlay_writeback_off(struct platform_device *pdev)
 {
@@ -277,7 +273,6 @@
 	pipe->dst_x = 0;
 
 	mdp4_overlay_mdp_pipe_req(pipe, mfd);
-<<<<<<< HEAD
 
 	mdp4_calc_blt_mdp_bw(mfd, pipe);
 
@@ -289,12 +284,6 @@
 	} else {
 		pipe->srcp0_addr = (uint32)(buf + buf_offset);
 	}
-=======
-       if (mfd->display_iova)
-           pipe->srcp0_addr = mfd->display_iova + buf_offset;
-       else
-           pipe->srcp0_addr = (uint32)(buf + buf_offset);
->>>>>>> 9a263118
 
 	mdp4_mixer_stage_up(pipe, 0);
 
