--- conflicted
+++ resolved
@@ -947,12 +947,6 @@
 	struct msm_fb_data_type *mfd = (struct msm_fb_data_type *)info->par;
 	struct msm_fb_panel_data *pdata = NULL;
 	int ret = 0;
-<<<<<<< HEAD
-
-=======
-	
-	msm_fb_pan_idle(mfd);
->>>>>>> 9a263118
 	pdata = (struct msm_fb_panel_data *)mfd->pdev->dev.platform_data;
 	if ((!pdata) || (!pdata->on) || (!pdata->off)) {
 		printk(KERN_ERR "msm_fb_blank_sub: no panel operation detected!\n");
@@ -1115,14 +1109,8 @@
 
 	msm_fb_pan_idle(mfd);
 	if (mfd->op_enable == 0) {
-<<<<<<< HEAD
 		if (blank_mode == FB_BLANK_UNBLANK) {
 			mfd->suspend.panel_power_on = TRUE;
-=======
-		if (blank_mode == FB_BLANK_UNBLANK){
-			mfd->suspend.panel_power_on = TRUE;
-
->>>>>>> 9a263118
 			/* if unblank is called when system is in suspend,
 			wait for the system to resume */
 			while (mfd->suspend.op_suspend) {
@@ -1533,17 +1521,6 @@
 	fbi->fix.smem_start = (unsigned long)fbram_phys;
 
 	if (fbi->fix.smem_start) {
-<<<<<<< HEAD
-		mfd->map_buffer = msm_subsystem_map_buffer(
-			fbi->fix.smem_start, fbi->fix.smem_len,
-			flags, subsys_id, 2);
-		if (mfd->map_buffer) {
-			pr_debug("%s(): buf 0x%lx, mfd->map_buffer->iova[0] 0x%lx\n"
-				"mfd->map_buffer->iova[1] 0x%lx", __func__,
-				fbi->fix.smem_start, mfd->map_buffer->iova[0],
-				mfd->map_buffer->iova[1]);
-		}
-=======
 		msm_iommu_map_contig_buffer(fbi->fix.smem_start,
 					    DISPLAY_WRITE_DOMAIN,
 					    GEN_POOL,
@@ -1567,7 +1544,6 @@
 					    SZ_4K,
 					    0,
 					    &(mfd->rotator_iova));
->>>>>>> 9a263118
 	}
 
 	if ((!bf_supported || mfd->index == 0) && fbi->screen_base)
@@ -1817,11 +1793,6 @@
 
 	mfd->ref_cnt++;
 	return 0;
-}
-
-static void msm_fb_free_base_pipe(struct msm_fb_data_type *mfd)
-{
-	return 	mdp4_overlay_free_base_pipe(mfd);
 }
 
 static void msm_fb_free_base_pipe(struct msm_fb_data_type *mfd)
