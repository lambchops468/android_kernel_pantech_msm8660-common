/*
 * drivers/video/msm/msm_fb.c
 *
 * Core MSM framebuffer driver.
 *
 * Copyright (C) 2007 Google Incorporated
 * Copyright (c) 2008-2013, The Linux Foundation. All rights reserved.
 *
 * This software is licensed under the terms of the GNU General Public
 * License version 2, as published by the Free Software Foundation, and
 * may be copied, distributed, and modified under those terms.
 *
 * This program is distributed in the hope that it will be useful,
 * but WITHOUT ANY WARRANTY; without even the implied warranty of
 * MERCHANTABILITY or FITNESS FOR A PARTICULAR PURPOSE.  See the
 * GNU General Public License for more details.
 */

#include <linux/module.h>
#include <linux/moduleparam.h>
#include <linux/kernel.h>
#include <linux/slab.h>
#include <linux/delay.h>
#include <linux/mm.h>
#include <linux/fb.h>
#include <linux/msm_mdp.h>
#include <linux/init.h>
#include <linux/kthread.h>
#include <linux/ioport.h>
#include <linux/device.h>
#include <linux/dma-mapping.h>
#include <mach/board.h>
#include <linux/uaccess.h>
#include <mach/iommu_domains.h>

#include <linux/workqueue.h>
#include <linux/string.h>
#include <linux/version.h>
#include <linux/proc_fs.h>
#include <linux/vmalloc.h>
#include <linux/debugfs.h>
#include <linux/console.h>
#include <linux/android_pmem.h>
#include <linux/leds.h>
#include <linux/pm_runtime.h>
#include <linux/sync.h>
#include <linux/sw_sync.h>
#include <linux/file.h>

#define MSM_FB_C
#include "msm_fb.h"
#include "mddihosti.h"
#include "tvenc.h"
#include "mdp.h"
#include "mdp4.h"

#ifdef CONFIG_FB_MSM_TRIPLE_BUFFER
#define MSM_FB_NUM	3
#endif

static unsigned char *fbram;
static unsigned char *fbram_phys;
static int fbram_size;
static boolean bf_supported;
/* Set backlight on resume after 50 ms after first
 * pan display on the panel. This is to avoid panel specific
 * transients during resume.
 */
unsigned long backlight_duration = (HZ/20);
static struct platform_device *pdev_list[MSM_FB_MAX_DEV_LIST];
static int pdev_list_cnt;

int vsync_mode = 1;

#define MAX_BLIT_REQ 256

#define MAX_FBI_LIST 32
static struct fb_info *fbi_list[MAX_FBI_LIST];
static int fbi_list_index;

static struct msm_fb_data_type *mfd_list[MAX_FBI_LIST];
static int mfd_list_index;

static u32 msm_fb_pseudo_palette[16] = {
	0x00000000, 0xffffffff, 0xffffffff, 0xffffffff,
	0xffffffff, 0xffffffff, 0xffffffff, 0xffffffff,
	0xffffffff, 0xffffffff, 0xffffffff, 0xffffffff,
	0xffffffff, 0xffffffff, 0xffffffff, 0xffffffff
};

static struct ion_client *iclient;

u32 msm_fb_debug_enabled;
/* Setting msm_fb_msg_level to 8 prints out ALL messages */
u32 msm_fb_msg_level = 7;

/* Setting mddi_msg_level to 8 prints out ALL messages */
u32 mddi_msg_level = 5;

extern int32 mdp_block_power_cnt[MDP_MAX_BLOCK];
extern unsigned long mdp_timer_duration;

static int msm_fb_register(struct msm_fb_data_type *mfd);
static int msm_fb_open(struct fb_info *info, int user);
static int msm_fb_release(struct fb_info *info, int user);
static int msm_fb_pan_display(struct fb_var_screeninfo *var,
			      struct fb_info *info);
static int msm_fb_stop_sw_refresher(struct msm_fb_data_type *mfd);
int msm_fb_resume_sw_refresher(struct msm_fb_data_type *mfd);
static int msm_fb_check_var(struct fb_var_screeninfo *var,
			    struct fb_info *info);
static int msm_fb_set_par(struct fb_info *info);
static int msm_fb_blank_sub(int blank_mode, struct fb_info *info,
			    boolean op_enable);
static int msm_fb_suspend_sub(struct msm_fb_data_type *mfd);
static int msm_fb_ioctl(struct fb_info *info, unsigned int cmd,
			unsigned long arg);
static int msm_fb_mmap(struct fb_info *info, struct vm_area_struct * vma);
static int mdp_bl_scale_config(struct msm_fb_data_type *mfd,
						struct mdp_bl_scale_data *data);
<<<<<<< HEAD
static void msm_fb_scale_bl(__u32 *bl_lvl);
static int msm_fb_commit_thread(void *data);
=======
static void msm_fb_scale_bl(__u32 bl_max, __u32 *bl_lvl);
static void msm_fb_commit_wq_handler(struct work_struct *work);
>>>>>>> 8e041b4e
static int msm_fb_pan_idle(struct msm_fb_data_type *mfd);

#ifdef MSM_FB_ENABLE_DBGFS

#define MSM_FB_MAX_DBGFS 1024
#define MAX_BACKLIGHT_BRIGHTNESS 255

#define WAIT_FENCE_FIRST_TIMEOUT (3 * MSEC_PER_SEC)
#define WAIT_FENCE_FINAL_TIMEOUT (10 * MSEC_PER_SEC)
/* Display op timeout should be greater than total timeout */
#define WAIT_DISP_OP_TIMEOUT (WAIT_FENCE_FIRST_TIMEOUT +\
        WAIT_FENCE_FINAL_TIMEOUT) * MDP_MAX_FENCE_FD
#define MAX_TIMELINE_NAME_LEN 16

int msm_fb_debugfs_file_index;
struct dentry *msm_fb_debugfs_root;
struct dentry *msm_fb_debugfs_file[MSM_FB_MAX_DBGFS];
static int bl_scale, bl_min_lvl;

DEFINE_MUTEX(msm_fb_notify_update_sem);
void msmfb_no_update_notify_timer_cb(unsigned long data)
{
	struct msm_fb_data_type *mfd = (struct msm_fb_data_type *)data;
	if (!mfd)
		pr_err("%s mfd NULL\n", __func__);
	complete(&mfd->msmfb_no_update_notify);
}

struct dentry *msm_fb_get_debugfs_root(void)
{
	if (msm_fb_debugfs_root == NULL)
		msm_fb_debugfs_root = debugfs_create_dir("msm_fb", NULL);

	return msm_fb_debugfs_root;
}

void msm_fb_debugfs_file_create(struct dentry *root, const char *name,
				u32 *var)
{
	if (msm_fb_debugfs_file_index >= MSM_FB_MAX_DBGFS)
		return;

	msm_fb_debugfs_file[msm_fb_debugfs_file_index++] =
	    debugfs_create_u32(name, S_IRUGO | S_IWUSR, root, var);
}
#endif

int msm_fb_cursor(struct fb_info *info, struct fb_cursor *cursor)
{
	struct msm_fb_data_type *mfd = (struct msm_fb_data_type *)info->par;

	if (!mfd->cursor_update)
		return -ENODEV;

	return mfd->cursor_update(info, cursor);
}

static int msm_fb_resource_initialized;

#ifndef CONFIG_FB_BACKLIGHT
static int lcd_backlight_registered;

static void msm_fb_set_bl_brightness(struct led_classdev *led_cdev,
					enum led_brightness value)
{
	struct msm_fb_data_type *mfd = dev_get_drvdata(led_cdev->dev->parent);
	int bl_lvl;

	/* This maps android backlight level 1 to 255 into
	   driver backlight level bl_min to bl_max with rounding
	   and maps backlight level 0 to 0. */
	if (value <= 0)
		bl_lvl = 0;
	else if (value >= MAX_BACKLIGHT_BRIGHTNESS)
		bl_lvl = mfd->panel_info.bl_max;
	else
		bl_lvl = mfd->panel_info.bl_min + ((value - 1) * 2 *
			(mfd->panel_info.bl_max - mfd->panel_info.bl_min) +
			MAX_BACKLIGHT_BRIGHTNESS - 1) /
			(MAX_BACKLIGHT_BRIGHTNESS - 1) / 2;

        down(&mfd->sem);
	msm_fb_set_backlight(mfd, bl_lvl);
	up(&mfd->sem);
}

static struct led_classdev backlight_led = {
	.name		= "lcd-backlight",
	.brightness	= (MAX_BACKLIGHT_BRIGHTNESS * .75),
	.brightness_set	= msm_fb_set_bl_brightness,
};
#endif

static struct msm_fb_platform_data *msm_fb_pdata;
unsigned char hdmi_prim_display;
unsigned char hdmi_prim_resolution;

int msm_fb_detect_client(const char *name)
{
	int ret = 0;
	u32 len;
#ifdef CONFIG_FB_MSM_MDDI_AUTO_DETECT
	u32 id;
#endif
	if (!msm_fb_pdata)
		return -EPERM;

	len = strnlen(name, PANEL_NAME_MAX_LEN);
	if (strnlen(msm_fb_pdata->prim_panel_name, PANEL_NAME_MAX_LEN)) {
		pr_err("\n name = %s, prim_display = %s",
			name, msm_fb_pdata->prim_panel_name);
		if (!strncmp((char *)msm_fb_pdata->prim_panel_name,
			name, len)) {
			if (!strncmp((char *)msm_fb_pdata->prim_panel_name,
				"hdmi_msm", len))
				hdmi_prim_display = 1;
				hdmi_prim_resolution =
					msm_fb_pdata->ext_resolution;
			return 0;
		} else {
			ret = -EPERM;
		}
	}

	if (strnlen(msm_fb_pdata->ext_panel_name, PANEL_NAME_MAX_LEN)) {
		pr_err("\n name = %s, ext_display = %s",
			name, msm_fb_pdata->ext_panel_name);
		if (!strncmp((char *)msm_fb_pdata->ext_panel_name, name, len))
			return 0;
		else
			ret = -EPERM;
	}

	if (ret)
		return ret;

	ret = -EPERM;
	if (msm_fb_pdata && msm_fb_pdata->detect_client) {
		ret = msm_fb_pdata->detect_client(name);

		/* if it's non mddi panel, we need to pre-scan
		   mddi client to see if we can disable mddi host */

#ifdef CONFIG_FB_MSM_MDDI_AUTO_DETECT
		if (!ret && msm_fb_pdata->mddi_prescan)
			id = mddi_get_client_id();
#endif
	}

	return ret;
}

static ssize_t msm_fb_fps_level_change(struct device *dev,
				struct device_attribute *attr,
				const char *buf, size_t count)
{
	struct fb_info *fbi = dev_get_drvdata(dev);
	struct msm_fb_data_type *mfd = (struct msm_fb_data_type *)fbi->par;
	struct msm_fb_panel_data *pdata =
		(struct msm_fb_panel_data *)mfd->pdev->dev.platform_data;
	unsigned long val;
	int ret;

	if (mfd->panel.type != MIPI_VIDEO_PANEL)
		return -EINVAL;

	ret = kstrtoul(buf, 10, &val);
	if (ret)
		return ret;

	if ((val <= 0) || (val > 100))
		return -EINVAL;
	if (pdata->fps_level_change)
		pdata->fps_level_change(mfd->pdev, (u32)val);
	return count;
}

static ssize_t msm_fb_msm_fb_type(struct device *dev,
				  struct device_attribute *attr, char *buf)
{
	ssize_t ret = 0;
	struct fb_info *fbi = dev_get_drvdata(dev);
	struct msm_fb_data_type *mfd = (struct msm_fb_data_type *)fbi->par;
	struct msm_fb_panel_data *pdata =
		(struct msm_fb_panel_data *)mfd->pdev->dev.platform_data;

	switch (pdata->panel_info.type) {
	case NO_PANEL:
		ret = snprintf(buf, PAGE_SIZE, "no panel\n");
		break;
	case MDDI_PANEL:
		ret = snprintf(buf, PAGE_SIZE, "mddi panel\n");
		break;
	case EBI2_PANEL:
		ret = snprintf(buf, PAGE_SIZE, "ebi2 panel\n");
		break;
	case LCDC_PANEL:
		ret = snprintf(buf, PAGE_SIZE, "lcdc panel\n");
		break;
	case EXT_MDDI_PANEL:
		ret = snprintf(buf, PAGE_SIZE, "ext mddi panel\n");
		break;
	case TV_PANEL:
		ret = snprintf(buf, PAGE_SIZE, "tv panel\n");
		break;
	case HDMI_PANEL:
		ret = snprintf(buf, PAGE_SIZE, "hdmi panel\n");
		break;
	case LVDS_PANEL:
		ret = snprintf(buf, PAGE_SIZE, "lvds panel\n");
		break;
	case DTV_PANEL:
		ret = snprintf(buf, PAGE_SIZE, "dtv panel\n");
		break;
	case MIPI_VIDEO_PANEL:
		ret = snprintf(buf, PAGE_SIZE, "mipi dsi video panel\n");
		break;
	case MIPI_CMD_PANEL:
		ret = snprintf(buf, PAGE_SIZE, "mipi dsi cmd panel\n");
		break;
	case WRITEBACK_PANEL:
		ret = snprintf(buf, PAGE_SIZE, "writeback panel\n");
		break;
	default:
		ret = snprintf(buf, PAGE_SIZE, "unknown panel\n");
		break;
	}

	return ret;
}

static DEVICE_ATTR(msm_fb_type, S_IRUGO, msm_fb_msm_fb_type, NULL);
static DEVICE_ATTR(msm_fb_fps_level, S_IRUGO | S_IWUSR | S_IWGRP, NULL, \
				msm_fb_fps_level_change);
static struct attribute *msm_fb_attrs[] = {
	&dev_attr_msm_fb_type.attr,
	&dev_attr_msm_fb_fps_level.attr,
	NULL,
};
static struct attribute_group msm_fb_attr_group = {
	.attrs = msm_fb_attrs,
};

static int msm_fb_create_sysfs(struct platform_device *pdev)
{
	int rc;
	struct msm_fb_data_type *mfd = platform_get_drvdata(pdev);

	rc = sysfs_create_group(&mfd->fbi->dev->kobj, &msm_fb_attr_group);
	if (rc)
		MSM_FB_ERR("%s: sysfs group creation failed, rc=%d\n", __func__,
			rc);
	return rc;
}
static void msm_fb_remove_sysfs(struct platform_device *pdev)
{
	struct msm_fb_data_type *mfd = platform_get_drvdata(pdev);
	sysfs_remove_group(&mfd->fbi->dev->kobj, &msm_fb_attr_group);
}

static void bl_workqueue_handler(struct work_struct *work);

static int msm_fb_probe(struct platform_device *pdev)
{
	struct msm_fb_data_type *mfd;
	int rc;
	int err = 0;

	MSM_FB_DEBUG("msm_fb_probe\n");

	if ((pdev->id == 0) && (pdev->num_resources > 0)) {
		msm_fb_pdata = pdev->dev.platform_data;
		if (pdev->resource[0].start) {
			fbram_size =
				pdev->resource[0].end -
				pdev->resource[0].start + 1;
			fbram_phys = (char *)pdev->resource[0].start;
			fbram = __va(fbram_phys);

			if (!fbram) {
				printk(KERN_ERR "fbram ioremap failed!\n");
				return -ENOMEM;
			}
		} else {
			fbram_size = 0;
			fbram_phys = NULL;
			fbram = NULL;
		}
		MSM_FB_DEBUG("msm_fb_probe:  phy_Addr = 0x%x virt = 0x%x\n",
			     (int)fbram_phys, (int)fbram);

		iclient = msm_ion_client_create(-1, pdev->name);
		if (IS_ERR_OR_NULL(iclient)) {
			pr_err("msm_ion_client_create() return"
				" error, val %p\n", iclient);
			iclient = NULL;
		}

		msm_fb_resource_initialized = 1;
		return 0;
	}

	if (!msm_fb_resource_initialized)
		return -EPERM;

	mfd = (struct msm_fb_data_type *)platform_get_drvdata(pdev);

	INIT_DELAYED_WORK(&mfd->backlight_worker, bl_workqueue_handler);

	if (!mfd)
		return -ENODEV;

	if (mfd->key != MFD_KEY)
		return -EINVAL;

	if (pdev_list_cnt >= MSM_FB_MAX_DEV_LIST)
		return -ENOMEM;

	vsync_cntrl.dev = mfd->fbi->dev;
	mfd->panel_info.frame_count = 0;
	mfd->bl_level = 0;
	bl_scale = 1024;
	bl_min_lvl = 255;
#ifdef CONFIG_FB_MSM_OVERLAY
	mfd->overlay_play_enable = 1;
#endif

	bf_supported = mdp4_overlay_borderfill_supported();

	rc = msm_fb_register(mfd);
	if (rc)
		return rc;

	mfd->panel_info.xres_aligned = ALIGN(mfd->panel_info.xres, 64);
	mfd->panel_info.yres_aligned = ALIGN(mfd->panel_info.yres, 64);
	mfd->max_map_size = mfd->panel_info.xres_aligned * mfd->panel_info.yres_aligned * 4 * 2;

	err = pm_runtime_set_active(mfd->fbi->dev);
	if (err < 0)
		printk(KERN_ERR "pm_runtime: fail to set active.\n");
	pm_runtime_enable(mfd->fbi->dev);
#ifdef CONFIG_FB_BACKLIGHT
	msm_fb_config_backlight(mfd);
#else
	/* android supports only one lcd-backlight/lcd for now */
	if (!lcd_backlight_registered) {
		if (led_classdev_register(&pdev->dev, &backlight_led))
			printk(KERN_ERR "led_classdev_register failed\n");
		else {
			msm_fb_set_bl_brightness(&backlight_led, backlight_led.brightness);
			lcd_backlight_registered = 1;
		}
	}
#endif

	pdev_list[pdev_list_cnt++] = pdev;
	msm_fb_create_sysfs(pdev);
	if (mfd->timeline == NULL) {
		char timeline_name[MAX_TIMELINE_NAME_LEN];
		snprintf(timeline_name, sizeof(timeline_name),
			"mdp_fb_%d", mfd->index);
		mfd->timeline = sw_sync_timeline_create(timeline_name);
		if (mfd->timeline == NULL) {
			pr_err("%s: cannot create time line", __func__);
			return -ENOMEM;
		} else {
			mfd->timeline_value = 0;
		}
	}


	return 0;
}

static int msm_fb_remove(struct platform_device *pdev)
{
	struct msm_fb_data_type *mfd;

	MSM_FB_DEBUG("msm_fb_remove\n");

	mfd = (struct msm_fb_data_type *)platform_get_drvdata(pdev);

	msm_fb_pan_idle(mfd);

	msm_fb_remove_sysfs(pdev);

	pm_runtime_disable(mfd->fbi->dev);

	if (!mfd)
		return -ENODEV;

	if (mfd->key != MFD_KEY)
		return -EINVAL;

	if (msm_fb_suspend_sub(mfd))
		printk(KERN_ERR "msm_fb_remove: can't stop the device %d\n", mfd->index);

	if (mfd->channel_irq != 0)
		free_irq(mfd->channel_irq, (void *)mfd);

	if (mfd->vsync_width_boundary)
		vfree(mfd->vsync_width_boundary);

	if (mfd->vsync_resync_timer.function)
		del_timer(&mfd->vsync_resync_timer);

	if (mfd->refresh_timer.function)
		del_timer(&mfd->refresh_timer);

	if (mfd->dma_hrtimer.function)
		hrtimer_cancel(&mfd->dma_hrtimer);

	if (mfd->msmfb_no_update_notify_timer.function)
		del_timer(&mfd->msmfb_no_update_notify_timer);
	complete(&mfd->msmfb_no_update_notify);
	complete(&mfd->msmfb_update_notify);
	kthread_stop(mfd->commit_thread);

	/* remove /dev/fb* */
	unregister_framebuffer(mfd->fbi);

#ifdef CONFIG_FB_BACKLIGHT
	/* remove /sys/class/backlight */
	backlight_device_unregister(mfd->fbi->bl_dev);
#else
	if (lcd_backlight_registered) {
		lcd_backlight_registered = 0;
		led_classdev_unregister(&backlight_led);
	}
#endif

#ifdef MSM_FB_ENABLE_DBGFS
	if (mfd->sub_dir)
		debugfs_remove(mfd->sub_dir);
#endif

	return 0;
}

#if defined(CONFIG_PM) && !defined(CONFIG_HAS_EARLYSUSPEND)
static int msm_fb_suspend(struct platform_device *pdev, pm_message_t state)
{
	struct msm_fb_data_type *mfd;
	int ret = 0;

	MSM_FB_DEBUG("msm_fb_suspend\n");

	mfd = (struct msm_fb_data_type *)platform_get_drvdata(pdev);

	if ((!mfd) || (mfd->key != MFD_KEY))
		return 0;

	msm_fb_pan_idle(mfd);

	console_lock();
	fb_set_suspend(mfd->fbi, FBINFO_STATE_SUSPENDED);

	ret = msm_fb_suspend_sub(mfd);
	if (ret != 0) {
		printk(KERN_ERR "msm_fb: failed to suspend! %d\n", ret);
		fb_set_suspend(mfd->fbi, FBINFO_STATE_RUNNING);
	} else {
		pdev->dev.power.power_state = state;
	}

	console_unlock();
	return ret;
}
#else
#define msm_fb_suspend NULL
#endif

static int msm_fb_suspend_sub(struct msm_fb_data_type *mfd)
{
	int ret = 0;

	if ((!mfd) || (mfd->key != MFD_KEY))
		return 0;

	/*
	 * suspend this channel
	 */
	mfd->suspend.sw_refreshing_enable = mfd->sw_refreshing_enable;
	mfd->suspend.op_enable = mfd->op_enable;

	/*
	 * For HDMI/DTV, panel needs not to be turned ON during resume
	 * as power_ctrl will turn ON the HPD at resume which will turn
	 * ON the panel in case the HDMI cable is still connected.
	 */
	if (mfd->panel_info.type == HDMI_PANEL ||
	    mfd->panel_info.type == DTV_PANEL)
		mfd->suspend.panel_power_on = false;
	else
		mfd->suspend.panel_power_on = mfd->panel_power_on;

	mfd->suspend.op_suspend = true;

	if (mfd->op_enable) {
		ret =
		     msm_fb_blank_sub(FB_BLANK_POWERDOWN, mfd->fbi,
				      mfd->suspend.op_enable);
		if (ret) {
			MSM_FB_INFO
			    ("msm_fb_suspend: can't turn off display!\n");
			return ret;
		}
		mfd->op_enable = FALSE;
	}
	/*
	 * try to power down
	 */
	mdp_pipe_ctrl(MDP_MASTER_BLOCK, MDP_BLOCK_POWER_OFF, FALSE);

	/*
	 * detach display channel irq if there's any
	 * or wait until vsync-resync completes
	 */
	if ((mfd->dest == DISPLAY_LCD)) {
		if (mfd->panel_info.lcd.vsync_enable) {
			if (mfd->panel_info.lcd.hw_vsync_mode) {
				if (mfd->channel_irq != 0)
					disable_irq(mfd->channel_irq);
			} else {
				volatile boolean vh_pending;
				do {
					vh_pending = mfd->vsync_handler_pending;
				} while (vh_pending);
			}
		}
	}

	return 0;
}

#ifdef CONFIG_PM
static int msm_fb_resume_sub(struct msm_fb_data_type *mfd)
{
	int ret = 0;
	struct msm_fb_panel_data *pdata = NULL;

	if ((!mfd) || (mfd->key != MFD_KEY))
		return 0;

	pdata = (struct msm_fb_panel_data *)mfd->pdev->dev.platform_data;

	/* attach display channel irq if there's any */
	if (mfd->channel_irq != 0)
		enable_irq(mfd->channel_irq);

	/* resume state var recover */
	mfd->sw_refreshing_enable = mfd->suspend.sw_refreshing_enable;
	mfd->op_enable = mfd->suspend.op_enable;

	if (mfd->suspend.panel_power_on) {
		if (mfd->panel_driver_on == FALSE)
			msm_fb_blank_sub(FB_BLANK_POWERDOWN, mfd->fbi,
				      mfd->op_enable);
		ret =
		     msm_fb_blank_sub(FB_BLANK_UNBLANK, mfd->fbi,
				      mfd->op_enable);
		if (ret)
			MSM_FB_INFO("msm_fb_resume: can't turn on display!\n");
	}

	mfd->suspend.op_suspend = false;

	return ret;
}
#endif

#if defined(CONFIG_PM) && !defined(CONFIG_HAS_EARLYSUSPEND)
static int msm_fb_resume(struct platform_device *pdev)
{
	/* This resume function is called when interrupt is enabled.
	 */
	int ret = 0;
	struct msm_fb_data_type *mfd;

	MSM_FB_DEBUG("msm_fb_resume\n");

	mfd = (struct msm_fb_data_type *)platform_get_drvdata(pdev);

	if ((!mfd) || (mfd->key != MFD_KEY))
		return 0;

	msm_fb_pan_idle(mfd);

	console_lock();
	ret = msm_fb_resume_sub(mfd);
	pdev->dev.power.power_state = PMSG_ON;
	fb_set_suspend(mfd->fbi, FBINFO_STATE_RUNNING);
	console_unlock();

	return ret;
}
#else
#define msm_fb_resume NULL
#endif

static int msm_fb_runtime_suspend(struct device *dev)
{
	dev_dbg(dev, "pm_runtime: suspending...\n");
	return 0;
}

static int msm_fb_runtime_resume(struct device *dev)
{
	dev_dbg(dev, "pm_runtime: resuming...\n");
	return 0;
}

static int msm_fb_runtime_idle(struct device *dev)
{
	dev_dbg(dev, "pm_runtime: idling...\n");
	return 0;
}

#if (defined(CONFIG_SUSPEND) && defined(CONFIG_FB_MSM_HDMI_MSM_PANEL))
static int msm_fb_ext_suspend(struct device *dev)
{
	struct msm_fb_data_type *mfd = dev_get_drvdata(dev);
	struct msm_fb_panel_data *pdata = NULL;
	int ret = 0;

	if (hdmi_prim_display) {
		MSM_FB_INFO("%s: hdmi primary handles early suspend only\n",
			__func__);
		return 0;
	}

	if ((!mfd) || (mfd->key != MFD_KEY))
		return 0;
	msm_fb_pan_idle(mfd);

	pdata = (struct msm_fb_panel_data *)mfd->pdev->dev.platform_data;
	if (mfd->panel_info.type == HDMI_PANEL ||
		mfd->panel_info.type == DTV_PANEL) {
		ret = msm_fb_suspend_sub(mfd);

		/* Turn off the HPD circuitry */
		if (pdata->power_ctrl) {
			MSM_FB_INFO("%s: Turning off HPD circuitry\n",
					__func__);
			pdata->power_ctrl(FALSE);
		}
	}

	return ret;
}

static int msm_fb_ext_resume(struct device *dev)
{
	struct msm_fb_data_type *mfd = dev_get_drvdata(dev);
	struct msm_fb_panel_data *pdata = NULL;
	int ret = 0;

	if (hdmi_prim_display) {
		MSM_FB_INFO("%s: hdmi primary handles early resume only\n",
			__func__);
		return 0;
	}

	if ((!mfd) || (mfd->key != MFD_KEY))
		return 0;
	msm_fb_pan_idle(mfd);
	pdata = (struct msm_fb_panel_data *)mfd->pdev->dev.platform_data;
	if (mfd->panel_info.type == HDMI_PANEL ||
		mfd->panel_info.type == DTV_PANEL) {
		/* Turn on the HPD circuitry */
		if (pdata->power_ctrl) {
			pdata->power_ctrl(TRUE);
			MSM_FB_INFO("%s: Turning on HPD circuitry\n",
					__func__);
		}

		ret = msm_fb_resume_sub(mfd);
	}

	return ret;
}
#endif

static struct dev_pm_ops msm_fb_dev_pm_ops = {
	.runtime_suspend = msm_fb_runtime_suspend,
	.runtime_resume = msm_fb_runtime_resume,
	.runtime_idle = msm_fb_runtime_idle,
#if (defined(CONFIG_SUSPEND) && defined(CONFIG_FB_MSM_HDMI_MSM_PANEL) && \
	!defined(CONFIG_FB_MSM_HDMI_AS_PRIMARY))
	.suspend = msm_fb_ext_suspend,
	.resume = msm_fb_ext_resume,
#endif
};

static struct platform_driver msm_fb_driver = {
	.probe = msm_fb_probe,
	.remove = msm_fb_remove,
#ifndef CONFIG_HAS_EARLYSUSPEND
	.suspend = msm_fb_suspend,
	.resume = msm_fb_resume,
#endif
	.shutdown = NULL,
	.driver = {
		   /* Driver name must match the device name added in platform.c. */
		   .name = "msm_fb",
		   .pm = &msm_fb_dev_pm_ops,
		   },
};

#if defined(CONFIG_HAS_EARLYSUSPEND) && defined(CONFIG_FB_MSM_MDP303)
static void memset32_io(u32 __iomem *_ptr, u32 val, size_t count)
{
	count >>= 2;
	while (count--)
		writel(val, _ptr++);
}
#endif

#ifdef CONFIG_HAS_EARLYSUSPEND
static void msmfb_early_suspend(struct early_suspend *h)
{
	struct msm_fb_data_type *mfd = container_of(h, struct msm_fb_data_type,
						early_suspend);
	struct msm_fb_panel_data *pdata = NULL;

	msm_fb_pan_idle(mfd);
#if defined(CONFIG_FB_MSM_MDP303)
	/*
	* For MDP with overlay, set framebuffer with black pixels
	* to show black screen on HDMI.
	*/
	struct fb_info *fbi = mfd->fbi;
	switch (mfd->fbi->var.bits_per_pixel) {
	case 32:
		if (fbi->screen_base)
			memset32_io((void *)fbi->screen_base, 0xFF000000,
				    fbi->fix.smem_len);
		break;
	default:
		if (fbi->screen_base)
			memset32_io((void *)fbi->screen_base, 0x00,
				    fbi->fix.smem_len);
		break;
	}
#endif
	msm_fb_suspend_sub(mfd);

	pdata = (struct msm_fb_panel_data *)mfd->pdev->dev.platform_data;
	if (hdmi_prim_display &&
		(mfd->panel_info.type == HDMI_PANEL ||
		 mfd->panel_info.type == DTV_PANEL)) {
		/* Turn off the HPD circuitry */
		if (pdata->power_ctrl) {
			MSM_FB_INFO("%s: Turning off HPD circuitry\n",
				__func__);
			pdata->power_ctrl(FALSE);
		}
	}
}

static void msmfb_early_resume(struct early_suspend *h)
{
	struct msm_fb_data_type *mfd = container_of(h, struct msm_fb_data_type,
						early_suspend);
	struct msm_fb_panel_data *pdata = NULL;

	msm_fb_pan_idle(mfd);
	pdata = (struct msm_fb_panel_data *)mfd->pdev->dev.platform_data;
	if (hdmi_prim_display &&
		(mfd->panel_info.type == HDMI_PANEL ||
		 mfd->panel_info.type == DTV_PANEL)) {
		/* Turn on the HPD circuitry */
		if (pdata->power_ctrl) {
			MSM_FB_INFO("%s: Turning on HPD circuitry\n", __func__);
			pdata->power_ctrl(TRUE);
		}
	}

	msm_fb_resume_sub(mfd);
}
#endif

static int unset_bl_level, bl_updated;
static int bl_level_old;

static int mdp_bl_scale_config(struct msm_fb_data_type *mfd,
						struct mdp_bl_scale_data *data)
{
	int ret = 0;
	int curr_bl;
	down(&mfd->sem);
	curr_bl = mfd->bl_level;
	bl_scale = data->scale;
	bl_min_lvl = data->min_lvl;
	pr_debug("%s: update scale = %d, min_lvl = %d\n", __func__, bl_scale,
								bl_min_lvl);

	/* update current backlight to use new scaling*/
	if (mfd->panel_power_on && bl_updated)
		msm_fb_set_backlight(mfd, curr_bl);
	up(&mfd->sem);

	return ret;
}

static void msm_fb_scale_bl(__u32 bl_max, __u32 *bl_lvl)
{
	__u32 temp = *bl_lvl;
	pr_debug("%s: input = %d, scale = %d", __func__, temp, bl_scale);
	if (temp >= bl_min_lvl) {
		/* checking if temp is below bl_max else capping */
		if (temp > bl_max) {
			pr_warn("%s: invalid bl level\n", __func__);
			temp = bl_max;
		}
		/* checking if bl_scale is below 1024 else capping */
		if (bl_scale > 1024) {
			pr_warn("%s: invalid bl scale\n", __func__);
			bl_scale = 1024;
		}
		/* bl_scale is the numerator of scaling fraction (x/1024)*/
		temp = (temp * bl_scale) / 1024;

		/*if less than minimum level, use min level*/
		if (temp < bl_min_lvl)
			temp = bl_min_lvl;
	}
	pr_debug("%s: output = %d", __func__, temp);

	(*bl_lvl) = temp;
}

/*must call this function from within mfd->sem*/
void msm_fb_set_backlight(struct msm_fb_data_type *mfd, __u32 bkl_lvl)
{
	struct msm_fb_panel_data *pdata;
	__u32 temp = bkl_lvl;

	unset_bl_level = bkl_lvl;

	if (!mfd->panel_power_on || !bl_updated)
		return;

	pdata = (struct msm_fb_panel_data *)mfd->pdev->dev.platform_data;

	if ((pdata) && (pdata->set_backlight)) {
		msm_fb_scale_bl(mfd->panel_info.bl_max, &temp);
		if (bl_level_old == temp) {
			return;
		}
		mfd->bl_level = temp;
		pdata->set_backlight(mfd);
		mfd->bl_level = bkl_lvl;
		bl_level_old = temp;
	}
}

static int msm_fb_blank_sub(int blank_mode, struct fb_info *info,
			    boolean op_enable)
{
	struct msm_fb_data_type *mfd = (struct msm_fb_data_type *)info->par;
	struct msm_fb_panel_data *pdata = NULL;
	int ret = 0;

	pdata = (struct msm_fb_panel_data *)mfd->pdev->dev.platform_data;
	if ((!pdata) || (!pdata->on) || (!pdata->off)) {
		printk(KERN_ERR "msm_fb_blank_sub: no panel operation detected!\n");
		return -ENODEV;
	}

	switch (blank_mode) {
	case FB_BLANK_UNBLANK:
		if (!mfd->panel_power_on) {
			ret = pdata->on(mfd->pdev);
			if (ret == 0) {
				down(&mfd->sem);
				mfd->panel_power_on = TRUE;
				up(&mfd->sem);
				mfd->panel_driver_on = mfd->op_enable;
			}
		}
		break;

	case FB_BLANK_VSYNC_SUSPEND:
	case FB_BLANK_HSYNC_SUSPEND:
	case FB_BLANK_NORMAL:
	case FB_BLANK_POWERDOWN:
	default:
		if (mfd->panel_power_on) {
			int curr_pwr_state;

			mfd->op_enable = FALSE;
			curr_pwr_state = mfd->panel_power_on;
			down(&mfd->sem);
			mfd->panel_power_on = FALSE;
			if (mfd->fbi->node == 0)
				bl_updated = 0;
			up(&mfd->sem);
			cancel_delayed_work_sync(&mfd->backlight_worker);

			if (mfd->msmfb_no_update_notify_timer.function)
				del_timer(&mfd->msmfb_no_update_notify_timer);
			complete(&mfd->msmfb_no_update_notify);

			/* clean fb to prevent displaying old fb */
			if (info->screen_base)
				memset((void *)info->screen_base, 0,
				       info->fix.smem_len);

			ret = pdata->off(mfd->pdev);
			if (ret)
				mfd->panel_power_on = curr_pwr_state;

			msm_fb_release_timeline(mfd);
			mfd->op_enable = TRUE;
		}
		break;
	}

	return ret;
}

int calc_fb_offset(struct msm_fb_data_type *mfd, struct fb_info *fbi, int bpp)
{
	struct msm_panel_info *panel_info = &mfd->panel_info;
	int remainder, yres, offset;

	if (panel_info->mode2_yres != 0) {
		yres = panel_info->mode2_yres;
		remainder = (fbi->fix.line_length*yres) & (PAGE_SIZE - 1);
	} else {
		yres = panel_info->yres;
		remainder = (fbi->fix.line_length*yres) & (PAGE_SIZE - 1);
	}

	if (!remainder)
		remainder = PAGE_SIZE;

	if (fbi->var.yoffset < yres) {
		offset = (fbi->var.xoffset * bpp);
				/* iBuf->buf +=	fbi->var.xoffset * bpp + 0 *
				yres * fbi->fix.line_length; */
	} else if (fbi->var.yoffset >= yres && fbi->var.yoffset < 2 * yres) {
		offset = (fbi->var.xoffset * bpp + yres *
		fbi->fix.line_length + PAGE_SIZE - remainder);
	} else {
		offset = (fbi->var.xoffset * bpp + 2 * yres *
		fbi->fix.line_length + 2 * (PAGE_SIZE - remainder));
	}
	return offset;
}

static void msm_fb_fillrect(struct fb_info *info,
			    const struct fb_fillrect *rect)
{
	struct msm_fb_data_type *mfd = (struct msm_fb_data_type *)info->par;
	msm_fb_pan_idle(mfd);
	cfb_fillrect(info, rect);
	if (!mfd->hw_refresh && (info->var.yoffset == 0) &&
		!mfd->sw_currently_refreshing) {
		struct fb_var_screeninfo var;

		var = info->var;
		var.reserved[0] = 0x54445055;
		var.reserved[1] = (rect->dy << 16) | (rect->dx);
		var.reserved[2] = ((rect->dy + rect->height) << 16) |
		    (rect->dx + rect->width);

		msm_fb_pan_display(&var, info);
	}
}

static void msm_fb_copyarea(struct fb_info *info,
			    const struct fb_copyarea *area)
{
	struct msm_fb_data_type *mfd = (struct msm_fb_data_type *)info->par;

	msm_fb_pan_idle(mfd);
	cfb_copyarea(info, area);
	if (!mfd->hw_refresh && (info->var.yoffset == 0) &&
		!mfd->sw_currently_refreshing) {
		struct fb_var_screeninfo var;

		var = info->var;
		var.reserved[0] = 0x54445055;
		var.reserved[1] = (area->dy << 16) | (area->dx);
		var.reserved[2] = ((area->dy + area->height) << 16) |
		    (area->dx + area->width);

		msm_fb_pan_display(&var, info);
	}
}

static void msm_fb_imageblit(struct fb_info *info, const struct fb_image *image)
{
	struct msm_fb_data_type *mfd = (struct msm_fb_data_type *)info->par;

	msm_fb_pan_idle(mfd);
	cfb_imageblit(info, image);
	if (!mfd->hw_refresh && (info->var.yoffset == 0) &&
		!mfd->sw_currently_refreshing) {
		struct fb_var_screeninfo var;

		var = info->var;
		var.reserved[0] = 0x54445055;
		var.reserved[1] = (image->dy << 16) | (image->dx);
		var.reserved[2] = ((image->dy + image->height) << 16) |
		    (image->dx + image->width);

		msm_fb_pan_display(&var, info);
	}
}

static int msm_fb_blank(int blank_mode, struct fb_info *info)
{
	struct msm_fb_data_type *mfd = (struct msm_fb_data_type *)info->par;

	if (blank_mode == FB_BLANK_POWERDOWN) {
		struct fb_event event;
		event.info = info;
		event.data = &blank_mode;
		fb_notifier_call_chain(FB_EVENT_BLANK, &event);
	}
	msm_fb_pan_idle(mfd);
	if (mfd->op_enable == 0) {
		if (blank_mode == FB_BLANK_UNBLANK) {
			mfd->suspend.panel_power_on = TRUE;
			/* if unblank is called when system is in suspend,
			wait for the system to resume */
			while (mfd->suspend.op_suspend) {
				pr_debug("waiting for system to resume\n");
				msleep(20);
			}
		}
		else
			mfd->suspend.panel_power_on = FALSE;
	}
	return msm_fb_blank_sub(blank_mode, info, mfd->op_enable);
}

static int msm_fb_set_lut(struct fb_cmap *cmap, struct fb_info *info)
{
	struct msm_fb_data_type *mfd = (struct msm_fb_data_type *)info->par;

	if (!mfd->lut_update)
		return -ENODEV;

	mfd->lut_update(info, cmap);
	return 0;
}

/*
 * Custom Framebuffer mmap() function for MSM driver.
 * Differs from standard mmap() function by allowing for customized
 * page-protection.
 */
static int msm_fb_mmap(struct fb_info *info, struct vm_area_struct * vma)
{
	/* Get frame buffer memory range. */
	unsigned long start = info->fix.smem_start;
	u32 len = PAGE_ALIGN((start & ~PAGE_MASK) + info->fix.smem_len);
	unsigned long off = vma->vm_pgoff << PAGE_SHIFT;
	struct msm_fb_data_type *mfd = (struct msm_fb_data_type *)info->par;

	if (!start)
		return -EINVAL;

	if ((vma->vm_end <= vma->vm_start) ||
	    (off >= len) ||
	    ((vma->vm_end - vma->vm_start) > (len - off)))
		return -EINVAL;

	msm_fb_pan_idle(mfd);
	/* Set VM flags. */
	start &= PAGE_MASK;
	off += start;
	if (off < start)
		return -EINVAL;

	vma->vm_pgoff = off >> PAGE_SHIFT;
	/* This is an IO map - tell maydump to skip this VMA */
	vma->vm_flags |= VM_IO | VM_RESERVED;

	/* Set VM page protection */
	if (mfd->mdp_fb_page_protection == MDP_FB_PAGE_PROTECTION_WRITECOMBINE)
		vma->vm_page_prot = pgprot_writecombine(vma->vm_page_prot);
	else if (mfd->mdp_fb_page_protection ==
			MDP_FB_PAGE_PROTECTION_WRITETHROUGHCACHE)
		vma->vm_page_prot = pgprot_writethroughcache(vma->vm_page_prot);
	else if (mfd->mdp_fb_page_protection ==
			MDP_FB_PAGE_PROTECTION_WRITEBACKCACHE)
		vma->vm_page_prot = pgprot_writebackcache(vma->vm_page_prot);
	else if (mfd->mdp_fb_page_protection ==
			MDP_FB_PAGE_PROTECTION_WRITEBACKWACACHE)
		vma->vm_page_prot = pgprot_writebackwacache(vma->vm_page_prot);
	else
		vma->vm_page_prot = pgprot_noncached(vma->vm_page_prot);

	/* Remap the frame buffer I/O range */
	if (io_remap_pfn_range(vma, vma->vm_start, off >> PAGE_SHIFT,
				vma->vm_end - vma->vm_start,
				vma->vm_page_prot))
		return -EAGAIN;

	return 0;
}

static struct fb_ops msm_fb_ops = {
	.owner = THIS_MODULE,
	.fb_open = msm_fb_open,
	.fb_release = msm_fb_release,
	.fb_read = NULL,
	.fb_write = NULL,
	.fb_cursor = NULL,
	.fb_check_var = msm_fb_check_var,	/* vinfo check */
	.fb_set_par = msm_fb_set_par,	/* set the video mode according to info->var */
	.fb_setcolreg = NULL,	/* set color register */
	.fb_blank = msm_fb_blank,	/* blank display */
	.fb_pan_display = msm_fb_pan_display,	/* pan display */
	.fb_fillrect = msm_fb_fillrect,	/* Draws a rectangle */
	.fb_copyarea = msm_fb_copyarea,	/* Copy data from area to another */
	.fb_imageblit = msm_fb_imageblit,	/* Draws a image to the display */
	.fb_rotate = NULL,
	.fb_sync = NULL,	/* wait for blit idle, optional */
	.fb_ioctl = msm_fb_ioctl,	/* perform fb specific ioctl (optional) */
	.fb_mmap = msm_fb_mmap,
};

static __u32 msm_fb_line_length(__u32 fb_index, __u32 xres, int bpp)
{
	/* The adreno GPU hardware requires that the pitch be aligned to
	   32 pixels for color buffers, so for the cases where the GPU
	   is writing directly to fb0, the framebuffer pitch
	   also needs to be 32 pixel aligned */

	if (fb_index == 0)
		return ALIGN(xres, 32) * bpp;
	else
		return xres * bpp;
}

static int msm_fb_register(struct msm_fb_data_type *mfd)
{
	int ret = -ENODEV;
	int bpp;
	struct msm_panel_info *panel_info = &mfd->panel_info;
	struct fb_info *fbi = mfd->fbi;
	struct fb_fix_screeninfo *fix;
	struct fb_var_screeninfo *var;
	int *id;
	int fbram_offset;
	int remainder, remainder_mode2;

	/*
	 * fb info initialization
	 */
	fix = &fbi->fix;
	var = &fbi->var;

	fix->type_aux = 0;	/* if type == FB_TYPE_INTERLEAVED_PLANES */
	fix->visual = FB_VISUAL_TRUECOLOR;	/* True Color */
	fix->ywrapstep = 0;	/* No support */
	fix->mmio_start = 0;	/* No MMIO Address */
	fix->mmio_len = 0;	/* No MMIO Address */
	fix->accel = FB_ACCEL_NONE;/* FB_ACCEL_MSM needes to be added in fb.h */

	var->xoffset = 0,	/* Offset from virtual to visible */
	var->yoffset = 0,	/* resolution */
	var->grayscale = 0,	/* No graylevels */
	var->nonstd = 0,	/* standard pixel format */
	var->activate = FB_ACTIVATE_VBL,	/* activate it at vsync */
#ifdef CONFIG_MACH_HTC
	var->height = panel_info->height,
	var->width = panel_info->width,
#else
	var->height = -1,	/* height of picture in mm */
	var->width = -1,	/* width of picture in mm */
#endif
	var->accel_flags = 0,	/* acceleration flags */
	var->sync = 0,	/* see FB_SYNC_* */
	var->rotate = 0,	/* angle we rotate counter clockwise */
	mfd->op_enable = FALSE;

	switch (mfd->fb_imgType) {
	case MDP_RGB_565:
		fix->type = FB_TYPE_PACKED_PIXELS;
		fix->xpanstep = 1;
		fix->ypanstep = 1;
		var->vmode = FB_VMODE_NONINTERLACED;
		var->blue.offset = 0;
		var->green.offset = 5;
		var->red.offset = 11;
		var->blue.length = 5;
		var->green.length = 6;
		var->red.length = 5;
		var->blue.msb_right = 0;
		var->green.msb_right = 0;
		var->red.msb_right = 0;
		var->transp.offset = 0;
		var->transp.length = 0;
		bpp = 2;
		break;

	case MDP_RGB_888:
		fix->type = FB_TYPE_PACKED_PIXELS;
		fix->xpanstep = 1;
		fix->ypanstep = 1;
		var->vmode = FB_VMODE_NONINTERLACED;
		var->blue.offset = 0;
		var->green.offset = 8;
		var->red.offset = 16;
		var->blue.length = 8;
		var->green.length = 8;
		var->red.length = 8;
		var->blue.msb_right = 0;
		var->green.msb_right = 0;
		var->red.msb_right = 0;
		var->transp.offset = 0;
		var->transp.length = 0;
		bpp = 3;
		break;

	case MDP_ARGB_8888:
		fix->type = FB_TYPE_PACKED_PIXELS;
		fix->xpanstep = 1;
		fix->ypanstep = 1;
		var->vmode = FB_VMODE_NONINTERLACED;
		var->blue.offset = 0;
		var->green.offset = 8;
		var->red.offset = 16;
		var->blue.length = 8;
		var->green.length = 8;
		var->red.length = 8;
		var->blue.msb_right = 0;
		var->green.msb_right = 0;
		var->red.msb_right = 0;
		var->transp.offset = 24;
		var->transp.length = 8;
		bpp = 4;
		break;

	case MDP_RGBA_8888:
		fix->type = FB_TYPE_PACKED_PIXELS;
		fix->xpanstep = 1;
		fix->ypanstep = 1;
		var->vmode = FB_VMODE_NONINTERLACED;
		var->blue.offset = 8;
		var->green.offset = 16;
		var->red.offset = 24;
		var->blue.length = 8;
		var->green.length = 8;
		var->red.length = 8;
		var->blue.msb_right = 0;
		var->green.msb_right = 0;
		var->red.msb_right = 0;
		var->transp.offset = 0;
		var->transp.length = 8;
		bpp = 4;
		break;

	case MDP_YCRYCB_H2V1:
		/* ToDo: need to check TV-Out YUV422i framebuffer format */
		/*       we might need to create new type define */
		fix->type = FB_TYPE_INTERLEAVED_PLANES;
		fix->xpanstep = 2;
		fix->ypanstep = 1;
		var->vmode = FB_VMODE_NONINTERLACED;

		/* how about R/G/B offset? */
		var->blue.offset = 0;
		var->green.offset = 5;
		var->red.offset = 11;
		var->blue.length = 5;
		var->green.length = 6;
		var->red.length = 5;
		var->blue.msb_right = 0;
		var->green.msb_right = 0;
		var->red.msb_right = 0;
		var->transp.offset = 0;
		var->transp.length = 0;
		bpp = 2;
		break;

	default:
		MSM_FB_ERR("msm_fb_init: fb %d unkown image type!\n",
			   mfd->index);
		return ret;
	}

	fix->type = panel_info->is_3d_panel;

	fix->line_length = msm_fb_line_length(mfd->index, panel_info->xres,
					      bpp);

	/* Make sure all buffers can be addressed on a page boundary by an x
	 * and y offset */

	remainder = (fix->line_length * panel_info->yres) & (PAGE_SIZE - 1);
					/* PAGE_SIZE is a power of 2 */
	if (!remainder)
		remainder = PAGE_SIZE;
	remainder_mode2 = (fix->line_length *
				panel_info->mode2_yres) & (PAGE_SIZE - 1);
	if (!remainder_mode2)
		remainder_mode2 = PAGE_SIZE;

	/*
	 * calculate smem_len based on max size of two supplied modes.
	 * Only fb0 has mem. fb1 and fb2 don't have mem.
	 */
	if (!bf_supported || mfd->index == 0)
		fix->smem_len = MAX((msm_fb_line_length(mfd->index,
							panel_info->xres,
							bpp) *
				     panel_info->yres + PAGE_SIZE -
				     remainder) * mfd->fb_page,
				    (msm_fb_line_length(mfd->index,
							panel_info->mode2_xres,
							bpp) *
				     panel_info->mode2_yres + PAGE_SIZE -
				     remainder_mode2) * mfd->fb_page);
	else if (mfd->index == 1 || mfd->index == 2) {
		pr_debug("%s:%d no memory is allocated for fb%d!\n",
			__func__, __LINE__, mfd->index);
		fix->smem_len = 0;
	}

	mfd->var_xres = panel_info->xres;
	mfd->var_yres = panel_info->yres;
	mfd->var_frame_rate = panel_info->frame_rate;

	var->pixclock = mfd->panel_info.clk_rate;
	mfd->var_pixclock = var->pixclock;

	var->xres = panel_info->xres;
	var->yres = panel_info->yres;
	var->xres_virtual = panel_info->xres;
	var->yres_virtual = panel_info->yres * mfd->fb_page +
		((PAGE_SIZE - remainder)/fix->line_length) * mfd->fb_page;
	var->bits_per_pixel = bpp * 8;	/* FrameBuffer color depth */
	var->reserved[3] = mdp_get_panel_framerate(mfd);

		/*
		 * id field for fb app
		 */
	id = (int *)&mfd->panel;

	switch (mdp_rev) {
	case MDP_REV_20:
		snprintf(fix->id, sizeof(fix->id), "msmfb20_%x", (__u32) *id);
		break;
	case MDP_REV_22:
		snprintf(fix->id, sizeof(fix->id), "msmfb22_%x", (__u32) *id);
		break;
	case MDP_REV_30:
		snprintf(fix->id, sizeof(fix->id), "msmfb30_%x", (__u32) *id);
		break;
	case MDP_REV_303:
		snprintf(fix->id, sizeof(fix->id), "msmfb303_%x", (__u32) *id);
		break;
	case MDP_REV_31:
		snprintf(fix->id, sizeof(fix->id), "msmfb31_%x", (__u32) *id);
		break;
	case MDP_REV_40:
		snprintf(fix->id, sizeof(fix->id), "msmfb40_%x", (__u32) *id);
		break;
	case MDP_REV_41:
		snprintf(fix->id, sizeof(fix->id), "msmfb41_%x", (__u32) *id);
		break;
	case MDP_REV_42:
		snprintf(fix->id, sizeof(fix->id), "msmfb42_%x", (__u32) *id);
		break;
	case MDP_REV_43:
		snprintf(fix->id, sizeof(fix->id), "msmfb43_%x", (__u32) *id);
		break;
	case MDP_REV_44:
		snprintf(fix->id, sizeof(fix->id), "msmfb44_%x", (__u32) *id);
		break;
	default:
		snprintf(fix->id, sizeof(fix->id), "msmfb0_%x", (__u32) *id);
		break;
	}

	fbi->fbops = &msm_fb_ops;
	fbi->flags = FBINFO_FLAG_DEFAULT;
	fbi->pseudo_palette = msm_fb_pseudo_palette;

	mfd->ref_cnt = 0;
	mfd->sw_currently_refreshing = FALSE;
	mfd->sw_refreshing_enable = TRUE;
	mfd->panel_power_on = FALSE;

	mfd->pan_waiting = FALSE;
	init_completion(&mfd->pan_comp);
	init_completion(&mfd->refresher_comp);
	sema_init(&mfd->sem, 1);

	init_timer(&mfd->msmfb_no_update_notify_timer);
	mfd->msmfb_no_update_notify_timer.function =
			msmfb_no_update_notify_timer_cb;
	mfd->msmfb_no_update_notify_timer.data = (unsigned long)mfd;
	init_completion(&mfd->msmfb_update_notify);
	init_completion(&mfd->msmfb_no_update_notify);
	init_completion(&mfd->commit_comp);
	mutex_init(&mfd->sync_mutex);
	mutex_init(&mfd->queue_mutex);
	init_waitqueue_head(&mfd->commit_queue);
	mfd->commit_thread = kthread_run(msm_fb_commit_thread, mfd,
			"msmfb_commit_thread");
	mfd->msm_fb_backup = kzalloc(sizeof(struct msm_fb_backup_type),
		GFP_KERNEL);
	if (mfd->msm_fb_backup == 0) {
		pr_err("error: not enough memory!\n");
		return -ENOMEM;
	}

	if (fbram) {
		fbram_offset = PAGE_ALIGN((int)fbram)-(int)fbram;
		fbram += fbram_offset;
		fbram_phys += fbram_offset;
		fbram_size -= fbram_offset;
	} else
		fbram_offset = 0;

	if ((!bf_supported || mfd->index == 0) && fbram)
		if (fbram_size < fix->smem_len) {
			pr_err("error: no more framebuffer memory!\n");
			return -ENOMEM;
		}

	fbi->screen_base = fbram;
	fbi->fix.smem_start = (unsigned long)fbram_phys;

	if (fbi->fix.smem_start) {
		msm_iommu_map_contig_buffer(fbi->fix.smem_start,
					    DISPLAY_WRITE_DOMAIN,
					    GEN_POOL,
					    fbi->fix.smem_len,
					    SZ_4K,
					    0,
					    &(mfd->display_iova));

		msm_iommu_map_contig_buffer(fbi->fix.smem_start,
					    DISPLAY_READ_DOMAIN,
					    GEN_POOL,
					    fbi->fix.smem_len,
					    SZ_4K,
					    0,
					    &(mfd->display_iova));

		msm_iommu_map_contig_buffer(fbi->fix.smem_start,
					    ROTATOR_SRC_DOMAIN,
					    GEN_POOL,
					    fbi->fix.smem_len,
					    SZ_4K,
					    0,
					    &(mfd->rotator_iova));
	}

	if ((!bf_supported || mfd->index == 0) && fbi->screen_base)
		memset(fbi->screen_base, 0x0, fix->smem_len);

	mfd->op_enable = TRUE;
	mfd->panel_power_on = FALSE;

	/* cursor memory allocation */
	if (mfd->cursor_update) {
		unsigned long cursor_buf_iommu = 0;
		mfd->cursor_buf = dma_alloc_coherent(NULL,
					MDP_CURSOR_SIZE,
					(dma_addr_t *) &mfd->cursor_buf_phys,
					GFP_KERNEL);

		msm_iommu_map_contig_buffer((unsigned long)mfd->cursor_buf_phys,
					    DISPLAY_READ_DOMAIN,
					    GEN_POOL,
					    MDP_CURSOR_SIZE,
					    SZ_4K,
					    0,
					    &cursor_buf_iommu);
		if (cursor_buf_iommu)
			mfd->cursor_buf_phys = (void *)cursor_buf_iommu;

		if (!mfd->cursor_buf)
			mfd->cursor_update = 0;
	}

	if (mfd->lut_update) {
		ret = fb_alloc_cmap(&fbi->cmap, 256, 0);
		if (ret)
			printk(KERN_ERR "%s: fb_alloc_cmap() failed!\n",
					__func__);
	}

	if (register_framebuffer(fbi) < 0) {
		if (mfd->lut_update)
			fb_dealloc_cmap(&fbi->cmap);

		if (mfd->cursor_buf)
			dma_free_coherent(NULL,
				MDP_CURSOR_SIZE,
				mfd->cursor_buf,
				(dma_addr_t) mfd->cursor_buf_phys);

		mfd->op_enable = FALSE;
		return -EPERM;
	}

	if (fbram) {
		fbram += fix->smem_len;
		fbram_phys += fix->smem_len;
		fbram_size -= fix->smem_len;
	}

	MSM_FB_INFO
	    ("FrameBuffer[%d] %dx%d size=%d bytes is registered successfully!\n",
	     mfd->index, fbi->var.xres, fbi->var.yres, fbi->fix.smem_len);

#ifdef CONFIG_FB_MSM_LOGO
	/* Flip buffer */
	if (!load_565rle_image(INIT_IMAGE_FILE, bf_supported))
		;
#endif
	ret = 0;

#ifdef CONFIG_HAS_EARLYSUSPEND

	if (hdmi_prim_display ||
	    (mfd->panel_info.type != DTV_PANEL)) {
		mfd->early_suspend.suspend = msmfb_early_suspend;
		mfd->early_suspend.resume = msmfb_early_resume;
		mfd->early_suspend.level = EARLY_SUSPEND_LEVEL_DISABLE_FB - 2;
		register_early_suspend(&mfd->early_suspend);
	}
#endif

#ifdef MSM_FB_ENABLE_DBGFS
	{
		struct dentry *root;
		struct dentry *sub_dir;
		char sub_name[2];

		root = msm_fb_get_debugfs_root();
		if (root != NULL) {
			sub_name[0] = (char)(mfd->index + 0x30);
			sub_name[1] = '\0';
			sub_dir = debugfs_create_dir(sub_name, root);
		} else {
			sub_dir = NULL;
		}

		mfd->sub_dir = sub_dir;

		if (sub_dir) {
			msm_fb_debugfs_file_create(sub_dir, "op_enable",
						   (u32 *) &mfd->op_enable);
			msm_fb_debugfs_file_create(sub_dir, "panel_power_on",
						   (u32 *) &mfd->
						   panel_power_on);
			msm_fb_debugfs_file_create(sub_dir, "ref_cnt",
						   (u32 *) &mfd->ref_cnt);
			msm_fb_debugfs_file_create(sub_dir, "fb_imgType",
						   (u32 *) &mfd->fb_imgType);
			msm_fb_debugfs_file_create(sub_dir,
						   "sw_currently_refreshing",
						   (u32 *) &mfd->
						   sw_currently_refreshing);
			msm_fb_debugfs_file_create(sub_dir,
						   "sw_refreshing_enable",
						   (u32 *) &mfd->
						   sw_refreshing_enable);

			msm_fb_debugfs_file_create(sub_dir, "xres",
						   (u32 *) &mfd->panel_info.
						   xres);
			msm_fb_debugfs_file_create(sub_dir, "yres",
						   (u32 *) &mfd->panel_info.
						   yres);
			msm_fb_debugfs_file_create(sub_dir, "bpp",
						   (u32 *) &mfd->panel_info.
						   bpp);
			msm_fb_debugfs_file_create(sub_dir, "type",
						   (u32 *) &mfd->panel_info.
						   type);
			msm_fb_debugfs_file_create(sub_dir, "wait_cycle",
						   (u32 *) &mfd->panel_info.
						   wait_cycle);
			msm_fb_debugfs_file_create(sub_dir, "pdest",
						   (u32 *) &mfd->panel_info.
						   pdest);
			msm_fb_debugfs_file_create(sub_dir, "backbuff",
						   (u32 *) &mfd->panel_info.
						   fb_num);
			msm_fb_debugfs_file_create(sub_dir, "clk_rate",
						   (u32 *) &mfd->panel_info.
						   clk_rate);
			msm_fb_debugfs_file_create(sub_dir, "frame_count",
						   (u32 *) &mfd->panel_info.
						   frame_count);


			switch (mfd->dest) {
			case DISPLAY_LCD:
				msm_fb_debugfs_file_create(sub_dir,
				"vsync_enable",
				(u32 *)&mfd->panel_info.lcd.vsync_enable);
				msm_fb_debugfs_file_create(sub_dir,
				"refx100",
				(u32 *) &mfd->panel_info.lcd. refx100);
				msm_fb_debugfs_file_create(sub_dir,
				"v_back_porch",
				(u32 *) &mfd->panel_info.lcd.v_back_porch);
				msm_fb_debugfs_file_create(sub_dir,
				"v_front_porch",
				(u32 *) &mfd->panel_info.lcd.v_front_porch);
				msm_fb_debugfs_file_create(sub_dir,
				"v_pulse_width",
				(u32 *) &mfd->panel_info.lcd.v_pulse_width);
				msm_fb_debugfs_file_create(sub_dir,
				"hw_vsync_mode",
				(u32 *) &mfd->panel_info.lcd.hw_vsync_mode);
				msm_fb_debugfs_file_create(sub_dir,
				"vsync_notifier_period", (u32 *)
				&mfd->panel_info.lcd.vsync_notifier_period);
				break;

			case DISPLAY_LCDC:
				msm_fb_debugfs_file_create(sub_dir,
				"h_back_porch",
				(u32 *) &mfd->panel_info.lcdc.h_back_porch);
				msm_fb_debugfs_file_create(sub_dir,
				"h_front_porch",
				(u32 *) &mfd->panel_info.lcdc.h_front_porch);
				msm_fb_debugfs_file_create(sub_dir,
				"h_pulse_width",
				(u32 *) &mfd->panel_info.lcdc.h_pulse_width);
				msm_fb_debugfs_file_create(sub_dir,
				"v_back_porch",
				(u32 *) &mfd->panel_info.lcdc.v_back_porch);
				msm_fb_debugfs_file_create(sub_dir,
				"v_front_porch",
				(u32 *) &mfd->panel_info.lcdc.v_front_porch);
				msm_fb_debugfs_file_create(sub_dir,
				"v_pulse_width",
				(u32 *) &mfd->panel_info.lcdc.v_pulse_width);
				msm_fb_debugfs_file_create(sub_dir,
				"border_clr",
				(u32 *) &mfd->panel_info.lcdc.border_clr);
				msm_fb_debugfs_file_create(sub_dir,
				"underflow_clr",
				(u32 *) &mfd->panel_info.lcdc.underflow_clr);
				msm_fb_debugfs_file_create(sub_dir,
				"hsync_skew",
				(u32 *) &mfd->panel_info.lcdc.hsync_skew);
				break;

			default:
				break;
			}
		}
	}
#endif /* MSM_FB_ENABLE_DBGFS */

	return ret;
}

static int msm_fb_open(struct fb_info *info, int user)
{
	struct msm_fb_data_type *mfd = (struct msm_fb_data_type *)info->par;
	bool unblank = true;
	int result;

	result = pm_runtime_get_sync(info->dev);

	if (result < 0) {
		printk(KERN_ERR "pm_runtime: fail to wake up\n");
	}

	if (info->node == 0 && !(mfd->cont_splash_done)) {	/* primary */
			mfd->ref_cnt++;
			return 0;
	}

	if (mfd->op_enable == 0) {
		if (!mfd->ref_cnt && info->node == 2)
			return -EPERM;
		/* if system is in suspend mode, do not unblank */
		mfd->ref_cnt++;
		return 0;
	}

	if (!mfd->ref_cnt) {
		if (!bf_supported ||
			(info->node != 1 && info->node != 2))
			mdp_set_dma_pan_info(info, NULL, TRUE);
		else
			pr_debug("%s:%d no mdp_set_dma_pan_info %d\n",
				__func__, __LINE__, info->node);

		if (mfd->is_panel_ready && !mfd->is_panel_ready())
			unblank = false;

		if (unblank && (mfd->panel_info.type != DTV_PANEL)) {
			if (msm_fb_blank_sub(FB_BLANK_UNBLANK, info, TRUE)) {
				pr_err("msm_fb_open: can't turn on display\n");
				return -EINVAL;
			}
		}
	}

	mfd->ref_cnt++;
	return 0;
}

static void msm_fb_free_base_pipe(struct msm_fb_data_type *mfd)
{
	return 	mdp4_overlay_free_base_pipe(mfd);
}

static int msm_fb_release(struct fb_info *info, int user)
{
	struct msm_fb_data_type *mfd = (struct msm_fb_data_type *)info->par;
	int ret = 0, bl_level = 0;

	if (!mfd->ref_cnt) {
		MSM_FB_INFO("msm_fb_release: try to close unopened fb %d!\n",
			    mfd->index);
		return -EINVAL;
	}
	msm_fb_pan_idle(mfd);
	mfd->ref_cnt--;

	if (!mfd->ref_cnt) {
		if (mfd->op_enable) {
			if (info->node == 0) {
				down(&mfd->sem);
				bl_level = mfd->bl_level;
				msm_fb_set_backlight(mfd, 0);
				unset_bl_level = bl_level;
				up(&mfd->sem);
			}
			ret = msm_fb_blank_sub(FB_BLANK_POWERDOWN, info,
							mfd->op_enable);
			if (ret != 0) {
				printk(KERN_ERR "msm_fb_release: can't turn off display!\n");
				return ret;
			}
		} else {
			msm_fb_free_base_pipe(mfd);
		}
	}

	pm_runtime_put(info->dev);
	return ret;
}

void msm_fb_wait_for_fence(struct msm_fb_data_type *mfd)
{
	int i, ret = 0;
	/* buf sync */
	for (i = 0; i < mfd->acq_fen_cnt; i++) {
		ret = sync_fence_wait(mfd->acq_fen[i],
				WAIT_FENCE_FIRST_TIMEOUT);
		if (ret == -ETIME) {
			pr_warn("%s: sync_fence_wait timed out!"
				"Waiting %ld more seconds\n",
				__func__,WAIT_FENCE_FINAL_TIMEOUT/MSEC_PER_SEC);
			ret = sync_fence_wait(mfd->acq_fen[i],
					WAIT_FENCE_FINAL_TIMEOUT);
		}
		if (ret < 0) {
			pr_err("%s: sync_fence_wait failed! ret = %x\n",
				__func__, ret);
			break;
		}
		sync_fence_put(mfd->acq_fen[i]);
	}
	if (ret < 0) {
		while (i < mfd->acq_fen_cnt) {
			sync_fence_put(mfd->acq_fen[i]);
			i++;
		}
	}
	mfd->acq_fen_cnt = 0;
}
int msm_fb_signal_timeline(struct msm_fb_data_type *mfd)
{
	mutex_lock(&mfd->sync_mutex);
	if (mfd->timeline && !list_empty((const struct list_head *)
				(&(mfd->timeline->obj.active_list_head)))) {
		sw_sync_timeline_inc(mfd->timeline, 1);
		mfd->timeline_value++;
	}
	if (atomic_read(&mfd->commit_cnt) > 0)
		atomic_dec(&mfd->commit_cnt);
	mutex_unlock(&mfd->sync_mutex);
	return 0;
}

void msm_fb_release_timeline(struct msm_fb_data_type *mfd)
{
	u32 commit_cnt;
	mutex_lock(&mfd->sync_mutex);
	commit_cnt = atomic_read(&mfd->commit_cnt) + 3;
	if (commit_cnt < 0)
		commit_cnt = 0;
	if (mfd->timeline) {
		sw_sync_timeline_inc(mfd->timeline, 2 + commit_cnt);
		mfd->timeline_value += 2 + commit_cnt;
	}
	atomic_set(&mfd->commit_cnt, 0);
	mutex_unlock(&mfd->sync_mutex);
}

DEFINE_SEMAPHORE(msm_fb_pan_sem);
static int msm_fb_pan_idle(struct msm_fb_data_type *mfd)
{
	int ret = 0;

	mutex_lock(&mfd->sync_mutex);
	if (mfd->is_committing) {
		mutex_unlock(&mfd->sync_mutex);
		ret = wait_for_completion_interruptible_timeout(
				&mfd->commit_comp,
			msecs_to_jiffies(WAIT_DISP_OP_TIMEOUT));
		if (ret < 0)
			ret = -ERESTARTSYS;
		else if (!ret)
			pr_err("%s wait for commit_comp timeout %d %d",
				__func__, ret, mfd->is_committing);
		if (ret <= 0) {
			mutex_lock(&mfd->sync_mutex);
			mfd->is_committing = 0;
			complete_all(&mfd->commit_comp);
			mutex_unlock(&mfd->sync_mutex);
		}
	} else {
		mutex_unlock(&mfd->sync_mutex);
	}
	return ret;
}
static int msm_fb_pan_display_ex(struct fb_info *info,
		struct mdp_display_commit *disp_commit)
{
	struct msm_fb_data_type *mfd = (struct msm_fb_data_type *)info->par;
	struct msm_fb_backup_type *fb_backup;
	struct fb_var_screeninfo *var = &disp_commit->var;
	u32 wait_for_finish = disp_commit->wait_for_finish;
	int ret = 0;

	if (disp_commit->flags &
		MDP_DISPLAY_COMMIT_OVERLAY) {
		if (!mfd->panel_power_on) /* suspended */
			return -EPERM;
	} else {
		/*
		 * If framebuffer is 2, io pan display is not allowed.
		 */
		if (bf_supported && info->node == 2) {
			pr_err("%s: no pan display for fb%d!",
				   __func__, info->node);
			return -EPERM;
		}

		if (info->node != 0 || mfd->cont_splash_done)	/* primary */
			if ((!mfd->op_enable) || (!mfd->panel_power_on))
				return -EPERM;

		if (var->xoffset > (info->var.xres_virtual - info->var.xres))
			return -EINVAL;

		if (var->yoffset > (info->var.yres_virtual - info->var.yres))
			return -EINVAL;
	}
	msm_fb_pan_idle(mfd);

	mutex_lock(&mfd->sync_mutex);

	if (!(disp_commit->flags &
		MDP_DISPLAY_COMMIT_OVERLAY)) {
		if (info->fix.xpanstep)
			info->var.xoffset =
				(var->xoffset / info->fix.xpanstep) *
					info->fix.xpanstep;

		if (info->fix.ypanstep)
			info->var.yoffset =
				(var->yoffset / info->fix.ypanstep) *
					info->fix.ypanstep;
	} else {
		mdp4_overlay_mdp_perf_upd(mfd, 1);
	}
	fb_backup = (struct msm_fb_backup_type *)mfd->msm_fb_backup;
	memcpy(&fb_backup->info, info, sizeof(struct fb_info));
	memcpy(&fb_backup->disp_commit, disp_commit,
		sizeof(struct mdp_display_commit));
	mfd->is_committing = 1;
	INIT_COMPLETION(mfd->commit_comp);
	atomic_inc(&mfd->commit_cnt);
	mfd->wake_commit_thread = 1;
	wake_up_interruptible_all(&mfd->commit_queue);
	mutex_unlock(&mfd->sync_mutex);
	if (wait_for_finish)
		msm_fb_pan_idle(mfd);
	return ret;
}

static void bl_workqueue_handler(struct work_struct *work)
{
	struct msm_fb_data_type *mfd = container_of(to_delayed_work(work),
				struct msm_fb_data_type, backlight_worker);
	struct msm_fb_panel_data *pdata = mfd->pdev->dev.platform_data;

	down(&mfd->sem);
	if ((pdata) && (pdata->set_backlight) && (!bl_updated)
					&& (mfd->panel_power_on)) {
		mfd->bl_level = unset_bl_level;
		pdata->set_backlight(mfd);
		bl_level_old = unset_bl_level;
		bl_updated = 1;
	}
	up(&mfd->sem);
}

static int msm_fb_pan_display(struct fb_var_screeninfo *var,
			      struct fb_info *info)
{
	struct mdp_display_commit disp_commit;
	memset(&disp_commit, 0, sizeof(disp_commit));
	disp_commit.var = *var;
	disp_commit.wait_for_finish = TRUE;
	return msm_fb_pan_display_ex(info, &disp_commit);
}

static int msm_fb_pan_display_sub(struct fb_var_screeninfo *var,
			      struct fb_info *info)
{
	struct mdp_dirty_region dirty;
	struct mdp_dirty_region *dirtyPtr = NULL;
	struct msm_fb_data_type *mfd = (struct msm_fb_data_type *)info->par;

	/*
	 * If framebuffer is 2, io pen display is not allowed.
	 */
	if (bf_supported && info->node == 2) {
		pr_err("%s: no pan display for fb%d!",
		       __func__, info->node);
		return -EPERM;
	}

	if (info->node != 0 || mfd->cont_splash_done)	/* primary */
		if ((!mfd->op_enable) || (!mfd->panel_power_on))
			return -EPERM;

	if (var->xoffset > (info->var.xres_virtual - info->var.xres))
		return -EINVAL;

	if (var->yoffset > (info->var.yres_virtual - info->var.yres))
		return -EINVAL;

	if (info->fix.xpanstep)
		info->var.xoffset =
		    (var->xoffset / info->fix.xpanstep) * info->fix.xpanstep;

	if (info->fix.ypanstep)
		info->var.yoffset =
		    (var->yoffset / info->fix.ypanstep) * info->fix.ypanstep;

	/* "UPDT" */
	if (var->reserved[0] == 0x54445055) {

		dirty.xoffset = var->reserved[1] & 0xffff;
		dirty.yoffset = (var->reserved[1] >> 16) & 0xffff;

		if ((var->reserved[2] & 0xffff) <= dirty.xoffset)
			return -EINVAL;
		if (((var->reserved[2] >> 16) & 0xffff) <= dirty.yoffset)
			return -EINVAL;

		dirty.width = (var->reserved[2] & 0xffff) - dirty.xoffset;
		dirty.height =
		    ((var->reserved[2] >> 16) & 0xffff) - dirty.yoffset;
		info->var.yoffset = var->yoffset;

		if (dirty.xoffset < 0)
			return -EINVAL;

		if (dirty.yoffset < 0)
			return -EINVAL;

		if ((dirty.xoffset + dirty.width) > info->var.xres)
			return -EINVAL;

		if ((dirty.yoffset + dirty.height) > info->var.yres)
			return -EINVAL;

		if ((dirty.width <= 0) || (dirty.height <= 0))
			return -EINVAL;

		dirtyPtr = &dirty;
	}
	complete(&mfd->msmfb_update_notify);
	mutex_lock(&msm_fb_notify_update_sem);
	if (mfd->msmfb_no_update_notify_timer.function)
		del_timer(&mfd->msmfb_no_update_notify_timer);

	mfd->msmfb_no_update_notify_timer.expires = jiffies + (2 * HZ);
	add_timer(&mfd->msmfb_no_update_notify_timer);
	mutex_unlock(&msm_fb_notify_update_sem);

	down(&msm_fb_pan_sem);
	msm_fb_wait_for_fence(mfd);
	if (info->node == 0 && !(mfd->cont_splash_done)) { /* primary */
		mdp_set_dma_pan_info(info, NULL, TRUE);
		if (msm_fb_blank_sub(FB_BLANK_UNBLANK, info, mfd->op_enable)) {
			pr_err("%s: can't turn on display!\n", __func__);
			up(&msm_fb_pan_sem);
			msm_fb_release_timeline(mfd);
			return -EINVAL;
		}
	}

	mdp_set_dma_pan_info(info, dirtyPtr,
			     (var->activate & FB_ACTIVATE_VBL));
	/* async call */

	mdp_dma_pan_update(info);
	msm_fb_signal_timeline(mfd);
	if (mdp4_unmap_sec_resource(mfd))
		pr_err("%s: unmap secure res failed\n", __func__);

	up(&msm_fb_pan_sem);

	if (!bl_updated)
		schedule_delayed_work(&mfd->backlight_worker,
					backlight_duration);

	if (info->node == 0 && (mfd->cont_splash_done)) /* primary */
		mdp_free_splash_buffer(mfd);

	++mfd->panel_info.frame_count;
	return 0;
}

void msm_fb_release_busy(struct msm_fb_data_type *mfd)
{
	mutex_lock(&mfd->sync_mutex);
	mfd->is_committing = 0;
	complete_all(&mfd->commit_comp);
	mutex_unlock(&mfd->sync_mutex);
}
static int msm_fb_commit_thread(void *data)
{
	int ret = 0;
	struct msm_fb_data_type *mfd = (struct msm_fb_data_type *) data;
	struct fb_var_screeninfo *var;
	struct fb_info *info;
	struct msm_fb_backup_type *fb_backup;
	u32 overlay_commit = false;

	while (!kthread_should_stop()) {
		ret = wait_event_interruptible(mfd->commit_queue,
				mfd->wake_commit_thread);
		if (ret >= 0) {
			mfd->wake_commit_thread = 0;
			mutex_lock(&mfd->queue_mutex);
			while (atomic_read(&mfd->commit_cnt) > 0) {
				fb_backup = (struct msm_fb_backup_type *)
					mfd->msm_fb_backup;
				info = &fb_backup->info;
				if (fb_backup->disp_commit.flags &
						MDP_DISPLAY_COMMIT_OVERLAY) {
					overlay_commit = true;
					mdp4_overlay_commit(info);
				} else {
					var = &fb_backup->disp_commit.var;
					msm_fb_pan_display_sub(var, info);
					msm_fb_release_busy(mfd);
				}
				if (unset_bl_level && !bl_updated)
					schedule_delayed_work(
							&mfd->backlight_worker,
							backlight_duration);
			}
			if (overlay_commit)
				mdp4_overlay_commit_finish(info);
			mutex_unlock(&mfd->queue_mutex);
		}
	}
	return 0;
}

static int msm_fb_check_var(struct fb_var_screeninfo *var, struct fb_info *info)
{
	struct msm_fb_data_type *mfd = (struct msm_fb_data_type *)info->par;

	msm_fb_pan_idle(mfd);
	if (var->rotate != FB_ROTATE_UR)
		return -EINVAL;
	if (var->grayscale != info->var.grayscale)
		return -EINVAL;

	switch (var->bits_per_pixel) {
	case 16:
		if ((var->green.offset != 5) ||
			!((var->blue.offset == 11)
				|| (var->blue.offset == 0)) ||
			!((var->red.offset == 11)
				|| (var->red.offset == 0)) ||
			(var->blue.length != 5) ||
			(var->green.length != 6) ||
			(var->red.length != 5) ||
			(var->blue.msb_right != 0) ||
			(var->green.msb_right != 0) ||
			(var->red.msb_right != 0) ||
			(var->transp.offset != 0) ||
			(var->transp.length != 0))
				return -EINVAL;
		break;

	case 24:
		if ((var->blue.offset != 0) ||
			(var->green.offset != 8) ||
			(var->red.offset != 16) ||
			(var->blue.length != 8) ||
			(var->green.length != 8) ||
			(var->red.length != 8) ||
			(var->blue.msb_right != 0) ||
			(var->green.msb_right != 0) ||
			(var->red.msb_right != 0) ||
			!(((var->transp.offset == 0) &&
				(var->transp.length == 0)) ||
			  ((var->transp.offset == 24) &&
				(var->transp.length == 8))))
				return -EINVAL;
		break;

	case 32:
		/* Figure out if the user meant RGBA or ARGB
		   and verify the position of the RGB components */

		if (var->transp.offset == 24) {
			if ((var->blue.offset != 0) ||
			    (var->green.offset != 8) ||
			    (var->red.offset != 16))
				return -EINVAL;
		} else if (var->transp.offset == 0) {
			if ((var->blue.offset != 8) ||
			    (var->green.offset != 16) ||
			    (var->red.offset != 24))
				return -EINVAL;
		} else
			return -EINVAL;

		/* Check the common values for both RGBA and ARGB */

		if ((var->blue.length != 8) ||
		    (var->green.length != 8) ||
		    (var->red.length != 8) ||
		    (var->transp.length != 8) ||
		    (var->blue.msb_right != 0) ||
		    (var->green.msb_right != 0) ||
		    (var->red.msb_right != 0))
			return -EINVAL;

		break;

	default:
		return -EINVAL;
	}

	if ((var->xres_virtual <= 0) || (var->yres_virtual <= 0))
		return -EINVAL;

	if (!bf_supported ||
		(info->node != 1 && info->node != 2))
		if (info->fix.smem_len <
		    (var->xres_virtual*
		     var->yres_virtual*
		     (var->bits_per_pixel/8)))
			return -EINVAL;

	if ((var->xres == 0) || (var->yres == 0))
		return -EINVAL;

	if (var->xoffset > (var->xres_virtual - var->xres))
		return -EINVAL;

	if (var->yoffset > (var->yres_virtual - var->yres))
		return -EINVAL;

	return 0;
}

int msm_fb_get_frame_rate(struct fb_var_screeninfo *var)
{
	int panel_height, panel_width;

	panel_height = var->yres + var->upper_margin +
			var->vsync_len + var->lower_margin;
	panel_width  = var->xres + var->right_margin +
			var->hsync_len + var->left_margin;
	return (var->pixclock)/(panel_height * panel_width);
}

int msm_fb_check_frame_rate(struct msm_fb_data_type *mfd, struct fb_info *info)
{
	int fps_mod = 0;
	struct fb_var_screeninfo *var = &info->var;

	if ((mfd->panel_info.type == DTV_PANEL) ||
	    (mfd->panel_info.type == HDMI_PANEL)) {
		if (mfd->var_frame_rate != msm_fb_get_frame_rate(var))
			fps_mod = 1;
	}

	return fps_mod;
}

static int msm_fb_set_par(struct fb_info *info)
{
	struct msm_fb_data_type *mfd = (struct msm_fb_data_type *)info->par;
	struct fb_var_screeninfo *var = &info->var;
	int old_imgType;
	int blank = 0;
	msm_fb_pan_idle(mfd);
	old_imgType = mfd->fb_imgType;
	switch (var->bits_per_pixel) {
	case 16:
		if (var->red.offset == 0)
			mfd->fb_imgType = MDP_BGR_565;
		else
			mfd->fb_imgType = MDP_RGB_565;
		break;

	case 24:
		if ((var->transp.offset == 0) && (var->transp.length == 0))
			mfd->fb_imgType = MDP_RGB_888;
		else if ((var->transp.offset == 24) &&
				(var->transp.length == 8)) {
			mfd->fb_imgType = MDP_ARGB_8888;
			info->var.bits_per_pixel = 32;
		}
		break;

	case 32:
		if (var->transp.offset == 24)
			mfd->fb_imgType = MDP_ARGB_8888;
		else
			mfd->fb_imgType = MDP_RGBA_8888;
		break;

	default:
		return -EINVAL;
	}

	if ((mfd->var_pixclock != var->pixclock) ||
		(mfd->hw_refresh &&
			((mfd->fb_imgType != old_imgType) ||
			 (mfd->var_xres   != var->xres) ||
			 (mfd->var_yres   != var->yres) ||
			 (msm_fb_check_frame_rate(mfd, info))))) {
		mfd->var_xres = var->xres;
		mfd->var_yres = var->yres;
		mfd->var_pixclock   = var->pixclock;
		mfd->var_frame_rate = msm_fb_get_frame_rate(var);

		if (mfd->update_panel_info)
			mfd->update_panel_info(mfd);

		blank = 1;
	}
	mfd->fbi->fix.line_length = msm_fb_line_length(mfd->index, var->xres,
						       var->bits_per_pixel/8);

	if ((mfd->panel_info.type == DTV_PANEL) && !mfd->panel_power_on) {
		msm_fb_blank_sub(FB_BLANK_UNBLANK, info, mfd->op_enable);
	} else if (blank) {
		msm_fb_blank_sub(FB_BLANK_POWERDOWN, info, mfd->op_enable);
		msm_fb_blank_sub(FB_BLANK_UNBLANK, info, mfd->op_enable);
	}

	return 0;
}

static int msm_fb_stop_sw_refresher(struct msm_fb_data_type *mfd)
{
	if (mfd->hw_refresh)
		return -EPERM;

	if (mfd->sw_currently_refreshing) {
		down(&mfd->sem);
		mfd->sw_currently_refreshing = FALSE;
		up(&mfd->sem);

		/* wait until the refresher finishes the last job */
		wait_for_completion_killable(&mfd->refresher_comp);
	}

	return 0;
}

int msm_fb_resume_sw_refresher(struct msm_fb_data_type *mfd)
{
	boolean do_refresh;

	if (mfd->hw_refresh)
		return -EPERM;

	down(&mfd->sem);
	if ((!mfd->sw_currently_refreshing) && (mfd->sw_refreshing_enable)) {
		do_refresh = TRUE;
		mfd->sw_currently_refreshing = TRUE;
	} else {
		do_refresh = FALSE;
	}
	up(&mfd->sem);

	if (do_refresh)
		mdp_refresh_screen((unsigned long)mfd);

	return 0;
}

#if defined CONFIG_FB_MSM_MDP31
static int mdp_blit_split_height(struct fb_info *info,
				struct mdp_blit_req *req)
{
	int ret;
	struct mdp_blit_req splitreq;
	int s_x_0, s_x_1, s_w_0, s_w_1, s_y_0, s_y_1, s_h_0, s_h_1;
	int d_x_0, d_x_1, d_w_0, d_w_1, d_y_0, d_y_1, d_h_0, d_h_1;

	splitreq = *req;
	/* break dest roi at height*/
	d_x_0 = d_x_1 = req->dst_rect.x;
	d_w_0 = d_w_1 = req->dst_rect.w;
	d_y_0 = req->dst_rect.y;
	if (req->dst_rect.h % 32 == 3)
		d_h_1 = (req->dst_rect.h - 3) / 2 - 1;
	else if (req->dst_rect.h % 32 == 2)
		d_h_1 = (req->dst_rect.h - 2) / 2 - 6;
	else
		d_h_1 = (req->dst_rect.h - 1) / 2 - 1;
	d_h_0 = req->dst_rect.h - d_h_1;
	d_y_1 = d_y_0 + d_h_0;
	if (req->dst_rect.h == 3) {
		d_h_1 = 2;
		d_h_0 = 2;
		d_y_1 = d_y_0 + 1;
	}

	/* blit first region */
	if (((splitreq.flags & 0x07) == 0x04) ||
		((splitreq.flags & 0x07) == 0x0)) {

		if (splitreq.flags & MDP_ROT_90) {
			s_y_0 = s_y_1 = req->src_rect.y;
			s_h_0 = s_h_1 = req->src_rect.h;
			s_x_0 = req->src_rect.x;
			s_w_1 = (req->src_rect.w * d_h_1) / req->dst_rect.h;
			s_w_0 = req->src_rect.w - s_w_1;
			s_x_1 = s_x_0 + s_w_0;
			if (d_h_1 >= 8 * s_w_1) {
				s_w_1++;
				s_x_1--;
			}
		} else {
			s_x_0 = s_x_1 = req->src_rect.x;
			s_w_0 = s_w_1 = req->src_rect.w;
			s_y_0 = req->src_rect.y;
			s_h_1 = (req->src_rect.h * d_h_1) / req->dst_rect.h;
			s_h_0 = req->src_rect.h - s_h_1;
			s_y_1 = s_y_0 + s_h_0;
			if (d_h_1 >= 8 * s_h_1) {
				s_h_1++;
				s_y_1--;
			}
		}

		splitreq.src_rect.h = s_h_0;
		splitreq.src_rect.y = s_y_0;
		splitreq.dst_rect.h = d_h_0;
		splitreq.dst_rect.y = d_y_0;
		splitreq.src_rect.x = s_x_0;
		splitreq.src_rect.w = s_w_0;
		splitreq.dst_rect.x = d_x_0;
		splitreq.dst_rect.w = d_w_0;
	} else {

		if (splitreq.flags & MDP_ROT_90) {
			s_y_0 = s_y_1 = req->src_rect.y;
			s_h_0 = s_h_1 = req->src_rect.h;
			s_x_0 = req->src_rect.x;
			s_w_1 = (req->src_rect.w * d_h_0) / req->dst_rect.h;
			s_w_0 = req->src_rect.w - s_w_1;
			s_x_1 = s_x_0 + s_w_0;
			if (d_h_0 >= 8 * s_w_1) {
				s_w_1++;
				s_x_1--;
			}
		} else {
			s_x_0 = s_x_1 = req->src_rect.x;
			s_w_0 = s_w_1 = req->src_rect.w;
			s_y_0 = req->src_rect.y;
			s_h_1 = (req->src_rect.h * d_h_0) / req->dst_rect.h;
			s_h_0 = req->src_rect.h - s_h_1;
			s_y_1 = s_y_0 + s_h_0;
			if (d_h_0 >= 8 * s_h_1) {
				s_h_1++;
				s_y_1--;
			}
		}
		splitreq.src_rect.h = s_h_0;
		splitreq.src_rect.y = s_y_0;
		splitreq.dst_rect.h = d_h_1;
		splitreq.dst_rect.y = d_y_1;
		splitreq.src_rect.x = s_x_0;
		splitreq.src_rect.w = s_w_0;
		splitreq.dst_rect.x = d_x_1;
		splitreq.dst_rect.w = d_w_1;
	}
	ret = mdp_ppp_blit(info, &splitreq);
	if (ret)
		return ret;

	/* blit second region */
	if (((splitreq.flags & 0x07) == 0x04) ||
		((splitreq.flags & 0x07) == 0x0)) {
		splitreq.src_rect.h = s_h_1;
		splitreq.src_rect.y = s_y_1;
		splitreq.dst_rect.h = d_h_1;
		splitreq.dst_rect.y = d_y_1;
		splitreq.src_rect.x = s_x_1;
		splitreq.src_rect.w = s_w_1;
		splitreq.dst_rect.x = d_x_1;
		splitreq.dst_rect.w = d_w_1;
	} else {
		splitreq.src_rect.h = s_h_1;
		splitreq.src_rect.y = s_y_1;
		splitreq.dst_rect.h = d_h_0;
		splitreq.dst_rect.y = d_y_0;
		splitreq.src_rect.x = s_x_1;
		splitreq.src_rect.w = s_w_1;
		splitreq.dst_rect.x = d_x_0;
		splitreq.dst_rect.w = d_w_0;
	}
	ret = mdp_ppp_blit(info, &splitreq);
	return ret;
}
#endif

int mdp_blit(struct fb_info *info, struct mdp_blit_req *req)
{
	int ret;
#if defined CONFIG_FB_MSM_MDP31 || defined CONFIG_FB_MSM_MDP30
	unsigned int remainder = 0, is_bpp_4 = 0;
	struct mdp_blit_req splitreq;
	int s_x_0, s_x_1, s_w_0, s_w_1, s_y_0, s_y_1, s_h_0, s_h_1;
	int d_x_0, d_x_1, d_w_0, d_w_1, d_y_0, d_y_1, d_h_0, d_h_1;

	if (req->flags & MDP_ROT_90) {
		if (((req->dst_rect.h == 1) && ((req->src_rect.w != 1) ||
			(req->dst_rect.w != req->src_rect.h))) ||
			((req->dst_rect.w == 1) && ((req->src_rect.h != 1) ||
			(req->dst_rect.h != req->src_rect.w)))) {
			printk(KERN_ERR "mpd_ppp: error scaling when size is 1!\n");
			return -EINVAL;
		}
	} else {
		if (((req->dst_rect.w == 1) && ((req->src_rect.w != 1) ||
			(req->dst_rect.h != req->src_rect.h))) ||
			((req->dst_rect.h == 1) && ((req->src_rect.h != 1) ||
			(req->dst_rect.w != req->src_rect.w)))) {
			printk(KERN_ERR "mpd_ppp: error scaling when size is 1!\n");
			return -EINVAL;
		}
	}
#endif
	if (unlikely(req->src_rect.h == 0 || req->src_rect.w == 0)) {
		printk(KERN_ERR "mpd_ppp: src img of zero size!\n");
		return -EINVAL;
	}
	if (unlikely(req->dst_rect.h == 0 || req->dst_rect.w == 0))
		return 0;

#if defined CONFIG_FB_MSM_MDP31
	/* MDP width split workaround */
	remainder = (req->dst_rect.w)%32;
	ret = mdp_get_bytes_per_pixel(req->dst.format,
					(struct msm_fb_data_type *)info->par);
	if (ret <= 0) {
		printk(KERN_ERR "mdp_ppp: incorrect bpp!\n");
		return -EINVAL;
	}
	is_bpp_4 = (ret == 4) ? 1 : 0;

	if ((is_bpp_4 && (remainder == 6 || remainder == 14 ||
	remainder == 22 || remainder == 30)) || remainder == 3 ||
	(remainder == 1 && req->dst_rect.w != 1) ||
	(remainder == 2 && req->dst_rect.w != 2)) {
		/* make new request as provide by user */
		splitreq = *req;

		/* break dest roi at width*/
		d_y_0 = d_y_1 = req->dst_rect.y;
		d_h_0 = d_h_1 = req->dst_rect.h;
		d_x_0 = req->dst_rect.x;

		if (remainder == 14)
			d_w_1 = (req->dst_rect.w - 14) / 2 + 4;
		else if (remainder == 22)
			d_w_1 = (req->dst_rect.w - 22) / 2 + 10;
		else if (remainder == 30)
			d_w_1 = (req->dst_rect.w - 30) / 2 + 10;
		else if (remainder == 6)
			d_w_1 = req->dst_rect.w / 2 - 1;
		else if (remainder == 3)
			d_w_1 = (req->dst_rect.w - 3) / 2 - 1;
		else if (remainder == 2)
			d_w_1 = (req->dst_rect.w - 2) / 2 - 6;
		else
			d_w_1 = (req->dst_rect.w - 1) / 2 - 1;
		d_w_0 = req->dst_rect.w - d_w_1;
		d_x_1 = d_x_0 + d_w_0;
		if (req->dst_rect.w == 3) {
			d_w_1 = 2;
			d_w_0 = 2;
			d_x_1 = d_x_0 + 1;
		}

		/* blit first region */
		if (((splitreq.flags & 0x07) == 0x07) ||
			((splitreq.flags & 0x07) == 0x0)) {

			if (splitreq.flags & MDP_ROT_90) {
				s_x_0 = s_x_1 = req->src_rect.x;
				s_w_0 = s_w_1 = req->src_rect.w;
				s_y_0 = req->src_rect.y;
				s_h_1 = (req->src_rect.h * d_w_1) /
					req->dst_rect.w;
				s_h_0 = req->src_rect.h - s_h_1;
				s_y_1 = s_y_0 + s_h_0;
				if (d_w_1 >= 8 * s_h_1) {
					s_h_1++;
					s_y_1--;
				}
			} else {
				s_y_0 = s_y_1 = req->src_rect.y;
				s_h_0 = s_h_1 = req->src_rect.h;
				s_x_0 = req->src_rect.x;
				s_w_1 = (req->src_rect.w * d_w_1) /
					req->dst_rect.w;
				s_w_0 = req->src_rect.w - s_w_1;
				s_x_1 = s_x_0 + s_w_0;
				if (d_w_1 >= 8 * s_w_1) {
					s_w_1++;
					s_x_1--;
				}
			}

			splitreq.src_rect.h = s_h_0;
			splitreq.src_rect.y = s_y_0;
			splitreq.dst_rect.h = d_h_0;
			splitreq.dst_rect.y = d_y_0;
			splitreq.src_rect.x = s_x_0;
			splitreq.src_rect.w = s_w_0;
			splitreq.dst_rect.x = d_x_0;
			splitreq.dst_rect.w = d_w_0;
		} else {
			if (splitreq.flags & MDP_ROT_90) {
				s_x_0 = s_x_1 = req->src_rect.x;
				s_w_0 = s_w_1 = req->src_rect.w;
				s_y_0 = req->src_rect.y;
				s_h_1 = (req->src_rect.h * d_w_0) /
					req->dst_rect.w;
				s_h_0 = req->src_rect.h - s_h_1;
				s_y_1 = s_y_0 + s_h_0;
				if (d_w_0 >= 8 * s_h_1) {
					s_h_1++;
					s_y_1--;
				}
			} else {
				s_y_0 = s_y_1 = req->src_rect.y;
				s_h_0 = s_h_1 = req->src_rect.h;
				s_x_0 = req->src_rect.x;
				s_w_1 = (req->src_rect.w * d_w_0) /
					req->dst_rect.w;
				s_w_0 = req->src_rect.w - s_w_1;
				s_x_1 = s_x_0 + s_w_0;
				if (d_w_0 >= 8 * s_w_1) {
					s_w_1++;
					s_x_1--;
				}
			}
			splitreq.src_rect.h = s_h_0;
			splitreq.src_rect.y = s_y_0;
			splitreq.dst_rect.h = d_h_1;
			splitreq.dst_rect.y = d_y_1;
			splitreq.src_rect.x = s_x_0;
			splitreq.src_rect.w = s_w_0;
			splitreq.dst_rect.x = d_x_1;
			splitreq.dst_rect.w = d_w_1;
		}

		if ((splitreq.dst_rect.h % 32 == 3) ||
			((req->dst_rect.h % 32) == 1 && req->dst_rect.h != 1) ||
			((req->dst_rect.h % 32) == 2 && req->dst_rect.h != 2))
			ret = mdp_blit_split_height(info, &splitreq);
		else
			ret = mdp_ppp_blit(info, &splitreq);
		if (ret)
			return ret;
		/* blit second region */
		if (((splitreq.flags & 0x07) == 0x07) ||
			((splitreq.flags & 0x07) == 0x0)) {
			splitreq.src_rect.h = s_h_1;
			splitreq.src_rect.y = s_y_1;
			splitreq.dst_rect.h = d_h_1;
			splitreq.dst_rect.y = d_y_1;
			splitreq.src_rect.x = s_x_1;
			splitreq.src_rect.w = s_w_1;
			splitreq.dst_rect.x = d_x_1;
			splitreq.dst_rect.w = d_w_1;
		} else {
			splitreq.src_rect.h = s_h_1;
			splitreq.src_rect.y = s_y_1;
			splitreq.dst_rect.h = d_h_0;
			splitreq.dst_rect.y = d_y_0;
			splitreq.src_rect.x = s_x_1;
			splitreq.src_rect.w = s_w_1;
			splitreq.dst_rect.x = d_x_0;
			splitreq.dst_rect.w = d_w_0;
		}
		if (((splitreq.dst_rect.h % 32) == 3) ||
			((req->dst_rect.h % 32) == 1 && req->dst_rect.h != 1) ||
			((req->dst_rect.h % 32) == 2 && req->dst_rect.h != 2))
			ret = mdp_blit_split_height(info, &splitreq);
		else
			ret = mdp_ppp_blit(info, &splitreq);
		if (ret)
			return ret;
	} else if ((req->dst_rect.h % 32) == 3 ||
		((req->dst_rect.h % 32) == 1 && req->dst_rect.h != 1) ||
		((req->dst_rect.h % 32) == 2 && req->dst_rect.h != 2))
		ret = mdp_blit_split_height(info, req);
	else
		ret = mdp_ppp_blit(info, req);
	return ret;
#elif defined CONFIG_FB_MSM_MDP30
	/* MDP width split workaround */
	remainder = (req->dst_rect.w)%16;
	ret = mdp_get_bytes_per_pixel(req->dst.format,
					(struct msm_fb_data_type *)info->par);
	if (ret <= 0) {
		printk(KERN_ERR "mdp_ppp: incorrect bpp!\n");
		return -EINVAL;
	}
	is_bpp_4 = (ret == 4) ? 1 : 0;

	if ((is_bpp_4 && (remainder == 6 || remainder == 14))) {

		/* make new request as provide by user */
		splitreq = *req;

		/* break dest roi at width*/
		d_y_0 = d_y_1 = req->dst_rect.y;
		d_h_0 = d_h_1 = req->dst_rect.h;
		d_x_0 = req->dst_rect.x;

		if (remainder == 14 || remainder == 6)
			d_w_1 = req->dst_rect.w / 2;
		else
			d_w_1 = (req->dst_rect.w - 1) / 2 - 1;

		d_w_0 = req->dst_rect.w - d_w_1;
		d_x_1 = d_x_0 + d_w_0;

		/* blit first region */
		if (((splitreq.flags & 0x07) == 0x07) ||
			((splitreq.flags & 0x07) == 0x05) ||
			((splitreq.flags & 0x07) == 0x02) ||
			((splitreq.flags & 0x07) == 0x0)) {

			if (splitreq.flags & MDP_ROT_90) {
				s_x_0 = s_x_1 = req->src_rect.x;
				s_w_0 = s_w_1 = req->src_rect.w;
				s_y_0 = req->src_rect.y;
				s_h_1 = (req->src_rect.h * d_w_1) /
					req->dst_rect.w;
				s_h_0 = req->src_rect.h - s_h_1;
				s_y_1 = s_y_0 + s_h_0;
				if (d_w_1 >= 8 * s_h_1) {
					s_h_1++;
					s_y_1--;
				}
			} else {
				s_y_0 = s_y_1 = req->src_rect.y;
				s_h_0 = s_h_1 = req->src_rect.h;
				s_x_0 = req->src_rect.x;
				s_w_1 = (req->src_rect.w * d_w_1) /
					req->dst_rect.w;
				s_w_0 = req->src_rect.w - s_w_1;
				s_x_1 = s_x_0 + s_w_0;
				if (d_w_1 >= 8 * s_w_1) {
					s_w_1++;
					s_x_1--;
				}
			}

			splitreq.src_rect.h = s_h_0;
			splitreq.src_rect.y = s_y_0;
			splitreq.dst_rect.h = d_h_0;
			splitreq.dst_rect.y = d_y_0;
			splitreq.src_rect.x = s_x_0;
			splitreq.src_rect.w = s_w_0;
			splitreq.dst_rect.x = d_x_0;
			splitreq.dst_rect.w = d_w_0;
		} else {
			if (splitreq.flags & MDP_ROT_90) {
				s_x_0 = s_x_1 = req->src_rect.x;
				s_w_0 = s_w_1 = req->src_rect.w;
				s_y_0 = req->src_rect.y;
				s_h_1 = (req->src_rect.h * d_w_0) /
					req->dst_rect.w;
				s_h_0 = req->src_rect.h - s_h_1;
				s_y_1 = s_y_0 + s_h_0;
				if (d_w_0 >= 8 * s_h_1) {
					s_h_1++;
					s_y_1--;
				}
			} else {
				s_y_0 = s_y_1 = req->src_rect.y;
				s_h_0 = s_h_1 = req->src_rect.h;
				s_x_0 = req->src_rect.x;
				s_w_1 = (req->src_rect.w * d_w_0) /
					req->dst_rect.w;
				s_w_0 = req->src_rect.w - s_w_1;
				s_x_1 = s_x_0 + s_w_0;
				if (d_w_0 >= 8 * s_w_1) {
					s_w_1++;
					s_x_1--;
				}
			}
			splitreq.src_rect.h = s_h_0;
			splitreq.src_rect.y = s_y_0;
			splitreq.dst_rect.h = d_h_1;
			splitreq.dst_rect.y = d_y_1;
			splitreq.src_rect.x = s_x_0;
			splitreq.src_rect.w = s_w_0;
			splitreq.dst_rect.x = d_x_1;
			splitreq.dst_rect.w = d_w_1;
		}

		/* No need to split in height */
		ret = mdp_ppp_blit(info, &splitreq);

		if (ret)
			return ret;

		/* blit second region */
		if (((splitreq.flags & 0x07) == 0x07) ||
			((splitreq.flags & 0x07) == 0x05) ||
			((splitreq.flags & 0x07) == 0x02) ||
			((splitreq.flags & 0x07) == 0x0)) {
			splitreq.src_rect.h = s_h_1;
			splitreq.src_rect.y = s_y_1;
			splitreq.dst_rect.h = d_h_1;
			splitreq.dst_rect.y = d_y_1;
			splitreq.src_rect.x = s_x_1;
			splitreq.src_rect.w = s_w_1;
			splitreq.dst_rect.x = d_x_1;
			splitreq.dst_rect.w = d_w_1;
		} else {
			splitreq.src_rect.h = s_h_1;
			splitreq.src_rect.y = s_y_1;
			splitreq.dst_rect.h = d_h_0;
			splitreq.dst_rect.y = d_y_0;
			splitreq.src_rect.x = s_x_1;
			splitreq.src_rect.w = s_w_1;
			splitreq.dst_rect.x = d_x_0;
			splitreq.dst_rect.w = d_w_0;
		}

		/* No need to split in height ... just width */
		ret = mdp_ppp_blit(info, &splitreq);

		if (ret)
			return ret;

	} else
		ret = mdp_ppp_blit(info, req);
	return ret;
#else
	ret = mdp_ppp_blit(info, req);
	return ret;
#endif
}

typedef void (*msm_dma_barrier_function_pointer) (void *, size_t);

static inline void msm_fb_dma_barrier_for_rect(struct fb_info *info,
			struct mdp_img *img, struct mdp_rect *rect,
			msm_dma_barrier_function_pointer dma_barrier_fp
			)
{
	/*
	 * Compute the start and end addresses of the rectangles.
	 * NOTE: As currently implemented, the data between
	 *       the end of one row and the start of the next is
	 *       included in the address range rather than
	 *       doing multiple calls for each row.
	 */
	unsigned long start;
	size_t size;
	char * const pmem_start = info->screen_base;
	int bytes_per_pixel = mdp_get_bytes_per_pixel(img->format,
					(struct msm_fb_data_type *)info->par);
	if (bytes_per_pixel <= 0) {
		printk(KERN_ERR "%s incorrect bpp!\n", __func__);
		return;
	}
	start = (unsigned long)pmem_start + img->offset +
		(img->width * rect->y + rect->x) * bytes_per_pixel;
	size  = (rect->h * img->width + rect->w) * bytes_per_pixel;
	(*dma_barrier_fp) ((void *) start, size);

}

static inline void msm_dma_nc_pre(void)
{
	dmb();
}
static inline void msm_dma_wt_pre(void)
{
	dmb();
}
static inline void msm_dma_todevice_wb_pre(void *start, size_t size)
{
	dma_cache_pre_ops(start, size, DMA_TO_DEVICE);
}

static inline void msm_dma_fromdevice_wb_pre(void *start, size_t size)
{
	dma_cache_pre_ops(start, size, DMA_FROM_DEVICE);
}

static inline void msm_dma_nc_post(void)
{
	dmb();
}

static inline void msm_dma_fromdevice_wt_post(void *start, size_t size)
{
	dma_cache_post_ops(start, size, DMA_FROM_DEVICE);
}

static inline void msm_dma_todevice_wb_post(void *start, size_t size)
{
	dma_cache_post_ops(start, size, DMA_TO_DEVICE);
}

static inline void msm_dma_fromdevice_wb_post(void *start, size_t size)
{
	dma_cache_post_ops(start, size, DMA_FROM_DEVICE);
}

/*
 * Do the write barriers required to guarantee data is committed to RAM
 * (from CPU cache or internal buffers) before a DMA operation starts.
 * NOTE: As currently implemented, the data between
 *       the end of one row and the start of the next is
 *       included in the address range rather than
 *       doing multiple calls for each row.
*/
static void msm_fb_ensure_memory_coherency_before_dma(struct fb_info *info,
		struct mdp_blit_req *req_list,
		int req_list_count)
{
#ifdef CONFIG_ARCH_QSD8X50
	int i;

	/*
	 * Normally, do the requested barriers for each address
	 * range that corresponds to a rectangle.
	 *
	 * But if at least one write barrier is requested for data
	 * going to or from the device but no address range is
	 * needed for that barrier, then do the barrier, but do it
	 * only once, no matter how many requests there are.
	 */
	struct msm_fb_data_type *mfd = (struct msm_fb_data_type *)info->par;
	switch (mfd->mdp_fb_page_protection)	{
	default:
	case MDP_FB_PAGE_PROTECTION_NONCACHED:
	case MDP_FB_PAGE_PROTECTION_WRITECOMBINE:
		/*
		 * The following barrier is only done at most once,
		 * since further calls would be redundant.
		 */
		for (i = 0; i < req_list_count; i++) {
			if (!(req_list[i].flags
				& MDP_NO_DMA_BARRIER_START)) {
				msm_dma_nc_pre();
				break;
			}
		}
		break;

	case MDP_FB_PAGE_PROTECTION_WRITETHROUGHCACHE:
		/*
		 * The following barrier is only done at most once,
		 * since further calls would be redundant.
		 */
		for (i = 0; i < req_list_count; i++) {
			if (!(req_list[i].flags
				& MDP_NO_DMA_BARRIER_START)) {
				msm_dma_wt_pre();
				break;
			}
		}
		break;

	case MDP_FB_PAGE_PROTECTION_WRITEBACKCACHE:
	case MDP_FB_PAGE_PROTECTION_WRITEBACKWACACHE:
		for (i = 0; i < req_list_count; i++) {
			if (!(req_list[i].flags &
					MDP_NO_DMA_BARRIER_START)) {

				msm_fb_dma_barrier_for_rect(info,
						&(req_list[i].src),
						&(req_list[i].src_rect),
						msm_dma_todevice_wb_pre
						);

				msm_fb_dma_barrier_for_rect(info,
						&(req_list[i].dst),
						&(req_list[i].dst_rect),
						msm_dma_todevice_wb_pre
						);
			}
		}
		break;
	}
#else
	dmb();
#endif
}


/*
 * Do the write barriers required to guarantee data will be re-read from RAM by
 * the CPU after a DMA operation ends.
 * NOTE: As currently implemented, the data between
 *       the end of one row and the start of the next is
 *       included in the address range rather than
 *       doing multiple calls for each row.
*/
static void msm_fb_ensure_memory_coherency_after_dma(struct fb_info *info,
		struct mdp_blit_req *req_list,
		int req_list_count)
{
#ifdef CONFIG_ARCH_QSD8X50
	int i;

	struct msm_fb_data_type *mfd = (struct msm_fb_data_type *)info->par;
	switch (mfd->mdp_fb_page_protection)	{
	default:
	case MDP_FB_PAGE_PROTECTION_NONCACHED:
	case MDP_FB_PAGE_PROTECTION_WRITECOMBINE:
		/*
		 * The following barrier is only done at most once,
		 * since further calls would be redundant.
		 */
		for (i = 0; i < req_list_count; i++) {
			if (!(req_list[i].flags
				& MDP_NO_DMA_BARRIER_END)) {
				msm_dma_nc_post();
				break;
			}
		}
		break;

	case MDP_FB_PAGE_PROTECTION_WRITETHROUGHCACHE:
		for (i = 0; i < req_list_count; i++) {
			if (!(req_list[i].flags &
					MDP_NO_DMA_BARRIER_END)) {

				msm_fb_dma_barrier_for_rect(info,
						&(req_list[i].dst),
						&(req_list[i].dst_rect),
						msm_dma_fromdevice_wt_post
						);
			}
		}
		break;
	case MDP_FB_PAGE_PROTECTION_WRITEBACKCACHE:
	case MDP_FB_PAGE_PROTECTION_WRITEBACKWACACHE:
		for (i = 0; i < req_list_count; i++) {
			if (!(req_list[i].flags &
					MDP_NO_DMA_BARRIER_END)) {

				msm_fb_dma_barrier_for_rect(info,
						&(req_list[i].dst),
						&(req_list[i].dst_rect),
						msm_dma_fromdevice_wb_post
						);
			}
		}
		break;
	}
#else
	dmb();
#endif
}

/*
 * NOTE: The userspace issues blit operations in a sequence, the sequence
 * start with a operation marked START and ends in an operation marked
 * END. It is guranteed by the userspace that all the blit operations
 * between START and END are only within the regions of areas designated
 * by the START and END operations and that the userspace doesnt modify
 * those areas. Hence it would be enough to perform barrier/cache operations
 * only on the START and END operations.
 */
static int msmfb_blit(struct fb_info *info, void __user *p)
{
	/*
	 * CAUTION: The names of the struct types intentionally *DON'T* match
	 * the names of the variables declared -- they appear to be swapped.
	 * Read the code carefully and you should see that the variable names
	 * make sense.
	 */
	const int MAX_LIST_WINDOW = 16;
	struct mdp_blit_req req_list[MAX_LIST_WINDOW];
	struct mdp_blit_req_list req_list_header;

	int count, i, req_list_count;
	if (bf_supported &&
		(info->node == 1 || info->node == 2)) {
		pr_err("%s: no pan display for fb%d.",
		       __func__, info->node);
		return -EPERM;
	}
	/* Get the count size for the total BLIT request. */
	if (copy_from_user(&req_list_header, p, sizeof(req_list_header)))
		return -EFAULT;
	p += sizeof(req_list_header);
	count = req_list_header.count;
	if (count < 0 || count >= MAX_BLIT_REQ)
		return -EINVAL;
	while (count > 0) {
		/*
		 * Access the requests through a narrow window to decrease copy
		 * overhead and make larger requests accessible to the
		 * coherency management code.
		 * NOTE: The window size is intended to be larger than the
		 *       typical request size, but not require more than 2
		 *       kbytes of stack storage.
		 */
		req_list_count = count;
		if (req_list_count > MAX_LIST_WINDOW)
			req_list_count = MAX_LIST_WINDOW;
		if (copy_from_user(&req_list, p,
				sizeof(struct mdp_blit_req)*req_list_count))
			return -EFAULT;

		/*
		 * Ensure that any data CPU may have previously written to
		 * internal state (but not yet committed to memory) is
		 * guaranteed to be committed to memory now.
		 */
		msm_fb_ensure_memory_coherency_before_dma(info,
				req_list, req_list_count);

		/*
		 * Do the blit DMA, if required -- returning early only if
		 * there is a failure.
		 */
		for (i = 0; i < req_list_count; i++) {
			if (!(req_list[i].flags & MDP_NO_BLIT)) {
				/* Do the actual blit. */
				int ret = mdp_blit(info, &(req_list[i]));

				/*
				 * Note that early returns don't guarantee
				 * memory coherency.
				 */
				if (ret)
					return ret;
			}
		}

		/*
		 * Ensure that CPU cache and other internal CPU state is
		 * updated to reflect any change in memory modified by MDP blit
		 * DMA.
		 */
		msm_fb_ensure_memory_coherency_after_dma(info,
				req_list,
				req_list_count);

		/* Go to next window of requests. */
		count -= req_list_count;
		p += sizeof(struct mdp_blit_req)*req_list_count;
	}
	return 0;
}

static int msmfb_vsync_ctrl(struct fb_info *info, void __user *argp)
{
	int enable, ret;
	struct msm_fb_data_type *mfd = (struct msm_fb_data_type *)info->par;

	ret = copy_from_user(&enable, argp, sizeof(enable));
	if (ret) {
		pr_err("%s:msmfb_overlay_vsync ioctl failed", __func__);
		return ret;
	}

	if (mfd->vsync_ctrl)
		mfd->vsync_ctrl(enable);
	else {
		pr_err("%s: Vsync IOCTL not supported", __func__);
		return -EINVAL;
	}

	return 0;
}

#ifdef CONFIG_FB_MSM_OVERLAY
static int msmfb_overlay_get(struct fb_info *info, void __user *p)
{
	struct mdp_overlay req;
	int ret;

	if (copy_from_user(&req, p, sizeof(req)))
		return -EFAULT;

	ret = mdp4_overlay_get(info, &req);
	if (ret) {
		printk(KERN_ERR "%s: ioctl failed \n",
			__func__);
		return ret;
	}
	if (copy_to_user(p, &req, sizeof(req))) {
		printk(KERN_ERR "%s: copy2user failed \n",
			__func__);
		return -EFAULT;
	}

	return 0;
}

static int msmfb_overlay_set(struct fb_info *info, void __user *p)
{
	struct mdp_overlay req;
	int ret;

	if (copy_from_user(&req, p, sizeof(req)))
		return -EFAULT;

	ret = mdp4_overlay_set(info, &req);
	if (ret) {
		printk(KERN_ERR "%s: ioctl failed, rc=%d\n",
			__func__, ret);
		return ret;
	}

	if (copy_to_user(p, &req, sizeof(req))) {
		printk(KERN_ERR "%s: copy2user failed \n",
			__func__);
		return -EFAULT;
	}

	return 0;
}

static int msmfb_overlay_unset(struct fb_info *info, unsigned long *argp)
{
	int ret, ndx;

	ret = copy_from_user(&ndx, argp, sizeof(ndx));
	if (ret) {
		printk(KERN_ERR "%s:msmfb_overlay_unset ioctl failed \n",
			__func__);
		return ret;
	}

	return mdp4_overlay_unset(info, ndx);
}

static int msmfb_overlay_vsync_ctrl(struct fb_info *info, void __user *argp)
{
	int ret;
	int enable;

	ret = copy_from_user(&enable, argp, sizeof(enable));
	if (ret) {
		pr_err("%s:msmfb_overlay_vsync ioctl failed", __func__);
		return ret;
	}

	ret = mdp4_overlay_vsync_ctrl(info, enable);

	return ret;
}

static int msmfb_overlay_play_wait(struct fb_info *info, unsigned long *argp)
{
	int ret;
	struct msmfb_overlay_data req;
	struct msm_fb_data_type *mfd = (struct msm_fb_data_type *)info->par;

	if (mfd->overlay_play_enable == 0)      /* nothing to do */
		return 0;

	ret = copy_from_user(&req, argp, sizeof(req));
	if (ret) {
		pr_err("%s:msmfb_overlay_wait ioctl failed", __func__);
		return ret;
	}

	ret = mdp4_overlay_play_wait(info, &req);

	return ret;
}

static int msmfb_overlay_play(struct fb_info *info, unsigned long *argp)
{
	int	ret;
	struct msmfb_overlay_data req;
	struct msm_fb_data_type *mfd = (struct msm_fb_data_type *)info->par;

	if (mfd->overlay_play_enable == 0)	/* nothing to do */
		return 0;

	ret = copy_from_user(&req, argp, sizeof(req));
	if (ret) {
		printk(KERN_ERR "%s:msmfb_overlay_play ioctl failed \n",
			__func__);
		return ret;
	}

	if (info->node == 0 && !(mfd->cont_splash_done)) { /* primary */
		mdp_set_dma_pan_info(info, NULL, TRUE);
		if (msm_fb_blank_sub(FB_BLANK_UNBLANK, info, mfd->op_enable)) {
			pr_err("%s: can't turn on display!\n", __func__);
			return -EINVAL;
		}
	}

	if (!mfd->panel_power_on) /* suspended */
		return -EPERM;

	complete(&mfd->msmfb_update_notify);
	mutex_lock(&msm_fb_notify_update_sem);
	if (mfd->msmfb_no_update_notify_timer.function)
		del_timer(&mfd->msmfb_no_update_notify_timer);

	mfd->msmfb_no_update_notify_timer.expires = jiffies + (2 * HZ);
	add_timer(&mfd->msmfb_no_update_notify_timer);
	mutex_unlock(&msm_fb_notify_update_sem);

	ret = mdp4_overlay_play(info, &req);

	if (info->node == 0 && (mfd->cont_splash_done)) /* primary */
		mdp_free_splash_buffer(mfd);

	return ret;
}

static int msmfb_overlay_play_enable(struct fb_info *info, unsigned long *argp)
{
	int	ret, enable;
	struct msm_fb_data_type *mfd = (struct msm_fb_data_type *)info->par;

	ret = copy_from_user(&enable, argp, sizeof(enable));
	if (ret) {
		printk(KERN_ERR "%s:msmfb_overlay_play_enable ioctl failed \n",
			__func__);
		return ret;
	}

	mfd->overlay_play_enable = enable;

	return 0;
}

static int msmfb_overlay_blt(struct fb_info *info, unsigned long *argp)
{
	int     ret;
	struct msmfb_overlay_blt req;

	ret = copy_from_user(&req, argp, sizeof(req));
	if (ret) {
		pr_err("%s: failed\n", __func__);
		return ret;
	}

	ret = mdp4_overlay_blt(info, &req);

	return ret;
}

#ifdef CONFIG_FB_MSM_WRITEBACK_MSM_PANEL
static int msmfb_overlay_ioctl_writeback_init(struct fb_info *info)
{
	return mdp4_writeback_init(info);
}
static int msmfb_overlay_ioctl_writeback_start(
		struct fb_info *info)
{
	int ret = 0;
	ret = mdp4_writeback_start(info);
	if (ret)
		goto error;
error:
	if (ret)
		pr_err("%s:msmfb_writeback_start "
				" ioctl failed\n", __func__);
	return ret;
}

static int msmfb_overlay_ioctl_writeback_stop(
		struct fb_info *info)
{
	int ret = 0;
	ret = mdp4_writeback_stop(info);
	if (ret)
		goto error;

error:
	if (ret)
		pr_err("%s:msmfb_writeback_stop ioctl failed\n",
				__func__);
	return ret;
}

static int msmfb_overlay_ioctl_writeback_queue_buffer(
		struct fb_info *info, unsigned long *argp)
{
	int ret = 0;
	struct msmfb_data data;

	ret = copy_from_user(&data, argp, sizeof(data));
	if (ret)
		goto error;

	ret = mdp4_writeback_queue_buffer(info, &data);
	if (ret)
		goto error;

error:
	if (ret)
		pr_err("%s:msmfb_writeback_queue_buffer ioctl failed\n",
				__func__);
	return ret;
}

static int msmfb_overlay_ioctl_writeback_dequeue_buffer(
		struct fb_info *info, unsigned long *argp)
{
	int ret = 0;
	struct msmfb_data data;

	ret = copy_from_user(&data, argp, sizeof(data));
	if (ret)
		goto error;

	ret = mdp4_writeback_dequeue_buffer(info, &data);
	if (ret)
		goto error;

	ret = copy_to_user(argp, &data, sizeof(data));
	if (ret)
		goto error;

error:
	if (ret)
		pr_err("%s:msmfb_writeback_dequeue_buffer ioctl failed\n",
				__func__);
	return ret;
}
static int msmfb_overlay_ioctl_writeback_terminate(struct fb_info *info)
{
	return mdp4_writeback_terminate(info);
}

static int msmfb_overlay_ioctl_writeback_set_mirr_hint(struct fb_info *
		info, void *argp)
{
	int ret = 0, hint;

	if (!info) {
		ret = -EINVAL;
		goto error;
	}

	ret = copy_from_user(&hint, argp, sizeof(hint));
	if (ret)
		goto error;

	ret = mdp4_writeback_set_mirroring_hint(info, hint);
	if (ret)
		goto error;
error:
	if (ret)
		pr_err("%s: ioctl failed\n", __func__);
	return ret;
}

#else
static int msmfb_overlay_ioctl_writeback_init(struct fb_info *info)
{
	return -ENOTSUPP;
}
static int msmfb_overlay_ioctl_writeback_start(
		struct fb_info *info)
{
	return -ENOTSUPP;
}

static int msmfb_overlay_ioctl_writeback_stop(
		struct fb_info *info)
{
	return -ENOTSUPP;
}

static int msmfb_overlay_ioctl_writeback_queue_buffer(
		struct fb_info *info, unsigned long *argp)
{
	return -ENOTSUPP;
}

static int msmfb_overlay_ioctl_writeback_dequeue_buffer(
		struct fb_info *info, unsigned long *argp)
{
	return -ENOTSUPP;
}
static int msmfb_overlay_ioctl_writeback_terminate(struct fb_info *info)
{
	return -ENOTSUPP;
}

static int msmfb_overlay_ioctl_writeback_set_mirr_hint(struct fb_info *
		info, void *argp)
{
	return -ENOTSUPP;
}
#endif

static int msmfb_overlay_3d_sbys(struct fb_info *info, unsigned long *argp)
{
	int	ret;
	struct msmfb_overlay_3d req;

	ret = copy_from_user(&req, argp, sizeof(req));
	if (ret) {
		pr_err("%s:msmfb_overlay_3d_ctrl ioctl failed\n",
			__func__);
		return ret;
	}

	ret = mdp4_overlay_3d_sbys(info, &req);

	return ret;
}

static int msmfb_mixer_info(struct fb_info *info, unsigned long *argp)
{
	int     ret, cnt;
	struct msmfb_mixer_info_req req;

	ret = copy_from_user(&req, argp, sizeof(req));
	if (ret) {
		pr_err("%s: failed\n", __func__);
		return ret;
	}

	cnt = mdp4_mixer_info(req.mixer_num, req.info);
	req.cnt = cnt;
	ret = copy_to_user(argp, &req, sizeof(req));
	if (ret)
		pr_err("%s:msmfb_overlay_blt_off ioctl failed\n",
		__func__);

	return cnt;
}

#endif

DEFINE_SEMAPHORE(msm_fb_ioctl_ppp_sem);
DEFINE_MUTEX(msm_fb_ioctl_lut_sem);

/* Set color conversion matrix from user space */

#ifndef CONFIG_FB_MSM_MDP40
static void msmfb_set_color_conv(struct mdp_ccs *p)
{
	int i;

	if (p->direction == MDP_CCS_RGB2YUV) {
		/* MDP cmd block enable */
		mdp_pipe_ctrl(MDP_CMD_BLOCK, MDP_BLOCK_POWER_ON, FALSE);

		/* RGB->YUV primary forward matrix */
		for (i = 0; i < MDP_CCS_SIZE; i++)
			writel(p->ccs[i], MDP_CSC_PFMVn(i));

		#ifdef CONFIG_FB_MSM_MDP31
		for (i = 0; i < MDP_BV_SIZE; i++)
			writel(p->bv[i], MDP_CSC_POST_BV2n(i));
		#endif

		/* MDP cmd block disable */
		mdp_pipe_ctrl(MDP_CMD_BLOCK, MDP_BLOCK_POWER_OFF, FALSE);
	} else {
		/* MDP cmd block enable */
		mdp_pipe_ctrl(MDP_CMD_BLOCK, MDP_BLOCK_POWER_ON, FALSE);

		/* YUV->RGB primary reverse matrix */
		for (i = 0; i < MDP_CCS_SIZE; i++)
			writel(p->ccs[i], MDP_CSC_PRMVn(i));
		for (i = 0; i < MDP_BV_SIZE; i++)
			writel(p->bv[i], MDP_CSC_PRE_BV1n(i));

		/* MDP cmd block disable */
		mdp_pipe_ctrl(MDP_CMD_BLOCK, MDP_BLOCK_POWER_OFF, FALSE);
	}
}
#else
static void msmfb_set_color_conv(struct mdp_csc *p)
{
	mdp4_vg_csc_update(p);
}
#endif

static int msmfb_notify_update(struct fb_info *info, void __user *argp)
{
	int ret;
	unsigned int notify;
	struct msm_fb_data_type *mfd = (struct msm_fb_data_type *)info->par;

	ret = copy_from_user(&notify, argp, sizeof(unsigned int));
	if (ret) {
		pr_err("%s:ioctl failed\n", __func__);
		return ret;
	}

	if (notify > NOTIFY_UPDATE_STOP)
		return -EINVAL;

	if (notify == NOTIFY_UPDATE_START) {
		INIT_COMPLETION(mfd->msmfb_update_notify);
		ret = wait_for_completion_interruptible_timeout(
		&mfd->msmfb_update_notify, 4*HZ);
	} else {
		INIT_COMPLETION(mfd->msmfb_no_update_notify);
		ret = wait_for_completion_interruptible_timeout(
		&mfd->msmfb_no_update_notify, 4*HZ);
	}
	if (ret == 0)
		ret = -ETIMEDOUT;
	return (ret > 0) ? 0 : ret;
}

static int msmfb_handle_pp_ioctl(struct msm_fb_data_type *mfd,
						struct msmfb_mdp_pp *pp_ptr)
{
	int ret = -1;
#ifdef CONFIG_FB_MSM_MDP40
	int i = 0;
#endif
	if (!pp_ptr)
		return ret;

	switch (pp_ptr->op) {
#ifdef CONFIG_FB_MSM_MDP40
	case mdp_op_csc_cfg:
		ret = mdp4_csc_config(&(pp_ptr->data.csc_cfg_data));
		for (i = 0; i < CSC_MAX_BLOCKS; i++) {
			if (pp_ptr->data.csc_cfg_data.block ==
					csc_cfg_matrix[i].block) {
				memcpy(&csc_cfg_matrix[i].csc_data,
				&(pp_ptr->data.csc_cfg_data.csc_data),
				sizeof(struct mdp_csc_cfg));
				break;
			}
		}
		break;

	case mdp_op_pcc_cfg:
		ret = mdp4_pcc_cfg(&(pp_ptr->data.pcc_cfg_data));
		break;

	case mdp_op_lut_cfg:
		switch (pp_ptr->data.lut_cfg_data.lut_type) {
		case mdp_lut_igc:
			ret = mdp4_igc_lut_config(
					(struct mdp_igc_lut_data *)
					&pp_ptr->data.lut_cfg_data.data);
			break;

		case mdp_lut_pgc:
			ret = mdp4_argc_cfg(
				&pp_ptr->data.lut_cfg_data.data.pgc_lut_data);
			break;

		case mdp_lut_hist:
			ret = mdp_hist_lut_config(
					(struct mdp_hist_lut_data *)
					&pp_ptr->data.lut_cfg_data.data);
			break;

		default:
			break;
		}
		break;
	case mdp_op_qseed_cfg:
		ret = mdp4_qseed_cfg((struct mdp_qseed_cfg_data *)
						&pp_ptr->data.qseed_cfg_data);
		break;
	case mdp_op_calib_cfg:
		ret = mdp4_calib_config((struct mdp_calib_config_data *)
						&pp_ptr->data.calib_cfg);
		break;
#endif
	case mdp_bl_scale_cfg:
		ret = mdp_bl_scale_config(mfd, (struct mdp_bl_scale_data *)
				&pp_ptr->data.bl_scale_data);
		break;

	default:
		pr_warn("Unsupported request to MDP_PP IOCTL.\n");
		ret = -EINVAL;
		break;
	}

	return ret;
}

static int msmfb_handle_buf_sync_ioctl(struct msm_fb_data_type *mfd,
						struct mdp_buf_sync *buf_sync)
{
	int i, ret = 0;
	u32 threshold;
	int acq_fen_fd[MDP_MAX_FENCE_FD];
	struct sync_fence *fence;
	struct sync_pt *release_sync_pt;
	struct sync_pt *retire_sync_pt;
	struct sync_fence *release_fence;
	struct sync_fence *retire_fence;
	int release_fen_fd;
	int retire_fen_fd;

	if ((buf_sync->acq_fen_fd_cnt > MDP_MAX_FENCE_FD) ||
		(mfd->timeline == NULL))
		return -EINVAL;

	if ((!mfd->op_enable) || (!mfd->panel_power_on))
		return -EPERM;

	if (buf_sync->acq_fen_fd_cnt)
		ret = copy_from_user(acq_fen_fd, buf_sync->acq_fen_fd,
				buf_sync->acq_fen_fd_cnt * sizeof(int));
	if (ret) {
		pr_err("%s:copy_from_user failed", __func__);
		return ret;
	}
	mutex_lock(&mfd->sync_mutex);
	for (i = 0; i < buf_sync->acq_fen_fd_cnt; i++) {
		fence = sync_fence_fdget(acq_fen_fd[i]);
		if (fence == NULL) {
			pr_info("%s: null fence! i=%d fd=%d\n", __func__, i,
				acq_fen_fd[i]);
			ret = -EINVAL;
			break;
		}
		mfd->acq_fen[i] = fence;
	}
	mfd->acq_fen_cnt = i;
	if (ret)
		goto buf_sync_err_1;
	if (buf_sync->flags & MDP_BUF_SYNC_FLAG_WAIT) {
		msm_fb_wait_for_fence(mfd);
	}
	if ((mfd->panel.type == WRITEBACK_PANEL) ||
		(mfd->panel.type == MIPI_CMD_PANEL))
		threshold = 1;
	else
		threshold = 2;

	release_fen_fd = get_unused_fd_flags(0);
	if (release_fen_fd < 0) {
		pr_err("%s: get_unused_fd_flags failed", __func__);
		ret  = -EIO;
		goto buf_sync_err_1;
	}

	retire_fen_fd = get_unused_fd_flags(0);
	if (retire_fen_fd < 0) {
		pr_err("%s: get_unused_fd_flags failed", __func__);
		ret  = -EIO;
		goto buf_sync_err_2;
	}

	release_sync_pt = sw_sync_pt_create(mfd->timeline,
			mfd->timeline_value + threshold +
			atomic_read(&mfd->commit_cnt));
	release_fence = sync_fence_create("mdp-fence",
			release_sync_pt);
	sync_fence_install(release_fence, release_fen_fd);
	retire_sync_pt = sw_sync_pt_create(mfd->timeline,
			mfd->timeline_value + threshold +
			atomic_read(&mfd->commit_cnt) + 1);
	retire_fence = sync_fence_create("mdp-retire-fence",
			retire_sync_pt);
	sync_fence_install(retire_fence, retire_fen_fd);

	ret = copy_to_user(buf_sync->rel_fen_fd,
		&release_fen_fd, sizeof(int));
	if (ret) {
		pr_err("%s:copy_to_user failed", __func__);
		goto buf_sync_err_3;
	}

	ret = copy_to_user(buf_sync->retire_fen_fd,
		&retire_fen_fd, sizeof(int));
	if (ret) {
		pr_err("%s:copy_to_user failed", __func__);
		goto buf_sync_err_3;
	}

	mutex_unlock(&mfd->sync_mutex);
	return ret;
buf_sync_err_3:
	sync_fence_put(release_fence);
	sync_fence_put(retire_fence);
	put_unused_fd(retire_fen_fd);
buf_sync_err_2:
	put_unused_fd(release_fen_fd);
buf_sync_err_1:
	for (i = 0; i < mfd->acq_fen_cnt; i++)
		sync_fence_put(mfd->acq_fen[i]);
	mfd->acq_fen_cnt = 0;
	mutex_unlock(&mfd->sync_mutex);
	return ret;
}

static int msmfb_display_commit(struct fb_info *info,
						unsigned long *argp)
{
	int ret;
	struct mdp_display_commit disp_commit;
	ret = copy_from_user(&disp_commit, argp,
			sizeof(disp_commit));
	if (ret) {
		pr_err("%s:copy_from_user failed", __func__);
		return ret;
	}

	ret = msm_fb_pan_display_ex(info, &disp_commit);

	return ret;
}

static int msmfb_get_metadata(struct msm_fb_data_type *mfd,
				struct msmfb_metadata *metadata_ptr)
{
	int ret = 0;
	switch (metadata_ptr->op) {
	case metadata_op_frame_rate:
		metadata_ptr->data.panel_frame_rate =
			mdp_get_panel_framerate(mfd);
		break;
	default:
		pr_warn("Unsupported request to MDP META IOCTL.\n");
		ret = -EINVAL;
		break;
	}
	return ret;
}

static int msm_fb_ioctl(struct fb_info *info, unsigned int cmd,
			unsigned long arg)
{
	struct msm_fb_data_type *mfd;
	void __user *argp = (void __user *)arg;
	struct fb_cursor cursor;
	struct fb_cmap cmap;
	struct mdp_histogram_data hist;
	struct mdp_histogram_start_req hist_req;
	uint32_t block;
#ifndef CONFIG_FB_MSM_MDP40
	struct mdp_ccs ccs_matrix;
#else
	struct mdp_csc csc_matrix;
#endif
	struct mdp_page_protection fb_page_protection;
	struct msmfb_mdp_pp mdp_pp;
	struct mdp_buf_sync buf_sync;
	struct msmfb_metadata mdp_metadata;
	int ret = 0;

	if (!info || !info->par)
		return -EINVAL;
	mfd = (struct msm_fb_data_type *)info->par;
	msm_fb_pan_idle(mfd);

	switch (cmd) {
#ifdef CONFIG_FB_MSM_OVERLAY
	case MSMFB_OVERLAY_GET:
		ret = msmfb_overlay_get(info, argp);
		break;
	case MSMFB_OVERLAY_SET:
		ret = msmfb_overlay_set(info, argp);
		break;
	case MSMFB_OVERLAY_UNSET:
		ret = msmfb_overlay_unset(info, argp);
		break;
	case MSMFB_OVERLAY_PLAY:
		ret = msmfb_overlay_play(info, argp);
		break;
	case MSMFB_OVERLAY_PLAY_ENABLE:
		ret = msmfb_overlay_play_enable(info, argp);
		break;
	case MSMFB_OVERLAY_PLAY_WAIT:
		ret = msmfb_overlay_play_wait(info, argp);
		break;
	case MSMFB_OVERLAY_BLT:
		ret = msmfb_overlay_blt(info, argp);
		break;
	case MSMFB_OVERLAY_3D:
		ret = msmfb_overlay_3d_sbys(info, argp);
		break;
	case MSMFB_MIXER_INFO:
		ret = msmfb_mixer_info(info, argp);
		break;
	case MSMFB_WRITEBACK_INIT:
		ret = msmfb_overlay_ioctl_writeback_init(info);
		break;
	case MSMFB_WRITEBACK_START:
		ret = msmfb_overlay_ioctl_writeback_start(
				info);
		break;
	case MSMFB_WRITEBACK_STOP:
		ret = msmfb_overlay_ioctl_writeback_stop(
				info);
		break;
	case MSMFB_WRITEBACK_QUEUE_BUFFER:
		ret = msmfb_overlay_ioctl_writeback_queue_buffer(
				info, argp);
		break;
	case MSMFB_WRITEBACK_DEQUEUE_BUFFER:
		ret = msmfb_overlay_ioctl_writeback_dequeue_buffer(
				info, argp);
		break;
	case MSMFB_WRITEBACK_TERMINATE:
		ret = msmfb_overlay_ioctl_writeback_terminate(info);
		break;
	case MSMFB_WRITEBACK_SET_MIRRORING_HINT:
		ret = msmfb_overlay_ioctl_writeback_set_mirr_hint(
				info, argp);
		break;
#endif
	case MSMFB_VSYNC_CTRL:
	case MSMFB_OVERLAY_VSYNC_CTRL:
		down(&msm_fb_ioctl_ppp_sem);
		if (mdp_rev >= MDP_REV_40)
			ret = msmfb_overlay_vsync_ctrl(info, argp);
		else
			ret = msmfb_vsync_ctrl(info, argp);
		up(&msm_fb_ioctl_ppp_sem);
		break;
	case MSMFB_BLIT:
		down(&msm_fb_ioctl_ppp_sem);
		ret = msmfb_blit(info, argp);
		up(&msm_fb_ioctl_ppp_sem);

		break;

	/* Ioctl for setting ccs matrix from user space */
	case MSMFB_SET_CCS_MATRIX:
#ifndef CONFIG_FB_MSM_MDP40
		ret = copy_from_user(&ccs_matrix, argp, sizeof(ccs_matrix));
		if (ret) {
			printk(KERN_ERR
				"%s:MSMFB_SET_CCS_MATRIX ioctl failed \n",
				__func__);
			return ret;
		}

		down(&msm_fb_ioctl_ppp_sem);
		if (ccs_matrix.direction == MDP_CCS_RGB2YUV)
			mdp_ccs_rgb2yuv = ccs_matrix;
		else
			mdp_ccs_yuv2rgb = ccs_matrix;

		msmfb_set_color_conv(&ccs_matrix) ;
		up(&msm_fb_ioctl_ppp_sem);
#else
		ret = copy_from_user(&csc_matrix, argp, sizeof(csc_matrix));
		if (ret) {
			pr_err("%s:MSMFB_SET_CSC_MATRIX ioctl failed\n",
				__func__);
			return ret;
		}
		down(&msm_fb_ioctl_ppp_sem);
		msmfb_set_color_conv(&csc_matrix);
		up(&msm_fb_ioctl_ppp_sem);

#endif

		break;

	/* Ioctl for getting ccs matrix to user space */
	case MSMFB_GET_CCS_MATRIX:
#ifndef CONFIG_FB_MSM_MDP40
		ret = copy_from_user(&ccs_matrix, argp, sizeof(ccs_matrix)) ;
		if (ret) {
			printk(KERN_ERR
				"%s:MSMFB_GET_CCS_MATRIX ioctl failed \n",
				 __func__);
			return ret;
		}

		down(&msm_fb_ioctl_ppp_sem);
		if (ccs_matrix.direction == MDP_CCS_RGB2YUV)
			ccs_matrix = mdp_ccs_rgb2yuv;
		 else
			ccs_matrix =  mdp_ccs_yuv2rgb;

		ret = copy_to_user(argp, &ccs_matrix, sizeof(ccs_matrix));

		if (ret)	{
			printk(KERN_ERR
				"%s:MSMFB_GET_CCS_MATRIX ioctl failed \n",
				 __func__);
			return ret ;
		}
		up(&msm_fb_ioctl_ppp_sem);
#else
		ret = -EINVAL;
#endif

		break;

	case MSMFB_GRP_DISP:
#ifdef CONFIG_FB_MSM_MDP22
		{
			unsigned long grp_id;

			ret = copy_from_user(&grp_id, argp, sizeof(grp_id));
			if (ret)
				return ret;

			mdp_pipe_ctrl(MDP_CMD_BLOCK, MDP_BLOCK_POWER_ON, FALSE);
			writel(grp_id, MDP_FULL_BYPASS_WORD43);
			mdp_pipe_ctrl(MDP_CMD_BLOCK, MDP_BLOCK_POWER_OFF,
				      FALSE);
			break;
		}
#else
		return -EFAULT;
#endif
	case MSMFB_SUSPEND_SW_REFRESHER:
		if (!mfd->panel_power_on)
			return -EPERM;

		mfd->sw_refreshing_enable = FALSE;
		ret = msm_fb_stop_sw_refresher(mfd);
		break;

	case MSMFB_RESUME_SW_REFRESHER:
		if (!mfd->panel_power_on)
			return -EPERM;

		mfd->sw_refreshing_enable = TRUE;
		ret = msm_fb_resume_sw_refresher(mfd);
		break;

	case MSMFB_CURSOR:
		ret = copy_from_user(&cursor, argp, sizeof(cursor));
		if (ret)
			return ret;

		ret = msm_fb_cursor(info, &cursor);
		break;

	case MSMFB_SET_LUT:
		ret = copy_from_user(&cmap, argp, sizeof(cmap));
		if (ret)
			return ret;

		mutex_lock(&msm_fb_ioctl_lut_sem);
		ret = msm_fb_set_lut(&cmap, info);
		mutex_unlock(&msm_fb_ioctl_lut_sem);
		break;

	case MSMFB_HISTOGRAM:
		if (!mfd->panel_power_on)
			return -EPERM;

		if (!mfd->do_histogram)
			return -ENODEV;

		ret = copy_from_user(&hist, argp, sizeof(hist));
		if (ret)
			return ret;

		ret = mfd->do_histogram(info, &hist);
		break;

	case MSMFB_HISTOGRAM_START:
		if (!mfd->panel_power_on)
			return -EPERM;

		if (!mfd->start_histogram)
			return -ENODEV;

		ret = copy_from_user(&hist_req, argp, sizeof(hist_req));
		if (ret)
			return ret;

		ret = mfd->start_histogram(&hist_req);
		break;

	case MSMFB_HISTOGRAM_STOP:
		if (!mfd->stop_histogram)
			return -ENODEV;

		ret = copy_from_user(&block, argp, sizeof(int));
		if (ret)
			return ret;

		ret = mfd->stop_histogram(info, block);
		break;


	case MSMFB_GET_PAGE_PROTECTION:
		fb_page_protection.page_protection
			= mfd->mdp_fb_page_protection;
		ret = copy_to_user(argp, &fb_page_protection,
				sizeof(fb_page_protection));
		if (ret)
				return ret;
		break;

	case MSMFB_NOTIFY_UPDATE:
		ret = msmfb_notify_update(info, argp);
		break;

	case MSMFB_SET_PAGE_PROTECTION:
#if defined CONFIG_ARCH_QSD8X50 || defined CONFIG_ARCH_MSM8X60
		ret = copy_from_user(&fb_page_protection, argp,
				sizeof(fb_page_protection));
		if (ret)
				return ret;

		/* Validate the proposed page protection settings. */
		switch (fb_page_protection.page_protection)	{
		case MDP_FB_PAGE_PROTECTION_NONCACHED:
		case MDP_FB_PAGE_PROTECTION_WRITECOMBINE:
		case MDP_FB_PAGE_PROTECTION_WRITETHROUGHCACHE:
		/* Write-back cache (read allocate)  */
		case MDP_FB_PAGE_PROTECTION_WRITEBACKCACHE:
		/* Write-back cache (write allocate) */
		case MDP_FB_PAGE_PROTECTION_WRITEBACKWACACHE:
			mfd->mdp_fb_page_protection =
				fb_page_protection.page_protection;
			break;
		default:
			ret = -EINVAL;
			break;
		}
#else
		/*
		 * Don't allow caching until 7k DMA cache operations are
		 * available.
		 */
		ret = -EINVAL;
#endif
		break;

	case MSMFB_MDP_PP:
		ret = copy_from_user(&mdp_pp, argp, sizeof(mdp_pp));
		if (ret)
			return ret;

		ret = msmfb_handle_pp_ioctl(mfd, &mdp_pp);
		if (ret == 1)
			ret = copy_to_user(argp, &mdp_pp, sizeof(mdp_pp));
		break;
	case MSMFB_BUFFER_SYNC:
		ret = copy_from_user(&buf_sync, argp, sizeof(buf_sync));
		if (ret)
			return ret;

		ret = msmfb_handle_buf_sync_ioctl(mfd, &buf_sync);

		if (!ret)
			ret = copy_to_user(argp, &buf_sync, sizeof(buf_sync));
		break;

	case MSMFB_DISPLAY_COMMIT:
		ret = msmfb_display_commit(info, argp);
		break;

	case MSMFB_METADATA_GET:
		ret = copy_from_user(&mdp_metadata, argp, sizeof(mdp_metadata));
		if (ret)
			return ret;
		ret = msmfb_get_metadata(mfd, &mdp_metadata);
		if (!ret)
			ret = copy_to_user(argp, &mdp_metadata,
				sizeof(mdp_metadata));

		break;

	default:
		MSM_FB_INFO("MDP: unknown ioctl (cmd=%x) received!\n", cmd);
		ret = -EINVAL;
		break;
	}

	return ret;
}

static int msm_fb_register_driver(void)
{
	return platform_driver_register(&msm_fb_driver);
}

#ifdef CONFIG_FB_MSM_WRITEBACK_MSM_PANEL
struct fb_info *msm_fb_get_writeback_fb(void)
{
	int c = 0;
	for (c = 0; c < fbi_list_index; ++c) {
		struct msm_fb_data_type *mfd;
		mfd = (struct msm_fb_data_type *)fbi_list[c]->par;
		if (mfd->panel.type == WRITEBACK_PANEL)
			return fbi_list[c];
	}

	return NULL;
}
EXPORT_SYMBOL(msm_fb_get_writeback_fb);

int msm_fb_writeback_start(struct fb_info *info)
{
	return mdp4_writeback_start(info);
}
EXPORT_SYMBOL(msm_fb_writeback_start);

int msm_fb_writeback_queue_buffer(struct fb_info *info,
		struct msmfb_data *data)
{
	return mdp4_writeback_queue_buffer(info, data);
}
EXPORT_SYMBOL(msm_fb_writeback_queue_buffer);

int msm_fb_writeback_dequeue_buffer(struct fb_info *info,
		struct msmfb_data *data)
{
	return mdp4_writeback_dequeue_buffer(info, data);
}
EXPORT_SYMBOL(msm_fb_writeback_dequeue_buffer);

int msm_fb_writeback_stop(struct fb_info *info)
{
	return mdp4_writeback_stop(info);
}
EXPORT_SYMBOL(msm_fb_writeback_stop);
int msm_fb_writeback_init(struct fb_info *info)
{
	return mdp4_writeback_init(info);
}
EXPORT_SYMBOL(msm_fb_writeback_init);
int msm_fb_writeback_terminate(struct fb_info *info)
{
	return mdp4_writeback_terminate(info);
}
EXPORT_SYMBOL(msm_fb_writeback_terminate);
#endif

struct platform_device *msm_fb_add_device(struct platform_device *pdev)
{
	struct msm_fb_panel_data *pdata;
	struct platform_device *this_dev = NULL;
	struct fb_info *fbi;
	struct msm_fb_data_type *mfd = NULL;
	u32 type, id, fb_num;

	if (!pdev)
		return NULL;
	id = pdev->id;

	pdata = pdev->dev.platform_data;
	if (!pdata)
		return NULL;
	type = pdata->panel_info.type;

#if defined MSM_FB_NUM
	/*
	 * over written fb_num which defined
	 * at panel_info
	 *
	 */
	if (type == HDMI_PANEL || type == DTV_PANEL ||
		type == TV_PANEL || type == WRITEBACK_PANEL) {
		if (hdmi_prim_display)
			pdata->panel_info.fb_num = 2;
		else
			pdata->panel_info.fb_num = 1;
	}
	else
		pdata->panel_info.fb_num = MSM_FB_NUM;

	MSM_FB_INFO("setting pdata->panel_info.fb_num to %d. type: %d\n",
			pdata->panel_info.fb_num, type);
#endif
	fb_num = pdata->panel_info.fb_num;

	if (fb_num <= 0)
		return NULL;

	if (fbi_list_index >= MAX_FBI_LIST) {
		printk(KERN_ERR "msm_fb: no more framebuffer info list!\n");
		return NULL;
	}
	/*
	 * alloc panel device data
	 */
	this_dev = msm_fb_device_alloc(pdata, type, id);

	if (!this_dev) {
		printk(KERN_ERR
		"%s: msm_fb_device_alloc failed!\n", __func__);
		return NULL;
	}

	/*
	 * alloc framebuffer info + par data
	 */
	fbi = framebuffer_alloc(sizeof(struct msm_fb_data_type), NULL);
	if (fbi == NULL) {
		platform_device_put(this_dev);
		printk(KERN_ERR "msm_fb: can't alloca framebuffer info data!\n");
		return NULL;
	}

	mfd = (struct msm_fb_data_type *)fbi->par;
	mfd->key = MFD_KEY;
	mfd->fbi = fbi;
	mfd->panel.type = type;
	mfd->panel.id = id;
	mfd->fb_page = fb_num;
	mfd->index = fbi_list_index;
	mfd->mdp_fb_page_protection = MDP_FB_PAGE_PROTECTION_WRITECOMBINE;
	mfd->iclient = iclient;
	/* link to the latest pdev */
	mfd->pdev = this_dev;

	mfd_list[mfd_list_index++] = mfd;
	fbi_list[fbi_list_index++] = fbi;

	/*
	 * set driver data
	 */
	platform_set_drvdata(this_dev, mfd);

	if (platform_device_add(this_dev)) {
		printk(KERN_ERR "msm_fb: platform_device_add failed!\n");
		platform_device_put(this_dev);
		framebuffer_release(fbi);
		fbi_list_index--;
		return NULL;
	}
	return this_dev;
}
EXPORT_SYMBOL(msm_fb_add_device);

int get_fb_phys_info(unsigned long *start, unsigned long *len, int fb_num,
	int subsys_id)
{
	struct fb_info *info;
	struct msm_fb_data_type *mfd;

	if (fb_num > MAX_FBI_LIST ||
		(subsys_id != DISPLAY_SUBSYSTEM_ID &&
		 subsys_id != ROTATOR_SUBSYSTEM_ID)) {
		pr_err("%s(): Invalid parameters\n", __func__);
		return -1;
	}

	info = fbi_list[fb_num];
	if (!info) {
		pr_err("%s(): info is NULL\n", __func__);
		return -1;
	}

	mfd = (struct msm_fb_data_type *)info->par;

	if (subsys_id == DISPLAY_SUBSYSTEM_ID) {
		if (mfd->display_iova)
			*start = mfd->display_iova;
		else
			*start = info->fix.smem_start;
	} else {
		if (mfd->rotator_iova)
			*start = mfd->rotator_iova;
		else
			*start = info->fix.smem_start;
	}

	*len = info->fix.smem_len;

	return 0;
}
EXPORT_SYMBOL(get_fb_phys_info);

int __init msm_fb_init(void)
{
	int rc = -ENODEV;

	if (msm_fb_register_driver())
		return rc;

#ifdef MSM_FB_ENABLE_DBGFS
	{
		struct dentry *root;

		if ((root = msm_fb_get_debugfs_root()) != NULL) {
			msm_fb_debugfs_file_create(root,
						   "msm_fb_msg_printing_level",
						   (u32 *) &msm_fb_msg_level);
			msm_fb_debugfs_file_create(root,
						   "mddi_msg_printing_level",
						   (u32 *) &mddi_msg_level);
			msm_fb_debugfs_file_create(root, "msm_fb_debug_enabled",
						   (u32 *) &msm_fb_debug_enabled);
		}
	}
#endif

	return 0;
}

/* Called by v4l2 driver to enable/disable overlay pipe */
int msm_fb_v4l2_enable(struct mdp_overlay *req, bool enable, void **par)
{
	int err = 0;
#ifdef CONFIG_FB_MSM_MDP40
	struct mdp4_overlay_pipe *pipe;
	if (enable) {

		err = mdp4_v4l2_overlay_set(fbi_list[0], req, &pipe);

		*(struct mdp4_overlay_pipe **)par = pipe;

	} else {
		pipe = *(struct mdp4_overlay_pipe **)par;
		mdp4_v4l2_overlay_clear(pipe);
	}
#else
#ifdef CONFIG_FB_MSM_MDP30
	if (enable)
		err = mdp_ppp_v4l2_overlay_set(fbi_list[0], req);
	else
		err = mdp_ppp_v4l2_overlay_clear();
#else
	err = -EINVAL;
#endif
#endif

	return err;
}
EXPORT_SYMBOL(msm_fb_v4l2_enable);

/* Called by v4l2 driver to provide a frame for display */
int msm_fb_v4l2_update(void *par,
	unsigned long srcp0_addr, unsigned long srcp0_size,
	unsigned long srcp1_addr, unsigned long srcp1_size,
	unsigned long srcp2_addr, unsigned long srcp2_size)
{
#ifdef CONFIG_FB_MSM_MDP40
	struct mdp4_overlay_pipe *pipe = (struct mdp4_overlay_pipe *)par;
	return mdp4_v4l2_overlay_play(fbi_list[0], pipe,
		srcp0_addr, srcp1_addr,
		srcp2_addr);
#else
#ifdef CONFIG_FB_MSM_MDP30
	return mdp_ppp_v4l2_overlay_play(fbi_list[0],
		srcp0_addr, srcp0_size,
		srcp1_addr, srcp1_size);
#else
	return -EINVAL;
#endif
#endif
}
EXPORT_SYMBOL(msm_fb_v4l2_update);

module_init(msm_fb_init);<|MERGE_RESOLUTION|>--- conflicted
+++ resolved
@@ -118,13 +118,8 @@
 static int msm_fb_mmap(struct fb_info *info, struct vm_area_struct * vma);
 static int mdp_bl_scale_config(struct msm_fb_data_type *mfd,
 						struct mdp_bl_scale_data *data);
-<<<<<<< HEAD
-static void msm_fb_scale_bl(__u32 *bl_lvl);
+static void msm_fb_scale_bl(__u32 bl_max, __u32 *bl_lvl);
 static int msm_fb_commit_thread(void *data);
-=======
-static void msm_fb_scale_bl(__u32 bl_max, __u32 *bl_lvl);
-static void msm_fb_commit_wq_handler(struct work_struct *work);
->>>>>>> 8e041b4e
 static int msm_fb_pan_idle(struct msm_fb_data_type *mfd);
 
 #ifdef MSM_FB_ENABLE_DBGFS
