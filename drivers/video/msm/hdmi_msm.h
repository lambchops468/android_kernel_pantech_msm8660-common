/* Copyright (c) 2010-2011, The Linux Foundation. All rights reserved.
 *
 * This program is free software; you can redistribute it and/or modify
 * it under the terms of the GNU General Public License version 2 and
 * only version 2 as published by the Free Software Foundation.
 *
 * This program is distributed in the hope that it will be useful,
 * but WITHOUT ANY WARRANTY; without even the implied warranty of
 * MERCHANTABILITY or FITNESS FOR A PARTICULAR PURPOSE.  See the
 * GNU General Public License for more details.
 */

#ifndef __HDMI_MSM_H__
#define __HDMI_MSM_H__

#include <mach/msm_iomap.h>
#include "external_common.h"
/* #define PORT_DEBUG */

#ifdef PORT_DEBUG
const char *hdmi_msm_name(uint32 offset);
void hdmi_outp(uint32 offset, uint32 value);
uint32 hdmi_inp(uint32 offset);

#define HDMI_OUTP_ND(offset, value)	outpdw(MSM_HDMI_BASE+(offset), (value))
#define HDMI_OUTP(offset, value)	hdmi_outp((offset), (value))
#define HDMI_INP_ND(offset)		inpdw(MSM_HDMI_BASE+(offset))
#define HDMI_INP(offset)		hdmi_inp((offset))
#else
#define HDMI_OUTP_ND(offset, value)	outpdw(MSM_HDMI_BASE+(offset), (value))
#define HDMI_OUTP(offset, value)	outpdw(MSM_HDMI_BASE+(offset), (value))
#define HDMI_INP_ND(offset)		inpdw(MSM_HDMI_BASE+(offset))
#define HDMI_INP(offset)		inpdw(MSM_HDMI_BASE+(offset))
#endif

// a software workaround for a potential HW problem with HDMI which exists on V1 and V2 8660 units
#define WORKAROUND_FOR_HDMI_CURRENT_LEAKAGE_FIX


/*
 * Ref. HDMI 1.4a
 * Supplement-1 CEC Section 6, 7
 */
struct hdmi_msm_cec_msg {
	uint8 sender_id;
	uint8 recvr_id;
	uint8 opcode;
	uint8 operand[15];
	uint8 frame_size;
	uint8 retransmit;
};

#define QFPROM_BASE		((uint32)hdmi_msm_state->qfprom_io)
#define HDMI_BASE		((uint32)hdmi_msm_state->hdmi_io)

struct hdmi_msm_state_type {
	boolean panel_power_on;
	boolean hpd_initialized;
#ifdef CONFIG_SUSPEND
	boolean pm_suspended;
#endif
<<<<<<< HEAD
	boolean hpd_cable_chg_detected;
=======
	boolean full_auth_done;
	boolean hpd_during_auth;
>>>>>>> ea10d06d
	struct work_struct hpd_state_work;
	struct completion ddc_sw_done;

<<<<<<< HEAD
#ifdef CONFIG_FB_MSM_HDMI_MSM_PANEL_HDCP_SUPPORT
	boolean full_auth_done;
	boolean hpd_during_auth;
=======
	bool hdcp_enable;
>>>>>>> ea10d06d
	boolean hdcp_activating;
	boolean reauth ;
	struct work_struct hdcp_reauth_work, hdcp_work;
	struct completion hdcp_success_done;
	struct timer_list hdcp_timer;

#ifdef CONFIG_FB_MSM_HDMI_MSM_PANEL_CEC_SUPPORT
	boolean cec_enabled;
	unsigned int first_monitor;
	int cec_logical_addr;
	struct completion cec_frame_wr_done;
	struct timer_list cec_read_timer;
#define CEC_STATUS_WR_ERROR	0x0001
#define CEC_STATUS_WR_DONE	0x0002
#define CEC_STATUS_WR_TMOUT	0x0004
	uint32 cec_frame_wr_status;

	struct hdmi_msm_cec_msg *cec_queue_start;
	struct hdmi_msm_cec_msg *cec_queue_wr;
	struct hdmi_msm_cec_msg *cec_queue_rd;
	boolean cec_queue_full;
	boolean fsm_reset_done;

	/*
	 * CECT 9-5-1
	 */
	struct completion cec_line_latch_wait;
	struct work_struct cec_latch_detect_work;

#define CEC_QUEUE_SIZE		16
#define CEC_QUEUE_END	 (hdmi_msm_state->cec_queue_start + CEC_QUEUE_SIZE)
#define RETRANSMIT_MAX_NUM	7
#endif /* CONFIG_FB_MSM_HDMI_MSM_PANEL_CEC_SUPPORT */

	int irq;
	struct msm_hdmi_platform_data *pd;
	struct clk *hdmi_app_clk;
	struct clk *hdmi_m_pclk;
	struct clk *hdmi_s_pclk;
	void __iomem *qfprom_io;
	void __iomem *hdmi_io;

	struct external_common_state_type common;
	boolean hpd_on_offline;
#if defined(CONFIG_VIDEO_MHL_V1) || defined(CONFIG_VIDEO_MHL_V2) || \
		defined(CONFIG_VIDEO_MHL_TAB_V2)
	boolean mhl_hpd_state;
#endif
	struct switch_dev	hdmi_audio_switch;
	struct switch_dev	hdmi_audio_ch;
	boolean	boot_completion;
};

extern struct hdmi_msm_state_type *hdmi_msm_state;

uint32 hdmi_msm_get_io_base(void);

#ifdef CONFIG_FB_MSM_HDMI_COMMON
void hdmi_msm_set_mode(boolean power_on);
int hdmi_msm_clk(int on);
void hdmi_phy_reset(void);
void hdmi_msm_reset_core(void);
void hdmi_msm_init_phy(int video_format);
void hdmi_msm_powerdown_phy(void);
void hdmi_frame_ctrl_cfg(const struct hdmi_disp_mode_timing_type *timing);
void hdmi_msm_phy_status_poll(void);
#endif

#ifdef CONFIG_FB_MSM_HDMI_MSM_PANEL_CEC_SUPPORT
void hdmi_msm_cec_init(void);
void hdmi_msm_cec_write_logical_addr(int addr);
void hdmi_msm_cec_msg_recv(void);
void hdmi_msm_cec_one_touch_play(void);
void hdmi_msm_cec_msg_send(struct hdmi_msm_cec_msg *msg);
#endif /* CONFIG_FB_MSM_HDMI_MSM_PANEL_CEC_SUPPORT */

#endif /* __HDMI_MSM_H__ */<|MERGE_RESOLUTION|>--- conflicted
+++ resolved
@@ -59,22 +59,13 @@
 #ifdef CONFIG_SUSPEND
 	boolean pm_suspended;
 #endif
-<<<<<<< HEAD
 	boolean hpd_cable_chg_detected;
-=======
 	boolean full_auth_done;
 	boolean hpd_during_auth;
->>>>>>> ea10d06d
 	struct work_struct hpd_state_work;
 	struct completion ddc_sw_done;
 
-<<<<<<< HEAD
-#ifdef CONFIG_FB_MSM_HDMI_MSM_PANEL_HDCP_SUPPORT
-	boolean full_auth_done;
-	boolean hpd_during_auth;
-=======
 	bool hdcp_enable;
->>>>>>> ea10d06d
 	boolean hdcp_activating;
 	boolean reauth ;
 	struct work_struct hdcp_reauth_work, hdcp_work;
@@ -123,8 +114,6 @@
 		defined(CONFIG_VIDEO_MHL_TAB_V2)
 	boolean mhl_hpd_state;
 #endif
-	struct switch_dev	hdmi_audio_switch;
-	struct switch_dev	hdmi_audio_ch;
 	boolean	boot_completion;
 };
 
