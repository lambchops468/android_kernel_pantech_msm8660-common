/* Copyright (c) 2011-2012, The Linux Foundation. All rights reserved.
 *
 * This program is free software; you can redistribute it and/or modify
 * it under the terms of the GNU General Public License version 2 and
 * only version 2 as published by the Free Software Foundation.
 *
 * This program is distributed in the hope that it will be useful,
 * but WITHOUT ANY WARRANTY; without even the implied warranty of
 * MERCHANTABILITY or FITNESS FOR A PARTICULAR PURPOSE.  See the
 * GNU General Public License for more details.
 *
 */

#include <linux/module.h>
#include <linux/kernel.h>
#include <linux/sched.h>
#include <linux/time.h>
#include <linux/init.h>
#include <linux/interrupt.h>
#include <linux/hrtimer.h>
#include <linux/delay.h>
#include <linux/io.h>
#include <linux/semaphore.h>
#include <linux/spinlock.h>
#include <linux/fb.h>
#include <asm/system.h>
#include <asm/mach-types.h>
#include <mach/hardware.h>

#include "mdp.h"
#include "msm_fb.h"
#include "hdmi_msm.h"
#include "mdp4.h"
#include "hdmi_msm.h"

#define DTV_BASE	0xD0000

static int dtv_enabled;

/*#define DEBUG*/
#ifdef DEBUG
static void __mdp_outp(uint32 port, uint32 value)
{
	uint32 in_val;

	outpdw(port, value);
	in_val = inpdw(port);
	printk(KERN_INFO "MDP-DTV[%04x] => %08x [%08x]\n",
		port-(uint32)(MDP_BASE + DTV_BASE), value, in_val);
}

#undef MDP_OUTP
#define MDP_OUTP(port, value)	__mdp_outp((uint32)(port), (value))
#endif

static int first_pixel_start_x;
static int first_pixel_start_y;

void mdp4_dtv_base_swap(int cndx, struct mdp4_overlay_pipe *pipe)
{
#ifdef BYPASS4
	if (hdmi_prim_display)
		dtv_pipe = pipe;
#endif
}

#define MAX_CONTROLLER	1

static struct vsycn_ctrl {
	struct device *dev;
	int inited;
	int update_ndx;
	int dmae_intr_cnt;
	atomic_t suspend;
	atomic_t vsync_resume;
	int wait_vsync_cnt;
	int blt_change;
	int sysfs_created;
	struct mutex update_lock;
	struct completion ov_comp;
	struct completion dmae_comp;
	struct completion vsync_comp;
	spinlock_t spin_lock;
	struct mdp4_overlay_pipe *base_pipe;
	struct vsync_update vlist[2];
	int vsync_irq_enabled;
	ktime_t vsync_time;
} vsync_ctrl_db[MAX_CONTROLLER];

static void vsync_irq_enable(int intr, int term)
{
	unsigned long flag;

	spin_lock_irqsave(&mdp_spin_lock, flag);
	outp32(MDP_INTR_CLEAR, intr);
	mdp_intr_mask |= intr;
	outp32(MDP_INTR_ENABLE, mdp_intr_mask);
	mdp_enable_irq(term);
	spin_unlock_irqrestore(&mdp_spin_lock, flag);
	pr_debug("%s: IRQ-en done, term=%x\n", __func__, term);
}

static void vsync_irq_disable(int intr, int term)
{
	unsigned long flag;

	spin_lock_irqsave(&mdp_spin_lock, flag);
	outp32(MDP_INTR_CLEAR, intr);
	mdp_intr_mask &= ~intr;
	outp32(MDP_INTR_ENABLE, mdp_intr_mask);
	mdp_disable_irq_nosync(term);
	spin_unlock_irqrestore(&mdp_spin_lock, flag);
	pr_debug("%s: IRQ-dis done, term=%x\n", __func__, term);
}

void mdp4_overlay_dtv_start(void)
{
	if (!dtv_enabled) {
		/* enable DTV block */
		mdp4_iommu_attach();
		mdp_pipe_ctrl(MDP_CMD_BLOCK, MDP_BLOCK_POWER_ON, FALSE);
		MDP_OUTP(MDP_BASE + DTV_BASE, 1);
		mdp_pipe_ctrl(MDP_OVERLAY1_BLOCK, MDP_BLOCK_POWER_ON, FALSE);
		mdp_pipe_ctrl(MDP_CMD_BLOCK, MDP_BLOCK_POWER_OFF, FALSE);
		dtv_enabled = 1;
	}
}

/*
 * mdp4_dtv_vsync_do_update:
 * called from thread context
 */
void mdp4_dtv_pipe_queue(int cndx, struct mdp4_overlay_pipe *pipe)
{
	struct vsycn_ctrl *vctrl;
	struct vsync_update *vp;
	struct mdp4_overlay_pipe *pp;
	int undx;

	if (cndx >= MAX_CONTROLLER) {
		pr_err("%s: out or range: cndx=%d\n", __func__, cndx);
		return;
	}

	vctrl = &vsync_ctrl_db[cndx];

	if (atomic_read(&vctrl->suspend) > 0)
		return;

	mutex_lock(&vctrl->update_lock);
	undx =  vctrl->update_ndx;
	vp = &vctrl->vlist[undx];

	pp = &vp->plist[pipe->pipe_ndx - 1];	/* ndx start form 1 */

	pr_debug("%s: vndx=%d pipe_ndx=%d flags=%x pid=%d\n",
		 __func__, undx, pipe->pipe_ndx, pipe->flags, current->pid);

	*pp = *pipe;	/* clone it */
	vp->update_cnt++;
	mutex_unlock(&vctrl->update_lock);
	mdp4_stat.overlay_play[pipe->mixer_num]++;
}

static void mdp4_dtv_blt_ov_update(struct mdp4_overlay_pipe *pipe);
static void mdp4_dtv_wait4dmae(int cndx);

int mdp4_dtv_pipe_commit(int cndx, int wait)
{

	int  i, undx;
	int mixer = 0;
	struct vsycn_ctrl *vctrl;
	struct vsync_update *vp;
	struct mdp4_overlay_pipe *pipe;
	struct mdp4_overlay_pipe *real_pipe;
	unsigned long flags;
	int cnt = 0;

	vctrl = &vsync_ctrl_db[cndx];
	mutex_lock(&vctrl->update_lock);
	undx =  vctrl->update_ndx;
	vp = &vctrl->vlist[undx];
	pipe = vctrl->base_pipe;
	mixer = pipe->mixer_num;
	mdp4_overlay_iommu_unmap_freelist(mixer);

	/*
	 * allow stage_commit without pipes queued
	 * (vp->update_cnt == 0) to unstage pipes after
	 * overlay_unset
	 */

	vctrl->update_ndx++;
	vctrl->update_ndx &= 0x01;
	vp->update_cnt = 0;	/* reset */
	mutex_unlock(&vctrl->update_lock);

	pipe = vp->plist;
	for (i = 0; i < OVERLAY_PIPE_MAX; i++, pipe++) {
		if (pipe->pipe_used) {
			cnt++;
			real_pipe = mdp4_overlay_ndx2pipe(pipe->pipe_ndx);
			if (real_pipe && real_pipe->pipe_used) {
				/* pipe not unset */
				mdp4_overlay_vsync_commit(pipe);
			}
			/* free previous iommu to freelist
			* which will be freed at next
			* pipe_commit
			*/
			mdp4_overlay_iommu_pipe_free(pipe->pipe_ndx, 0);
			pipe->pipe_used = 0; /* clear */
		}
	}
	mdp4_mixer_stage_commit(mixer);

	 /* start timing generator & mmu if they are not started yet */
	mdp4_overlay_dtv_start();

	pipe = vctrl->base_pipe;
	spin_lock_irqsave(&vctrl->spin_lock, flags);
	if (pipe->ov_blt_addr) {
		mdp4_dtv_blt_ov_update(pipe);
		pipe->blt_ov_done++;
		vsync_irq_enable(INTR_OVERLAY1_DONE, MDP_OVERLAY1_TERM);
		mb();
		pipe->blt_ov_koff++;
		/* kickoff overlay1 engine */
		mdp4_stat.kickoff_ov1++;
		outpdw(MDP_BASE + 0x0008, 0);
	} else {
		/* schedule second phase update  at dmap */
		INIT_COMPLETION(vctrl->dmae_comp);
		vsync_irq_enable(INTR_DMA_E_DONE, MDP_DMA_E_TERM);
	}
	spin_unlock_irqrestore(&vctrl->spin_lock, flags);
	mdp4_stat.overlay_commit[pipe->mixer_num]++;

	if (wait)
<<<<<<< HEAD
		mdp4_dtv_wait4dmae(cndx);
=======
		mdp4_dtv_wait4dmae(0);
>>>>>>> ea10d06d

	return cnt;
}

static void mdp4_dtv_vsync_irq_ctrl(int cndx, int enable)
{
	struct vsycn_ctrl *vctrl;
	static int vsync_irq_cnt;

	vctrl = &vsync_ctrl_db[cndx];

	mutex_lock(&vctrl->update_lock);
	if (enable) {
		if (vsync_irq_cnt == 0)
			vsync_irq_enable(INTR_EXTERNAL_VSYNC,
						MDP_EXTER_VSYNC_TERM);
		vsync_irq_cnt++;
	} else {
		if (vsync_irq_cnt) {
			vsync_irq_cnt--;
			if (vsync_irq_cnt == 0)
				vsync_irq_disable(INTR_EXTERNAL_VSYNC,
						MDP_EXTER_VSYNC_TERM);
		}
	}
	pr_debug("%s: enable=%d cnt=%d\n", __func__, enable, vsync_irq_cnt);
	mutex_unlock(&vctrl->update_lock);
}

void mdp4_dtv_vsync_ctrl(struct fb_info *info, int enable)
{
	struct vsycn_ctrl *vctrl;
	int cndx = 0;

	vctrl = &vsync_ctrl_db[cndx];

	if (!external_common_state->hpd_state)
		complete_all(&vctrl->vsync_comp);

	if (vctrl->vsync_irq_enabled == enable)
		return;

	pr_debug("%s: vsync enable=%d\n", __func__, enable);

	vctrl->vsync_irq_enabled = enable;

<<<<<<< HEAD
	if (enable)
		vsync_irq_enable(INTR_EXTERNAL_VSYNC, MDP_EXTER_VSYNC_TERM);
	else
		vsync_irq_disable(INTR_EXTERNAL_VSYNC, MDP_EXTER_VSYNC_TERM);
=======
	mdp4_dtv_vsync_irq_ctrl(cndx, enable);
>>>>>>> ea10d06d

	if (vctrl->vsync_irq_enabled &&  atomic_read(&vctrl->suspend) == 0)
		atomic_set(&vctrl->vsync_resume, 1);
}

void mdp4_dtv_wait4vsync(int cndx)
{
	struct vsycn_ctrl *vctrl;
	struct mdp4_overlay_pipe *pipe;
	unsigned long flags;

	if (cndx >= MAX_CONTROLLER) {
		pr_err("%s: out or range: cndx=%d\n", __func__, cndx);
		return;
	}

	vctrl = &vsync_ctrl_db[cndx];
	pipe = vctrl->base_pipe;

	if (atomic_read(&vctrl->suspend) > 0)
		return;

	mdp4_dtv_vsync_irq_ctrl(cndx, 1);

	spin_lock_irqsave(&vctrl->spin_lock, flags);

	if (vctrl->wait_vsync_cnt == 0)
		INIT_COMPLETION(vctrl->vsync_comp);
	vctrl->wait_vsync_cnt++;
	spin_unlock_irqrestore(&vctrl->spin_lock, flags);

	wait_for_completion(&vctrl->vsync_comp);
	mdp4_dtv_vsync_irq_ctrl(cndx, 0);
	mdp4_stat.wait4vsync1++;
}

static void mdp4_dtv_wait4dmae(int cndx)
{
	struct vsycn_ctrl *vctrl;

	if (cndx >= MAX_CONTROLLER) {
		pr_err("%s: out or range: cndx=%d\n", __func__, cndx);
		return;
	}

	vctrl = &vsync_ctrl_db[cndx];

	if (atomic_read(&vctrl->suspend) > 0)
		return;

	wait_for_completion(&vctrl->dmae_comp);
}

ssize_t mdp4_dtv_show_event(struct device *dev,
		struct device_attribute *attr, char *buf)
{
	int cndx;
	struct vsycn_ctrl *vctrl;
	ssize_t ret = 0;
	unsigned long flags;
	u64 vsync_tick;
<<<<<<< HEAD

	cndx = 0;
	vctrl = &vsync_ctrl_db[0];

	if (atomic_read(&vctrl->suspend) > 0 ||
		!external_common_state->hpd_state ||
		atomic_read(&vctrl->vsync_resume) == 0)
		return 0;

=======

	cndx = 0;
	vctrl = &vsync_ctrl_db[0];

	if (atomic_read(&vctrl->suspend) > 0 ||
		!external_common_state->hpd_state ||
		atomic_read(&vctrl->vsync_resume) == 0)
		return 0;

>>>>>>> ea10d06d
	spin_lock_irqsave(&vctrl->spin_lock, flags);
	if (vctrl->wait_vsync_cnt == 0)
		INIT_COMPLETION(vctrl->vsync_comp);
	vctrl->wait_vsync_cnt++;
	spin_unlock_irqrestore(&vctrl->spin_lock, flags);

	ret = wait_for_completion_interruptible_timeout(&vctrl->vsync_comp,
		msecs_to_jiffies(VSYNC_PERIOD * 4));
	if (ret <= 0) {
		vctrl->wait_vsync_cnt = 0;
<<<<<<< HEAD
		return -EBUSY;
=======
		vsync_tick = ktime_to_ns(ktime_get());
		ret = snprintf(buf, PAGE_SIZE, "VSYNC=%llu", vsync_tick);
		buf[strlen(buf) + 1] = '\0';
		return ret;
>>>>>>> ea10d06d
	}

	spin_lock_irqsave(&vctrl->spin_lock, flags);
	vsync_tick = ktime_to_ns(vctrl->vsync_time);
	spin_unlock_irqrestore(&vctrl->spin_lock, flags);

	ret = snprintf(buf, PAGE_SIZE, "VSYNC=%llu", vsync_tick);
	buf[strlen(buf) + 1] = '\0';
	return ret;
}
void mdp4_dtv_vsync_init(int cndx)
{
	struct vsycn_ctrl *vctrl;

	if (cndx >= MAX_CONTROLLER) {
		pr_err("%s: out or range: cndx=%d\n", __func__, cndx);
		return;
	}

	pr_info("%s: ndx=%d\n", __func__, cndx);

	vctrl = &vsync_ctrl_db[cndx];
	if (vctrl->inited)
		return;

	vctrl->inited = 1;
	vctrl->update_ndx = 0;
	mutex_init(&vctrl->update_lock);
	init_completion(&vctrl->vsync_comp);
	init_completion(&vctrl->ov_comp);
	init_completion(&vctrl->dmae_comp);
	atomic_set(&vctrl->suspend, 1);
	atomic_set(&vctrl->vsync_resume, 1);
	spin_lock_init(&vctrl->spin_lock);
}

static int mdp4_dtv_start(struct msm_fb_data_type *mfd)
{
	int dtv_width;
	int dtv_height;
	int dtv_bpp;
	int dtv_border_clr;
	int dtv_underflow_clr;
	int dtv_hsync_skew;

	int hsync_period;
	int hsync_ctrl;
	int vsync_period;
	int display_hctl;
	int display_v_start;
	int display_v_end;
	int active_hctl;
	int active_h_start;
	int active_h_end;
	int active_v_start;
	int active_v_end;
	int ctrl_polarity;
	int h_back_porch;
	int h_front_porch;
	int v_back_porch;
	int v_front_porch;
	int hsync_pulse_width;
	int vsync_pulse_width;
	int hsync_polarity;
	int vsync_polarity;
	int data_en_polarity;
	int hsync_start_x;
	int hsync_end_x;
	uint32_t userformat;
	struct fb_info *fbi;
	struct fb_var_screeninfo *var;

	if (!mfd)
		return -ENODEV;

	if (mfd->key != MFD_KEY)
		return -EINVAL;

	fbi = mfd->fbi;
	var = &fbi->var;

	mdp_pipe_ctrl(MDP_CMD_BLOCK, MDP_BLOCK_POWER_ON, FALSE);
	if (hdmi_prim_display) {
		if (is_mdp4_hw_reset()) {
			mdp4_hw_init();
			outpdw(MDP_BASE + 0x0038, mdp4_display_intf);
		}
	}
	mdp4_overlay_dmae_cfg(mfd, 0);

	/*
	 * DTV timing setting
	 */
	h_back_porch = var->left_margin;
	h_front_porch = var->right_margin;
	v_back_porch = var->upper_margin;
	v_front_porch = var->lower_margin;
	hsync_pulse_width = var->hsync_len;
	vsync_pulse_width = var->vsync_len;
	dtv_border_clr = mfd->panel_info.lcdc.border_clr;
	dtv_underflow_clr = mfd->panel_info.lcdc.underflow_clr;
	dtv_hsync_skew = mfd->panel_info.lcdc.hsync_skew;
	userformat = var->reserved[3] >> 16;

	pr_info("%s: <ID=%d %dx%d (%d,%d,%d), (%d,%d,%d) %dMHz>\n", __func__,
		userformat, var->xres, var->yres,
		var->right_margin, var->hsync_len, var->left_margin,
		var->lower_margin, var->vsync_len, var->upper_margin,
		var->pixclock/1000/1000);

	dtv_width = var->xres;
	dtv_height = var->yres;
	dtv_bpp = mfd->panel_info.bpp;

	hsync_period =
	    hsync_pulse_width + h_back_porch + dtv_width + h_front_porch;
	hsync_ctrl = (hsync_period << 16) | hsync_pulse_width;
	hsync_start_x = hsync_pulse_width + h_back_porch;
	hsync_end_x = hsync_period - h_front_porch - 1;
	display_hctl = (hsync_end_x << 16) | hsync_start_x;

	vsync_period =
	    (vsync_pulse_width + v_back_porch + dtv_height +
	     v_front_porch) * hsync_period;
	display_v_start =
	    (vsync_pulse_width + v_back_porch) * hsync_period + dtv_hsync_skew;
	display_v_end =
	    vsync_period - (v_front_porch * hsync_period) + dtv_hsync_skew - 1;

	if (dtv_width != var->xres) {
		active_h_start = hsync_start_x + first_pixel_start_x;
		active_h_end = active_h_start + var->xres - 1;
		active_hctl =
		    ACTIVE_START_X_EN | (active_h_end << 16) | active_h_start;
	} else {
		active_hctl = 0;
	}

	if (dtv_height != var->yres) {
		active_v_start =
		    display_v_start + first_pixel_start_y * hsync_period;
		active_v_end = active_v_start + (var->yres) * hsync_period - 1;
		active_v_start |= ACTIVE_START_Y_EN;
	} else {
		active_v_start = 0;
		active_v_end = 0;
	}

	dtv_underflow_clr |= 0x80000000;	/* enable recovery */
	hsync_polarity = fbi->var.yres >= 720 ? 0 : 1;
	vsync_polarity = fbi->var.yres >= 720 ? 0 : 1;
	data_en_polarity = 0;

	ctrl_polarity =
	    (data_en_polarity << 2) | (vsync_polarity << 1) | (hsync_polarity);


	MDP_OUTP(MDP_BASE + DTV_BASE + 0x4, hsync_ctrl);
	MDP_OUTP(MDP_BASE + DTV_BASE + 0x8, vsync_period);
	MDP_OUTP(MDP_BASE + DTV_BASE + 0xc, vsync_pulse_width * hsync_period);
	MDP_OUTP(MDP_BASE + DTV_BASE + 0x18, display_hctl);
	MDP_OUTP(MDP_BASE + DTV_BASE + 0x1c, display_v_start);
	MDP_OUTP(MDP_BASE + DTV_BASE + 0x20, display_v_end);
	MDP_OUTP(MDP_BASE + DTV_BASE + 0x40, dtv_border_clr);
	MDP_OUTP(MDP_BASE + DTV_BASE + 0x44, dtv_underflow_clr);
	MDP_OUTP(MDP_BASE + DTV_BASE + 0x48, dtv_hsync_skew);
	MDP_OUTP(MDP_BASE + DTV_BASE + 0x50, ctrl_polarity);
	MDP_OUTP(MDP_BASE + DTV_BASE + 0x2c, active_hctl);
	MDP_OUTP(MDP_BASE + DTV_BASE + 0x30, active_v_start);
	MDP_OUTP(MDP_BASE + DTV_BASE + 0x38, active_v_end);

	/* Test pattern 8 x 8 pixel */
	/* MDP_OUTP(MDP_BASE + DTV_BASE + 0x4C, 0x80000808); */

	/* enable DTV block */
	MDP_OUTP(MDP_BASE + DTV_BASE, 1);

	return 0;
}

static int mdp4_dtv_stop(struct msm_fb_data_type *mfd)
{
	int cndx = 0;
	struct vsycn_ctrl *vctrl;

	vctrl = &vsync_ctrl_db[cndx];
	if (vctrl->base_pipe == NULL)
		return -EINVAL;

	MDP_OUTP(MDP_BASE + DTV_BASE, 0);

	return 0;
}

int mdp4_dtv_on(struct platform_device *pdev)
{
	struct msm_fb_data_type *mfd;
	int ret = 0;
	int cndx = 0;
	struct vsycn_ctrl *vctrl;

	vctrl = &vsync_ctrl_db[cndx];

	mfd = (struct msm_fb_data_type *)platform_get_drvdata(pdev);

	if (!mfd)
		return -ENODEV;

	if (mfd->key != MFD_KEY)
		return -EINVAL;

	vctrl->dev = mfd->fbi->dev;
<<<<<<< HEAD

#if defined(CONFIG_VIDEO_MHL_V1) || defined(CONFIG_VIDEO_MHL_V2) || \
		defined(CONFIG_VIDEO_MHL_TAB_V2)
	if (!hdmi_msm_state->hpd_on_offline) {
		pr_info("hdmi_online is not\n");
		return -ENODEV;
	}
#endif
=======
>>>>>>> ea10d06d

	mdp_footswitch_ctrl(TRUE);
	/* Mdp clock enable */
	mdp_clk_ctrl(1);

	mdp4_overlay_panel_mode(MDP4_MIXER1, MDP4_PANEL_DTV);

	/* Allocate dtv_pipe at dtv_on*/
	if (vctrl->base_pipe == NULL) {
		if (mdp4_overlay_dtv_set(mfd, NULL)) {
			pr_warn("%s: dtv_pipe is NULL, dtv_set failed\n",
				__func__);
			return -EINVAL;
		}
	}

	ret = panel_next_on(pdev);
	if (ret != 0)
		pr_warn("%s: panel_next_on failed", __func__);

	atomic_set(&vctrl->suspend, 0);
	pr_info("%s:\n", __func__);

	return ret;
}

int mdp4_dtv_off(struct platform_device *pdev)
{
	struct msm_fb_data_type *mfd;
	int ret = 0;
	int cndx = 0;
	int undx;
	struct vsycn_ctrl *vctrl;
	struct mdp4_overlay_pipe *pipe;
<<<<<<< HEAD
#if defined(CONFIG_VIDEO_MHL_V1) || defined(CONFIG_VIDEO_MHL_V2) || \
		defined(CONFIG_VIDEO_MHL_TAB_V2)
	if (hdmi_msm_state->hpd_on_offline) {
		pr_info("hpd_offline is not\n");
		return -ENODEV;
	}
#endif
=======
	struct vsync_update *vp;
>>>>>>> ea10d06d

	mfd = (struct msm_fb_data_type *)platform_get_drvdata(pdev);

	vctrl = &vsync_ctrl_db[cndx];

	atomic_set(&vctrl->suspend, 1);
	atomic_set(&vctrl->vsync_resume, 0);
<<<<<<< HEAD

	if (vctrl->vsync_irq_enabled) {
		while (vctrl->wait_vsync_cnt)
			msleep(20);     /* >= 17 ms */
	}

=======

	mdp4_dtv_wait4vsync(cndx);

>>>>>>> ea10d06d
	complete_all(&vctrl->vsync_comp);

	pipe = vctrl->base_pipe;
	if (pipe != NULL) {
		mdp4_dtv_stop(mfd);
		/* sanity check, free pipes besides base layer */
		mdp4_overlay_unset_mixer(pipe->mixer_num);
		if (hdmi_prim_display && mfd->ref_cnt == 0) {
			/* adb stop */
			if (pipe->pipe_type == OVERLAY_TYPE_BF)
				mdp4_overlay_borderfill_stage_down(pipe);

			/* base pipe may change after borderfill_stage_down */
			pipe = vctrl->base_pipe;
			mdp4_mixer_stage_down(pipe, 1);
			mdp4_overlay_pipe_free(pipe);
			/* pipe == rgb2 */
			vctrl->base_pipe = NULL;
		} else {
			mdp4_mixer_stage_down(pipe, 1);
			mdp4_overlay_pipe_free(pipe);
			vctrl->base_pipe = NULL;
		}
	}

	mdp4_overlay_panel_mode_unset(MDP4_MIXER1, MDP4_PANEL_DTV);

        if (vctrl->vsync_irq_enabled) {
            vctrl->vsync_irq_enabled = 0;
            vsync_irq_disable(INTR_PRIMARY_VSYNC, MDP_PRIM_VSYNC_TERM);
        }

	undx =  vctrl->update_ndx;
	vp = &vctrl->vlist[undx];
	if (vp->update_cnt) {
		/*
		 * pipe's iommu will be freed at next overlay play
		 * and iommu_drop statistic will be increased by one
		 */
		vp->update_cnt = 0;     /* empty queue */
	}

	ret = panel_next_off(pdev);
	mdp_footswitch_ctrl(FALSE);

	/* Mdp clock disable */
	mdp_clk_ctrl(0);

	pr_info("%s:\n", __func__);
	return ret;
}

static void mdp4_dtv_blt_ov_update(struct mdp4_overlay_pipe *pipe)
{
	uint32 off, addr;
	int bpp;
	char *overlay_base;

	if (pipe->ov_blt_addr == 0)
		return;

#ifdef BLT_RGB565
	bpp = 2; /* overlay ouput is RGB565 */
#else
	bpp = 3; /* overlay ouput is RGB888 */
#endif
	off = 0;
	if (pipe->blt_ov_done & 0x01)
		off = pipe->src_height * pipe->src_width * bpp;
	addr = pipe->ov_blt_addr + off;

	/* overlay 1 */
	overlay_base = MDP_BASE + MDP4_OVERLAYPROC1_BASE;/* 0x10000 */
	outpdw(overlay_base + 0x000c, addr);
	outpdw(overlay_base + 0x001c, addr);
}

static void mdp4_dtv_blt_dmae_update(struct mdp4_overlay_pipe *pipe)
{
	uint32 off, addr;
	int bpp;

	if (pipe->ov_blt_addr == 0)
		return;

#ifdef BLT_RGB565
	bpp = 2; /* overlay ouput is RGB565 */
#else
	bpp = 3; /* overlay ouput is RGB888 */
#endif
	off = 0;
	if (pipe->blt_dmap_done & 0x01)
		off = pipe->src_height * pipe->src_width * bpp;
	addr = pipe->dma_blt_addr + off;

	/* dmae */
	MDP_OUTP(MDP_BASE + 0xb0008, addr);
}

void mdp4_overlay_dtv_set_perf(struct msm_fb_data_type *mfd)
{

}

static void mdp4_overlay_dtv_alloc_pipe(struct msm_fb_data_type *mfd,
		int32 ptype, struct vsycn_ctrl *vctrl)
{
	int ret = 0;
	struct fb_info *fbi = mfd->fbi;
	struct mdp4_overlay_pipe *pipe;

	if (vctrl->base_pipe != NULL)
		return;

	pipe = mdp4_overlay_pipe_alloc(ptype, MDP4_MIXER1);
	if (pipe == NULL) {
		pr_err("%s: pipe_alloc failed\n", __func__);
		return;
	}
	pipe->pipe_used++;
	pipe->mixer_stage = MDP4_MIXER_STAGE_BASE;
	pipe->mixer_num = MDP4_MIXER1;

	if (ptype == OVERLAY_TYPE_BF) {
		/* LSP_BORDER_COLOR */
		MDP_OUTP(MDP_BASE + MDP4_OVERLAYPROC1_BASE + 0x5004,
			((0x0 & 0xFFF) << 16) |	/* 12-bit B */
			(0x0 & 0xFFF));		/* 12-bit G */
		/* MSP_BORDER_COLOR */
		MDP_OUTP(MDP_BASE + MDP4_OVERLAYPROC1_BASE + 0x5008,
			(0x0 & 0xFFF));		/* 12-bit R */
		pipe->src_format = MDP_ARGB_8888;
	} else {
		switch (mfd->ibuf.bpp) {
		case 2:
			pipe->src_format = MDP_RGB_565;
			break;
		case 3:
			pipe->src_format = MDP_RGB_888;
			break;
		case 4:
		default:
			if (hdmi_prim_display)
				pipe->src_format = MSMFB_DEFAULT_TYPE;
			else
				pipe->src_format = MDP_ARGB_8888;
			break;
		}
	}

	pipe->src_height = fbi->var.yres;
	pipe->src_width = fbi->var.xres;
	pipe->src_h = fbi->var.yres;
	pipe->src_w = fbi->var.xres;
	pipe->dst_h = fbi->var.yres;
	pipe->dst_w = fbi->var.xres;
	pipe->src_y = 0;
	pipe->src_x = 0;
	pipe->dst_h = fbi->var.yres;
	pipe->dst_w = fbi->var.xres;
	pipe->srcp0_ystride = fbi->fix.line_length;

	mdp4_overlay_mdp_pipe_req(pipe, mfd);

	ret = mdp4_overlay_format2pipe(pipe);
	if (ret < 0)
		pr_warn("%s: format2type failed\n", __func__);

	mdp4_overlay_dmae_xy(pipe);	/* dma_e */
	mdp4_overlayproc_cfg(pipe);

	if (pipe->pipe_type == OVERLAY_TYPE_RGB) {
		pipe->srcp0_addr = (uint32) mfd->ibuf.buf;
		mdp4_overlay_rgb_setup(pipe);
	}

	mdp4_overlay_reg_flush(pipe, 1);
	mdp4_mixer_stage_up(pipe, 0);
	mdp4_mixer_stage_commit(pipe->mixer_num);

	vctrl->base_pipe = pipe; /* keep it */
}

int mdp4_overlay_dtv_set(struct msm_fb_data_type *mfd,
			struct mdp4_overlay_pipe *pipe)
{
	int cndx = 0;
	struct vsycn_ctrl *vctrl;

	vctrl = &vsync_ctrl_db[cndx];
	if (vctrl->base_pipe != NULL)
		return 0;

	if (pipe != NULL && pipe->mixer_stage == MDP4_MIXER_STAGE_BASE &&
			pipe->pipe_type == OVERLAY_TYPE_RGB)
		vctrl->base_pipe = pipe; /* keep it */
	else if (!hdmi_prim_display && mdp4_overlay_borderfill_supported())
		mdp4_overlay_dtv_alloc_pipe(mfd, OVERLAY_TYPE_BF, vctrl);
	else
		mdp4_overlay_dtv_alloc_pipe(mfd, OVERLAY_TYPE_RGB, vctrl);


	if (vctrl->base_pipe == NULL)
		return -ENODEV;

	mdp4_init_writeback_buf(mfd, MDP4_MIXER1);
	vctrl->base_pipe->ov_blt_addr = 0;
	vctrl->base_pipe->dma_blt_addr = 0;

	return mdp4_dtv_start(mfd);
}

int mdp4_overlay_dtv_unset(struct msm_fb_data_type *mfd,
			struct mdp4_overlay_pipe *pipe)
{
	int result = 0;
	int cndx = 0;
	struct vsycn_ctrl *vctrl;

	vctrl = &vsync_ctrl_db[cndx];
	if (vctrl->base_pipe != NULL)
		return 0;

	if (pipe->mixer_stage == MDP4_MIXER_STAGE_BASE &&
			pipe->pipe_type == OVERLAY_TYPE_RGB) {
		result = mdp4_dtv_stop(mfd);
		vctrl->base_pipe = NULL;
	}
	return result;
}

/* TODO: dtv writeback need to be added later */

void mdp4_external_vsync_dtv(void)
{
	int cndx;
	struct vsycn_ctrl *vctrl;

	cndx = 0;
	vctrl = &vsync_ctrl_db[cndx];
	pr_debug("%s: cpu=%d\n", __func__, smp_processor_id());

	spin_lock(&vctrl->spin_lock);
	vctrl->vsync_time = ktime_get();

	if (vctrl->wait_vsync_cnt) {
		complete_all(&vctrl->vsync_comp);
		vctrl->wait_vsync_cnt = 0;
	}
	spin_unlock(&vctrl->spin_lock);
}

/*
 * mdp4_dmae_done_dtv: called from isr
 */
void mdp4_dmae_done_dtv(void)
{
	int cndx;
	struct vsycn_ctrl *vctrl;
	struct mdp4_overlay_pipe *pipe;

	cndx = 0;
	if (cndx >= MAX_CONTROLLER) {
		pr_err("%s: out or range: cndx=%d\n", __func__, cndx);
		return;
	}

	vctrl = &vsync_ctrl_db[cndx];
	pipe = vctrl->base_pipe;
	pr_debug("%s: cpu=%d\n", __func__, smp_processor_id());

	spin_lock(&vctrl->spin_lock);
	if (vctrl->blt_change) {
		if (pipe->ov_blt_addr) {
			mdp4_overlayproc_cfg(pipe);
			mdp4_overlay_dmae_xy(pipe);
			mdp4_dtv_blt_ov_update(pipe);
			pipe->blt_ov_done++;

			/* Prefill one frame */
			vsync_irq_enable(INTR_OVERLAY1_DONE, MDP_OVERLAY1_TERM);
			/* kickoff overlay1 engine */
			mdp4_stat.kickoff_ov1++;
			outpdw(MDP_BASE + 0x0008, 0);
		}
		vctrl->blt_change = 0;
	}

	if (mdp_rev <= MDP_REV_41)
		mdp4_mixer_blend_cfg(MDP4_MIXER1);

	complete_all(&vctrl->dmae_comp);
	mdp4_overlay_dma_commit(MDP4_MIXER1);

	vsync_irq_disable(INTR_DMA_E_DONE, MDP_DMA_E_TERM);
	spin_unlock(&vctrl->spin_lock);
}

/*
 * mdp4_overlay1_done_dtv: called from isr
 */
void mdp4_overlay1_done_dtv(void)
{
	struct vsycn_ctrl *vctrl;
	struct mdp4_overlay_pipe *pipe;
	int cndx = 0;

	vctrl = &vsync_ctrl_db[cndx];
	pipe = vctrl->base_pipe;

	spin_lock(&vctrl->spin_lock);
	if (pipe->ov_blt_addr == 0) {
		spin_unlock(&vctrl->spin_lock);
		return;
	}

	mdp4_dtv_blt_dmae_update(pipe);
	pipe->blt_dmap_done++;
	vsync_irq_disable(INTR_OVERLAY1_DONE, MDP_OVERLAY1_TERM);
	spin_unlock(&vctrl->spin_lock);
}

void mdp4_dtv_set_black_screen(void)
{
	char *rgb_base;
	/*Black color*/
	uint32 color = 0x00000000;
	uint32 temp_src_format;
	int cndx = 0;
	struct vsycn_ctrl *vctrl;

	mdp4_mixer_late_commit(); 

	vctrl = &vsync_ctrl_db[cndx];
	if (vctrl->base_pipe == NULL || !hdmi_prim_display) {
		pr_err("dtv_pipe is not configured yet\n");
		return;
	}
	rgb_base = MDP_BASE + MDP4_RGB_BASE;
	rgb_base += (MDP4_RGB_OFF * vctrl->base_pipe->pipe_num);

	/*
	* RGB Constant Color
	*/
	MDP_OUTP(rgb_base + 0x1008, color);
	/*
	* MDP_RGB_SRC_FORMAT
	*/
	temp_src_format = inpdw(rgb_base + 0x0050);
	MDP_OUTP(rgb_base + 0x0050, temp_src_format | BIT(22));
	mdp4_overlay_reg_flush(vctrl->base_pipe, 1);

	mdp4_mixer_stage_up(vctrl->base_pipe, 0);
	mdp4_mixer_stage_commit(vctrl->base_pipe->mixer_num);
	mdp_pipe_ctrl(MDP_CMD_BLOCK, MDP_BLOCK_POWER_OFF, FALSE);
}

static void mdp4_dtv_do_blt(struct msm_fb_data_type *mfd, int enable)
{
	unsigned long flag;
	int data;
	int cndx = 0;
	struct vsycn_ctrl *vctrl;
	struct mdp4_overlay_pipe *pipe;

	vctrl = &vsync_ctrl_db[cndx];
	pipe = vctrl->base_pipe;

	mdp4_allocate_writeback_buf(mfd, MDP4_MIXER1);

	if (!mfd->ov1_wb_buf->write_addr) {
		pr_info("%s: ctrl=%d blt_base NOT assigned\n", __func__, cndx);
		return;
	}

	spin_lock_irqsave(&vctrl->spin_lock, flag);
	if (enable && pipe->ov_blt_addr == 0) {
		pipe->ov_blt_addr = mfd->ov1_wb_buf->write_addr;
		pipe->dma_blt_addr = mfd->ov1_wb_buf->read_addr;
		pipe->blt_cnt = 0;
		pipe->ov_cnt = 0;
		pipe->blt_dmap_done = 0;
		pipe->blt_ov_koff = 0;
		pipe->blt_ov_done = 0;
		mdp4_stat.blt_dtv++;
		vctrl->blt_change++;
	} else if (enable == 0 && pipe->ov_blt_addr) {
		pipe->ov_blt_addr = 0;
		pipe->dma_blt_addr = 0;
		vctrl->blt_change++;
	}

	pr_info("%s: enable=%d change=%d blt_addr=%x\n", __func__,
		enable, vctrl->blt_change, (int)pipe->ov_blt_addr);

	if (!vctrl->blt_change) {
		spin_unlock_irqrestore(&vctrl->spin_lock, flag);
		return;
	}

	atomic_set(&vctrl->suspend, 1);
	spin_unlock_irqrestore(&vctrl->spin_lock, flag);

	data = inpdw(MDP_BASE + DTV_BASE);
	data &= 0x01;
	if (data)       /* timing generator enabled */
		mdp4_dtv_wait4dmae(0);

	if (pipe->ov_blt_addr == 0) {
		MDP_OUTP(MDP_BASE + DTV_BASE, 0);       /* stop dtv */
		msleep(20);
		mdp4_overlayproc_cfg(pipe);
		mdp4_overlay_dmae_xy(pipe);
		MDP_OUTP(MDP_BASE + DTV_BASE, 1);       /* start dtv */
	}

	atomic_set(&vctrl->suspend, 0);
}

void mdp4_dtv_overlay_blt_start(struct msm_fb_data_type *mfd)
{
	mdp4_dtv_do_blt(mfd, 1);
}

void mdp4_dtv_overlay_blt_stop(struct msm_fb_data_type *mfd)
{
	mdp4_dtv_do_blt(mfd, 0);
}

void mdp4_dtv_overlay(struct msm_fb_data_type *mfd)
{
	int cndx = 0;
	struct vsycn_ctrl *vctrl;
	struct mdp4_overlay_pipe *pipe;

	mutex_lock(&mfd->dma->ov_mutex);
	if (!mfd->panel_power_on) {
		mutex_unlock(&mfd->dma->ov_mutex);
		return;
	}

	vctrl = &vsync_ctrl_db[cndx];
	if (vctrl->base_pipe == NULL)
		mdp4_overlay_dtv_set(mfd, NULL);

	pipe = vctrl->base_pipe;

	if (pipe == NULL) {
		pr_warn("%s: dtv_pipe == NULL\n", __func__);
		mutex_unlock(&mfd->dma->ov_mutex);
		return;
	}

	if (hdmi_prim_display && (pipe->pipe_used == 0 ||
			pipe->mixer_stage != MDP4_MIXER_STAGE_BASE)) {
		pr_err("%s: NOT baselayer\n", __func__);
		mutex_unlock(&mfd->dma->ov_mutex);
		return;
	}

	if (pipe->pipe_type == OVERLAY_TYPE_RGB)  {
		pipe->srcp0_addr = (uint32)mfd->ibuf.buf;
		mdp4_dtv_pipe_queue(0, pipe);
	}

<<<<<<< HEAD
	mutex_lock(&mfd->dma->ov_mutex);
	mdp4_dtv_pipe_commit(cndx, 0);
=======
	mdp4_overlay_mdp_perf_upd(mfd, 1);
	mdp4_dtv_pipe_commit(0, 0);
	mdp4_overlay_mdp_perf_upd(mfd, 0);
>>>>>>> ea10d06d
	mutex_unlock(&mfd->dma->ov_mutex);
}<|MERGE_RESOLUTION|>--- conflicted
+++ resolved
@@ -238,11 +238,7 @@
 	mdp4_stat.overlay_commit[pipe->mixer_num]++;
 
 	if (wait)
-<<<<<<< HEAD
-		mdp4_dtv_wait4dmae(cndx);
-=======
 		mdp4_dtv_wait4dmae(0);
->>>>>>> ea10d06d
 
 	return cnt;
 }
@@ -289,14 +285,7 @@
 
 	vctrl->vsync_irq_enabled = enable;
 
-<<<<<<< HEAD
-	if (enable)
-		vsync_irq_enable(INTR_EXTERNAL_VSYNC, MDP_EXTER_VSYNC_TERM);
-	else
-		vsync_irq_disable(INTR_EXTERNAL_VSYNC, MDP_EXTER_VSYNC_TERM);
-=======
 	mdp4_dtv_vsync_irq_ctrl(cndx, enable);
->>>>>>> ea10d06d
 
 	if (vctrl->vsync_irq_enabled &&  atomic_read(&vctrl->suspend) == 0)
 		atomic_set(&vctrl->vsync_resume, 1);
@@ -358,7 +347,6 @@
 	ssize_t ret = 0;
 	unsigned long flags;
 	u64 vsync_tick;
-<<<<<<< HEAD
 
 	cndx = 0;
 	vctrl = &vsync_ctrl_db[0];
@@ -368,17 +356,6 @@
 		atomic_read(&vctrl->vsync_resume) == 0)
 		return 0;
 
-=======
-
-	cndx = 0;
-	vctrl = &vsync_ctrl_db[0];
-
-	if (atomic_read(&vctrl->suspend) > 0 ||
-		!external_common_state->hpd_state ||
-		atomic_read(&vctrl->vsync_resume) == 0)
-		return 0;
-
->>>>>>> ea10d06d
 	spin_lock_irqsave(&vctrl->spin_lock, flags);
 	if (vctrl->wait_vsync_cnt == 0)
 		INIT_COMPLETION(vctrl->vsync_comp);
@@ -389,14 +366,10 @@
 		msecs_to_jiffies(VSYNC_PERIOD * 4));
 	if (ret <= 0) {
 		vctrl->wait_vsync_cnt = 0;
-<<<<<<< HEAD
-		return -EBUSY;
-=======
 		vsync_tick = ktime_to_ns(ktime_get());
 		ret = snprintf(buf, PAGE_SIZE, "VSYNC=%llu", vsync_tick);
 		buf[strlen(buf) + 1] = '\0';
 		return ret;
->>>>>>> ea10d06d
 	}
 
 	spin_lock_irqsave(&vctrl->spin_lock, flags);
@@ -609,7 +582,6 @@
 		return -EINVAL;
 
 	vctrl->dev = mfd->fbi->dev;
-<<<<<<< HEAD
 
 #if defined(CONFIG_VIDEO_MHL_V1) || defined(CONFIG_VIDEO_MHL_V2) || \
 		defined(CONFIG_VIDEO_MHL_TAB_V2)
@@ -618,8 +590,6 @@
 		return -ENODEV;
 	}
 #endif
-=======
->>>>>>> ea10d06d
 
 	mdp_footswitch_ctrl(TRUE);
 	/* Mdp clock enable */
@@ -654,7 +624,8 @@
 	int undx;
 	struct vsycn_ctrl *vctrl;
 	struct mdp4_overlay_pipe *pipe;
-<<<<<<< HEAD
+	struct vsync_update *vp;
+
 #if defined(CONFIG_VIDEO_MHL_V1) || defined(CONFIG_VIDEO_MHL_V2) || \
 		defined(CONFIG_VIDEO_MHL_TAB_V2)
 	if (hdmi_msm_state->hpd_on_offline) {
@@ -662,9 +633,6 @@
 		return -ENODEV;
 	}
 #endif
-=======
-	struct vsync_update *vp;
->>>>>>> ea10d06d
 
 	mfd = (struct msm_fb_data_type *)platform_get_drvdata(pdev);
 
@@ -672,18 +640,9 @@
 
 	atomic_set(&vctrl->suspend, 1);
 	atomic_set(&vctrl->vsync_resume, 0);
-<<<<<<< HEAD
-
-	if (vctrl->vsync_irq_enabled) {
-		while (vctrl->wait_vsync_cnt)
-			msleep(20);     /* >= 17 ms */
-	}
-
-=======
 
 	mdp4_dtv_wait4vsync(cndx);
 
->>>>>>> ea10d06d
 	complete_all(&vctrl->vsync_comp);
 
 	pipe = vctrl->base_pipe;
@@ -1015,8 +974,6 @@
 	int cndx = 0;
 	struct vsycn_ctrl *vctrl;
 
-	mdp4_mixer_late_commit(); 
-
 	vctrl = &vsync_ctrl_db[cndx];
 	if (vctrl->base_pipe == NULL || !hdmi_prim_display) {
 		pr_err("dtv_pipe is not configured yet\n");
@@ -1149,13 +1106,8 @@
 		mdp4_dtv_pipe_queue(0, pipe);
 	}
 
-<<<<<<< HEAD
-	mutex_lock(&mfd->dma->ov_mutex);
-	mdp4_dtv_pipe_commit(cndx, 0);
-=======
 	mdp4_overlay_mdp_perf_upd(mfd, 1);
 	mdp4_dtv_pipe_commit(0, 0);
 	mdp4_overlay_mdp_perf_upd(mfd, 0);
->>>>>>> ea10d06d
 	mutex_unlock(&mfd->dma->ov_mutex);
 }