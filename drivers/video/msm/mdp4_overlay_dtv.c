--- conflicted
+++ resolved
@@ -223,11 +223,8 @@
 		return 0;
 	}
 	mixer = pipe->mixer_num;
-<<<<<<< HEAD
 
 	mdp_update_pm(vctrl->mfd, vctrl->vsync_time);
-=======
->>>>>>> 9a263118
 
 	/*
 	 * allow stage_commit without pipes queued
@@ -412,66 +409,16 @@
 	struct vsycn_ctrl *vctrl;
 	ssize_t ret = 0;
 	u64 vsync_tick;
-<<<<<<< HEAD
 	ktime_t timestamp;
-=======
-	ktime_t ctime;
-	u32 ctick, ptick;
-	int diff;
->>>>>>> 9a263118
 
 	cndx = 0;
 	vctrl = &vsync_ctrl_db[0];
 	timestamp = vctrl->vsync_time;
 
-<<<<<<< HEAD
 	ret = wait_event_interruptible(vctrl->wait_queue,
 			!ktime_equal(timestamp, vctrl->vsync_time) &&
 			vctrl->vsync_irq_enabled);
 	if (ret == -ERESTARTSYS)
-=======
-	if (atomic_read(&vctrl->suspend) > 0 ||
-		!external_common_state->hpd_state ||
-		atomic_read(&vctrl->vsync_resume) == 0)
-		return 0;
-
-	/*
-	 * show_event thread keep spinning on vctrl->vsync_comp
-	 * race condition on x.done if multiple thread blocked
-	 * at wait_for_completion(&vctrl->vsync_comp)
-	 *
-	 * if show_event thread waked up first then it will come back
-	 * and call INIT_COMPLETION(vctrl->vsync_comp) which set x.done = 0
-	 * then second thread wakeed up which set x.done = 0x7ffffffd
-	 * after that wait_for_completion will never wait.
-	 * To avoid this, force show_event thread to sleep 5 ms here
-	 * since it has full vsycn period (16.6 ms) to wait
-	 */
-	ctime = ktime_get();
-	ctick = (u32)ktime_to_us(ctime);
-	ptick = (u32)ktime_to_us(vctrl->vsync_time);
-	ptick += 5000;	/* 5ms */
-	diff = ptick - ctick;
-	if (diff > 0) {
-		if (diff > 1000) /* 1 ms */
-			diff = 1000;
-		usleep(diff);
-	}
-
-	spin_lock_irqsave(&vctrl->spin_lock, flags);
-	if (vctrl->wait_vsync_cnt == 0)
-		INIT_COMPLETION(vctrl->vsync_comp);
-	vctrl->wait_vsync_cnt++;
-	spin_unlock_irqrestore(&vctrl->spin_lock, flags);
-
-	ret = wait_for_completion_interruptible_timeout(&vctrl->vsync_comp,
-		msecs_to_jiffies(VSYNC_PERIOD * 4));
-	if (ret <= 0) {
-		vctrl->wait_vsync_cnt = 0;
-		vsync_tick = ktime_to_ns(ktime_get());
-		ret = snprintf(buf, PAGE_SIZE, "VSYNC=%llu", vsync_tick);
-		buf[strlen(buf) + 1] = '\0';
->>>>>>> 9a263118
 		return ret;
 
 	vsync_tick = ktime_to_ns(vctrl->vsync_time);
@@ -675,7 +622,6 @@
 
 	vctrl->dev = mfd->fbi->dev;
 	vctrl->vsync_irq_enabled = 0;
-<<<<<<< HEAD
 
 #if defined(CONFIG_VIDEO_MHL_V1) || defined(CONFIG_VIDEO_MHL_V2) || \
 		defined(CONFIG_VIDEO_MHL_TAB_V2)
@@ -684,8 +630,6 @@
 		return -ENODEV;
 	}
 #endif
-=======
->>>>>>> 9a263118
 
 	mdp_footswitch_ctrl(TRUE);
 	/* Mdp clock enable */
@@ -722,18 +666,9 @@
 	unsigned long flags;
 
 	spin_lock_irqsave(&vctrl->spin_lock, flags);
-<<<<<<< HEAD
 	MDP_OUTP(MDP_BASE + DTV_BASE, 0); /* turn off timing generator */
 	spin_unlock_irqrestore(&vctrl->spin_lock, flags);
 	msleep(20);
-=======
-	INIT_COMPLETION(vctrl->vsync_comp);
-	vctrl->wait_vsync_cnt++;
-	MDP_OUTP(MDP_BASE + DTV_BASE, 0); /* turn off timing generator */
-	spin_unlock_irqrestore(&vctrl->spin_lock, flags);
-
-	mdp4_dtv_wait4vsync(0);
->>>>>>> 9a263118
 }
 
 int mdp4_dtv_off(struct platform_device *pdev)
@@ -763,21 +698,11 @@
 
 	mdp4_dtv_wait4vsync(cndx);
 
-<<<<<<< HEAD
 	wake_up_interruptible_all(&vctrl->wait_queue);
 
 	pipe = vctrl->base_pipe;
 	if (pipe != NULL) {
 		mixer = pipe->mixer_num;
-=======
-	atomic_set(&vctrl->vsync_resume, 0);
-
-	complete_all(&vctrl->vsync_comp);
-	vctrl->wait_vsync_cnt = 0;
-
-	pipe = vctrl->base_pipe;
-	if (pipe != NULL) {
->>>>>>> 9a263118
 		/* sanity check, free pipes besides base layer */
 		mdp4_overlay_unset_mixer(mixer);
 		if (hdmi_prim_display && mfd->ref_cnt == 0) {
@@ -785,13 +710,6 @@
 			if (pipe->pipe_type == OVERLAY_TYPE_BF)
 				mdp4_overlay_borderfill_stage_down(pipe);
 
-<<<<<<< HEAD
-=======
-			/* base pipe may change after borderfill_stage_down */
-			pipe = vctrl->base_pipe;
-			mdp4_mixer_stage_down(pipe, 1);
-			mdp4_overlay_pipe_free(pipe, 1);
->>>>>>> 9a263118
 			/* pipe == rgb2 */
 			vctrl->base_pipe = NULL;
 		} else {
@@ -803,19 +721,11 @@
         mdp4_dtv_tg_off(vctrl);
         atomic_set(&vctrl->suspend, 1);
 
-<<<<<<< HEAD
 	mdp4_dtv_tg_off(vctrl);
 
 	atomic_set(&vctrl->suspend, 1);
 
 	mdp4_overlay_panel_mode_unset(MDP4_MIXER1, MDP4_PANEL_DTV);
-=======
-       mdp4_overlay_panel_mode_unset(MDP4_MIXER1, MDP4_PANEL_DTV);
-       if (vctrl->vsync_irq_enabled) {
-           vctrl->vsync_irq_enabled = 0;
-           vsync_irq_disable(INTR_PRIMARY_VSYNC, MDP_PRIM_VSYNC_TERM);
-        }
->>>>>>> 9a263118
 
 	undx =  vctrl->update_ndx;
 	vp = &vctrl->vlist[undx];
@@ -959,10 +869,7 @@
 	pipe->srcp0_ystride = fbi->fix.line_length;
 
 	mdp4_overlay_mdp_pipe_req(pipe, mfd);
-<<<<<<< HEAD
 	mdp4_calc_blt_mdp_bw(mfd, pipe);
-=======
->>>>>>> 9a263118
 	mdp4_overlay_mdp_perf_req(mfd);
 	mdp4_overlay_mdp_perf_upd(mfd, 1);
 
@@ -1046,13 +953,7 @@
 
 	spin_lock(&vctrl->spin_lock);
 	vctrl->vsync_time = ktime_get();
-<<<<<<< HEAD
 	wake_up_interruptible_all(&vctrl->wait_queue);
-=======
-
-	complete_all(&vctrl->vsync_comp);
-	vctrl->wait_vsync_cnt = 0;
->>>>>>> 9a263118
 	spin_unlock(&vctrl->spin_lock);
 }
 
