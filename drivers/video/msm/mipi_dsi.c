/* Copyright (c) 2008-2012, Code Aurora Forum. All rights reserved.
 *
 * This program is free software; you can redistribute it and/or modify
 * it under the terms of the GNU General Public License version 2 and
 * only version 2 as published by the Free Software Foundation.
 *
 * This program is distributed in the hope that it will be useful,
 * but WITHOUT ANY WARRANTY; without even the implied warranty of
 * MERCHANTABILITY or FITNESS FOR A PARTICULAR PURPOSE.  See the
 * GNU General Public License for more details.
 *
 */

#include <linux/module.h>
#include <linux/kernel.h>
#include <linux/sched.h>
#include <linux/time.h>
#include <linux/init.h>
#include <linux/interrupt.h>
#include <linux/spinlock.h>
#include <linux/delay.h>
#include <linux/io.h>
#include <linux/semaphore.h>
#include <linux/uaccess.h>
#include <linux/clk.h>
#include <linux/platform_device.h>
#include <asm/system.h>
#include <asm/mach-types.h>
#include <mach/hardware.h>
#include <mach/gpio.h>
#include <mach/clk.h>

#include "msm_fb.h"
#include "mipi_dsi.h"
#include "mdp.h"
#include "mdp4.h"

u32 dsi_irq;
u32 esc_byte_ratio;

static boolean tlmm_settings = FALSE;

static int mipi_dsi_probe(struct platform_device *pdev);
static int mipi_dsi_remove(struct platform_device *pdev);

 int mipi_dsi_off(struct platform_device *pdev);
 int mipi_dsi_on(struct platform_device *pdev);

#if defined(CONFIG_USA_MODEL_SGH_I717) || defined (CONFIG_JPN_MODEL_SC_05D)
static int mipi_dsi_shutdown(struct platform_device *pdev);
#endif


static struct platform_device *pdev_list[MSM_FB_MAX_DEV_LIST];
static int pdev_list_cnt;
static struct mipi_dsi_platform_data *mipi_dsi_pdata;

static int vsync_gpio = -1;

static struct platform_driver mipi_dsi_driver = {
	.probe = mipi_dsi_probe,
	.remove = mipi_dsi_remove,
#if defined(CONFIG_USA_MODEL_SGH_I717) || defined (CONFIG_JPN_MODEL_SC_05D)
	.shutdown = mipi_dsi_shutdown,
#else
	.shutdown = NULL,
#endif
	.driver = {
		   .name = "mipi_dsi",
		   },
};

struct device dsi_dev;

int mipi_dsi_off(struct platform_device *pdev)
{
	int ret = 0;
	struct msm_fb_data_type *mfd;
	struct msm_panel_info *pinfo;

	pr_debug("%s+:\n", __func__);

	mfd = platform_get_drvdata(pdev);
	pinfo = &mfd->panel_info;

	if (mdp_rev >= MDP_REV_41)
		mutex_lock(&mfd->dma->ov_mutex);
	else
		down(&mfd->dma->mutex);

	if (mfd->panel_info.type == MIPI_CMD_PANEL) {
		mipi_dsi_prepare_clocks();
		mipi_dsi_ahb_ctrl(1);
		mipi_dsi_clk_enable();

		/* make sure dsi_cmd_mdp is idle */
		mipi_dsi_cmd_mdp_busy();
	}

	/* make sure dsi clk is on so that
	 * dcs commands can be sent
	 */
	mipi_dsi_clk_cfg(1);

	/* make sure dsi_cmd_mdp is idle */
	mipi_dsi_cmd_mdp_busy();

	/*
	 * Desctiption: change to DSI_CMD_MODE since it needed to
	 * tx DCS dsiplay off comamnd to panel
	 */
	mipi_dsi_op_mode_config(DSI_CMD_MODE);

	if (mfd->panel_info.type == MIPI_CMD_PANEL) {
		if (pinfo->lcd.vsync_enable) {
			if (pinfo->lcd.hw_vsync_mode && vsync_gpio >= 0) {
				if (MDP_REV_303 != mdp_rev)
					gpio_free(vsync_gpio);
			}
			mipi_dsi_set_tear_off(mfd);
		}
	}

	ret = panel_next_off(pdev);

#ifdef CONFIG_MSM_BUS_SCALING
	mdp_bus_scale_update_request(0);
#endif

#if defined(CONFIG_FB_MSM_MIPI_S6E8AA0_HD720_PANEL) || \
	defined(CONFIG_FB_MSM_MIPI_S6E8AA0_WXGA_Q1_PANEL)

	MIPI_OUTP(MIPI_DSI_BASE + 0xA8, 0x00000000); // for LCD-on when wakeup
#endif

	spin_lock_bh(&dsi_clk_lock);
	mipi_dsi_clk_disable();

	/* disbale dsi engine */
	MIPI_OUTP(MIPI_DSI_BASE + 0x0000, 0);

	mipi_dsi_phy_ctrl(0);

	mipi_dsi_ahb_ctrl(0);
	spin_unlock_bh(&dsi_clk_lock);

	mipi_dsi_unprepare_clocks();
	if (mipi_dsi_pdata && mipi_dsi_pdata->dsi_power_save)
		mipi_dsi_pdata->dsi_power_save(0);

	if (mdp_rev >= MDP_REV_41)
		mutex_unlock(&mfd->dma->ov_mutex);
	else
		up(&mfd->dma->mutex);

	return ret;
}
struct platform_device *pdev_temp = NULL;
extern struct mdp4_overlay_perf perf_current;
int mipi_dsi_on(struct platform_device *pdev)
{
	int ret = 0;
	u32 clk_rate;
	struct msm_fb_data_type *mfd;
	struct fb_info *fbi;
	struct fb_var_screeninfo *var;
	struct msm_panel_info *pinfo;
	struct mipi_panel_info *mipi;
	u32 hbp, hfp, vbp, vfp, hspw, vspw, width, height;
	u32 ystride, bpp, data;
	u32 dummy_xres, dummy_yres;
	int target_type = 0;

<<<<<<< HEAD
	pdev_temp = pdev;

=======
	pr_debug("%s+:\n", __func__);
>>>>>>> d8045349

	mfd = platform_get_drvdata(pdev);
	fbi = mfd->fbi;
	var = &fbi->var;
	pinfo = &mfd->panel_info;
	esc_byte_ratio = pinfo->mipi.esc_byte_ratio;

	if (mipi_dsi_pdata && mipi_dsi_pdata->dsi_power_save)
		mipi_dsi_pdata->dsi_power_save(1);

	cont_splash_clk_ctrl(0);
	mipi_dsi_prepare_clocks();

	mipi_dsi_ahb_ctrl(1);

	clk_rate = mfd->fbi->var.pixclock;
	clk_rate = min(clk_rate, mfd->panel_info.clk_max);

	mipi_dsi_phy_ctrl(1);

	if (mdp_rev >= MDP_REV_42 && mipi_dsi_pdata)
		target_type = mipi_dsi_pdata->target_type;

	mipi_dsi_phy_init(0, &(mfd->panel_info), target_type);

	mipi_dsi_clk_enable();

	MIPI_OUTP(MIPI_DSI_BASE + 0x114, 1);
	MIPI_OUTP(MIPI_DSI_BASE + 0x114, 0);

	hbp = var->left_margin;
	hfp = var->right_margin;
	vbp = var->upper_margin;
	vfp = var->lower_margin;
	hspw = var->hsync_len;
	vspw = var->vsync_len;
	width = mfd->panel_info.xres;
	height = mfd->panel_info.yres;

	mipi  = &mfd->panel_info.mipi;
	if (mfd->panel_info.type == MIPI_VIDEO_PANEL) {
		dummy_xres = mfd->panel_info.lcdc.xres_pad;
		dummy_yres = mfd->panel_info.lcdc.yres_pad;

		if (mdp_rev >= MDP_REV_41) {
			MIPI_OUTP(MIPI_DSI_BASE + 0x20,
				((hspw + hbp + width + dummy_xres) << 16 |
				(hspw + hbp)));
			MIPI_OUTP(MIPI_DSI_BASE + 0x24,
				((vspw + vbp + height + dummy_yres) << 16 |
				(vspw + vbp)));
			MIPI_OUTP(MIPI_DSI_BASE + 0x28,
				(vspw + vbp + height + dummy_yres +
					vfp - 1) << 16 | (hspw + hbp +
					width + dummy_xres + hfp - 1));
		} else {
			/* DSI_LAN_SWAP_CTRL */
			MIPI_OUTP(MIPI_DSI_BASE + 0x00ac, mipi->dlane_swap);

			MIPI_OUTP(MIPI_DSI_BASE + 0x20,
				((hbp + width + dummy_xres) << 16 | (hbp)));
			MIPI_OUTP(MIPI_DSI_BASE + 0x24,
				((vbp + height + dummy_yres) << 16 | (vbp)));
			MIPI_OUTP(MIPI_DSI_BASE + 0x28,
				(vbp + height + dummy_yres + vfp) << 16 |
					(hbp + width + dummy_xres + hfp));
		}

		MIPI_OUTP(MIPI_DSI_BASE + 0x2c, (hspw << 16));
		MIPI_OUTP(MIPI_DSI_BASE + 0x30, 0);
		MIPI_OUTP(MIPI_DSI_BASE + 0x34, (vspw << 16));

	} else {		/* command mode */
		if (mipi->dst_format == DSI_CMD_DST_FORMAT_RGB888)
			bpp = 3;
		else if (mipi->dst_format == DSI_CMD_DST_FORMAT_RGB666)
			bpp = 3;
		else if (mipi->dst_format == DSI_CMD_DST_FORMAT_RGB565)
			bpp = 2;
		else
			bpp = 3;	/* Default format set to RGB888 */

		ystride = width * bpp + 1;

		/* DSI_COMMAND_MODE_MDP_STREAM_CTRL */
		data = (ystride << 16) | (mipi->vc << 8) | DTYPE_DCS_LWRITE;
		MIPI_OUTP(MIPI_DSI_BASE + 0x5c, data);
		MIPI_OUTP(MIPI_DSI_BASE + 0x54, data);

		/* DSI_COMMAND_MODE_MDP_STREAM_TOTAL */
		data = height << 16 | width;
		MIPI_OUTP(MIPI_DSI_BASE + 0x60, data);
		MIPI_OUTP(MIPI_DSI_BASE + 0x58, data);
	}

	mipi_dsi_host_init(mipi);

	if (mipi->force_clk_lane_hs) {
		u32 tmp;

		tmp = MIPI_INP(MIPI_DSI_BASE + 0xA8);
		tmp |= (1<<28);
		MIPI_OUTP(MIPI_DSI_BASE + 0xA8, tmp);
		wmb();
	}

	if (mdp_rev >= MDP_REV_41)
		mutex_lock(&mfd->dma->ov_mutex);
	else
		down(&mfd->dma->mutex);

	if (mfd->op_enable)
		ret = panel_next_on(pdev);

	mipi_dsi_op_mode_config(mipi->mode);

	if (mfd->panel_info.type == MIPI_CMD_PANEL) {
		if (pinfo->lcd.vsync_enable) {
			if (pinfo->lcd.hw_vsync_mode && vsync_gpio >= 0) {
				if (mdp_rev >= MDP_REV_41) {
					if (gpio_request(vsync_gpio,
						"MDP_VSYNC") == 0)
						gpio_direction_input(
							vsync_gpio);
					else
						pr_err("%s: unable to \
							request gpio=%d\n",
							__func__, vsync_gpio);
				} else if (mdp_rev == MDP_REV_303) {
					if (!tlmm_settings && gpio_request(
						vsync_gpio, "MDP_VSYNC") == 0) {
						ret = gpio_tlmm_config(
							GPIO_CFG(
							vsync_gpio, 1,
							GPIO_CFG_INPUT,
							GPIO_CFG_PULL_DOWN,
							GPIO_CFG_2MA),
							GPIO_CFG_ENABLE);

						if (ret) {
							pr_err(
							"%s: unable to config \
							tlmm = %d\n",
							__func__, vsync_gpio);
						}
						tlmm_settings = TRUE;

						gpio_direction_input(
							vsync_gpio);
					} else {
						if (!tlmm_settings) {
							pr_err(
							"%s: unable to request \
							gpio=%d\n",
							__func__, vsync_gpio);
						}
					}
				}
			}
			mipi_dsi_set_tear_on(mfd);
		}
		mipi_dsi_clk_disable();
		mipi_dsi_ahb_ctrl(0);
		mipi_dsi_unprepare_clocks();
	}

#ifdef CONFIG_MSM_BUS_SCALING
	mdp_bus_scale_update_request(2);
	perf_current.mdp_bw = OVERLAY_PERF_LEVEL4;
	perf_current.mdp_clk_rate = 0;
#endif

	if (mdp_rev >= MDP_REV_41)
		mutex_unlock(&mfd->dma->ov_mutex);
	else
		up(&mfd->dma->mutex);

	return ret;
}

#if defined(CONFIG_USA_MODEL_SGH_I717) || defined (CONFIG_JPN_MODEL_SC_05D)
static int mipi_dsi_shutdown(struct platform_device *pdev)
{
	int ret = 0;
	printk("%s:+\n", __func__);

	msleep(200);
	if (mipi_dsi_pdata && mipi_dsi_pdata->dsi_power_save)
		mipi_dsi_pdata->dsi_power_save(0x10);

	printk("%s:-\n", __func__);

	return ret;
}
#endif

static int mipi_dsi_resource_initialized;

static int mipi_dsi_probe(struct platform_device *pdev)
{
	struct msm_fb_data_type *mfd;
	struct fb_info *fbi;
	struct msm_panel_info *pinfo;
	struct mipi_panel_info *mipi;
	struct platform_device *mdp_dev = NULL;
	struct msm_fb_panel_data *pdata = NULL;
	int rc;
	uint8 lanes = 0, bpp;
	uint32 h_period, v_period, dsi_pclk_rate;

	resource_size_t size ;

	if ((pdev->id == 1) && (pdev->num_resources >= 0)) {
		mipi_dsi_pdata = pdev->dev.platform_data;

		size =  resource_size(&pdev->resource[0]);
		mipi_dsi_base =  ioremap(pdev->resource[0].start, size);

		MSM_FB_INFO("mipi_dsi base phy_addr = 0x%x virt = 0x%x\n",
				pdev->resource[0].start, (int) mipi_dsi_base);

		if (!mipi_dsi_base)
			return -ENOMEM;

		if (mdp_rev >= MDP_REV_41) {
			mmss_sfpb_base =  ioremap(MMSS_SFPB_BASE_PHY, 0x100);
			MSM_FB_INFO("mmss_sfpb  base phy_addr = 0x%x,"
				"virt = 0x%x\n", MMSS_SFPB_BASE_PHY,
				(int) mmss_sfpb_base);

			if (!mmss_sfpb_base)
				return -ENOMEM;
		}

		dsi_irq = platform_get_irq(pdev, 0);
		if (dsi_irq < 0) {
			pr_err("mipi_dsi: can not get mdp irq\n");
			return -ENOMEM;
		}

		rc = request_irq(dsi_irq, mipi_dsi_isr, IRQF_DISABLED,
						"MIPI_DSI", 0);
		if (rc) {
			pr_err("mipi_dsi_host request_irq() failed!\n");
			return rc;
		}

		disable_irq(dsi_irq);

		if (mdp_rev >= MDP_REV_42 && mipi_dsi_pdata &&
			mipi_dsi_pdata->target_type == 1) {
			/* Target type is 1 for device with (De)serializer
			 * 0x4f00000 is the base for TV Encoder.
			 * Unused Offset 0x1000 is used for
			 * (de)serializer on emulation platform
			 */
			periph_base = ioremap(MMSS_SERDES_BASE_PHY, 0x100);

			if (periph_base) {
				pr_debug("periph_base %p\n", periph_base);
				writel(0x4, periph_base + 0x28);
				writel(0xc, periph_base + 0x28);
			} else {
				pr_err("periph_base is NULL\n");
				free_irq(dsi_irq, 0);
				return -ENOMEM;
			}
		}

		if (mipi_dsi_pdata) {
			vsync_gpio = mipi_dsi_pdata->vsync_gpio;
			pr_debug("%s: vsync_gpio=%d\n", __func__, vsync_gpio);

			if (mdp_rev == MDP_REV_303 &&
				mipi_dsi_pdata->dsi_client_reset) {
				if (mipi_dsi_pdata->dsi_client_reset())
					pr_err("%s: DSI Client Reset failed!\n",
						__func__);
				else
					pr_debug("%s: DSI Client Reset success\n",
						__func__);
			}
		}

		if (mipi_dsi_clk_init(pdev))
			return -EPERM;

		if (mipi_dsi_pdata->splash_is_enabled &&
			!mipi_dsi_pdata->splash_is_enabled()) {
			mipi_dsi_ahb_ctrl(1);
			MIPI_OUTP(MIPI_DSI_BASE + 0x118, 0);
			MIPI_OUTP(MIPI_DSI_BASE + 0x0, 0);
			MIPI_OUTP(MIPI_DSI_BASE + 0x200, 0);
			mipi_dsi_ahb_ctrl(0);
		}
		mipi_dsi_resource_initialized = 1;

		return 0;
	}

	if (!mipi_dsi_resource_initialized)
		return -EPERM;

	mfd = platform_get_drvdata(pdev);

	if (!mfd)
		return -ENODEV;

	if (mfd->key != MFD_KEY)
		return -EINVAL;

	if (pdev_list_cnt >= MSM_FB_MAX_DEV_LIST)
		return -ENOMEM;

	if (!mfd->cont_splash_done)
		cont_splash_clk_ctrl(1);

	mdp_dev = platform_device_alloc("mdp", pdev->id);
	if (!mdp_dev)
		return -ENOMEM;

	/*
	 * link to the latest pdev
	 */
	mfd->pdev = mdp_dev;

	/*
	 * alloc panel device data
	 */
	if (platform_device_add_data
	    (mdp_dev, pdev->dev.platform_data,
	     sizeof(struct msm_fb_panel_data))) {
		pr_err("mipi_dsi_probe: platform_device_add_data failed!\n");
		platform_device_put(mdp_dev);
		return -ENOMEM;
	}
	/*
	 * data chain
	 */
	pdata = mdp_dev->dev.platform_data;
	pdata->on = mipi_dsi_on;
	pdata->off = mipi_dsi_off;
	pdata->next = pdev;

	/*
	 * get/set panel specific fb info
	 */
	mfd->panel_info = pdata->panel_info;
	pinfo = &mfd->panel_info;

	if (mfd->panel_info.type == MIPI_VIDEO_PANEL)
		mfd->dest = DISPLAY_LCDC;
	else
		mfd->dest = DISPLAY_LCD;

	if (mdp_rev == MDP_REV_303 &&
		mipi_dsi_pdata->get_lane_config) {
		if (mipi_dsi_pdata->get_lane_config() != 2) {
			pr_info("Changing to DSI Single Mode Configuration\n");
#ifdef CONFIG_FB_MSM_MDP303
			update_lane_config(pinfo);
#endif
		}
	}

	if (mfd->index == 0)
		mfd->fb_imgType = MSMFB_DEFAULT_TYPE;
	else
		mfd->fb_imgType = MDP_RGB_565;

	fbi = mfd->fbi;
	fbi->var.pixclock = mfd->panel_info.clk_rate;
	fbi->var.left_margin = mfd->panel_info.lcdc.h_back_porch;
	fbi->var.right_margin = mfd->panel_info.lcdc.h_front_porch;
	fbi->var.upper_margin = mfd->panel_info.lcdc.v_back_porch;
	fbi->var.lower_margin = mfd->panel_info.lcdc.v_front_porch;
	fbi->var.hsync_len = mfd->panel_info.lcdc.h_pulse_width;
	fbi->var.vsync_len = mfd->panel_info.lcdc.v_pulse_width;

	h_period = ((mfd->panel_info.lcdc.h_pulse_width)
			+ (mfd->panel_info.lcdc.h_back_porch)
			+ (mfd->panel_info.xres)
			+ (mfd->panel_info.lcdc.h_front_porch));

	v_period = ((mfd->panel_info.lcdc.v_pulse_width)
			+ (mfd->panel_info.lcdc.v_back_porch)
			+ (mfd->panel_info.yres)
			+ (mfd->panel_info.lcdc.v_front_porch));

	mipi  = &mfd->panel_info.mipi;

	if (mipi->data_lane3)
		lanes += 1;
	if (mipi->data_lane2)
		lanes += 1;
	if (mipi->data_lane1)
		lanes += 1;
	if (mipi->data_lane0)
		lanes += 1;

	if ((mipi->dst_format == DSI_CMD_DST_FORMAT_RGB888)
	    || (mipi->dst_format == DSI_VIDEO_DST_FORMAT_RGB888)
	    || (mipi->dst_format == DSI_VIDEO_DST_FORMAT_RGB666_LOOSE))
		bpp = 3;
	else if ((mipi->dst_format == DSI_CMD_DST_FORMAT_RGB565)
		 || (mipi->dst_format == DSI_VIDEO_DST_FORMAT_RGB565))
		bpp = 2;
	else
		bpp = 3;		/* Default format set to RGB888 */

	if (mfd->panel_info.type == MIPI_VIDEO_PANEL &&
		!mfd->panel_info.clk_rate) {
		h_period += mfd->panel_info.lcdc.xres_pad;
		v_period += mfd->panel_info.lcdc.yres_pad;

		if (lanes > 0) {
			mfd->panel_info.clk_rate =
			((h_period * v_period * (mipi->frame_rate) * bpp * 8)
			   / lanes);
		} else {
			pr_err("%s: forcing mipi_dsi lanes to 1\n", __func__);
			mfd->panel_info.clk_rate =
				(h_period * v_period
					 * (mipi->frame_rate) * bpp * 8);
		}
	}
	pll_divider_config.clk_rate = mfd->panel_info.clk_rate;

	rc = mipi_dsi_clk_div_config(bpp, lanes, &dsi_pclk_rate);
	if (rc)
		goto mipi_dsi_probe_err;

	if ((dsi_pclk_rate < 3300000) || (dsi_pclk_rate > 103300000))
		dsi_pclk_rate = 35000000;
	mipi->dsi_pclk_rate = dsi_pclk_rate;

	/*
	 * set driver data
	 */
	platform_set_drvdata(mdp_dev, mfd);

	/*
	 * register in mdp driver
	 */
	rc = platform_device_add(mdp_dev);
	if (rc)
		goto mipi_dsi_probe_err;

	pdev_list[pdev_list_cnt++] = pdev;

#if 1 // Debug Information
	printk(KERN_ERR "mipi_dsi_probe: H.Period=%d, width=%d, BPorch=%d, xrex=%d,FPorch=%d\n",
			h_period,
			(mfd->panel_info.lcdc.h_pulse_width),
			(mfd->panel_info.lcdc.h_back_porch),
			(mfd->panel_info.xres),
			(mfd->panel_info.lcdc.h_front_porch)	);
	printk(KERN_ERR "mipi_dsi_probe: V.Period=%d, width=%d, BPorch=%d, xrex=%d,FPorch=%d\n",
			v_period,
			(mfd->panel_info.lcdc.v_pulse_width),
			(mfd->panel_info.lcdc.v_back_porch),
			(mfd->panel_info.yres),
			(mfd->panel_info.lcdc.v_front_porch)	);
	printk(KERN_ERR "mipi_dsi_probe: mipi->frame_rate = %d\n", mipi->frame_rate );	
	printk(KERN_ERR "mipi_dsi_probe: Lanes = %d\n", lanes );	
	printk(KERN_ERR "mipi_dsi_probe: pll_divider_config.clk_rate = %u\n", pll_divider_config.clk_rate );
	printk(KERN_ERR "mipi_dsi_probe: dsi_pclk_rate = %u\n", dsi_pclk_rate );
	printk(KERN_ERR "mipi_dsi_probe: mipi->dsi_pclk_rate = %u\n", mipi->dsi_pclk_rate );
#endif 

return 0;

mipi_dsi_probe_err:
	platform_device_put(mdp_dev);
	return rc;
}

static int mipi_dsi_remove(struct platform_device *pdev)
{
	struct msm_fb_data_type *mfd;

	mfd = platform_get_drvdata(pdev);
	iounmap(mipi_dsi_base);
	return 0;
}

static int mipi_dsi_register_driver(void)
{
	return platform_driver_register(&mipi_dsi_driver);
}

static int __init mipi_dsi_driver_init(void)
{
	int ret;

	mipi_dsi_init();

	ret = mipi_dsi_register_driver();

	device_initialize(&dsi_dev);

	if (ret) {
		pr_err("mipi_dsi_register_driver() failed!\n");
		return ret;
	}

	return ret;
}

EXPORT_SYMBOL(mipi_dsi_on);
EXPORT_SYMBOL(mipi_dsi_off);
module_init(mipi_dsi_driver_init);<|MERGE_RESOLUTION|>--- conflicted
+++ resolved
@@ -155,7 +155,7 @@
 
 	return ret;
 }
-struct platform_device *pdev_temp = NULL;
+
 extern struct mdp4_overlay_perf perf_current;
 int mipi_dsi_on(struct platform_device *pdev)
 {
@@ -171,12 +171,7 @@
 	u32 dummy_xres, dummy_yres;
 	int target_type = 0;
 
-<<<<<<< HEAD
-	pdev_temp = pdev;
-
-=======
 	pr_debug("%s+:\n", __func__);
->>>>>>> d8045349
 
 	mfd = platform_get_drvdata(pdev);
 	fbi = mfd->fbi;
