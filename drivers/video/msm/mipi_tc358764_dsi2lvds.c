/* Copyright (c) 2011, Code Aurora Forum. All rights reserved.
 *
 * This program is free software; you can redistribute it and/or modify
 * it under the terms of the GNU General Public License version 2 and
 * only version 2 as published by the Free Software Foundation.
 *
 * This program is distributed in the hope that it will be useful,
 * but WITHOUT ANY WARRANTY; without even the implied warranty of
 * MERCHANTABILITY or FITNESS FOR A PARTICULAR PURPOSE.  See the
 * GNU General Public License for more details.
 *
 */

/*
 * Toshiba MIPI-DSI-to-LVDS Bridge driver.
 * Device Model TC358764XBG/65XBG.
 * Reference document: TC358764XBG_65XBG_V119.pdf
 *
 * The Host sends a DSI Generic Long Write packet (Data ID = 0x29) over the
 * DSI link for each write access transaction to the chip configuration
 * registers.
 * Payload of this packet is 16-bit register address and 32-bit data.
 * Multiple data values are allowed for sequential addresses.
 *
 * The Host sends a DSI Generic Read packet (Data ID = 0x24) over the DSI
 * link for each read request transaction to the chip configuration
 * registers. Payload of this packet is further defined as follows:
 * 16-bit address followed by a 32-bit value (Generic Long Read Response
 * packet).
 *
 * The bridge supports 5 GPIO lines controlled via the GPC register.
 *
 * The bridge support I2C Master/Slave.
 * The I2C slave can be used for read/write to the bridge register instead of
 * using the DSI interface.
 * I2C slave address is 0x0F (read/write 0x1F/0x1E).
 * The I2C Master can be used for communication with the panel if
 * it has an I2C slave.
 *
 * NOTE: The I2C interface is not used in this driver.
 * Only the DSI interface is used for read/write the bridge registers.
 *
 * Pixel data can be transmitted in non-burst or burst fashion.
 * Non-burst refers to pixel data packet transmission time on DSI link
 * being roughly the same (to account for packet overhead time)
 * as active video line time on LVDS output (i.e. DE = 1).
 * And burst refers to pixel data packet transmission time on DSI link
 * being less than the active video line time on LVDS output.
 * Video mode transmission is further differentiated by the types of
 * timing events being transmitted.
 * Video pulse mode refers to the case where both sync start and sync end
 * events (for frame and line) are transmitted.
 * Video event mode refers to the case where only sync start events
 * are transmitted.
 * This is configured via register bit VPCTRL.EVTMODE.
 *
 */

/* #define DEBUG 1 */

/**
 * Use the I2C master to control the panel.
 */
/* #define TC358764_USE_I2C_MASTER */

#define DRV_NAME "mipi_tc358764"

#include <linux/i2c.h>
#include <linux/delay.h>
#include <linux/pwm.h>
#include "msm_fb.h"
#include "mipi_dsi.h"
#include "mipi_tc358764_dsi2lvds.h"

/* Registers definition */

/* DSI D-PHY Layer Registers */
#define D0W_DPHYCONTTX	0x0004	/* Data Lane 0 DPHY Tx Control */
#define CLW_DPHYCONTRX	0x0020	/* Clock Lane DPHY Rx Control */
#define D0W_DPHYCONTRX	0x0024	/* Data Lane 0 DPHY Rx Control */
#define D1W_DPHYCONTRX	0x0028	/* Data Lane 1 DPHY Rx Control */
#define D2W_DPHYCONTRX	0x002C	/* Data Lane 2 DPHY Rx Control */
#define D3W_DPHYCONTRX	0x0030	/* Data Lane 3 DPHY Rx Control */
#define COM_DPHYCONTRX	0x0038	/* DPHY Rx Common Control */
#define CLW_CNTRL	0x0040	/* Clock Lane Control */
#define D0W_CNTRL	0x0044	/* Data Lane 0 Control */
#define D1W_CNTRL	0x0048	/* Data Lane 1 Control */
#define D2W_CNTRL	0x004C	/* Data Lane 2 Control */
#define D3W_CNTRL	0x0050	/* Data Lane 3 Control */
#define DFTMODE_CNTRL	0x0054	/* DFT Mode Control */

/* DSI PPI Layer Registers */
#define PPI_STARTPPI	0x0104	/* START control bit of PPI-TX function. */
#define PPI_BUSYPPI	0x0108
#define PPI_LINEINITCNT	0x0110	/* Line Initialization Wait Counter  */
#define PPI_LPTXTIMECNT	0x0114
#define PPI_LANEENABLE	0x0134	/* Enables each lane at the PPI layer. */
#define PPI_TX_RX_TA	0x013C	/* DSI Bus Turn Around timing parameters */

/* Analog timer function enable */
#define PPI_CLS_ATMR	0x0140	/* Delay for Clock Lane in LPRX  */
#define PPI_D0S_ATMR	0x0144	/* Delay for Data Lane 0 in LPRX */
#define PPI_D1S_ATMR	0x0148	/* Delay for Data Lane 1 in LPRX */
#define PPI_D2S_ATMR	0x014C	/* Delay for Data Lane 2 in LPRX */
#define PPI_D3S_ATMR	0x0150	/* Delay for Data Lane 3 in LPRX */
#define PPI_D0S_CLRSIPOCOUNT	0x0164

#define PPI_D1S_CLRSIPOCOUNT	0x0168	/* For lane 1 */
#define PPI_D2S_CLRSIPOCOUNT	0x016C	/* For lane 2 */
#define PPI_D3S_CLRSIPOCOUNT	0x0170	/* For lane 3 */

#define CLS_PRE		0x0180	/* Digital Counter inside of PHY IO */
#define D0S_PRE		0x0184	/* Digital Counter inside of PHY IO */
#define D1S_PRE		0x0188	/* Digital Counter inside of PHY IO */
#define D2S_PRE		0x018C	/* Digital Counter inside of PHY IO */
#define D3S_PRE		0x0190	/* Digital Counter inside of PHY IO */
#define CLS_PREP	0x01A0	/* Digital Counter inside of PHY IO */
#define D0S_PREP	0x01A4	/* Digital Counter inside of PHY IO */
#define D1S_PREP	0x01A8	/* Digital Counter inside of PHY IO */
#define D2S_PREP	0x01AC	/* Digital Counter inside of PHY IO */
#define D3S_PREP	0x01B0	/* Digital Counter inside of PHY IO */
#define CLS_ZERO	0x01C0	/* Digital Counter inside of PHY IO */
#define D0S_ZERO	0x01C4	/* Digital Counter inside of PHY IO */
#define D1S_ZERO	0x01C8	/* Digital Counter inside of PHY IO */
#define D2S_ZERO	0x01CC	/* Digital Counter inside of PHY IO */
#define D3S_ZERO	0x01D0	/* Digital Counter inside of PHY IO */

#define PPI_CLRFLG	0x01E0	/* PRE Counters has reached set values */
#define PPI_CLRSIPO	0x01E4	/* Clear SIPO values, Slave mode use only. */
#define HSTIMEOUT	0x01F0	/* HS Rx Time Out Counter */
#define HSTIMEOUTENABLE	0x01F4	/* Enable HS Rx Time Out Counter */
#define DSI_STARTDSI	0x0204	/* START control bit of DSI-TX function */
#define DSI_BUSYDSI	0x0208
#define DSI_LANEENABLE	0x0210	/* Enables each lane at the Protocol layer. */
#define DSI_LANESTATUS0	0x0214	/* Displays lane is in HS RX mode. */
#define DSI_LANESTATUS1	0x0218	/* Displays lane is in ULPS or STOP state */

#define DSI_INTSTATUS	0x0220	/* Interrupt Status */
#define DSI_INTMASK	0x0224	/* Interrupt Mask */
#define DSI_INTCLR	0x0228	/* Interrupt Clear */
#define DSI_LPTXTO	0x0230	/* Low Power Tx Time Out Counter */

#define DSIERRCNT	0x0300	/* DSI Error Count */
#define APLCTRL		0x0400	/* Application Layer Control */
#define RDPKTLN		0x0404	/* Command Read Packet Length */
#define VPCTRL		0x0450	/* Video Path Control */
#define HTIM1		0x0454	/* Horizontal Timing Control 1 */
#define HTIM2		0x0458	/* Horizontal Timing Control 2 */
#define VTIM1		0x045C	/* Vertical Timing Control 1 */
#define VTIM2		0x0460	/* Vertical Timing Control 2 */
#define VFUEN		0x0464	/* Video Frame Timing Update Enable */

/* Mux Input Select for LVDS LINK Input */
#define LVMX0003	0x0480	/* Bit 0 to 3 */
#define LVMX0407	0x0484	/* Bit 4 to 7 */
#define LVMX0811	0x0488	/* Bit 8 to 11 */
#define LVMX1215	0x048C	/* Bit 12 to 15 */
#define LVMX1619	0x0490	/* Bit 16 to 19 */
#define LVMX2023	0x0494	/* Bit 20 to 23 */
#define LVMX2427	0x0498	/* Bit 24 to 27 */

#define LVCFG		0x049C	/* LVDS Configuration  */
#define LVPHY0		0x04A0	/* LVDS PHY 0 */
#define LVPHY1		0x04A4	/* LVDS PHY 1 */
#define SYSSTAT		0x0500	/* System Status  */
#define SYSRST		0x0504	/* System Reset  */

/* GPIO Registers */
#define GPIOC		0x0520	/* GPIO Control  */
#define GPIOO		0x0524	/* GPIO Output  */
#define GPIOI		0x0528	/* GPIO Input  */

/* I2C Registers */
#define I2CTIMCTRL	0x0540	/* I2C IF Timing and Enable Control */
#define I2CMADDR	0x0544	/* I2C Master Addressing */
#define WDATAQ		0x0548	/* Write Data Queue */
#define RDATAQ		0x054C	/* Read Data Queue */

/* Chip ID and Revision ID Register */
#define IDREG		0x0580

#define TC358764XBG_ID	0x00006500

/* Debug Registers */
#define DEBUG00		0x05A0	/* Debug */
#define DEBUG01		0x05A4	/* LVDS Data */

/* PWM */
<<<<<<< HEAD
#define PWM_FREQ_HZ	(66*1000)	/* 66 KHZ */
#define PWM_LEVEL 15
=======
static u32 d2l_pwm_freq_hz = (3.921*1000);

#define PWM_FREQ_HZ	(d2l_pwm_freq_hz)
>>>>>>> d8045349
#define PWM_PERIOD_USEC (USEC_PER_SEC / PWM_FREQ_HZ)
#define PWM_DUTY_LEVEL (PWM_PERIOD_USEC / PWM_LEVEL)

#define CMD_DELAY 100
#define DSI_MAX_LANES 4
#define KHZ 1000
#define MHZ (1000*1000)

/**
 * Command payload for DTYPE_GEN_LWRITE (0x29) / DTYPE_GEN_READ2 (0x24).
 */
struct wr_cmd_payload {
	u16 addr;
	u32 data;
} __packed;

/*
 * Driver state.
 */
static struct msm_panel_common_pdata *d2l_common_pdata;
struct msm_fb_data_type *d2l_mfd;
static struct dsi_buf d2l_tx_buf;
static struct dsi_buf d2l_rx_buf;
static int led_pwm;
static struct pwm_device *bl_pwm;
static int bl_level;
static u32 d2l_gpio_out_mask;
static u32 d2l_gpio_out_val;
static int mipi_d2l_init(void);

/**
 * Read a bridge register
 *
 * @param mfd
 *
 * @return register data value
 */
static u32 mipi_d2l_read_reg(struct msm_fb_data_type *mfd, u16 reg)
{
	u32 data;
	int len = 4;
	struct dsi_cmd_desc cmd_read_reg = {
		DTYPE_GEN_READ2, 1, 0, 1, 0, /* cmd 0x24 */
			sizeof(reg), (char *) &reg};

	mipi_dsi_buf_init(&d2l_tx_buf);
	mipi_dsi_buf_init(&d2l_rx_buf);

	/* mutex had been acquried at dsi_on */
	len = mipi_dsi_cmds_rx(mfd, &d2l_tx_buf, &d2l_rx_buf,
			       &cmd_read_reg, len);

	data = *(u32 *)d2l_rx_buf.data;

	if (len != 4)
		pr_err("%s: invalid rlen=%d, expecting 4.\n", __func__, len);

	pr_debug("%s: reg=0x%x.data=0x%08x.\n", __func__, reg, data);


	return data;
}

/**
 * Write a bridge register
 *
 * @param mfd
 *
 * @return register data value
 */
static u32 mipi_d2l_write_reg(struct msm_fb_data_type *mfd, u16 reg, u32 data)
{
	struct wr_cmd_payload payload;
	struct dsi_cmd_desc cmd_write_reg = {
		DTYPE_GEN_LWRITE, 1, 0, 0, 0,
			sizeof(payload), (char *)&payload};

	payload.addr = reg;
	payload.data = data;

	/* mutex had been acquried at dsi_on */
	mipi_dsi_cmds_tx(&d2l_tx_buf, &cmd_write_reg, 1);

	pr_debug("%s: reg=0x%x. data=0x%x.\n", __func__, reg, data);

	return data;
}

/*
 * Init the D2L bridge via the DSI interface for Video.
 *
 *	Register		Addr	Value
 *  ===================================================
 *  PPI_TX_RX_TA		0x013C	0x00040004
 *  PPI_LPTXTIMECNT	        0x0114	0x00000004
 *  PPI_D0S_CLRSIPOCOUNT	0x0164	0x00000003
 *  PPI_D1S_CLRSIPOCOUNT	0x0168	0x00000003
 *  PPI_D2S_CLRSIPOCOUNT	0x016C	0x00000003
 *  PPI_D3S_CLRSIPOCOUNT	0x0170	0x00000003
 *  PPI_LANEENABLE	        0x0134	0x0000001F
 *  DSI_LANEENABLE	        0x0210	0x0000001F
 *  PPI_STARTPPI	        0x0104	0x00000001
 *  DSI_STARTDSI	        0x0204	0x00000001
 *  VPCTRL			0x0450	0x01000120
 *  HTIM1			0x0454	0x002C0028
 *  VTIM1			0x045C	0x001E0008
 *  VFUEN			0x0464	0x00000001
 *  LVCFG			0x049C	0x00000001
 *
 * VPCTRL.EVTMODE (0x20) configuration bit is needed to determine whether
 * video timing information is delivered in pulse mode or event mode.
 * In pulse mode, both Sync Start and End packets are required.
 * In event mode, only Sync Start packets are required.
 *
 * @param mfd
 *
 * @return register data value
 */
static int mipi_d2l_dsi_init_sequence(struct msm_fb_data_type *mfd)
{
	struct mipi_panel_info *mipi = &mfd->panel_info.mipi;
	u32 lanes_enable;
	u32 vpctrl;
	u32 htime1 = 0x002C0028;
	u32 vtime1 = 0x001E0008;

	lanes_enable = 0x01; /* clock-lane enable */
	lanes_enable |= (mipi->data_lane0 << 1);
	lanes_enable |= (mipi->data_lane1 << 2);
	lanes_enable |= (mipi->data_lane2 << 3);
	lanes_enable |= (mipi->data_lane3 << 4);

	if (mipi->traffic_mode == DSI_NON_BURST_SYNCH_EVENT)
		vpctrl = 0x01000120;
	else if (mipi->traffic_mode == DSI_NON_BURST_SYNCH_PULSE)
		vpctrl = 0x01000100;
	else {
		pr_err("%s.unsupported traffic_mode %d.\n",
		       __func__, mipi->traffic_mode);
		return -EINVAL;
	}

	pr_debug("%s.htime1=0x%x.\n", __func__, htime1);
	pr_debug("%s.vtime1=0x%x.\n", __func__, vtime1);
	pr_debug("%s.vpctrl=0x%x.\n", __func__, vpctrl);
	pr_debug("%s.lanes_enable=0x%x.\n", __func__, lanes_enable);


	mipi_d2l_write_reg(mfd, SYSRST, 0xFF);
	msleep(30);

	/* VESA format instead of JEIDA format for RGB888 */
	mipi_d2l_write_reg(mfd, LVMX0003, 0x03020100);
	mipi_d2l_write_reg(mfd, LVMX0407, 0x08050704);
	mipi_d2l_write_reg(mfd, LVMX0811, 0x0F0E0A09);
	mipi_d2l_write_reg(mfd, LVMX1215, 0x100D0C0B);
	mipi_d2l_write_reg(mfd, LVMX1619, 0x12111716);
	mipi_d2l_write_reg(mfd, LVMX2023, 0x1B151413);
	mipi_d2l_write_reg(mfd, LVMX2427, 0x061A1918);

	mipi_d2l_write_reg(mfd, PPI_TX_RX_TA, 0x00040004); /* BTA */
	mipi_d2l_write_reg(mfd, PPI_LPTXTIMECNT, 0x00000004);
	mipi_d2l_write_reg(mfd, PPI_D0S_CLRSIPOCOUNT, 0x00000003);
	mipi_d2l_write_reg(mfd, PPI_D1S_CLRSIPOCOUNT, 0x00000003);
	mipi_d2l_write_reg(mfd, PPI_D2S_CLRSIPOCOUNT, 0x00000003);
	mipi_d2l_write_reg(mfd, PPI_D3S_CLRSIPOCOUNT, 0x00000003);
	mipi_d2l_write_reg(mfd, PPI_LANEENABLE, lanes_enable);
	mipi_d2l_write_reg(mfd, DSI_LANEENABLE, lanes_enable);
	mipi_d2l_write_reg(mfd, PPI_STARTPPI, 0x00000001);
	mipi_d2l_write_reg(mfd, DSI_STARTDSI, 0x00000001);

	mipi_d2l_write_reg(mfd, VPCTRL, vpctrl); /* RGB888 + Event mode */
	mipi_d2l_write_reg(mfd, HTIM1, htime1);
	mipi_d2l_write_reg(mfd, VTIM1, vtime1);
	mipi_d2l_write_reg(mfd, VFUEN, 0x00000001);
	mipi_d2l_write_reg(mfd, LVCFG, 0x00000001); /* Enables LVDS tx */

	return 0;
}

/**
 * Set Backlight level.
 *
 * @param pwm
 * @param level
 *
 * @return int
 */
static int mipi_d2l_set_backlight_level(struct pwm_device *pwm, int level)
{
	int ret = 0;

	pr_debug("%s: level=%d.\n", __func__, level);

	if ((pwm == NULL) || (level > PWM_LEVEL) || (level < 0)) {
		pr_err("%s.pwm=NULL.\n", __func__);
		return -EINVAL;
	}

	ret = pwm_config(pwm, PWM_DUTY_LEVEL * level, PWM_PERIOD_USEC);
	if (ret) {
		pr_err("%s: pwm_config() failed err=%d.\n", __func__, ret);
		return ret;
	}

	ret = pwm_enable(pwm);
	if (ret) {
		pr_err("%s: pwm_enable() failed err=%d\n",
		       __func__, ret);
		return ret;
	}


	return 0;
}

/**
 * LCD ON.
 *
 * Set LCD On via MIPI interface or I2C-Slave interface.
 * Set Backlight on.
 *
 * @param pdev
 *
 * @return int
 */
static int mipi_d2l_lcd_on(struct platform_device *pdev)
{
	int ret = 0;
	u32 chip_id;
	struct msm_fb_data_type *mfd;

	pr_info("%s.\n", __func__);

	/* wait for valid clock before sending data over DSI or I2C. */
	msleep(30);

	mfd = platform_get_drvdata(pdev);
	d2l_mfd = mfd;

	if (!mfd)
		return -ENODEV;
	if (mfd->key != MFD_KEY)
		return -EINVAL;

	chip_id = mipi_d2l_read_reg(mfd, IDREG);


	if (chip_id != TC358764XBG_ID) {
		pr_err("%s: invalid chip_id=0x%x", __func__, chip_id);
		return -ENODEV;
	}

	ret = mipi_d2l_dsi_init_sequence(mfd);
	if (ret)
		return ret;

	mipi_d2l_write_reg(mfd, GPIOC, d2l_gpio_out_mask);
	/* Set GPIOs: gpio#4=U/D=0 , gpio#3=L/R=1 , gpio#2,1=CABC=0. */
	mipi_d2l_write_reg(mfd, GPIOO, d2l_gpio_out_val);

<<<<<<< HEAD
=======
	d2l_pwm_freq_hz = (3.921*1000);

>>>>>>> d8045349
	if (bl_level == 0)
		bl_level = PWM_LEVEL * 2 / 3 ; /* Default ON value */

	/* Set backlight via PWM */
	if (bl_pwm) {
		ret = mipi_d2l_set_backlight_level(bl_pwm, bl_level);
		if (ret)
			pr_err("%s.mipi_d2l_set_backlight_level.ret=%d",
			       __func__, ret);
	}

	pr_info("%s.ret=%d.\n", __func__, ret);

	return ret;
}

/**
 * LCD OFF.
 *
 * @param pdev
 *
 * @return int
 */
static int mipi_d2l_lcd_off(struct platform_device *pdev)
{
	int ret;
	struct msm_fb_data_type *mfd;

	pr_info("%s.\n", __func__);

	mfd = platform_get_drvdata(pdev);

	if (!mfd)
		return -ENODEV;
	if (mfd->key != MFD_KEY)
		return -EINVAL;

	ret = mipi_d2l_set_backlight_level(bl_pwm, 1);

	pr_info("%s.ret=%d.\n", __func__, ret);

	return ret;
}

static void mipi_d2l_set_backlight(struct msm_fb_data_type *mfd)
{
	int level = mfd->bl_level;

	pr_debug("%s.lvl=%d.\n", __func__, level);

	mipi_d2l_set_backlight_level(bl_pwm, level);

	bl_level = level;
}

static struct msm_fb_panel_data d2l_panel_data = {
	.on = mipi_d2l_lcd_on,
	.off = mipi_d2l_lcd_off,
	.set_backlight = mipi_d2l_set_backlight,
};

/**
 * Probe for device.
 *
 * Both the "target" and "panel" device use the same probe function.
 * "Target" device has id=0, "Panel" devic has non-zero id.
 * Target device should register first, passing msm_panel_common_pdata.
 * Panel device passing msm_panel_info.
 *
 * @param pdev
 *
 * @return int
 */
static int __devinit mipi_d2l_probe(struct platform_device *pdev)
{
	int ret = 0;
	struct msm_panel_info *pinfo = NULL;

	pr_debug("%s.id=%d.\n", __func__, pdev->id);

	if (pdev->id == 0) {
		/* d2l_common_pdata = platform_get_drvdata(pdev); */
		d2l_common_pdata = pdev->dev.platform_data;

		if (d2l_common_pdata == NULL) {
			pr_err("%s: no PWM gpio specified.\n", __func__);
			return 0;
		}

		led_pwm = d2l_common_pdata->gpio_num[0];
		d2l_gpio_out_mask = d2l_common_pdata->gpio_num[1] >> 8;
		d2l_gpio_out_val = d2l_common_pdata->gpio_num[1] & 0xFF;

		mipi_dsi_buf_alloc(&d2l_tx_buf, DSI_BUF_SIZE);
		mipi_dsi_buf_alloc(&d2l_rx_buf, DSI_BUF_SIZE);

		return 0;
	}

	if (d2l_common_pdata == NULL) {
		pr_err("%s: d2l_common_pdata is NULL.\n", __func__);
		return -ENODEV;
	}

	bl_pwm = NULL;
	if (led_pwm >= 0) {
		bl_pwm = pwm_request(led_pwm, "lcd-backlight");
		if (bl_pwm == NULL || IS_ERR(bl_pwm)) {
			pr_err("%s pwm_request() failed.id=%d.bl_pwm=%d.\n",
			       __func__, led_pwm, (int) bl_pwm);
			bl_pwm = NULL;
			return -EIO;
		} else {
			pr_debug("%s.pwm_request() ok.pwm-id=%d.\n",
			       __func__, led_pwm);

		}
	} else {
		pr_info("%s. led_pwm is invalid.\n", __func__);
	}

	/* pinfo = platform_get_drvdata(pdev); */
	pinfo = pdev->dev.platform_data;

	if (pinfo == NULL) {
		pr_err("%s: pinfo is NULL.\n", __func__);
		return -ENODEV;
	}

	d2l_panel_data.panel_info = *pinfo;

	pdev->dev.platform_data = &d2l_panel_data;

	msm_fb_add_device(pdev);

	return ret;
}

/**
 * Device removal notification handler.
 *
 * @param pdev
 *
 * @return int
 */
static int __devexit mipi_d2l_remove(struct platform_device *pdev)
{
	/* Note: There are no APIs to remove fb device and free DSI buf. */
	pr_debug("%s.\n", __func__);

	if (bl_pwm) {
		pwm_free(bl_pwm);
		bl_pwm = NULL;
	}

	return 0;
}

/**
 * Register the panel device.
 *
 * @param pinfo
 * @param channel_id
 * @param panel_id
 *
 * @return int
 */
int mipi_tc358764_dsi2lvds_register(struct msm_panel_info *pinfo,
					   u32 channel_id, u32 panel_id)
{
	struct platform_device *pdev = NULL;
	int ret;
	/* Use DSI-to-LVDS bridge */
	const char driver_name[] = "mipi_tc358764";

	pr_debug("%s.\n", __func__);
	ret = mipi_d2l_init();
	if (ret) {
		pr_err("mipi_d2l_init() failed with ret %u\n", ret);
		return ret;
	}

	/* Note: the device id should be non-zero */
	pdev = platform_device_alloc(driver_name, (panel_id << 8)|channel_id);
	if (pdev == NULL)
		return -ENOMEM;

	pdev->dev.platform_data = pinfo;

	ret = platform_device_add(pdev);
	if (ret) {
		pr_err("%s: platform_device_register failed!\n", __func__);
		goto err_device_put;
	}

	return 0;

err_device_put:
	platform_device_put(pdev);
	return ret;
}

static struct platform_driver d2l_driver = {
	.probe  = mipi_d2l_probe,
	.remove = __devexit_p(mipi_d2l_remove),
	.driver = {
		.name   = DRV_NAME,
	},
};

/**
 * Module Init
 *
 * @return int
 */
static int mipi_d2l_init(void)
{
	pr_debug("%s.\n", __func__);
	return platform_driver_register(&d2l_driver);
}

MODULE_LICENSE("GPL v2");
MODULE_DESCRIPTION("Toshiba MIPI-DSI-to-LVDS bridge driver");
MODULE_AUTHOR("Amir Samuelov <amirs@codeaurora.org>");<|MERGE_RESOLUTION|>--- conflicted
+++ resolved
@@ -186,14 +186,9 @@
 #define DEBUG01		0x05A4	/* LVDS Data */
 
 /* PWM */
-<<<<<<< HEAD
-#define PWM_FREQ_HZ	(66*1000)	/* 66 KHZ */
-#define PWM_LEVEL 15
-=======
 static u32 d2l_pwm_freq_hz = (3.921*1000);
 
 #define PWM_FREQ_HZ	(d2l_pwm_freq_hz)
->>>>>>> d8045349
 #define PWM_PERIOD_USEC (USEC_PER_SEC / PWM_FREQ_HZ)
 #define PWM_DUTY_LEVEL (PWM_PERIOD_USEC / PWM_LEVEL)
 
@@ -455,11 +450,8 @@
 	/* Set GPIOs: gpio#4=U/D=0 , gpio#3=L/R=1 , gpio#2,1=CABC=0. */
 	mipi_d2l_write_reg(mfd, GPIOO, d2l_gpio_out_val);
 
-<<<<<<< HEAD
-=======
 	d2l_pwm_freq_hz = (3.921*1000);
 
->>>>>>> d8045349
 	if (bl_level == 0)
 		bl_level = PWM_LEVEL * 2 / 3 ; /* Default ON value */
 
