/* Copyright (c) 2009-2012, The Linux Foundation. All rights reserved.
 *
 * This program is free software; you can redistribute it and/or modify
 * it under the terms of the GNU General Public License version 2 and
 * only version 2 as published by the Free Software Foundation.
 *
 * This program is distributed in the hope that it will be useful,
 * but WITHOUT ANY WARRANTY; without even the implied warranty of
 * MERCHANTABILITY or FITNESS FOR A PARTICULAR PURPOSE.  See the
 * GNU General Public License for more details.
 *
 */

#include <linux/module.h>
#include <linux/kernel.h>
#include <linux/sched.h>
#include <linux/time.h>
#include <linux/init.h>
#include <linux/interrupt.h>
#include <linux/hrtimer.h>
#include <linux/delay.h>
#include <mach/hardware.h>
#include <linux/io.h>

#include <asm/system.h>
#include <asm/mach-types.h>
#include <linux/semaphore.h>
#include <linux/spinlock.h>

#include <linux/fb.h>

#include "mdp.h"
#include "msm_fb.h"
#include "mdp4.h"

#ifdef CONFIG_FB_MSM_MDP40
#define LCDC_BASE	0xC0000
#else
#define LCDC_BASE	0xE0000
#endif

int first_pixel_start_x;
int first_pixel_start_y;

static int lcdc_enabled;

#define MAX_CONTROLLER	1

static struct vsycn_ctrl {
	struct device *dev;
	int inited;
	int update_ndx;
	int ov_koff;
	int ov_done;
	atomic_t suspend;
	atomic_t vsync_resume;
	int wait_vsync_cnt;
	int blt_change;
	int blt_free;
	int sysfs_created;
	struct mutex update_lock;
	struct completion ov_comp;
	struct completion dmap_comp;
	struct completion vsync_comp;
	spinlock_t spin_lock;
	struct msm_fb_data_type *mfd;
	struct mdp4_overlay_pipe *base_pipe;
	struct vsync_update vlist[2];
	int vsync_irq_enabled;
	ktime_t vsync_time;
} vsync_ctrl_db[MAX_CONTROLLER];


/*******************************************************
to do:
1) move vsync_irq_enable/vsync_irq_disable to mdp.c to be shared
*******************************************************/
static void vsync_irq_enable(int intr, int term)
{
	unsigned long flag;

	spin_lock_irqsave(&mdp_spin_lock, flag);
	outp32(MDP_INTR_CLEAR, intr);
	mdp_intr_mask |= intr;
	outp32(MDP_INTR_ENABLE, mdp_intr_mask);
	mdp_enable_irq(term);
	spin_unlock_irqrestore(&mdp_spin_lock, flag);
	pr_debug("%s: IRQ-en done, term=%x\n", __func__, term);
}

static void vsync_irq_disable(int intr, int term)
{
	unsigned long flag;

	spin_lock_irqsave(&mdp_spin_lock, flag);
	outp32(MDP_INTR_CLEAR, intr);
	mdp_intr_mask &= ~intr;
	outp32(MDP_INTR_ENABLE, mdp_intr_mask);
	mdp_disable_irq_nosync(term);
	spin_unlock_irqrestore(&mdp_spin_lock, flag);
	pr_debug("%s: IRQ-dis done, term=%x\n", __func__, term);
}

static void mdp4_overlay_lcdc_start(void)
{
	if (!lcdc_enabled) {
		/* enable DSI block */
		mdp4_iommu_attach();
		mdp_pipe_ctrl(MDP_OVERLAY0_BLOCK, MDP_BLOCK_POWER_ON, FALSE);
		MDP_OUTP(MDP_BASE + LCDC_BASE, 1);
		lcdc_enabled = 1;
	}
}

/*
 * mdp4_lcdc_pipe_queue:
 * called from thread context
 */
void mdp4_lcdc_pipe_queue(int cndx, struct mdp4_overlay_pipe *pipe)
{
	struct vsycn_ctrl *vctrl;
	struct vsync_update *vp;
	struct mdp4_overlay_pipe *pp;
	int undx;

	if (cndx >= MAX_CONTROLLER) {
		pr_err("%s: out or range: cndx=%d\n", __func__, cndx);
		return;
	}

	vctrl = &vsync_ctrl_db[cndx];

	if (atomic_read(&vctrl->suspend) > 0)
		return;

	mutex_lock(&vctrl->update_lock);
	undx =  vctrl->update_ndx;
	vp = &vctrl->vlist[undx];

	pp = &vp->plist[pipe->pipe_ndx - 1];	/* ndx start form 1 */

	pr_debug("%s: vndx=%d pipe_ndx=%d pid=%d\n", __func__,
			undx, pipe->pipe_ndx, current->pid);

	*pp = *pipe;	/* clone it */
	vp->update_cnt++;
	mutex_unlock(&vctrl->update_lock);
	mdp4_stat.overlay_play[pipe->mixer_num]++;
}

static void mdp4_lcdc_blt_ov_update(struct mdp4_overlay_pipe *pipe);
static void mdp4_lcdc_wait4dmap(int cndx);
static void mdp4_lcdc_wait4ov(int cndx);

int mdp4_lcdc_pipe_commit(int cndx, int wait)
{

	int  i, undx;
	int mixer = 0;
	struct vsycn_ctrl *vctrl;
	struct vsync_update *vp;
	struct mdp4_overlay_pipe *pipe;
	struct mdp4_overlay_pipe *real_pipe;
	unsigned long flags;
	int cnt = 0;

	vctrl = &vsync_ctrl_db[cndx];

	mutex_lock(&vctrl->update_lock);
	undx =  vctrl->update_ndx;
	vp = &vctrl->vlist[undx];
	pipe = vctrl->base_pipe;
#if defined (CONFIG_EUR_MODEL_GT_I9210)
	if (pipe == NULL) {
		pr_err("%s: NO base pipe\n", __func__);
		mutex_unlock(&vctrl->update_lock);
		return 0;
	}
#endif
	mixer = pipe->mixer_num;

<<<<<<< HEAD
#if defined (CONFIG_EUR_MODEL_GT_I9210)
	/* allow stage_commit without pipes queued
	 (vp->update_cnt == 0) to unstage pipes after
	 overlay_unset */
	/*if (vp->update_cnt == 0) {
		mutex_unlock(&vctrl->update_lock);
		return 0;
	}*/
#else
	if (vp->update_cnt == 0) {
		mutex_unlock(&vctrl->update_lock);
		return 0;
	}
#endif
=======
	/*
	 * allow stage_commit without pipes queued
	 * (vp->update_cnt == 0) to unstage pipes after
	 * overlay_unset
	 */

>>>>>>> ea10d06d
	vctrl->update_ndx++;
	vctrl->update_ndx &= 0x01;
	vp->update_cnt = 0;     /* reset */
	if (vctrl->blt_free) {
		vctrl->blt_free--;
		if (vctrl->blt_free == 0)
			mdp4_free_writeback_buf(vctrl->mfd, mixer);
	}
	mutex_unlock(&vctrl->update_lock);

	/* free previous committed iommu back to pool */
	mdp4_overlay_iommu_unmap_freelist(mixer);

	spin_lock_irqsave(&vctrl->spin_lock, flags);
	if (vctrl->ov_koff != vctrl->ov_done) {
		spin_unlock_irqrestore(&vctrl->spin_lock, flags);
		pr_err("%s: Error, frame dropped %d %d\n", __func__,
			vctrl->ov_koff, vctrl->ov_done);
		return 0;
	}
	spin_unlock_irqrestore(&vctrl->spin_lock, flags);

	mdp4_overlay_mdp_perf_upd(vctrl->mfd, 1);

	if (vctrl->blt_change) {
		pipe = vctrl->base_pipe;
		spin_lock_irqsave(&vctrl->spin_lock, flags);
		INIT_COMPLETION(vctrl->dmap_comp);
		INIT_COMPLETION(vctrl->ov_comp);
		vsync_irq_enable(INTR_DMA_P_DONE, MDP_DMAP_TERM);
		spin_unlock_irqrestore(&vctrl->spin_lock, flags);
		mdp4_lcdc_wait4dmap(0);
		if (pipe->ov_blt_addr)
			mdp4_lcdc_wait4ov(0);
	}

	pipe = vp->plist;
	for (i = 0; i < OVERLAY_PIPE_MAX; i++, pipe++) {
		if (pipe->pipe_used) {
			cnt++;
			real_pipe = mdp4_overlay_ndx2pipe(pipe->pipe_ndx);
			if (real_pipe && real_pipe->pipe_used) {
				/* pipe not unset */
				mdp4_overlay_vsync_commit(pipe);
			}
			/* free previous iommu to freelist
			 * which will be freed at next
			 * pipe_commit
			 */
			mdp4_overlay_iommu_pipe_free(pipe->pipe_ndx, 0);
			pipe->pipe_used = 0; /* clear */
		}
	}

	mdp4_mixer_stage_commit(mixer);

	/* start timing generator & mmu if they are not started yet */
	mdp4_overlay_lcdc_start();

	pipe = vctrl->base_pipe;
	spin_lock_irqsave(&vctrl->spin_lock, flags);
	if (pipe->ov_blt_addr) {
		mdp4_lcdc_blt_ov_update(pipe);
		pipe->ov_cnt++;
		INIT_COMPLETION(vctrl->ov_comp);
		vsync_irq_enable(INTR_OVERLAY0_DONE, MDP_OVERLAY0_TERM);
		mb();
		vctrl->ov_koff++;
		/* kickoff overlay engine */
		mdp4_stat.kickoff_ov0++;
		outpdw(MDP_BASE + 0x0004, 0);
	} else {
		/* schedule second phase update  at dmap */
		INIT_COMPLETION(vctrl->dmap_comp);
		vsync_irq_enable(INTR_DMA_P_DONE, MDP_DMAP_TERM);
	}
	spin_unlock_irqrestore(&vctrl->spin_lock, flags);

	mdp4_stat.overlay_commit[pipe->mixer_num]++;

	if (wait) {
		if (pipe->ov_blt_addr)
			mdp4_lcdc_wait4ov(0);
		else
			mdp4_lcdc_wait4dmap(0);
	}

	return cnt;
}

<<<<<<< HEAD
#if defined (CONFIG_EUR_MODEL_GT_I9210)
=======
>>>>>>> ea10d06d
static void mdp4_lcdc_vsync_irq_ctrl(int cndx, int enable)
{
	struct vsycn_ctrl *vctrl;
	static int vsync_irq_cnt;

	vctrl = &vsync_ctrl_db[cndx];

	mutex_lock(&vctrl->update_lock);
	if (enable) {
		if (vsync_irq_cnt == 0)
			vsync_irq_enable(INTR_PRIMARY_VSYNC,
						MDP_PRIM_VSYNC_TERM);
		vsync_irq_cnt++;
	} else {
		if (vsync_irq_cnt) {
			vsync_irq_cnt--;
			if (vsync_irq_cnt == 0)
				vsync_irq_disable(INTR_PRIMARY_VSYNC,
						MDP_PRIM_VSYNC_TERM);
		}
	}
<<<<<<< HEAD
	pr_err("%s: enable=%d cnt=%d\n", __func__, enable, vsync_irq_cnt);
	mutex_unlock(&vctrl->update_lock);
}
#endif
=======
	pr_debug("%s: enable=%d cnt=%d\n", __func__, enable, vsync_irq_cnt);
	mutex_unlock(&vctrl->update_lock);
}

>>>>>>> ea10d06d
void mdp4_lcdc_vsync_ctrl(struct fb_info *info, int enable)
{
	struct vsycn_ctrl *vctrl;
	int cndx = 0;

	vctrl = &vsync_ctrl_db[cndx];

	if (vctrl->vsync_irq_enabled == enable)
		return;

	pr_debug("%s: vsync enable=%d\n", __func__, enable);

	vctrl->vsync_irq_enabled = enable;

<<<<<<< HEAD
#if defined (CONFIG_EUR_MODEL_GT_I9210)
	mdp4_lcdc_vsync_irq_ctrl(cndx, enable);
#else
	if (enable)
		vsync_irq_enable(INTR_PRIMARY_VSYNC, MDP_PRIM_VSYNC_TERM);
	else
		vsync_irq_disable(INTR_PRIMARY_VSYNC, MDP_PRIM_VSYNC_TERM);
#endif
=======
	mdp4_lcdc_vsync_irq_ctrl(cndx, enable);
>>>>>>> ea10d06d

	if (vctrl->vsync_irq_enabled &&  atomic_read(&vctrl->suspend) == 0)
		atomic_set(&vctrl->vsync_resume, 1);
}

<<<<<<< HEAD
#if defined (CONFIG_EUR_MODEL_GT_I9210)
void mdp4_lcdc_wait4vsync(int cndx)
#else
void mdp4_lcdc_wait4vsync(int cndx, long long *vtime)
#endif
=======
void mdp4_lcdc_wait4vsync(int cndx)
>>>>>>> ea10d06d
{
	struct vsycn_ctrl *vctrl;
	struct mdp4_overlay_pipe *pipe;
	unsigned long flags;

	if (cndx >= MAX_CONTROLLER) {
		pr_err("%s: out or range: cndx=%d\n", __func__, cndx);
		return;
	}

	vctrl = &vsync_ctrl_db[cndx];
	pipe = vctrl->base_pipe;

<<<<<<< HEAD
	if (atomic_read(&vctrl->suspend) > 0) {
#if !defined (CONFIG_EUR_MODEL_GT_I9210)
		*vtime = -1;
#endif
=======
	if (atomic_read(&vctrl->suspend) > 0)
>>>>>>> ea10d06d
		return;

#if defined (CONFIG_EUR_MODEL_GT_I9210)
	mdp4_lcdc_vsync_irq_ctrl(cndx, 1);
#else
	/* start timing generator & mmu if they are not started yet */
	mdp4_overlay_lcdc_start();
#endif

	mdp4_lcdc_vsync_irq_ctrl(cndx, 1);

	spin_lock_irqsave(&vctrl->spin_lock, flags);

#if defined (CONFIG_EUR_MODEL_GT_I9210)
	//if (vctrl->wait_vsync_cnt == 0)
#else
	if (vctrl->wait_vsync_cnt == 0)
#endif
		INIT_COMPLETION(vctrl->vsync_comp);
	vctrl->wait_vsync_cnt++;
	spin_unlock_irqrestore(&vctrl->spin_lock, flags);
	pr_err("[QC_DEBUG] %s: Waiting... vctrl->wait_vsync_cnt:%d \n", __func__, vctrl->wait_vsync_cnt);
	wait_for_completion(&vctrl->vsync_comp);
<<<<<<< HEAD
#if defined (CONFIG_EUR_MODEL_GT_I9210)
	mdp4_lcdc_vsync_irq_ctrl(cndx, 0);
#else
	*vtime = vctrl->vsync_time.tv64;
#endif
=======
	mdp4_lcdc_vsync_irq_ctrl(cndx, 0);
>>>>>>> ea10d06d
	mdp4_stat.wait4vsync0++;
}

static void mdp4_lcdc_wait4dmap(int cndx)
{
	struct vsycn_ctrl *vctrl;

	if (cndx >= MAX_CONTROLLER) {
		pr_err("%s: out or range: cndx=%d\n", __func__, cndx);
		return;
	}

	vctrl = &vsync_ctrl_db[cndx];

	if (atomic_read(&vctrl->suspend) > 0)
		return;

	wait_for_completion(&vctrl->dmap_comp);
}

static void mdp4_lcdc_wait4ov(int cndx)
{
	struct vsycn_ctrl *vctrl;

	if (cndx >= MAX_CONTROLLER) {
		pr_err("%s: out or range: cndx=%d\n", __func__, cndx);
		return;
	}

	vctrl = &vsync_ctrl_db[cndx];

	if (atomic_read(&vctrl->suspend) > 0)
		return;

	wait_for_completion(&vctrl->ov_comp);
}

ssize_t mdp4_lcdc_show_event(struct device *dev,
		struct device_attribute *attr, char *buf)
{
	int cndx;
	struct vsycn_ctrl *vctrl;
	ssize_t ret = 0;
	unsigned long flags;
	u64 vsync_tick;

	cndx = 0;
	vctrl = &vsync_ctrl_db[0];

	if (atomic_read(&vctrl->suspend) > 0 ||
		atomic_read(&vctrl->vsync_resume) == 0)
		return 0;

	spin_lock_irqsave(&vctrl->spin_lock, flags);
	if (vctrl->wait_vsync_cnt == 0)
		INIT_COMPLETION(vctrl->vsync_comp);
	vctrl->wait_vsync_cnt++;
	spin_unlock_irqrestore(&vctrl->spin_lock, flags);
	ret = wait_for_completion_interruptible_timeout(&vctrl->vsync_comp,
		msecs_to_jiffies(VSYNC_PERIOD * 4));
	if (ret <= 0) {
		vctrl->wait_vsync_cnt = 0;
<<<<<<< HEAD
#if defined (CONFIG_EUR_MODEL_GT_I9210)
=======
>>>>>>> ea10d06d
		vsync_tick = ktime_to_ns(ktime_get());
		ret = snprintf(buf, PAGE_SIZE, "VSYNC=%llu", vsync_tick);
		buf[strlen(buf) + 1] = '\0';
		return ret;
<<<<<<< HEAD
		//return -EBUSY;
#else
		return -EBUSY;
#endif
=======
>>>>>>> ea10d06d
	}

	spin_lock_irqsave(&vctrl->spin_lock, flags);
	vsync_tick = ktime_to_ns(vctrl->vsync_time);
	spin_unlock_irqrestore(&vctrl->spin_lock, flags);

	ret = snprintf(buf, PAGE_SIZE, "VSYNC=%llu", vsync_tick);
	buf[strlen(buf) + 1] = '\0';
	return ret;
}

void mdp4_lcdc_vsync_init(int cndx)
{
	struct vsycn_ctrl *vctrl;

	if (cndx >= MAX_CONTROLLER) {
		pr_err("%s: out or range: cndx=%d\n", __func__, cndx);
		return;
	}

	pr_info("%s: ndx=%d\n", __func__, cndx);

	vctrl = &vsync_ctrl_db[cndx];
	if (vctrl->inited)
		return;

	vctrl->inited = 1;
	vctrl->update_ndx = 0;
	mutex_init(&vctrl->update_lock);
	init_completion(&vctrl->vsync_comp);
	init_completion(&vctrl->dmap_comp);
	init_completion(&vctrl->ov_comp);
	atomic_set(&vctrl->suspend, 1);
	atomic_set(&vctrl->vsync_resume, 1);
	spin_lock_init(&vctrl->spin_lock);
}

void mdp4_lcdc_base_swap(int cndx, struct mdp4_overlay_pipe *pipe)
{
	struct vsycn_ctrl *vctrl;

	if (cndx >= MAX_CONTROLLER) {
		pr_err("%s: out or range: cndx=%d\n", __func__, cndx);
		return;
	}

	vctrl = &vsync_ctrl_db[cndx];
	vctrl->base_pipe = pipe;
}

int mdp4_lcdc_on(struct platform_device *pdev)
{
	int lcdc_width;
	int lcdc_height;
	int lcdc_bpp;
	int lcdc_border_clr;
	int lcdc_underflow_clr;
	int lcdc_hsync_skew;

	int hsync_period;
	int hsync_ctrl;
	int vsync_period;
	int display_hctl;
	int display_v_start;
	int display_v_end;
	int active_hctl;
	int active_h_start;
	int active_h_end;
	int active_v_start;
	int active_v_end;
	int ctrl_polarity;
	int h_back_porch;
	int h_front_porch;
	int v_back_porch;
	int v_front_porch;
	int hsync_pulse_width;
	int vsync_pulse_width;
	int hsync_polarity;
	int vsync_polarity;
	int data_en_polarity;
	int hsync_start_x;
	int hsync_end_x;
	uint8 *buf;
	unsigned int buf_offset;
	int bpp, ptype;
	struct fb_info *fbi;
	struct fb_var_screeninfo *var;
	struct msm_fb_data_type *mfd;
	struct mdp4_overlay_pipe *pipe;
	int ret = 0;
	int cndx = 0;
	struct vsycn_ctrl *vctrl;

	vctrl = &vsync_ctrl_db[cndx];
	mfd = (struct msm_fb_data_type *)platform_get_drvdata(pdev);

	if (!mfd)
		return -ENODEV;

	if (mfd->key != MFD_KEY)
		return -EINVAL;

#if defined (CONFIG_EUR_MODEL_GT_I9210)
	mutex_lock(&mfd->dma->ov_mutex);
#endif	
	vctrl->mfd = mfd;
	vctrl->dev = mfd->fbi->dev;

	/* mdp clock on */
	mdp_clk_ctrl(1);

	fbi = mfd->fbi;
	var = &fbi->var;

	bpp = fbi->var.bits_per_pixel / 8;
	buf = (uint8 *) fbi->fix.smem_start;
	buf_offset = calc_fb_offset(mfd, fbi, bpp);

	if (vctrl->base_pipe == NULL) {
		ptype = mdp4_overlay_format2type(mfd->fb_imgType);
		if (ptype < 0)
			printk(KERN_INFO "%s: format2type failed\n", __func__);
		pipe = mdp4_overlay_pipe_alloc(ptype, MDP4_MIXER0);
		if (pipe == NULL)
			printk(KERN_INFO "%s: pipe_alloc failed\n", __func__);
		pipe->pipe_used++;
		pipe->mixer_stage  = MDP4_MIXER_STAGE_BASE;
		pipe->mixer_num  = MDP4_MIXER0;
		pipe->src_format = mfd->fb_imgType;
		mdp4_overlay_panel_mode(pipe->mixer_num, MDP4_PANEL_LCDC);
		ret = mdp4_overlay_format2pipe(pipe);
		if (ret < 0)
			printk(KERN_INFO "%s: format2pipe failed\n", __func__);

		mdp4_init_writeback_buf(mfd, MDP4_MIXER0);
		pipe->ov_blt_addr = 0;
		pipe->dma_blt_addr = 0;

		vctrl->base_pipe = pipe; /* keep it */
	} else {
		pipe = vctrl->base_pipe;
	}

	pipe->src_height = fbi->var.yres;
	pipe->src_width = fbi->var.xres;
	pipe->src_h = fbi->var.yres;
	pipe->src_w = fbi->var.xres;
	pipe->src_y = 0;
	pipe->src_x = 0;
	pipe->dst_h = fbi->var.yres;
	pipe->dst_w = fbi->var.xres;
	if (mfd->map_buffer) {
		pipe->srcp0_addr = (unsigned int)mfd->map_buffer->iova[0] + \
			buf_offset;
		pr_debug("start 0x%lx srcp0_addr 0x%x\n", mfd->
			map_buffer->iova[0], pipe->srcp0_addr);
	} else {
		pipe->srcp0_addr = (uint32)(buf + buf_offset);
	}

	pipe->srcp0_ystride = fbi->fix.line_length;
	pipe->bpp = bpp;

	mdp4_overlay_mdp_pipe_req(pipe, mfd);

	atomic_set(&vctrl->suspend, 0);

	mdp4_overlay_dmap_xy(pipe);
	mdp4_overlay_dmap_cfg(mfd, 1);
	mdp4_overlay_rgb_setup(pipe);
	mdp4_overlayproc_cfg(pipe);

	mdp4_overlay_reg_flush(pipe, 1);
	mdp4_mixer_stage_up(pipe, 0);


	/*
	 * LCDC timing setting
	 */
	h_back_porch = var->left_margin;
	h_front_porch = var->right_margin;
	v_back_porch = var->upper_margin;
	v_front_porch = var->lower_margin;
	hsync_pulse_width = var->hsync_len;
	vsync_pulse_width = var->vsync_len;
	lcdc_border_clr = mfd->panel_info.lcdc.border_clr;
	lcdc_underflow_clr = mfd->panel_info.lcdc.underflow_clr;
	lcdc_hsync_skew = mfd->panel_info.lcdc.hsync_skew;

	lcdc_width = var->xres + mfd->panel_info.lcdc.xres_pad;
	lcdc_height = var->yres + mfd->panel_info.lcdc.yres_pad;
	lcdc_bpp = mfd->panel_info.bpp;

	hsync_period =
	    hsync_pulse_width + h_back_porch + lcdc_width + h_front_porch;
	hsync_ctrl = (hsync_period << 16) | hsync_pulse_width;
	hsync_start_x = hsync_pulse_width + h_back_porch;
	hsync_end_x = hsync_period - h_front_porch - 1;
	display_hctl = (hsync_end_x << 16) | hsync_start_x;

	vsync_period =
	    (vsync_pulse_width + v_back_porch + lcdc_height +
	     v_front_porch) * hsync_period;
	display_v_start =
	    (vsync_pulse_width + v_back_porch) * hsync_period + lcdc_hsync_skew;
	display_v_end =
	    vsync_period - (v_front_porch * hsync_period) + lcdc_hsync_skew - 1;

	if (lcdc_width != var->xres) {
		active_h_start = hsync_start_x + first_pixel_start_x;
		active_h_end = active_h_start + var->xres - 1;
		active_hctl =
		    ACTIVE_START_X_EN | (active_h_end << 16) | active_h_start;
	} else {
		active_hctl = 0;
	}

	if (lcdc_height != var->yres) {
		active_v_start =
		    display_v_start + first_pixel_start_y * hsync_period;
		active_v_end = active_v_start + (var->yres) * hsync_period - 1;
		active_v_start |= ACTIVE_START_Y_EN;
	} else {
		active_v_start = 0;
		active_v_end = 0;
	}


#ifdef CONFIG_FB_MSM_MDP40
	hsync_polarity = 1;
	vsync_polarity = 1;
	lcdc_underflow_clr |= 0x80000000;	/* enable recovery */
#else
	hsync_polarity = 0;
	vsync_polarity = 0;
#endif
	data_en_polarity = 1;

	ctrl_polarity =
	    (data_en_polarity << 2) | (vsync_polarity << 1) | (hsync_polarity);

	mdp_pipe_ctrl(MDP_CMD_BLOCK, MDP_BLOCK_POWER_ON, FALSE);
	MDP_OUTP(MDP_BASE + LCDC_BASE + 0x4, hsync_ctrl);
	MDP_OUTP(MDP_BASE + LCDC_BASE + 0x8, vsync_period);
	MDP_OUTP(MDP_BASE + LCDC_BASE + 0xc, vsync_pulse_width * hsync_period);
	MDP_OUTP(MDP_BASE + LCDC_BASE + 0x10, display_hctl);
	MDP_OUTP(MDP_BASE + LCDC_BASE + 0x14, display_v_start);
	MDP_OUTP(MDP_BASE + LCDC_BASE + 0x18, display_v_end);
	MDP_OUTP(MDP_BASE + LCDC_BASE + 0x28, lcdc_border_clr);
	MDP_OUTP(MDP_BASE + LCDC_BASE + 0x2c, lcdc_underflow_clr);
	MDP_OUTP(MDP_BASE + LCDC_BASE + 0x30, lcdc_hsync_skew);
	MDP_OUTP(MDP_BASE + LCDC_BASE + 0x38, ctrl_polarity);
	MDP_OUTP(MDP_BASE + LCDC_BASE + 0x1c, active_hctl);
	MDP_OUTP(MDP_BASE + LCDC_BASE + 0x20, active_v_start);
	MDP_OUTP(MDP_BASE + LCDC_BASE + 0x24, active_v_end);
	mdp_pipe_ctrl(MDP_CMD_BLOCK, MDP_BLOCK_POWER_OFF, FALSE);

	mdp_histogram_ctrl_all(TRUE);
<<<<<<< HEAD
#if defined (CONFIG_EUR_MODEL_GT_I9210)
	mdp4_overlay_lcdc_start();
	mutex_unlock(&mfd->dma->ov_mutex);
#endif
=======
>>>>>>> ea10d06d

	return ret;
}

#if defined (CONFIG_EUR_MODEL_GT_I9210)
/* timing generator off */
static void mdp4_lcdc_tg_off(struct vsycn_ctrl *vctrl)
{
	unsigned long flags;

	spin_lock_irqsave(&vctrl->spin_lock, flags);
	INIT_COMPLETION(vctrl->vsync_comp);
	vctrl->wait_vsync_cnt++;
	MDP_OUTP(MDP_BASE + LCDC_BASE, 0); /* turn off timing generator */
	spin_unlock_irqrestore(&vctrl->spin_lock, flags);

	mdp4_lcdc_wait4vsync(0);
}
#endif
int mdp4_lcdc_off(struct platform_device *pdev)
{
	int ret = 0;
	int cndx = 0;
	struct msm_fb_data_type *mfd;
	struct vsycn_ctrl *vctrl;
	struct mdp4_overlay_pipe *pipe;
	struct vsync_update *vp;
	unsigned long flags;
	int undx, need_wait = 0;

	pr_err("[QC_DEBUG] %s Entry\n", __func__);
	mdp4_mixer_late_commit(); 

	mfd = (struct msm_fb_data_type *)platform_get_drvdata(pdev);
#if defined (CONFIG_EUR_MODEL_GT_I9210)	
	mutex_lock(&mfd->dma->ov_mutex);
#endif
	vctrl = &vsync_ctrl_db[cndx];
	pipe = vctrl->base_pipe;

#if defined (CONFIG_EUR_MODEL_GT_I9210)
	pr_err("[QC_DEBUG] vctrl->wait_vsync_cnt: %d\n", vctrl->wait_vsync_cnt);
	mdp4_lcdc_wait4vsync(cndx);

	atomic_set(&vctrl->vsync_resume, 0);
#else
	atomic_set(&vctrl->suspend, 1);
	atomic_set(&vctrl->vsync_resume, 0);

	msleep(20);	/* >= 17 ms */
#endif

	complete_all(&vctrl->vsync_comp);

	complete_all(&vctrl->vsync_comp);

	if (pipe->ov_blt_addr) {
		spin_lock_irqsave(&vctrl->spin_lock, flags);
		if (vctrl->ov_koff != vctrl->ov_done)
			need_wait = 1;
		spin_unlock_irqrestore(&vctrl->spin_lock, flags);
		if (need_wait)
			mdp4_lcdc_wait4ov(0);
	}

<<<<<<< HEAD
#if !defined (CONFIG_EUR_MODEL_GT_I9210)
=======
	mdp_histogram_ctrl_all(FALSE);

>>>>>>> ea10d06d
	MDP_OUTP(MDP_BASE + LCDC_BASE, 0);
#endif
	lcdc_enabled = 0;

        if (vctrl->vsync_irq_enabled) {
            vctrl->vsync_irq_enabled = 0;
            vsync_irq_disable(INTR_PRIMARY_VSYNC, MDP_PRIM_VSYNC_TERM);
        }

	undx =  vctrl->update_ndx;
	vp = &vctrl->vlist[undx];
	if (vp->update_cnt) {
		/*
		 * pipe's iommu will be freed at next overlay play
		 * and iommu_drop statistic will be increased by one
		 */
		vp->update_cnt = 0;     /* empty queue */
	}

	if (pipe) {
		/* sanity check, free pipes besides base layer */
		mdp4_overlay_unset_mixer(pipe->mixer_num);
		if (mfd->ref_cnt == 0) {
			/* adb stop */
			if (pipe->pipe_type == OVERLAY_TYPE_BF)
				mdp4_overlay_borderfill_stage_down(pipe);

			/* base pipe may change after borderfill_stage_down */
			pipe = vctrl->base_pipe;
			mdp4_mixer_stage_down(pipe, 1);
			mdp4_overlay_pipe_free(pipe);
			vctrl->base_pipe = NULL;
		} else {
			/* system suspending */
			mdp4_mixer_stage_down(vctrl->base_pipe, 1);
			mdp4_overlay_iommu_pipe_free(
				vctrl->base_pipe->pipe_ndx, 1);
		}
	}

<<<<<<< HEAD
#if defined (CONFIG_EUR_MODEL_GT_I9210)
	mdp4_lcdc_tg_off(vctrl);

	atomic_set(&vctrl->suspend, 1);
#endif
=======
>>>>>>> ea10d06d
	/* MDP clock disable */
	mdp_clk_ctrl(0);
	mdp_pipe_ctrl(MDP_OVERLAY0_BLOCK, MDP_BLOCK_POWER_OFF, FALSE);

#if defined (CONFIG_EUR_MODEL_GT_I9210)
	mutex_unlock(&mfd->dma->ov_mutex);
	pr_err("[QC_DEBUG] %s Exit\n", __func__);
#endif
	return ret;
}

static void mdp4_lcdc_blt_ov_update(struct mdp4_overlay_pipe *pipe)
{
	uint32 off, addr;
	int bpp;
	char *overlay_base;

	if (pipe->ov_blt_addr == 0)
		return;

#ifdef BLT_RGB565
	bpp = 2; /* overlay ouput is RGB565 */
#else
	bpp = 3; /* overlay ouput is RGB888 */
#endif
	off = 0;
	if (pipe->ov_cnt & 0x01)
		off = pipe->src_height * pipe->src_width * bpp;
	addr = pipe->ov_blt_addr + off;

	/* overlay 0 */
	overlay_base = MDP_BASE + MDP4_OVERLAYPROC0_BASE;/* 0x10000 */
	outpdw(overlay_base + 0x000c, addr);
	outpdw(overlay_base + 0x001c, addr);
}

static void mdp4_lcdc_blt_dmap_update(struct mdp4_overlay_pipe *pipe)
{
	uint32 off, addr;
	int bpp;

	if (pipe->ov_blt_addr == 0)
		return;

#ifdef BLT_RGB565
	bpp = 2; /* overlay ouput is RGB565 */
#else
	bpp = 3; /* overlay ouput is RGB888 */
#endif
	off = 0;
	if (pipe->dmap_cnt & 0x01)
		off = pipe->src_height * pipe->src_width * bpp;
	addr = pipe->dma_blt_addr + off;

	/* dmap */
	MDP_OUTP(MDP_BASE + 0x90008, addr);
}

/*
 * mdp4_primary_vsync_lcdc: called from isr
 */
void mdp4_primary_vsync_lcdc(void)
{
	int cndx;
	struct vsycn_ctrl *vctrl;

	cndx = 0;
	vctrl = &vsync_ctrl_db[cndx];
	pr_debug("%s: cpu=%d\n", __func__, smp_processor_id());

	spin_lock(&vctrl->spin_lock);
	vctrl->vsync_time = ktime_get();

	if (vctrl->wait_vsync_cnt) {
		complete_all(&vctrl->vsync_comp);
		vctrl->wait_vsync_cnt = 0;
	}

	spin_unlock(&vctrl->spin_lock);
}

/*
 * mdp4_dma_p_done_lcdc: called from isr
 */
void mdp4_dmap_done_lcdc(int cndx)
{
	struct vsycn_ctrl *vctrl;
	struct mdp4_overlay_pipe *pipe;

	if (cndx >= MAX_CONTROLLER) {
		pr_err("%s: out or range: cndx=%d\n", __func__, cndx);
		return;
	}
	vctrl = &vsync_ctrl_db[cndx];
	pipe = vctrl->base_pipe;
#if defined (CONFIG_EUR_MODEL_GT_I9210)
	if (pipe == NULL)
		return;
#endif

	spin_lock(&vctrl->spin_lock);
	vsync_irq_disable(INTR_DMA_P_DONE, MDP_DMAP_TERM);
	if (vctrl->blt_change) {
		mdp4_overlayproc_cfg(pipe);
		mdp4_overlay_dmap_xy(pipe);
		if (pipe->ov_blt_addr) {
			mdp4_lcdc_blt_ov_update(pipe);
			pipe->ov_cnt++;
			/* Prefill one frame */
			vsync_irq_enable(INTR_OVERLAY0_DONE, MDP_OVERLAY0_TERM);
			/* kickoff overlay0 engine */
			mdp4_stat.kickoff_ov0++;
			vctrl->ov_koff++;       /* make up for prefill */
			outpdw(MDP_BASE + 0x0004, 0);
		}
		vctrl->blt_change = 0;
	}

	complete_all(&vctrl->dmap_comp);
	
	if (mdp_rev <= MDP_REV_41 && pipe->ov_blt_addr == 0)
		mdp4_mixer_blend_cfg(MDP4_MIXER0);

	mdp4_overlay_dma_commit(cndx);
	spin_unlock(&vctrl->spin_lock);
}

/*
 * mdp4_overlay0_done_lcdc: called from isr
 */
void mdp4_overlay0_done_lcdc(int cndx)
{
	struct vsycn_ctrl *vctrl;
	struct mdp4_overlay_pipe *pipe;

	vctrl = &vsync_ctrl_db[cndx];
	pipe = vctrl->base_pipe;
#if defined (CONFIG_EUR_MODEL_GT_I9210)
	if (pipe == NULL)
		return;
#endif

	spin_lock(&vctrl->spin_lock);
	vsync_irq_disable(INTR_OVERLAY0_DONE, MDP_OVERLAY0_TERM);
	vctrl->ov_done++;
	complete_all(&vctrl->ov_comp);
	if (pipe->ov_blt_addr == 0) {
		spin_unlock(&vctrl->spin_lock);
		return;
	}

	mdp4_lcdc_blt_dmap_update(pipe);
	pipe->dmap_cnt++;
	spin_unlock(&vctrl->spin_lock);
}

static void mdp4_lcdc_do_blt(struct msm_fb_data_type *mfd, int enable)
{
	unsigned long flag;
	int cndx = 0;
	struct vsycn_ctrl *vctrl;
	struct mdp4_overlay_pipe *pipe;

	vctrl = &vsync_ctrl_db[cndx];
	pipe = vctrl->base_pipe;

	mdp4_allocate_writeback_buf(mfd, MDP4_MIXER0);

	if (mfd->ov0_wb_buf->write_addr == 0) {
		pr_info("%s: no blt_base assigned\n", __func__);
		return;
	}

	spin_lock_irqsave(&vctrl->spin_lock, flag);
	if (enable && pipe->ov_blt_addr == 0) {
		pipe->ov_blt_addr = mfd->ov0_wb_buf->write_addr;
		pipe->dma_blt_addr = mfd->ov0_wb_buf->read_addr;
		pipe->ov_cnt = 0;
		pipe->dmap_cnt = 0;
		vctrl->ov_koff = 0;
		vctrl->ov_done = 0;
		vctrl->blt_free = 0;
		mdp4_stat.blt_lcdc++;
		vctrl->blt_change++;
	} else if (enable == 0 && pipe->ov_blt_addr) {
		pipe->ov_blt_addr = 0;
		pipe->dma_blt_addr = 0;
		vctrl->blt_free = 4;    /* 4 commits to free wb buf */
		vctrl->blt_change++;
	}

	pr_info("%s: enable=%d change=%d blt_addr=%x\n", __func__,
		vctrl->blt_change, enable, (int)pipe->ov_blt_addr);

	if (!vctrl->blt_change) {
		spin_unlock_irqrestore(&vctrl->spin_lock, flag);
		return;
	}

	spin_unlock_irqrestore(&vctrl->spin_lock, flag);
}

void mdp4_lcdc_overlay_blt(struct msm_fb_data_type *mfd,
					struct msmfb_overlay_blt *req)
{
	mdp4_lcdc_do_blt(mfd, req->enable);
}

void mdp4_lcdc_overlay_blt_start(struct msm_fb_data_type *mfd)
{
	mdp4_lcdc_do_blt(mfd, 1);
}

void mdp4_lcdc_overlay_blt_stop(struct msm_fb_data_type *mfd)
{
	mdp4_lcdc_do_blt(mfd, 0);
}

void mdp4_lcdc_overlay(struct msm_fb_data_type *mfd)
{
	struct fb_info *fbi = mfd->fbi;
	uint8 *buf;
	unsigned int buf_offset;
	int bpp;
<<<<<<< HEAD
	int cnt, cndx = 0;
=======
	int cndx = 0;
        int cnt;
>>>>>>> ea10d06d
	struct vsycn_ctrl *vctrl;
	struct mdp4_overlay_pipe *pipe;

	mutex_lock(&mfd->dma->ov_mutex);

	vctrl = &vsync_ctrl_db[cndx];
	pipe = vctrl->base_pipe;

	if (!pipe || !mfd->panel_power_on) {
		mutex_unlock(&mfd->dma->ov_mutex);
		return;
	}

	pr_debug("%s: cpu=%d pid=%d\n", __func__,
			smp_processor_id(), current->pid);
	if (pipe->pipe_type == OVERLAY_TYPE_RGB) {
		bpp = fbi->var.bits_per_pixel / 8;
		buf = (uint8 *) fbi->fix.smem_start;
		buf_offset = calc_fb_offset(mfd, fbi, bpp);

		if (mfd->map_buffer->iova[0]) {
			pipe->srcp0_addr = mfd->map_buffer->iova[0]
				+ buf_offset;
		} else
			pipe->srcp0_addr = (uint32)(buf + buf_offset);

		mdp4_lcdc_pipe_queue(0, pipe);
	}

	mdp4_overlay_mdp_perf_upd(mfd, 1);

<<<<<<< HEAD
	mutex_lock(&mfd->dma->ov_mutex);
	cnt = mdp4_lcdc_pipe_commit(cndx, 0);
	mutex_unlock(&mfd->dma->ov_mutex);

#if defined (CONFIG_EUR_MODEL_GT_I9210)
	if (cnt >= 0) 
#else
	if (cnt) 
#endif
       {
=======
	cnt = mdp4_lcdc_pipe_commit(cndx, 0);
	if (cnt >= 0) {
>>>>>>> ea10d06d
		if (pipe->ov_blt_addr)
			mdp4_lcdc_wait4ov(cndx);
		else
			mdp4_lcdc_wait4dmap(cndx);
	}

	mdp4_mixer_late_commit();
	mdp4_overlay_mdp_perf_upd(mfd, 0);
	mutex_unlock(&mfd->dma->ov_mutex);
}<|MERGE_RESOLUTION|>--- conflicted
+++ resolved
@@ -170,38 +170,14 @@
 	undx =  vctrl->update_ndx;
 	vp = &vctrl->vlist[undx];
 	pipe = vctrl->base_pipe;
-#if defined (CONFIG_EUR_MODEL_GT_I9210)
-	if (pipe == NULL) {
-		pr_err("%s: NO base pipe\n", __func__);
-		mutex_unlock(&vctrl->update_lock);
-		return 0;
-	}
-#endif
 	mixer = pipe->mixer_num;
 
-<<<<<<< HEAD
-#if defined (CONFIG_EUR_MODEL_GT_I9210)
-	/* allow stage_commit without pipes queued
-	 (vp->update_cnt == 0) to unstage pipes after
-	 overlay_unset */
-	/*if (vp->update_cnt == 0) {
-		mutex_unlock(&vctrl->update_lock);
-		return 0;
-	}*/
-#else
-	if (vp->update_cnt == 0) {
-		mutex_unlock(&vctrl->update_lock);
-		return 0;
-	}
-#endif
-=======
 	/*
 	 * allow stage_commit without pipes queued
 	 * (vp->update_cnt == 0) to unstage pipes after
 	 * overlay_unset
 	 */
 
->>>>>>> ea10d06d
 	vctrl->update_ndx++;
 	vctrl->update_ndx &= 0x01;
 	vp->update_cnt = 0;     /* reset */
@@ -292,10 +268,6 @@
 	return cnt;
 }
 
-<<<<<<< HEAD
-#if defined (CONFIG_EUR_MODEL_GT_I9210)
-=======
->>>>>>> ea10d06d
 static void mdp4_lcdc_vsync_irq_ctrl(int cndx, int enable)
 {
 	struct vsycn_ctrl *vctrl;
@@ -317,17 +289,10 @@
 						MDP_PRIM_VSYNC_TERM);
 		}
 	}
-<<<<<<< HEAD
-	pr_err("%s: enable=%d cnt=%d\n", __func__, enable, vsync_irq_cnt);
-	mutex_unlock(&vctrl->update_lock);
-}
-#endif
-=======
 	pr_debug("%s: enable=%d cnt=%d\n", __func__, enable, vsync_irq_cnt);
 	mutex_unlock(&vctrl->update_lock);
 }
 
->>>>>>> ea10d06d
 void mdp4_lcdc_vsync_ctrl(struct fb_info *info, int enable)
 {
 	struct vsycn_ctrl *vctrl;
@@ -342,32 +307,13 @@
 
 	vctrl->vsync_irq_enabled = enable;
 
-<<<<<<< HEAD
-#if defined (CONFIG_EUR_MODEL_GT_I9210)
 	mdp4_lcdc_vsync_irq_ctrl(cndx, enable);
-#else
-	if (enable)
-		vsync_irq_enable(INTR_PRIMARY_VSYNC, MDP_PRIM_VSYNC_TERM);
-	else
-		vsync_irq_disable(INTR_PRIMARY_VSYNC, MDP_PRIM_VSYNC_TERM);
-#endif
-=======
-	mdp4_lcdc_vsync_irq_ctrl(cndx, enable);
->>>>>>> ea10d06d
 
 	if (vctrl->vsync_irq_enabled &&  atomic_read(&vctrl->suspend) == 0)
 		atomic_set(&vctrl->vsync_resume, 1);
 }
 
-<<<<<<< HEAD
-#if defined (CONFIG_EUR_MODEL_GT_I9210)
 void mdp4_lcdc_wait4vsync(int cndx)
-#else
-void mdp4_lcdc_wait4vsync(int cndx, long long *vtime)
-#endif
-=======
-void mdp4_lcdc_wait4vsync(int cndx)
->>>>>>> ea10d06d
 {
 	struct vsycn_ctrl *vctrl;
 	struct mdp4_overlay_pipe *pipe;
@@ -381,46 +327,23 @@
 	vctrl = &vsync_ctrl_db[cndx];
 	pipe = vctrl->base_pipe;
 
-<<<<<<< HEAD
-	if (atomic_read(&vctrl->suspend) > 0) {
-#if !defined (CONFIG_EUR_MODEL_GT_I9210)
-		*vtime = -1;
-#endif
-=======
 	if (atomic_read(&vctrl->suspend) > 0)
->>>>>>> ea10d06d
-		return;
-
-#if defined (CONFIG_EUR_MODEL_GT_I9210)
-	mdp4_lcdc_vsync_irq_ctrl(cndx, 1);
-#else
+		return;
+
 	/* start timing generator & mmu if they are not started yet */
 	mdp4_overlay_lcdc_start();
-#endif
 
 	mdp4_lcdc_vsync_irq_ctrl(cndx, 1);
 
 	spin_lock_irqsave(&vctrl->spin_lock, flags);
 
-#if defined (CONFIG_EUR_MODEL_GT_I9210)
-	//if (vctrl->wait_vsync_cnt == 0)
-#else
 	if (vctrl->wait_vsync_cnt == 0)
-#endif
 		INIT_COMPLETION(vctrl->vsync_comp);
 	vctrl->wait_vsync_cnt++;
 	spin_unlock_irqrestore(&vctrl->spin_lock, flags);
-	pr_err("[QC_DEBUG] %s: Waiting... vctrl->wait_vsync_cnt:%d \n", __func__, vctrl->wait_vsync_cnt);
+
 	wait_for_completion(&vctrl->vsync_comp);
-<<<<<<< HEAD
-#if defined (CONFIG_EUR_MODEL_GT_I9210)
 	mdp4_lcdc_vsync_irq_ctrl(cndx, 0);
-#else
-	*vtime = vctrl->vsync_time.tv64;
-#endif
-=======
-	mdp4_lcdc_vsync_irq_ctrl(cndx, 0);
->>>>>>> ea10d06d
 	mdp4_stat.wait4vsync0++;
 }
 
@@ -483,21 +406,10 @@
 		msecs_to_jiffies(VSYNC_PERIOD * 4));
 	if (ret <= 0) {
 		vctrl->wait_vsync_cnt = 0;
-<<<<<<< HEAD
-#if defined (CONFIG_EUR_MODEL_GT_I9210)
-=======
->>>>>>> ea10d06d
 		vsync_tick = ktime_to_ns(ktime_get());
 		ret = snprintf(buf, PAGE_SIZE, "VSYNC=%llu", vsync_tick);
 		buf[strlen(buf) + 1] = '\0';
 		return ret;
-<<<<<<< HEAD
-		//return -EBUSY;
-#else
-		return -EBUSY;
-#endif
-=======
->>>>>>> ea10d06d
 	}
 
 	spin_lock_irqsave(&vctrl->spin_lock, flags);
@@ -600,9 +512,6 @@
 	if (mfd->key != MFD_KEY)
 		return -EINVAL;
 
-#if defined (CONFIG_EUR_MODEL_GT_I9210)
-	mutex_lock(&mfd->dma->ov_mutex);
-#endif	
 	vctrl->mfd = mfd;
 	vctrl->dev = mfd->fbi->dev;
 
@@ -734,7 +643,7 @@
 	hsync_polarity = 0;
 	vsync_polarity = 0;
 #endif
-	data_en_polarity = 1;
+	data_en_polarity = 0;
 
 	ctrl_polarity =
 	    (data_en_polarity << 2) | (vsync_polarity << 1) | (hsync_polarity);
@@ -756,32 +665,10 @@
 	mdp_pipe_ctrl(MDP_CMD_BLOCK, MDP_BLOCK_POWER_OFF, FALSE);
 
 	mdp_histogram_ctrl_all(TRUE);
-<<<<<<< HEAD
-#if defined (CONFIG_EUR_MODEL_GT_I9210)
-	mdp4_overlay_lcdc_start();
-	mutex_unlock(&mfd->dma->ov_mutex);
-#endif
-=======
->>>>>>> ea10d06d
 
 	return ret;
 }
 
-#if defined (CONFIG_EUR_MODEL_GT_I9210)
-/* timing generator off */
-static void mdp4_lcdc_tg_off(struct vsycn_ctrl *vctrl)
-{
-	unsigned long flags;
-
-	spin_lock_irqsave(&vctrl->spin_lock, flags);
-	INIT_COMPLETION(vctrl->vsync_comp);
-	vctrl->wait_vsync_cnt++;
-	MDP_OUTP(MDP_BASE + LCDC_BASE, 0); /* turn off timing generator */
-	spin_unlock_irqrestore(&vctrl->spin_lock, flags);
-
-	mdp4_lcdc_wait4vsync(0);
-}
-#endif
 int mdp4_lcdc_off(struct platform_device *pdev)
 {
 	int ret = 0;
@@ -793,29 +680,14 @@
 	unsigned long flags;
 	int undx, need_wait = 0;
 
-	pr_err("[QC_DEBUG] %s Entry\n", __func__);
-	mdp4_mixer_late_commit(); 
-
 	mfd = (struct msm_fb_data_type *)platform_get_drvdata(pdev);
-#if defined (CONFIG_EUR_MODEL_GT_I9210)	
-	mutex_lock(&mfd->dma->ov_mutex);
-#endif
 	vctrl = &vsync_ctrl_db[cndx];
 	pipe = vctrl->base_pipe;
 
-#if defined (CONFIG_EUR_MODEL_GT_I9210)
-	pr_err("[QC_DEBUG] vctrl->wait_vsync_cnt: %d\n", vctrl->wait_vsync_cnt);
-	mdp4_lcdc_wait4vsync(cndx);
-
-	atomic_set(&vctrl->vsync_resume, 0);
-#else
 	atomic_set(&vctrl->suspend, 1);
 	atomic_set(&vctrl->vsync_resume, 0);
 
 	msleep(20);	/* >= 17 ms */
-#endif
-
-	complete_all(&vctrl->vsync_comp);
 
 	complete_all(&vctrl->vsync_comp);
 
@@ -828,14 +700,10 @@
 			mdp4_lcdc_wait4ov(0);
 	}
 
-<<<<<<< HEAD
-#if !defined (CONFIG_EUR_MODEL_GT_I9210)
-=======
 	mdp_histogram_ctrl_all(FALSE);
 
->>>>>>> ea10d06d
 	MDP_OUTP(MDP_BASE + LCDC_BASE, 0);
-#endif
+
 	lcdc_enabled = 0;
 
         if (vctrl->vsync_irq_enabled) {
@@ -874,22 +742,10 @@
 		}
 	}
 
-<<<<<<< HEAD
-#if defined (CONFIG_EUR_MODEL_GT_I9210)
-	mdp4_lcdc_tg_off(vctrl);
-
-	atomic_set(&vctrl->suspend, 1);
-#endif
-=======
->>>>>>> ea10d06d
 	/* MDP clock disable */
 	mdp_clk_ctrl(0);
 	mdp_pipe_ctrl(MDP_OVERLAY0_BLOCK, MDP_BLOCK_POWER_OFF, FALSE);
 
-#if defined (CONFIG_EUR_MODEL_GT_I9210)
-	mutex_unlock(&mfd->dma->ov_mutex);
-	pr_err("[QC_DEBUG] %s Exit\n", __func__);
-#endif
 	return ret;
 }
 
@@ -977,10 +833,6 @@
 	}
 	vctrl = &vsync_ctrl_db[cndx];
 	pipe = vctrl->base_pipe;
-#if defined (CONFIG_EUR_MODEL_GT_I9210)
-	if (pipe == NULL)
-		return;
-#endif
 
 	spin_lock(&vctrl->spin_lock);
 	vsync_irq_disable(INTR_DMA_P_DONE, MDP_DMAP_TERM);
@@ -1001,8 +853,8 @@
 	}
 
 	complete_all(&vctrl->dmap_comp);
-	
-	if (mdp_rev <= MDP_REV_41 && pipe->ov_blt_addr == 0)
+
+	if (mdp_rev <= MDP_REV_41)
 		mdp4_mixer_blend_cfg(MDP4_MIXER0);
 
 	mdp4_overlay_dma_commit(cndx);
@@ -1019,10 +871,6 @@
 
 	vctrl = &vsync_ctrl_db[cndx];
 	pipe = vctrl->base_pipe;
-#if defined (CONFIG_EUR_MODEL_GT_I9210)
-	if (pipe == NULL)
-		return;
-#endif
 
 	spin_lock(&vctrl->spin_lock);
 	vsync_irq_disable(INTR_OVERLAY0_DONE, MDP_OVERLAY0_TERM);
@@ -1106,12 +954,8 @@
 	uint8 *buf;
 	unsigned int buf_offset;
 	int bpp;
-<<<<<<< HEAD
-	int cnt, cndx = 0;
-=======
 	int cndx = 0;
         int cnt;
->>>>>>> ea10d06d
 	struct vsycn_ctrl *vctrl;
 	struct mdp4_overlay_pipe *pipe;
 
@@ -1143,28 +987,14 @@
 
 	mdp4_overlay_mdp_perf_upd(mfd, 1);
 
-<<<<<<< HEAD
-	mutex_lock(&mfd->dma->ov_mutex);
-	cnt = mdp4_lcdc_pipe_commit(cndx, 0);
-	mutex_unlock(&mfd->dma->ov_mutex);
-
-#if defined (CONFIG_EUR_MODEL_GT_I9210)
-	if (cnt >= 0) 
-#else
-	if (cnt) 
-#endif
-       {
-=======
 	cnt = mdp4_lcdc_pipe_commit(cndx, 0);
 	if (cnt >= 0) {
->>>>>>> ea10d06d
 		if (pipe->ov_blt_addr)
 			mdp4_lcdc_wait4ov(cndx);
 		else
 			mdp4_lcdc_wait4dmap(cndx);
 	}
 
-	mdp4_mixer_late_commit();
 	mdp4_overlay_mdp_perf_upd(mfd, 0);
 	mutex_unlock(&mfd->dma->ov_mutex);
 }