--- conflicted
+++ resolved
@@ -460,14 +460,8 @@
 void mdp4_clear_lcdc(void);
 void mdp4_mixer_blend_init(int mixer_num);
 void mdp4_vg_qseed_init(int vg_num);
-<<<<<<< HEAD
 void mdp4_vg_qseed_init_DMB(int vg_num);
 void mdp4_vg_qseed_init_VideoPlay(int vg_num);
-void mdp4_vg_csc_setup(int vp_num);
-void mdp4_mixer_csc_setup(uint32 mixer);
-void mdp4_dmap_csc_setup(void);
-=======
->>>>>>> d8045349
 void mdp4_vg_csc_update(struct mdp_csc *p);
 irqreturn_t mdp4_isr(int irq, void *ptr);
 void mdp4_overlay_format_to_pipe(uint32 format, struct mdp4_overlay_pipe *pipe);
@@ -563,11 +557,6 @@
 void mdp4_overlay0_done_dsi_cmd(int cndx);
 void mdp4_primary_rdptr(void);
 void mdp4_dsi_cmd_overlay(struct msm_fb_data_type *mfd);
-<<<<<<< HEAD
-=======
-int mdp4_dsi_video_pipe_commit(int cndx, int wait);
-int mdp4_dsi_cmd_pipe_commit(int cndx, int wait);
->>>>>>> d8045349
 int mdp4_lcdc_pipe_commit(int cndx, int wait);
 int mdp4_dtv_pipe_commit(int cndx, int wait);
 int mdp4_dsi_cmd_update_cnt(int cndx);
@@ -607,11 +596,7 @@
 int mdp4_overlay_play_wait(struct fb_info *info,
 	struct msmfb_overlay_data *req);
 int mdp4_overlay_play(struct fb_info *info, struct msmfb_overlay_data *req);
-<<<<<<< HEAD
-int mdp4_overlay_commit(struct fb_info *info, int mixer);
-=======
 int mdp4_overlay_commit(struct fb_info *info);
->>>>>>> d8045349
 struct mdp4_overlay_pipe *mdp4_overlay_pipe_alloc(int ptype, int mixer);
 void mdp4_overlay_dma_commit(int mixer);
 void mdp4_overlay_vsync_commit(struct mdp4_overlay_pipe *pipe);
@@ -704,6 +689,9 @@
 void mdp4_dsi_video_overlay_blt(struct msm_fb_data_type *mfd,
 					struct msmfb_overlay_blt *req);
 void mdp4_dsi_video_base_swap(int cndx, struct mdp4_overlay_pipe *pipe);
+int mdp4_dsi_video_pipe_commit(int cndx, int wait);
+int mdp4_dsi_cmd_pipe_commit(int cndx, int wait);
+
 static inline void mdp4_mddi_blt_start(struct msm_fb_data_type *mfd)
 {
 }
@@ -770,13 +758,11 @@
 {
 	/* empty */
 }
-static inline void mdp4_dsi_cmd_blt_start(struct msm_fb_data_type *mfd)
-{
-        /* empty */
-}
-static inline void mdp4_dsi_cmd_blt_stop(struct msm_fb_data_type *mfd)
-{
-        /* empty */
+static inline void mdp4_dsi_cmd_pipe_commit(int cndx, int wait)
+{
+}
+static inline void mdp4_dsi_video_pipe_commit(int cndx, int wait)
+{
 }
 #endif  /* CONFIG_FB_MSM_MIPI_DSI */
 
@@ -816,11 +802,6 @@
 void mdp4_dsi_video_wait4vsync(int cndx, long long *vtime);
 void mdp4_dsi_cmd_pipe_queue(int cndx, struct mdp4_overlay_pipe *pipe);
 void mdp4_dsi_video_pipe_queue(int cndx, struct mdp4_overlay_pipe *pipe);
-<<<<<<< HEAD
-int mdp4_dsi_video_pipe_commit(int cndx, int wait);
-int mdp4_dsi_cmd_pipe_commit(int cndx, int wait);
-=======
->>>>>>> d8045349
 void mdp4_dsi_cmd_vsync_ctrl(struct fb_info *info, int enable);
 void mdp4_dsi_video_vsync_ctrl(struct fb_info *info, int enable);
 #ifdef CONFIG_FB_MSM_MDP303
@@ -894,26 +875,10 @@
 			struct mdp4_overlay_pipe *pipe)
 {
 }
-<<<<<<< HEAD
-static inline int mdp4_dsi_video_pipe_commit(int cndx, int wait)
-=======
 static inline void mdp4_dsi_cmd_vsync_ctrl(struct fb_info *info,
 					int enable)
->>>>>>> d8045349
-{
-	return 0;
-}
-<<<<<<< HEAD
-static inline int mdp4_dsi_cmd_pipe_commit(int cndx, int wait)
-{
-	return 0;
-}
-static inline void mdp4_dsi_cmd_vsync_ctrl(struct fb_info *info,
-					int enable)
-{
-}
-=======
->>>>>>> d8045349
+{
+}
 static inline void mdp4_dsi_video_vsync_ctrl(struct fb_info *info,
 				int enable)
 {
@@ -1022,8 +987,6 @@
 				struct mdp_blend_cfg *mdp_blend_cfg);
 u32 mdp4_get_mixer_num(u32 panel_type);
 
-<<<<<<< HEAD
-=======
 #ifndef CONFIG_FB_MSM_WRITEBACK_MSM_PANEL
 static inline void mdp4_wfd_pipe_queue(int cndx, struct mdp4_overlay_pipe *pipe)
 {
@@ -1044,5 +1007,4 @@
 int mdp4_wfd_pipe_commit(struct msm_fb_data_type *mfd, int cndx, int wait);
 #endif
 
->>>>>>> d8045349
 #endif /* MDP_H */