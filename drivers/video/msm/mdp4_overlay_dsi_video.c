/* Copyright (c) 2010-2013, The Linux Foundation. All rights reserved.
 *
 * This program is free software; you can redistribute it and/or modify
 * it under the terms of the GNU General Public License version 2 and
 * only version 2 as published by the Free Software Foundation.
 *
 * This program is distributed in the hope that it will be useful,
 * but WITHOUT ANY WARRANTY; without even the implied warranty of
 * MERCHANTABILITY or FITNESS FOR A PARTICULAR PURPOSE.  See the
 * GNU General Public License for more details.
 *
 */

#include <linux/module.h>
#include <linux/kernel.h>
#include <linux/sched.h>
#include <linux/time.h>
#include <linux/init.h>
#include <linux/interrupt.h>
#include <linux/hrtimer.h>
#include <linux/delay.h>
#include <linux/io.h>
#include <linux/semaphore.h>
#include <linux/spinlock.h>
#include <linux/fb.h>
#include <linux/msm_mdp.h>
#include <linux/ktime.h>
#include <linux/wakelock.h>
#include <linux/time.h>
#include <asm/system.h>
#include <asm/mach-types.h>
#include <mach/hardware.h>
#include "mdp.h"
#include "msm_fb.h"
#include "mdp4.h"
#include "mipi_dsi.h"

#include <mach/iommu_domains.h>

#define DSI_VIDEO_BASE	0xE0000

static int first_pixel_start_x;
static int first_pixel_start_y;
static int dsi_video_enabled;

#define MAX_CONTROLLER	1

static struct vsycn_ctrl {
	struct device *dev;
	int inited;
	int update_ndx;
	int ov_koff;
	int ov_done;
	atomic_t suspend;
	atomic_t vsync_resume;
	int wait_vsync_cnt;
	int blt_change;
	int blt_free;
	int blt_ctrl;
	int sysfs_created;
	struct mutex update_lock;
	struct completion ov_comp;
	struct completion dmap_comp;
	struct completion vsync_comp;
	spinlock_t spin_lock;
	struct msm_fb_data_type *mfd;
	struct mdp4_overlay_pipe *base_pipe;
	struct vsync_update vlist[2];
	int vsync_irq_enabled;
	ktime_t vsync_time;
} vsync_ctrl_db[MAX_CONTROLLER];

static void vsync_irq_enable(int intr, int term)
{
	unsigned long flag;

	spin_lock_irqsave(&mdp_spin_lock, flag);
	outp32(MDP_INTR_CLEAR, intr);
	mdp_intr_mask |= intr;
	outp32(MDP_INTR_ENABLE, mdp_intr_mask);
	mdp_enable_irq(term);
	spin_unlock_irqrestore(&mdp_spin_lock, flag);
	pr_debug("%s: IRQ-en done, term=%x\n", __func__, term);
}

static void vsync_irq_disable(int intr, int term)
{
	unsigned long flag;

	spin_lock_irqsave(&mdp_spin_lock, flag);
	outp32(MDP_INTR_CLEAR, intr);
	mdp_intr_mask &= ~intr;
	outp32(MDP_INTR_ENABLE, mdp_intr_mask);
	mdp_disable_irq_nosync(term);
	spin_unlock_irqrestore(&mdp_spin_lock, flag);
	pr_debug("%s: IRQ-dis done, term=%x\n", __func__, term);
}

static void mdp4_overlay_dsi_video_start(void)
{
	if (!dsi_video_enabled) {
		/* enable DSI block */
		mdp4_iommu_attach();
		mdp_pipe_ctrl(MDP_OVERLAY0_BLOCK, MDP_BLOCK_POWER_ON, FALSE);
		MDP_OUTP(MDP_BASE + DSI_VIDEO_BASE, 1);
		dsi_video_enabled = 1;
	}
}

/*
 * mdp4_dsi_video_pipe_queue:
 * called from thread context
 */
void mdp4_dsi_video_pipe_queue(int cndx, struct mdp4_overlay_pipe *pipe)
{
	struct vsycn_ctrl *vctrl;
	struct vsync_update *vp;
	struct mdp4_overlay_pipe *pp;
	int undx;

	if (cndx >= MAX_CONTROLLER) {
		pr_err("%s: out or range: cndx=%d\n", __func__, cndx);
		return;
	}

	vctrl = &vsync_ctrl_db[cndx];

	if (atomic_read(&vctrl->suspend) > 0)
		return;

	mutex_lock(&vctrl->update_lock);
	undx =  vctrl->update_ndx;
	vp = &vctrl->vlist[undx];

	pp = &vp->plist[pipe->pipe_ndx - 1];	/* ndx start form 1 */

	pr_debug("%s: vndx=%d pipe=%x ndx=%d num=%d pid=%d\n",
		 __func__, undx, (int)pipe, pipe->pipe_ndx, pipe->pipe_num,
		current->pid);

	*pp = *pipe;	/* clone it */
	vp->update_cnt++;
	mutex_unlock(&vctrl->update_lock);
	mdp4_stat.overlay_play[pipe->mixer_num]++;
}

static void mdp4_dsi_video_blt_ov_update(struct mdp4_overlay_pipe *pipe);
static void mdp4_dsi_video_wait4dmap(int cndx);
static void mdp4_dsi_video_wait4ov(int cndx);

<<<<<<< HEAD
// QC_1205
void mdp4_dump_regs(void)
=======
int mdp4_dsi_video_pipe_commit(int cndx, int wait)
>>>>>>> ea10d06d
{
	int i, z, start, len;
	int offsets[] = {0x0, 0x200, 0x10000, 0x18000,  0x20000,  0x30000,  0x40000,  0x50000, 0x88000, 0x90000, 0xB0000, 0xD0000, 0xE0000};
	int length[]  = {24,     64,     101,     101,       32,       32,       32,       32,     101,      64,      64,      27,      64};

	for (i = 0; i < sizeof(offsets) / sizeof(int); i++) {
		start = offsets[i];
		len   = length[i];
		
		printk("-------- Address %05x: -------\n", start);
		for (z = 0; z < len; z++) {
			if ((z & 3) == 0)
				printk("%05x:", start + (z * 4));
			printk(" %08x", inpdw(MDP_BASE + start + (z * 4)));
			if ((z & 3) == 3)
				printk("\n");
		}
		if ((z & 3) != 0)
			printk("\n");
	}
}


int mdp4_dsi_video_pipe_commit(int cndx, int wait)
{
	static uint32 frameDropCnt = 0; // QC_1206
	int lmCfg; // QC_1204
	int  i, undx;
	int mixer = 0;
	struct vsycn_ctrl *vctrl;
	struct vsync_update *vp;
	struct mdp4_overlay_pipe *pipe;
	struct mdp4_overlay_pipe *real_pipe;
	unsigned long flags;
	int cnt = 0;

	vctrl = &vsync_ctrl_db[cndx];

	mutex_lock(&vctrl->update_lock);
	undx =  vctrl->update_ndx;
	vp = &vctrl->vlist[undx];
	pipe = vctrl->base_pipe;
	mixer = pipe->mixer_num;

	/*
	 * allow stage_commit without pipes queued
	 * (vp->update_cnt == 0) to unstage pipes after
	 * overlay_unset
	 */

	vctrl->update_ndx++;
	vctrl->update_ndx &= 0x01;
	vp->update_cnt = 0;     /* reset */
	if (vctrl->blt_free) {
		vctrl->blt_free--;
//		if (vctrl->blt_free == 0)
//			mdp4_free_writeback_buf(vctrl->mfd, mixer);
	}
	mutex_unlock(&vctrl->update_lock);

	/* free previous committed iommu back to pool */
	mdp4_overlay_iommu_unmap_freelist(mixer);

	spin_lock_irqsave(&vctrl->spin_lock, flags);

	
	if (vctrl->ov_koff != vctrl->ov_done) {
		frameDropCnt++; // QC_1206
		spin_unlock_irqrestore(&vctrl->spin_lock, flags);
		pr_err("%s: Error, frame dropped %d %d\n", __func__,
				vctrl->ov_koff, vctrl->ov_done);
		

		if (frameDropCnt >= 2) { // QC_1206
			mdp4_dump_regs(); // QC_1205
			lmCfg = inpdw(MDP_BASE + 0x10100); // QC_1204
			pr_err("*** %s: lmCfg=%x, frameDropCnt=%d\n", __func__, lmCfg, frameDropCnt); // QC_1204
			
			// retry ov0
			pr_err("*** %s: Retrying OV0\n", __func__); // QC_1204
			INIT_COMPLETION(vctrl->ov_comp); // QC_1204
			vsync_irq_enable(INTR_OVERLAY0_DONE, MDP_OVERLAY0_TERM); // QC_1204
			mb(); // QC_1204
			outpdw(MDP_BASE + 0x0004, 0); // QC_1204
		}
		return 0;
	} else {
		frameDropCnt = 0; // QC_1206
	}
	
	spin_unlock_irqrestore(&vctrl->spin_lock, flags);

	mdp4_overlay_mdp_perf_upd(vctrl->mfd, 1);

	if (vctrl->blt_change) {
		pipe = vctrl->base_pipe;
		spin_lock_irqsave(&vctrl->spin_lock, flags);
		INIT_COMPLETION(vctrl->dmap_comp);
		INIT_COMPLETION(vctrl->ov_comp);
		vsync_irq_enable(INTR_DMA_P_DONE, MDP_DMAP_TERM);
		spin_unlock_irqrestore(&vctrl->spin_lock, flags);
		mdp4_dsi_video_wait4dmap(0);
		if (pipe->ov_blt_addr)
			mdp4_dsi_video_wait4ov(0);
	}

	pipe = vp->plist;

	for (i = 0; i < OVERLAY_PIPE_MAX; i++, pipe++) {
		if (pipe->pipe_used) {
			cnt++;
			real_pipe = mdp4_overlay_ndx2pipe(pipe->pipe_ndx);
			if (real_pipe && real_pipe->pipe_used) {
				/* pipe not unset */
				mdp4_overlay_vsync_commit(pipe);
			}
			/* free previous iommu to freelist
			* which will be freed at next
			* pipe_commit
			*/
			mdp4_overlay_iommu_pipe_free(pipe->pipe_ndx, 0);
			pipe->pipe_used = 0; /* clear */
		}
	}

	mdp4_mixer_stage_commit(mixer);

	/* start timing generator & mmu if they are not started yet */
	mdp4_overlay_dsi_video_start();

	pipe = vctrl->base_pipe;
	spin_lock_irqsave(&vctrl->spin_lock, flags);
	if (pipe->ov_blt_addr) {
		mdp4_dsi_video_blt_ov_update(pipe);
		pipe->ov_cnt++;
		INIT_COMPLETION(vctrl->ov_comp);
		vsync_irq_enable(INTR_OVERLAY0_DONE, MDP_OVERLAY0_TERM);
		mb();
		vctrl->ov_koff++;

		pr_err("*** %s: vctrl->ov_koff++=%d\n", __func__, vctrl->ov_koff); // QC_1204

		lmCfg = inpdw(MDP_BASE + 0x10100); // QC_1204
		pr_err("*** %s: lmCfg=%x\n", __func__, lmCfg); // QC_1204

		
		/* kickoff overlay engine */
		mdp4_stat.kickoff_ov0++;
		outpdw(MDP_BASE + 0x0004, 0);
	} else {
		/* schedule second phase update  at dmap */
		INIT_COMPLETION(vctrl->dmap_comp);
		vsync_irq_enable(INTR_DMA_P_DONE, MDP_DMAP_TERM);
	}
	spin_unlock_irqrestore(&vctrl->spin_lock, flags);

	mdp4_stat.overlay_commit[pipe->mixer_num]++;

	if (wait) {
		if (pipe->ov_blt_addr)
			mdp4_dsi_video_wait4ov(0);
		else
			mdp4_dsi_video_wait4dmap(0);
	}

	return cnt;
}

static void mdp4_video_vsync_irq_ctrl(int cndx, int enable)
{
	struct vsycn_ctrl *vctrl;
	static int vsync_irq_cnt;

	vctrl = &vsync_ctrl_db[cndx];

<<<<<<< HEAD
=======
	mutex_lock(&vctrl->update_lock);
	if (enable) {
		if (vsync_irq_cnt == 0)
			vsync_irq_enable(INTR_PRIMARY_VSYNC,
						MDP_PRIM_VSYNC_TERM);
		vsync_irq_cnt++;
	} else {
		if (vsync_irq_cnt) {
			vsync_irq_cnt--;
			if (vsync_irq_cnt == 0)
				vsync_irq_disable(INTR_PRIMARY_VSYNC,
						MDP_PRIM_VSYNC_TERM);
		}
	}
	pr_debug("%s: enable=%d cnt=%d\n", __func__, enable, vsync_irq_cnt);
	mutex_unlock(&vctrl->update_lock);
}

void mdp4_dsi_video_vsync_ctrl(struct fb_info *info, int enable)
{
	struct vsycn_ctrl *vctrl;
	int cndx = 0;

	vctrl = &vsync_ctrl_db[cndx];

>>>>>>> ea10d06d
	if (vctrl->vsync_irq_enabled == enable)
		return;

	pr_debug("%s: vsync enable=%d\n", __func__, enable);

	vctrl->vsync_irq_enabled = enable;

<<<<<<< HEAD
	if (enable)
		vsync_irq_enable(INTR_PRIMARY_VSYNC, MDP_PRIM_VSYNC_TERM);
	else
		vsync_irq_disable(INTR_PRIMARY_VSYNC, MDP_PRIM_VSYNC_TERM);
=======
	mdp4_video_vsync_irq_ctrl(cndx, enable);
>>>>>>> ea10d06d

	if (vctrl->vsync_irq_enabled &&  atomic_read(&vctrl->suspend) == 0)
		atomic_set(&vctrl->vsync_resume, 1);
}

void mdp4_dsi_video_wait4vsync(int cndx)
{
	struct vsycn_ctrl *vctrl;
	struct mdp4_overlay_pipe *pipe;
	unsigned long flags;

	if (cndx >= MAX_CONTROLLER) {
		pr_err("%s: out or range: cndx=%d\n", __func__, cndx);
		return;
	}

	vctrl = &vsync_ctrl_db[cndx];
	pipe = vctrl->base_pipe;

	if (atomic_read(&vctrl->suspend) > 0)
		return;

	mdp4_video_vsync_irq_ctrl(cndx, 1);

	spin_lock_irqsave(&vctrl->spin_lock, flags);
	if (vctrl->wait_vsync_cnt == 0)
		INIT_COMPLETION(vctrl->vsync_comp);

	vctrl->wait_vsync_cnt++;
	spin_unlock_irqrestore(&vctrl->spin_lock, flags);

	wait_for_completion(&vctrl->vsync_comp);
	mdp4_video_vsync_irq_ctrl(cndx, 0);
	mdp4_stat.wait4vsync0++;
}

static void mdp4_dsi_video_wait4dmap(int cndx)
{
	struct vsycn_ctrl *vctrl;
	int ret;

	if (cndx >= MAX_CONTROLLER) {
		pr_err("%s: out or range: cndx=%d\n", __func__, cndx);
		return;
	}

	vctrl = &vsync_ctrl_db[cndx];

	if (atomic_read(&vctrl->suspend) > 0)
		return;

<<<<<<< HEAD
//	wait_for_completion(&vctrl->dmap_comp);
	wait_for_completion_timeout(&vctrl->dmap_comp, msecs_to_jiffies(VSYNC_PERIOD*10));
=======
	ret = wait_for_completion_interruptible_timeout(
			&vctrl->dmap_comp,
		msecs_to_jiffies(WAIT_FOR_COMPLETION_TIMEOUT));
	if (ret < 0) {
		pr_err("%s wait for completion error %x",
			__func__, ret);
		return;
	} else if (!ret) {
		pr_err("%s wait for commit_comp timeout",
			__func__);
		wait_for_completion(&vctrl->dmap_comp);
	}
>>>>>>> ea10d06d
}


static void mdp4_dsi_video_wait4dmap_done(int cndx)
{
	unsigned long flags;
	struct vsycn_ctrl *vctrl;

	if (cndx >= MAX_CONTROLLER) {
		pr_err("%s: out or range: cndx=%d\n", __func__, cndx);
		return;
	}
	vctrl = &vsync_ctrl_db[cndx];

	spin_lock_irqsave(&vctrl->spin_lock, flags);
	INIT_COMPLETION(vctrl->dmap_comp);
	vsync_irq_enable(INTR_DMA_P_DONE, MDP_DMAP_TERM);
	spin_unlock_irqrestore(&vctrl->spin_lock, flags);
	mdp4_dsi_video_wait4dmap(cndx);
	vsync_irq_disable(INTR_DMA_P_DONE, MDP_DMAP_TERM);
}


static void mdp4_dsi_video_wait4ov(int cndx)
{
	struct vsycn_ctrl *vctrl;
	int ret;

	if (cndx >= MAX_CONTROLLER) {
		pr_err("%s: out or range: cndx=%d\n", __func__, cndx);
		return;
	}

	vctrl = &vsync_ctrl_db[cndx];

	if (atomic_read(&vctrl->suspend) > 0)
		return;

<<<<<<< HEAD
//	wait_for_completion(&vctrl->ov_comp);
	wait_for_completion_timeout(&vctrl->ov_comp, msecs_to_jiffies(VSYNC_PERIOD*10));
=======
	ret = wait_for_completion_interruptible_timeout(
			&vctrl->ov_comp,
		msecs_to_jiffies(WAIT_FOR_COMPLETION_TIMEOUT));
	if (ret < 0) {
		pr_err("%s wait for completion error %x",
			__func__, ret);
		return;
	} else if (!ret) {
		pr_err("%s wait for commit_comp timeout",
			__func__);
		wait_for_completion(&vctrl->ov_comp);
	}

>>>>>>> ea10d06d
}

ssize_t mdp4_dsi_video_show_event(struct device *dev,
	struct device_attribute *attr, char *buf)
{
	int cndx;
	struct vsycn_ctrl *vctrl;
	ssize_t ret = 0;
	unsigned long flags;
	u64 vsync_tick;

	cndx = 0;
	vctrl = &vsync_ctrl_db[0];

	if (atomic_read(&vctrl->suspend) > 0 ||
		atomic_read(&vctrl->vsync_resume) == 0)
		return 0;

	spin_lock_irqsave(&vctrl->spin_lock, flags);
	if (vctrl->wait_vsync_cnt == 0)
		INIT_COMPLETION(vctrl->vsync_comp);
	vctrl->wait_vsync_cnt++;
	spin_unlock_irqrestore(&vctrl->spin_lock, flags);
	ret = wait_for_completion_interruptible_timeout(&vctrl->vsync_comp,
		msecs_to_jiffies(VSYNC_PERIOD * 4));
	if (ret <= 0) {
		vctrl->wait_vsync_cnt = 0;
<<<<<<< HEAD
		return -EBUSY;
=======
		vsync_tick = ktime_to_ns(ktime_get());
		ret = snprintf(buf, PAGE_SIZE, "VSYNC=%llu", vsync_tick);
		buf[strlen(buf) + 1] = '\0';
		return ret;
>>>>>>> ea10d06d
	}

	spin_lock_irqsave(&vctrl->spin_lock, flags);
	vsync_tick = ktime_to_ns(vctrl->vsync_time);
	spin_unlock_irqrestore(&vctrl->spin_lock, flags);

	ret = snprintf(buf, PAGE_SIZE, "VSYNC=%llu", vsync_tick);
	buf[strlen(buf) + 1] = '\0';
	return ret;
}

void mdp4_dsi_vsync_init(int cndx)
{
	struct vsycn_ctrl *vctrl;

	if (cndx >= MAX_CONTROLLER) {
		pr_err("%s: out or range: cndx=%d\n", __func__, cndx);
		return;
	}

	pr_debug("%s: ndx=%d\n", __func__, cndx);

	vctrl = &vsync_ctrl_db[cndx];
	if (vctrl->inited)
		return;

	vctrl->inited = 1;
	vctrl->update_ndx = 0;
	mutex_init(&vctrl->update_lock);
	init_completion(&vctrl->vsync_comp);
	init_completion(&vctrl->dmap_comp);
	init_completion(&vctrl->ov_comp);
	atomic_set(&vctrl->suspend, 1);
	atomic_set(&vctrl->vsync_resume, 1);
	spin_lock_init(&vctrl->spin_lock);
}

void mdp4_dsi_video_base_swap(int cndx, struct mdp4_overlay_pipe *pipe)
{
	struct vsycn_ctrl *vctrl;

	if (cndx >= MAX_CONTROLLER) {
		pr_err("%s: out or range: cndx=%d\n", __func__, cndx);
		return;
	}

	vctrl = &vsync_ctrl_db[cndx];
	vctrl->base_pipe = pipe;
}

int mdp4_dsi_video_on(struct platform_device *pdev)
{
	int dsi_width;
	int dsi_height;
	int dsi_bpp;
	int dsi_border_clr;
	int dsi_underflow_clr;
	int dsi_hsync_skew;

	int hsync_period;
	int hsync_ctrl;
	int vsync_period;
	int display_hctl;
	int display_v_start;
	int display_v_end;
	int active_hctl;
	int active_h_start;
	int active_h_end;
	int active_v_start;
	int active_v_end;
	int ctrl_polarity;
	int h_back_porch;
	int h_front_porch;
	int v_back_porch;
	int v_front_porch;
	int hsync_pulse_width;
	int vsync_pulse_width;
	int hsync_polarity;
	int vsync_polarity;
	int data_en_polarity;
	int hsync_start_x;
	int hsync_end_x;
	uint8 *buf;
	unsigned int buf_offset;
	int bpp, ptype;
	struct fb_info *fbi;
	struct fb_var_screeninfo *var;
	struct msm_fb_data_type *mfd;
	struct mdp4_overlay_pipe *pipe;
	int ret = 0;
	int cndx = 0;
	struct vsycn_ctrl *vctrl;
	struct msm_panel_info *pinfo;

	vctrl = &vsync_ctrl_db[cndx];
	mfd = (struct msm_fb_data_type *)platform_get_drvdata(pdev);
	pinfo = &mfd->panel_info;

	if (!mfd)
		return -ENODEV;

	if (mfd->key != MFD_KEY)
		return -EINVAL;

	vctrl->mfd = mfd;
	vctrl->dev = mfd->fbi->dev;
	vctrl->blt_ctrl = pinfo->lcd.blt_ctrl;

	/* mdp clock on */
	mdp_clk_ctrl(1);

	fbi = mfd->fbi;
	var = &fbi->var;

	bpp = fbi->var.bits_per_pixel / 8;
	buf = (uint8 *) fbi->fix.smem_start;
	buf_offset = calc_fb_offset(mfd, fbi, bpp);

	if (vctrl->base_pipe == NULL) {
		ptype = mdp4_overlay_format2type(mfd->fb_imgType);
		if (ptype < 0)
			printk(KERN_INFO "%s: format2type failed\n", __func__);
		pipe = mdp4_overlay_pipe_alloc(ptype, MDP4_MIXER0);
		if (pipe == NULL) {
			printk(KERN_INFO "%s: pipe_alloc failed\n", __func__);
			return -EBUSY;
		}
		pipe->pipe_used++;
		pipe->mixer_stage  = MDP4_MIXER_STAGE_BASE;
		pipe->mixer_num  = MDP4_MIXER0;
		pipe->src_format = mfd->fb_imgType;
		mdp4_overlay_panel_mode(pipe->mixer_num, MDP4_PANEL_DSI_VIDEO);
		ret = mdp4_overlay_format2pipe(pipe);
		if (ret < 0)
			printk(KERN_INFO "%s: format2type failed\n", __func__);

		pipe->ov_blt_addr = 0;
		pipe->dma_blt_addr = 0;
		vctrl->base_pipe = pipe; /* keep it */
		mdp4_init_writeback_buf(mfd, MDP4_MIXER0);

	} else {
		pipe = vctrl->base_pipe;
	}

	atomic_set(&vctrl->suspend, 0);

	if (!(mfd->cont_splash_done)) {
		mfd->cont_splash_done = 1;
		MDP_OUTP(MDP_BASE + DSI_VIDEO_BASE, 0);
		mdp4_dsi_video_wait4vsync(0);
		mipi_dsi_controller_cfg(0);
	}

	pipe->src_height = fbi->var.yres;
	pipe->src_width = fbi->var.xres;
	pipe->src_h = fbi->var.yres;
	pipe->src_w = fbi->var.xres;
	pipe->src_y = 0;
	pipe->src_x = 0;
	pipe->dst_h = fbi->var.yres;
	pipe->dst_w = fbi->var.xres;
	pipe->srcp0_ystride = fbi->fix.line_length;
	pipe->bpp = bpp;

	if (mfd->map_buffer) {
		pipe->srcp0_addr = (unsigned int)mfd->map_buffer->iova[0] + \
			buf_offset;
			pr_debug("start 0x%lx srcp0_addr 0x%x\n", mfd->
				map_buffer->iova[0], pipe->srcp0_addr);
	} else {
		pipe->srcp0_addr = (uint32)(buf + buf_offset);
	}

	pipe->dst_h = fbi->var.yres;
	pipe->dst_w = fbi->var.xres;

	mdp4_overlay_mdp_pipe_req(pipe, mfd);

	mdp4_overlay_dmap_xy(pipe);	/* dma_p */
	mdp4_overlay_dmap_cfg(mfd, 1);
	mdp4_overlay_rgb_setup(pipe);
	mdp4_overlayproc_cfg(pipe);

	mdp4_overlay_reg_flush(pipe, 1);

	mdp4_mixer_stage_up(pipe, 0);
	mdp4_mixer_stage_commit(pipe->mixer_num);

	/*
	 * DSI timing setting
	 */
	h_back_porch = var->left_margin;
	h_front_porch = var->right_margin;
	v_back_porch = var->upper_margin;
	v_front_porch = var->lower_margin;
	hsync_pulse_width = var->hsync_len;
	vsync_pulse_width = var->vsync_len;
	dsi_border_clr = mfd->panel_info.lcdc.border_clr;
	dsi_underflow_clr = mfd->panel_info.lcdc.underflow_clr;
	dsi_hsync_skew = mfd->panel_info.lcdc.hsync_skew;
	dsi_width = mfd->panel_info.xres +
		mfd->panel_info.lcdc.xres_pad;
	dsi_height = mfd->panel_info.yres +
		mfd->panel_info.lcdc.yres_pad;
	dsi_bpp = mfd->panel_info.bpp;

	hsync_period = hsync_pulse_width + h_back_porch + dsi_width
				+ h_front_porch;
	hsync_ctrl = (hsync_period << 16) | hsync_pulse_width;
	hsync_start_x = h_back_porch + hsync_pulse_width;
	hsync_end_x = hsync_period - h_front_porch - 1;
	display_hctl = (hsync_end_x << 16) | hsync_start_x;

	vsync_period =
	    (vsync_pulse_width + v_back_porch + dsi_height + v_front_porch);
	display_v_start = ((vsync_pulse_width + v_back_porch) * hsync_period)
				+ dsi_hsync_skew;
	display_v_end =
	  ((vsync_period - v_front_porch) * hsync_period) + dsi_hsync_skew - 1;

	if (dsi_width != var->xres) {
		active_h_start = hsync_start_x + first_pixel_start_x;
		active_h_end = active_h_start + var->xres - 1;
		active_hctl =
		    ACTIVE_START_X_EN | (active_h_end << 16) | active_h_start;
	} else {
		active_hctl = 0;
	}

	if (dsi_height != var->yres) {
		active_v_start =
		    display_v_start + first_pixel_start_y * hsync_period;
		active_v_end = active_v_start + (var->yres) * hsync_period - 1;
		active_v_start |= ACTIVE_START_Y_EN;
	} else {
		active_v_start = 0;
		active_v_end = 0;
	}

	dsi_underflow_clr |= 0x80000000;	/* enable recovery */
	hsync_polarity = 0;
	vsync_polarity = 0;
	data_en_polarity = 0;

	ctrl_polarity =
	    (data_en_polarity << 2) | (vsync_polarity << 1) | (hsync_polarity);

	mdp_pipe_ctrl(MDP_CMD_BLOCK, MDP_BLOCK_POWER_ON, FALSE);
	MDP_OUTP(MDP_BASE + DSI_VIDEO_BASE + 0x4, hsync_ctrl);
	MDP_OUTP(MDP_BASE + DSI_VIDEO_BASE + 0x8, vsync_period * hsync_period);
	MDP_OUTP(MDP_BASE + DSI_VIDEO_BASE + 0xc,
				vsync_pulse_width * hsync_period);
	MDP_OUTP(MDP_BASE + DSI_VIDEO_BASE + 0x10, display_hctl);
	MDP_OUTP(MDP_BASE + DSI_VIDEO_BASE + 0x14, display_v_start);
	MDP_OUTP(MDP_BASE + DSI_VIDEO_BASE + 0x18, display_v_end);
	MDP_OUTP(MDP_BASE + DSI_VIDEO_BASE + 0x1c, active_hctl);
	MDP_OUTP(MDP_BASE + DSI_VIDEO_BASE + 0x20, active_v_start);
	MDP_OUTP(MDP_BASE + DSI_VIDEO_BASE + 0x24, active_v_end);
	MDP_OUTP(MDP_BASE + DSI_VIDEO_BASE + 0x28, dsi_border_clr);
	MDP_OUTP(MDP_BASE + DSI_VIDEO_BASE + 0x2c, dsi_underflow_clr);
	MDP_OUTP(MDP_BASE + DSI_VIDEO_BASE + 0x30, dsi_hsync_skew);
	MDP_OUTP(MDP_BASE + DSI_VIDEO_BASE + 0x38, ctrl_polarity);
	mdp_pipe_ctrl(MDP_CMD_BLOCK, MDP_BLOCK_POWER_OFF, FALSE);

	mdp_histogram_ctrl_all(TRUE);

	return ret;
}

int mdp4_dsi_video_off(struct platform_device *pdev)
{
	int ret = 0;
	int cndx = 0;
	struct msm_fb_data_type *mfd;
	struct vsycn_ctrl *vctrl;
	struct mdp4_overlay_pipe *pipe;
	struct vsync_update *vp;
	unsigned long flags;
	int undx, need_wait = 0;

	mdp4_mixer_late_commit(); 

	mfd = (struct msm_fb_data_type *)platform_get_drvdata(pdev);
	vctrl = &vsync_ctrl_db[cndx];
	pipe = vctrl->base_pipe;

	atomic_set(&vctrl->suspend, 1);
	atomic_set(&vctrl->vsync_resume, 0);

	mdp4_dsi_video_wait4vsync(cndx);

	complete_all(&vctrl->vsync_comp);

	complete_all(&vctrl->vsync_comp);

	if (pipe->ov_blt_addr) {
		spin_lock_irqsave(&vctrl->spin_lock, flags);
		if (vctrl->ov_koff != vctrl->ov_done)
			need_wait = 1;
		spin_unlock_irqrestore(&vctrl->spin_lock, flags);
		if (need_wait)
			mdp4_dsi_video_wait4ov(0);
	}

	mdp_histogram_ctrl_all(FALSE);

	MDP_OUTP(MDP_BASE + DSI_VIDEO_BASE, 0);

	dsi_video_enabled = 0;

        if (vctrl->vsync_irq_enabled) {
            vctrl->vsync_irq_enabled = 0;
            vsync_irq_disable(INTR_PRIMARY_VSYNC, MDP_PRIM_VSYNC_TERM);
        }

	undx =  vctrl->update_ndx;
	vp = &vctrl->vlist[undx];
	if (vp->update_cnt) {
		/*
		 * pipe's iommu will be freed at next overlay play
		 * and iommu_drop statistic will be increased by one
		 */
		vp->update_cnt = 0;     /* empty queue */
	}

	if (pipe) {
		/* sanity check, free pipes besides base layer */
		mdp4_overlay_unset_mixer(pipe->mixer_num);
		if (mfd->ref_cnt == 0) {
			/* adb stop */
			if (pipe->pipe_type == OVERLAY_TYPE_BF)
				mdp4_overlay_borderfill_stage_down(pipe);

			/* base pipe may change after borderfill_stage_down */
			pipe = vctrl->base_pipe;
			mdp4_mixer_stage_down(pipe, 1);
			mdp4_overlay_pipe_free(pipe);
			vctrl->base_pipe = NULL;
		} else {
			/* system suspending */
			mdp4_mixer_stage_down(vctrl->base_pipe, 1);
			mdp4_overlay_iommu_pipe_free(
				vctrl->base_pipe->pipe_ndx, 1);
		}
	}

	/* mdp clock off */
	mdp_clk_ctrl(0);
	mdp_pipe_ctrl(MDP_OVERLAY0_BLOCK, MDP_BLOCK_POWER_OFF, FALSE);

	return ret;
}

static __u32 msm_fb_line_length(__u32 fb_index, __u32 xres, int bpp)
{
	/*
	 * The adreno GPU hardware requires that the pitch be aligned to
	 * 32 pixels for color buffers, so for the cases where the GPU
	 * is writing directly to fb0, the framebuffer pitch
	 * also needs to be 32 pixel aligned
	 */

	if (fb_index == 0)
		return ALIGN(xres, 32) * bpp;
	else
		return xres * bpp;
}

/* 3D side by side */
void mdp4_dsi_video_3d_sbys(struct msm_fb_data_type *mfd,
				struct msmfb_overlay_3d *r3d)
{
	struct fb_info *fbi;
	unsigned int buf_offset;
	int bpp;
	uint8 *buf = NULL;
	int cndx = 0;
	struct vsycn_ctrl *vctrl;
	struct mdp4_overlay_pipe *pipe;

	vctrl = &vsync_ctrl_db[cndx];
	pipe = vctrl->base_pipe;

	if (vctrl->base_pipe == NULL)
		return;

	pipe = vctrl->base_pipe;
	pipe->is_3d = r3d->is_3d;
	pipe->src_height_3d = r3d->height;
	pipe->src_width_3d = r3d->width;

	if (pipe->is_3d)
		mdp4_overlay_panel_3d(pipe->mixer_num, MDP4_3D_SIDE_BY_SIDE);
	else
		mdp4_overlay_panel_3d(pipe->mixer_num, MDP4_3D_NONE);

	fbi = mfd->fbi;

	bpp = fbi->var.bits_per_pixel / 8;
	buf = (uint8 *) fbi->fix.smem_start;
	buf_offset = calc_fb_offset(mfd, fbi, bpp);

	if (pipe->is_3d) {
		pipe->src_height = pipe->src_height_3d;
		pipe->src_width = pipe->src_width_3d;
		pipe->src_h = pipe->src_height_3d;
		pipe->src_w = pipe->src_width_3d;
		pipe->dst_h = pipe->src_height_3d;
		pipe->dst_w = pipe->src_width_3d;
		pipe->srcp0_ystride = msm_fb_line_length(0,
					pipe->src_width, bpp);
	} else {
		 /* 2D */
		pipe->src_height = fbi->var.yres;
		pipe->src_width = fbi->var.xres;
		pipe->src_h = fbi->var.yres;
		pipe->src_w = fbi->var.xres;
		pipe->dst_h = fbi->var.yres;
		pipe->dst_w = fbi->var.xres;
		pipe->srcp0_ystride = fbi->fix.line_length;
	}

	pipe->src_y = 0;
	pipe->src_x = 0;
	pipe->dst_y = 0;
	pipe->dst_x = 0;

	if (mfd->map_buffer) {
		pipe->srcp0_addr = (unsigned int)mfd->map_buffer->iova[0] + \
			buf_offset;
		pr_debug("start 0x%lx srcp0_addr 0x%x\n", mfd->
			map_buffer->iova[0], pipe->srcp0_addr);
	} else {
		pipe->srcp0_addr = (uint32)(buf + buf_offset);
	}

	mdp4_overlay_rgb_setup(pipe);

	mdp4_overlayproc_cfg(pipe);

	mdp4_overlay_dmap_xy(pipe);

	mdp4_overlay_dmap_cfg(mfd, 1);

	mdp4_overlay_reg_flush(pipe, 1);

	mdp4_mixer_stage_up(pipe, 0);

	mdp4_mixer_stage_commit(pipe->mixer_num);

	mb();
}

static void mdp4_dsi_video_blt_ov_update(struct mdp4_overlay_pipe *pipe)
{
	uint32 off, addr;
	int bpp;
	char *overlay_base;

	if (pipe->ov_blt_addr == 0)
		return;

#ifdef BLT_RGB565
	bpp = 2; /* overlay ouput is RGB565 */
#else
	bpp = 3; /* overlay ouput is RGB888 */
#endif
	off = 0;
	if (pipe->ov_cnt & 0x01)
		off = pipe->src_height * pipe->src_width * bpp;
	addr = pipe->ov_blt_addr + off;

	/* overlay 0 */
	overlay_base = MDP_BASE + MDP4_OVERLAYPROC0_BASE;/* 0x10000 */
	outpdw(overlay_base + 0x000c, addr);
	outpdw(overlay_base + 0x001c, addr);
}

static void mdp4_dsi_video_blt_dmap_update(struct mdp4_overlay_pipe *pipe)
{
	uint32 off, addr;
	int bpp;

	if (pipe->ov_blt_addr == 0)
		return;


#ifdef BLT_RGB565
	bpp = 2; /* overlay ouput is RGB565 */
#else
	bpp = 3; /* overlay ouput is RGB888 */
#endif
	off = 0;
	if (pipe->dmap_cnt & 0x01)
		off = pipe->src_height * pipe->src_width * bpp;
	addr = pipe->dma_blt_addr + off;

	/* dmap */
	MDP_OUTP(MDP_BASE + 0x90008, addr);
}

/*
 * mdp4_primary_vsync_dsi_video: called from isr
 */
void mdp4_primary_vsync_dsi_video(void)
{
	int cndx;
	struct vsycn_ctrl *vctrl;


	cndx = 0;
	vctrl = &vsync_ctrl_db[cndx];
	pr_debug("%s: cpu=%d\n", __func__, smp_processor_id());

	spin_lock(&vctrl->spin_lock);
	vctrl->vsync_time = ktime_get();

	if (vctrl->wait_vsync_cnt) {
		complete_all(&vctrl->vsync_comp);
		vctrl->wait_vsync_cnt = 0;
	}
	spin_unlock(&vctrl->spin_lock);
}

 /*
 * mdp4_dmap_done_dsi_video: called from isr
 */
void mdp4_dmap_done_dsi_video(int cndx)
{
	struct vsycn_ctrl *vctrl;
	struct mdp4_overlay_pipe *pipe;

	if (cndx >= MAX_CONTROLLER) {
		pr_err("%s: out or range: cndx=%d\n", __func__, cndx);
		return;
	}
	vctrl = &vsync_ctrl_db[cndx];
	pipe = vctrl->base_pipe;

	spin_lock(&vctrl->spin_lock);
	vsync_irq_disable(INTR_DMA_P_DONE, MDP_DMAP_TERM);
	if (vctrl->blt_change) {

		pr_err("************* %s: PROBLEM #1\n", __func__); // QC_1204
		
		mdp4_overlayproc_cfg(pipe);
		mdp4_overlay_dmap_xy(pipe);
		if (pipe->ov_blt_addr) {
			mdp4_dsi_video_blt_ov_update(pipe);
			pipe->ov_cnt++;
			/* Prefill one frame */
			vsync_irq_enable(INTR_OVERLAY0_DONE,
						MDP_OVERLAY0_TERM);
			/* kickoff overlay0 engine */
			mdp4_stat.kickoff_ov0++;
			pr_err("************* %s: PROBLEM #2\n", __func__); // QC_1204
			vctrl->ov_koff++;	/* make up for prefill */
			outpdw(MDP_BASE + 0x0004, 0);
		}
		vctrl->blt_change = 0;
	}

	complete_all(&vctrl->dmap_comp);

	if (mdp_rev <= MDP_REV_41 && pipe->ov_blt_addr == 0)
		mdp4_mixer_blend_cfg(MDP4_MIXER0);
	
	mdp4_overlay_dma_commit(cndx);
	spin_unlock(&vctrl->spin_lock);
}

/*
 * mdp4_overlay0_done_dsi: called from isr
 */
void mdp4_overlay0_done_dsi_video(int cndx)
{
	struct vsycn_ctrl *vctrl;
	struct mdp4_overlay_pipe *pipe;

	vctrl = &vsync_ctrl_db[cndx];
	pipe = vctrl->base_pipe;

	spin_lock(&vctrl->spin_lock);
	vsync_irq_disable(INTR_OVERLAY0_DONE, MDP_OVERLAY0_TERM);
	vctrl->ov_done++;

	pr_err("*** %s: vctrl->ov_done++=%d\n", __func__, vctrl->ov_done); // QC_1204
	
	complete_all(&vctrl->ov_comp);
	if (pipe->ov_blt_addr == 0) {
		spin_unlock(&vctrl->spin_lock);
		return;
	}

	mdp4_dsi_video_blt_dmap_update(pipe);
	pipe->dmap_cnt++;
	spin_unlock(&vctrl->spin_lock);	
}

/*
 * make sure the MIPI_DSI_WRITEBACK_SIZE defined at boardfile
 * has enough space h * w * 3 * 2
 */
static void mdp4_dsi_video_do_blt(struct msm_fb_data_type *mfd, int enable)
{
	unsigned long flag;
	int cndx = 0;
	struct vsycn_ctrl *vctrl;
	struct mdp4_overlay_pipe *pipe;
	long long vtime;

	vctrl = &vsync_ctrl_db[cndx];
	pipe = vctrl->base_pipe;

	mdp4_allocate_writeback_buf(mfd, MDP4_MIXER0);

	if (mfd->ov0_wb_buf->write_addr == 0) {
		pr_info("%s: no blt_base assigned\n", __func__);
		return;
	}

	spin_lock_irqsave(&vctrl->spin_lock, flag);
	if (enable && pipe->ov_blt_addr == 0) {
		pipe->ov_blt_addr = mfd->ov0_wb_buf->write_addr;
		pipe->dma_blt_addr = mfd->ov0_wb_buf->read_addr;
		pipe->ov_cnt = 0;
		pipe->dmap_cnt = 0;
		vctrl->ov_koff = 0;
		vctrl->ov_done = 0;
		vctrl->blt_free = 0;
		mdp4_stat.blt_dsi_video++;
		vctrl->blt_change++;
	} else if (enable == 0 && pipe->ov_blt_addr) {
		pipe->ov_blt_addr = 0;
		pipe->dma_blt_addr =  0;
		vctrl->blt_free = 4;	/* 4 commits to free wb buf */
		vctrl->blt_change++;
	}

	pr_info("%s: changed=%d enable=%d ov_blt_addr=%x\n", __func__,
		vctrl->blt_change, enable, (int)pipe->ov_blt_addr);

	if (!vctrl->blt_change) {
		spin_unlock_irqrestore(&vctrl->spin_lock, flag);
		return;
	}
<<<<<<< HEAD

	if (vctrl->blt_ctrl == BLT_SWITCH_TG_OFF) // QC_1204
		vctrl->blt_change = 0; // QC_1204

	spin_unlock_irqrestore(&vctrl->spin_lock, flag);

	// QC_1206 - start
	if (enable && pipe->ov_blt_addr) {
		size_t blt_vm_size;
		char *blt_vm_addr;
		unsigned long ionflag = 0;
		int rc = -1;

		blt_vm_size = roundup(mfd->panel_info.xres * \
			mfd->panel_info.yres * 3 * 2, SZ_4K);

		if (!IS_ERR_OR_NULL(mfd->iclient)) {
			rc = ion_handle_get_flags(mfd->iclient,
					mfd->ov0_wb_buf->ihdl,
					&ionflag);
			pr_err("*** %s: rc=%x\n", __func__, rc); // QC_1207

			if (!rc) {
				blt_vm_addr = (char *) ion_map_kernel(
										mfd->iclient,
										mfd->ov0_wb_buf->ihdl,
										ionflag);
				pr_err("*** %s: blt_vm_addr=%x\n", __func__, (unsigned int)blt_vm_addr); // QC_1207
				if (blt_vm_addr) {
					pr_err("*** %s: Calling memset() with blt_vm_size=%d\n", __func__, blt_vm_size); // QC_1207
					memset(blt_vm_addr, 0, blt_vm_size);
					ion_unmap_kernel(mfd->iclient,
									mfd->ov0_wb_buf->ihdl);
				}
			}
		}
	}
	// QC_1206 - end
	
=======
	spin_unlock_irqrestore(&vctrl->spin_lock, flag);

>>>>>>> ea10d06d
	if (vctrl->blt_ctrl == BLT_SWITCH_TG_OFF) {
		int tg_enabled;

		vctrl->blt_change = 0;
		tg_enabled = inpdw(MDP_BASE + DSI_VIDEO_BASE) & 0x01;
		if (tg_enabled) {
<<<<<<< HEAD
			vsync_irq_enable(INTR_PRIMARY_VSYNC, MDP_PRIM_VSYNC_TERM); 
			mdp4_dsi_video_wait4vsync(0, &vtime);
=======
			mdp4_dsi_video_wait4vsync(cndx);
>>>>>>> ea10d06d
			MDP_OUTP(MDP_BASE + DSI_VIDEO_BASE, 0);
			mdp4_dsi_video_wait4dmap_done(0);
		}
		mdp4_overlayproc_cfg(pipe);
		mdp4_overlay_dmap_xy(pipe);
		if (tg_enabled) {
			/*
			* need wait for more than 1 ms to
			* make sure dsi lanes' fifo is empty and
			* lanes in stop state befroe reset
			* controller
			*/
			usleep(2000);
			mipi_dsi_sw_reset();
			MDP_OUTP(MDP_BASE + DSI_VIDEO_BASE, 1);
		}
<<<<<<< HEAD
	}	
=======
	}
>>>>>>> ea10d06d
}

void mdp4_dsi_video_overlay_blt(struct msm_fb_data_type *mfd,
					struct msmfb_overlay_blt *req)
{
	mdp4_dsi_video_do_blt(mfd, req->enable);
}

void mdp4_dsi_video_blt_start(struct msm_fb_data_type *mfd)
{
	mdp4_dsi_video_do_blt(mfd, 1);
}

void mdp4_dsi_video_blt_stop(struct msm_fb_data_type *mfd)
{
	mdp4_dsi_video_do_blt(mfd, 0);
}

void mdp4_dsi_video_overlay(struct msm_fb_data_type *mfd)
{
	struct fb_info *fbi = mfd->fbi;
	uint8 *buf;
	unsigned int buf_offset;
	int bpp;
<<<<<<< HEAD
	int cnt, cndx = 0;
=======
	int cndx = 0;
	int cnt;
>>>>>>> ea10d06d
	struct vsycn_ctrl *vctrl;
	struct mdp4_overlay_pipe *pipe;

	mutex_lock(&mfd->dma->ov_mutex);

	vctrl = &vsync_ctrl_db[cndx];
	pipe = vctrl->base_pipe;

	if (!pipe || !mfd->panel_power_on) {
		mutex_unlock(&mfd->dma->ov_mutex);
		return;
	}

	pr_debug("%s: cpu=%d pid=%d\n", __func__,
			smp_processor_id(), current->pid);
	if (pipe->pipe_type == OVERLAY_TYPE_RGB) {
		bpp = fbi->var.bits_per_pixel / 8;
		buf = (uint8 *) fbi->fix.smem_start;
		buf_offset = calc_fb_offset(mfd, fbi, bpp);

		if (mfd->map_buffer->iova[0]) {
			pipe->srcp0_addr = mfd->map_buffer->iova[0]
				+ buf_offset;
		} else
			pipe->srcp0_addr = (uint32)(buf + buf_offset);

		mdp4_dsi_video_pipe_queue(0, pipe);
	}

	mdp4_overlay_mdp_perf_upd(mfd, 1);
	mdp4_dsi_video_pipe_commit(0, 0);

<<<<<<< HEAD
	mutex_lock(&mfd->dma->ov_mutex);
	cnt = mdp4_dsi_video_pipe_commit(cndx, 0);
	mutex_unlock(&mfd->dma->ov_mutex);

	if (cnt) {
=======
	cnt = mdp4_dsi_video_pipe_commit(cndx, 0);
	if (cnt >= 0) {
>>>>>>> ea10d06d
		if (pipe->ov_blt_addr)
			mdp4_dsi_video_wait4ov(cndx);
		else
			mdp4_dsi_video_wait4dmap(cndx);
	}

	mdp4_mixer_late_commit();
	mdp4_overlay_mdp_perf_upd(mfd, 0);
	mutex_unlock(&mfd->dma->ov_mutex);
}
<|MERGE_RESOLUTION|>--- conflicted
+++ resolved
@@ -148,39 +148,9 @@
 static void mdp4_dsi_video_wait4dmap(int cndx);
 static void mdp4_dsi_video_wait4ov(int cndx);
 
-<<<<<<< HEAD
-// QC_1205
-void mdp4_dump_regs(void)
-=======
 int mdp4_dsi_video_pipe_commit(int cndx, int wait)
->>>>>>> ea10d06d
-{
-	int i, z, start, len;
-	int offsets[] = {0x0, 0x200, 0x10000, 0x18000,  0x20000,  0x30000,  0x40000,  0x50000, 0x88000, 0x90000, 0xB0000, 0xD0000, 0xE0000};
-	int length[]  = {24,     64,     101,     101,       32,       32,       32,       32,     101,      64,      64,      27,      64};
-
-	for (i = 0; i < sizeof(offsets) / sizeof(int); i++) {
-		start = offsets[i];
-		len   = length[i];
-		
-		printk("-------- Address %05x: -------\n", start);
-		for (z = 0; z < len; z++) {
-			if ((z & 3) == 0)
-				printk("%05x:", start + (z * 4));
-			printk(" %08x", inpdw(MDP_BASE + start + (z * 4)));
-			if ((z & 3) == 3)
-				printk("\n");
-		}
-		if ((z & 3) != 0)
-			printk("\n");
-	}
-}
-
-
-int mdp4_dsi_video_pipe_commit(int cndx, int wait)
-{
-	static uint32 frameDropCnt = 0; // QC_1206
-	int lmCfg; // QC_1204
+{
+
 	int  i, undx;
 	int mixer = 0;
 	struct vsycn_ctrl *vctrl;
@@ -209,8 +179,8 @@
 	vp->update_cnt = 0;     /* reset */
 	if (vctrl->blt_free) {
 		vctrl->blt_free--;
-//		if (vctrl->blt_free == 0)
-//			mdp4_free_writeback_buf(vctrl->mfd, mixer);
+		if (vctrl->blt_free == 0)
+			mdp4_free_writeback_buf(vctrl->mfd, mixer);
 	}
 	mutex_unlock(&vctrl->update_lock);
 
@@ -218,32 +188,12 @@
 	mdp4_overlay_iommu_unmap_freelist(mixer);
 
 	spin_lock_irqsave(&vctrl->spin_lock, flags);
-
-	
 	if (vctrl->ov_koff != vctrl->ov_done) {
-		frameDropCnt++; // QC_1206
 		spin_unlock_irqrestore(&vctrl->spin_lock, flags);
 		pr_err("%s: Error, frame dropped %d %d\n", __func__,
 				vctrl->ov_koff, vctrl->ov_done);
-		
-
-		if (frameDropCnt >= 2) { // QC_1206
-			mdp4_dump_regs(); // QC_1205
-			lmCfg = inpdw(MDP_BASE + 0x10100); // QC_1204
-			pr_err("*** %s: lmCfg=%x, frameDropCnt=%d\n", __func__, lmCfg, frameDropCnt); // QC_1204
-			
-			// retry ov0
-			pr_err("*** %s: Retrying OV0\n", __func__); // QC_1204
-			INIT_COMPLETION(vctrl->ov_comp); // QC_1204
-			vsync_irq_enable(INTR_OVERLAY0_DONE, MDP_OVERLAY0_TERM); // QC_1204
-			mb(); // QC_1204
-			outpdw(MDP_BASE + 0x0004, 0); // QC_1204
-		}
 		return 0;
-	} else {
-		frameDropCnt = 0; // QC_1206
-	}
-	
+	}
 	spin_unlock_irqrestore(&vctrl->spin_lock, flags);
 
 	mdp4_overlay_mdp_perf_upd(vctrl->mfd, 1);
@@ -293,13 +243,6 @@
 		vsync_irq_enable(INTR_OVERLAY0_DONE, MDP_OVERLAY0_TERM);
 		mb();
 		vctrl->ov_koff++;
-
-		pr_err("*** %s: vctrl->ov_koff++=%d\n", __func__, vctrl->ov_koff); // QC_1204
-
-		lmCfg = inpdw(MDP_BASE + 0x10100); // QC_1204
-		pr_err("*** %s: lmCfg=%x\n", __func__, lmCfg); // QC_1204
-
-		
 		/* kickoff overlay engine */
 		mdp4_stat.kickoff_ov0++;
 		outpdw(MDP_BASE + 0x0004, 0);
@@ -329,8 +272,6 @@
 
 	vctrl = &vsync_ctrl_db[cndx];
 
-<<<<<<< HEAD
-=======
 	mutex_lock(&vctrl->update_lock);
 	if (enable) {
 		if (vsync_irq_cnt == 0)
@@ -356,7 +297,6 @@
 
 	vctrl = &vsync_ctrl_db[cndx];
 
->>>>>>> ea10d06d
 	if (vctrl->vsync_irq_enabled == enable)
 		return;
 
@@ -364,14 +304,7 @@
 
 	vctrl->vsync_irq_enabled = enable;
 
-<<<<<<< HEAD
-	if (enable)
-		vsync_irq_enable(INTR_PRIMARY_VSYNC, MDP_PRIM_VSYNC_TERM);
-	else
-		vsync_irq_disable(INTR_PRIMARY_VSYNC, MDP_PRIM_VSYNC_TERM);
-=======
 	mdp4_video_vsync_irq_ctrl(cndx, enable);
->>>>>>> ea10d06d
 
 	if (vctrl->vsync_irq_enabled &&  atomic_read(&vctrl->suspend) == 0)
 		atomic_set(&vctrl->vsync_resume, 1);
@@ -423,10 +356,6 @@
 	if (atomic_read(&vctrl->suspend) > 0)
 		return;
 
-<<<<<<< HEAD
-//	wait_for_completion(&vctrl->dmap_comp);
-	wait_for_completion_timeout(&vctrl->dmap_comp, msecs_to_jiffies(VSYNC_PERIOD*10));
-=======
 	ret = wait_for_completion_interruptible_timeout(
 			&vctrl->dmap_comp,
 		msecs_to_jiffies(WAIT_FOR_COMPLETION_TIMEOUT));
@@ -439,7 +368,6 @@
 			__func__);
 		wait_for_completion(&vctrl->dmap_comp);
 	}
->>>>>>> ea10d06d
 }
 
 
@@ -478,10 +406,6 @@
 	if (atomic_read(&vctrl->suspend) > 0)
 		return;
 
-<<<<<<< HEAD
-//	wait_for_completion(&vctrl->ov_comp);
-	wait_for_completion_timeout(&vctrl->ov_comp, msecs_to_jiffies(VSYNC_PERIOD*10));
-=======
 	ret = wait_for_completion_interruptible_timeout(
 			&vctrl->ov_comp,
 		msecs_to_jiffies(WAIT_FOR_COMPLETION_TIMEOUT));
@@ -495,7 +419,6 @@
 		wait_for_completion(&vctrl->ov_comp);
 	}
 
->>>>>>> ea10d06d
 }
 
 ssize_t mdp4_dsi_video_show_event(struct device *dev,
@@ -523,14 +446,10 @@
 		msecs_to_jiffies(VSYNC_PERIOD * 4));
 	if (ret <= 0) {
 		vctrl->wait_vsync_cnt = 0;
-<<<<<<< HEAD
-		return -EBUSY;
-=======
 		vsync_tick = ktime_to_ns(ktime_get());
 		ret = snprintf(buf, PAGE_SIZE, "VSYNC=%llu", vsync_tick);
 		buf[strlen(buf) + 1] = '\0';
 		return ret;
->>>>>>> ea10d06d
 	}
 
 	spin_lock_irqsave(&vctrl->spin_lock, flags);
@@ -812,8 +731,6 @@
 	unsigned long flags;
 	int undx, need_wait = 0;
 
-	mdp4_mixer_late_commit(); 
-
 	mfd = (struct msm_fb_data_type *)platform_get_drvdata(pdev);
 	vctrl = &vsync_ctrl_db[cndx];
 	pipe = vctrl->base_pipe;
@@ -822,8 +739,6 @@
 	atomic_set(&vctrl->vsync_resume, 0);
 
 	mdp4_dsi_video_wait4vsync(cndx);
-
-	complete_all(&vctrl->vsync_comp);
 
 	complete_all(&vctrl->vsync_comp);
 
@@ -1074,9 +989,6 @@
 	spin_lock(&vctrl->spin_lock);
 	vsync_irq_disable(INTR_DMA_P_DONE, MDP_DMAP_TERM);
 	if (vctrl->blt_change) {
-
-		pr_err("************* %s: PROBLEM #1\n", __func__); // QC_1204
-		
 		mdp4_overlayproc_cfg(pipe);
 		mdp4_overlay_dmap_xy(pipe);
 		if (pipe->ov_blt_addr) {
@@ -1087,7 +999,6 @@
 						MDP_OVERLAY0_TERM);
 			/* kickoff overlay0 engine */
 			mdp4_stat.kickoff_ov0++;
-			pr_err("************* %s: PROBLEM #2\n", __func__); // QC_1204
 			vctrl->ov_koff++;	/* make up for prefill */
 			outpdw(MDP_BASE + 0x0004, 0);
 		}
@@ -1095,10 +1006,6 @@
 	}
 
 	complete_all(&vctrl->dmap_comp);
-
-	if (mdp_rev <= MDP_REV_41 && pipe->ov_blt_addr == 0)
-		mdp4_mixer_blend_cfg(MDP4_MIXER0);
-	
 	mdp4_overlay_dma_commit(cndx);
 	spin_unlock(&vctrl->spin_lock);
 }
@@ -1117,9 +1024,6 @@
 	spin_lock(&vctrl->spin_lock);
 	vsync_irq_disable(INTR_OVERLAY0_DONE, MDP_OVERLAY0_TERM);
 	vctrl->ov_done++;
-
-	pr_err("*** %s: vctrl->ov_done++=%d\n", __func__, vctrl->ov_done); // QC_1204
-	
 	complete_all(&vctrl->ov_comp);
 	if (pipe->ov_blt_addr == 0) {
 		spin_unlock(&vctrl->spin_lock);
@@ -1128,7 +1032,7 @@
 
 	mdp4_dsi_video_blt_dmap_update(pipe);
 	pipe->dmap_cnt++;
-	spin_unlock(&vctrl->spin_lock);	
+	spin_unlock(&vctrl->spin_lock);
 }
 
 /*
@@ -1141,7 +1045,6 @@
 	int cndx = 0;
 	struct vsycn_ctrl *vctrl;
 	struct mdp4_overlay_pipe *pipe;
-	long long vtime;
 
 	vctrl = &vsync_ctrl_db[cndx];
 	pipe = vctrl->base_pipe;
@@ -1178,62 +1081,15 @@
 		spin_unlock_irqrestore(&vctrl->spin_lock, flag);
 		return;
 	}
-<<<<<<< HEAD
-
-	if (vctrl->blt_ctrl == BLT_SWITCH_TG_OFF) // QC_1204
-		vctrl->blt_change = 0; // QC_1204
-
 	spin_unlock_irqrestore(&vctrl->spin_lock, flag);
 
-	// QC_1206 - start
-	if (enable && pipe->ov_blt_addr) {
-		size_t blt_vm_size;
-		char *blt_vm_addr;
-		unsigned long ionflag = 0;
-		int rc = -1;
-
-		blt_vm_size = roundup(mfd->panel_info.xres * \
-			mfd->panel_info.yres * 3 * 2, SZ_4K);
-
-		if (!IS_ERR_OR_NULL(mfd->iclient)) {
-			rc = ion_handle_get_flags(mfd->iclient,
-					mfd->ov0_wb_buf->ihdl,
-					&ionflag);
-			pr_err("*** %s: rc=%x\n", __func__, rc); // QC_1207
-
-			if (!rc) {
-				blt_vm_addr = (char *) ion_map_kernel(
-										mfd->iclient,
-										mfd->ov0_wb_buf->ihdl,
-										ionflag);
-				pr_err("*** %s: blt_vm_addr=%x\n", __func__, (unsigned int)blt_vm_addr); // QC_1207
-				if (blt_vm_addr) {
-					pr_err("*** %s: Calling memset() with blt_vm_size=%d\n", __func__, blt_vm_size); // QC_1207
-					memset(blt_vm_addr, 0, blt_vm_size);
-					ion_unmap_kernel(mfd->iclient,
-									mfd->ov0_wb_buf->ihdl);
-				}
-			}
-		}
-	}
-	// QC_1206 - end
-	
-=======
-	spin_unlock_irqrestore(&vctrl->spin_lock, flag);
-
->>>>>>> ea10d06d
 	if (vctrl->blt_ctrl == BLT_SWITCH_TG_OFF) {
 		int tg_enabled;
 
 		vctrl->blt_change = 0;
 		tg_enabled = inpdw(MDP_BASE + DSI_VIDEO_BASE) & 0x01;
 		if (tg_enabled) {
-<<<<<<< HEAD
-			vsync_irq_enable(INTR_PRIMARY_VSYNC, MDP_PRIM_VSYNC_TERM); 
-			mdp4_dsi_video_wait4vsync(0, &vtime);
-=======
 			mdp4_dsi_video_wait4vsync(cndx);
->>>>>>> ea10d06d
 			MDP_OUTP(MDP_BASE + DSI_VIDEO_BASE, 0);
 			mdp4_dsi_video_wait4dmap_done(0);
 		}
@@ -1250,11 +1106,7 @@
 			mipi_dsi_sw_reset();
 			MDP_OUTP(MDP_BASE + DSI_VIDEO_BASE, 1);
 		}
-<<<<<<< HEAD
-	}	
-=======
-	}
->>>>>>> ea10d06d
+	}
 }
 
 void mdp4_dsi_video_overlay_blt(struct msm_fb_data_type *mfd,
@@ -1279,12 +1131,8 @@
 	uint8 *buf;
 	unsigned int buf_offset;
 	int bpp;
-<<<<<<< HEAD
-	int cnt, cndx = 0;
-=======
 	int cndx = 0;
 	int cnt;
->>>>>>> ea10d06d
 	struct vsycn_ctrl *vctrl;
 	struct mdp4_overlay_pipe *pipe;
 
@@ -1317,23 +1165,14 @@
 	mdp4_overlay_mdp_perf_upd(mfd, 1);
 	mdp4_dsi_video_pipe_commit(0, 0);
 
-<<<<<<< HEAD
-	mutex_lock(&mfd->dma->ov_mutex);
-	cnt = mdp4_dsi_video_pipe_commit(cndx, 0);
-	mutex_unlock(&mfd->dma->ov_mutex);
-
-	if (cnt) {
-=======
 	cnt = mdp4_dsi_video_pipe_commit(cndx, 0);
 	if (cnt >= 0) {
->>>>>>> ea10d06d
 		if (pipe->ov_blt_addr)
 			mdp4_dsi_video_wait4ov(cndx);
 		else
 			mdp4_dsi_video_wait4dmap(cndx);
 	}
 
-	mdp4_mixer_late_commit();
 	mdp4_overlay_mdp_perf_upd(mfd, 0);
 	mutex_unlock(&mfd->dma->ov_mutex);
 }
