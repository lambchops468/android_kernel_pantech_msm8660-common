--- conflicted
+++ resolved
@@ -1648,10 +1648,6 @@
 		}
 	}
 
-<<<<<<< HEAD
-	mipi_dsi_clk_cfg(1);
-=======
->>>>>>> d8045349
 	if (req->flags & CMD_REQ_RX)
 		mipi_dsi_cmdlist_rx(req);
 	else
