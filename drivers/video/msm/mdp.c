/* drivers/video/msm_fb/mdp.c
 *
 * MSM MDP Interface (used by framebuffer core)
 *
 * Copyright (c) 2007-2012, Code Aurora Forum. All rights reserved.
 * Copyright (C) 2007 Google Incorporated
 *
 * This software is licensed under the terms of the GNU General Public
 * License version 2, as published by the Free Software Foundation, and
 * may be copied, distributed, and modified under those terms.
 *
 * This program is distributed in the hope that it will be useful,
 * but WITHOUT ANY WARRANTY; without even the implied warranty of
 * MERCHANTABILITY or FITNESS FOR A PARTICULAR PURPOSE.  See the
 * GNU General Public License for more details.
 */

#include <linux/module.h>
#include <linux/kernel.h>
#include <linux/sched.h>
#include <linux/time.h>
#include <linux/init.h>
#include <linux/interrupt.h>
#include <linux/spinlock.h>
#include <linux/hrtimer.h>
#include <linux/clk.h>
#include <mach/hardware.h>
#include <linux/io.h>
#include <linux/debugfs.h>
#include <linux/delay.h>
#include <linux/mutex.h>
#include <linux/pm_runtime.h>
#include <linux/regulator/consumer.h>
#include <asm/system.h>
#include <asm/mach-types.h>
#include <linux/semaphore.h>
#include <linux/uaccess.h>
#include <mach/clk.h>
#include "mdp.h"
#include "msm_fb.h"
#ifdef CONFIG_FB_MSM_MDP40
#include "mdp4.h"
#endif
#include "mipi_dsi.h"

uint32 mdp4_extn_disp;

static struct clk *mdp_clk;
static struct clk *mdp_pclk;
static struct clk *mdp_lut_clk;
int mdp_rev;
u32 mdp_max_clk = 200000000;

static struct platform_device *mdp_init_pdev;
static struct regulator *footswitch, *hdmi_pll_fs;
static unsigned int mdp_footswitch_on;

struct completion mdp_ppp_comp;
struct semaphore mdp_ppp_mutex;
struct semaphore mdp_pipe_ctrl_mutex;

unsigned long mdp_timer_duration = (HZ/20);   /* 50 msecond */

boolean mdp_ppp_waiting = FALSE;
uint32 mdp_tv_underflow_cnt;
uint32 mdp_lcdc_underflow_cnt;

boolean mdp_current_clk_on = FALSE;
boolean mdp_is_in_isr = FALSE;

struct vsync vsync_cntrl;

/*
 * legacy mdp_in_processing is only for DMA2-MDDI
 * this applies to DMA2 block only
 */
uint32 mdp_in_processing = FALSE;

#ifdef CONFIG_FB_MSM_MDP40
uint32 mdp_intr_mask = MDP4_ANY_INTR_MASK;
#else
uint32 mdp_intr_mask = MDP_ANY_INTR_MASK;
#endif

MDP_BLOCK_TYPE mdp_debug[MDP_MAX_BLOCK];

atomic_t mdp_block_power_cnt[MDP_MAX_BLOCK];

spinlock_t mdp_spin_lock;
struct workqueue_struct *mdp_dma_wq;	/*mdp dma wq */
struct workqueue_struct *mdp_vsync_wq;	/*mdp vsync wq */

struct workqueue_struct *mdp_hist_wq;	/*mdp histogram wq */
bool mdp_pp_initialized = FALSE;

static struct workqueue_struct *mdp_pipe_ctrl_wq; /* mdp mdp pipe ctrl wq */
static struct delayed_work mdp_pipe_ctrl_worker;

static boolean mdp_suspended = FALSE;
ulong mdp4_display_intf;
static DEFINE_MUTEX(mdp_suspend_mutex);

#ifdef CONFIG_FB_MSM_MDP40
struct mdp_dma_data dma2_data;
struct mdp_dma_data dma_s_data;
struct mdp_dma_data dma_e_data;
#else
static struct mdp_dma_data dma2_data;
static struct mdp_dma_data dma_s_data;
#ifndef CONFIG_FB_MSM_MDP303
static struct mdp_dma_data dma_e_data;
#endif
#endif

#ifdef CONFIG_FB_MSM_WRITEBACK_MSM_PANEL
struct mdp_dma_data dma_wb_data;
#endif

static struct mdp_dma_data dma3_data;

extern ktime_t mdp_dma2_last_update_time;

extern uint32 mdp_dma2_update_time_in_usec;
extern int mdp_lcd_rd_cnt_offset_slow;
extern int mdp_lcd_rd_cnt_offset_fast;
extern int mdp_usec_diff_threshold;

extern int first_pixel_start_x;
extern int first_pixel_start_y;

#ifdef MSM_FB_ENABLE_DBGFS
struct dentry *mdp_dir;
#endif

#if defined(CONFIG_PM) && !defined(CONFIG_HAS_EARLYSUSPEND)
static int mdp_suspend(struct platform_device *pdev, pm_message_t state);
#else
#define mdp_suspend NULL
#endif

struct timeval mdp_dma2_timeval;
struct timeval mdp_ppp_timeval;

#ifdef CONFIG_HAS_EARLYSUSPEND
static struct early_suspend early_suspend;
#endif

static u32 mdp_irq;

static uint32 mdp_prim_panel_type = NO_PANEL;
#ifndef CONFIG_FB_MSM_MDP22

struct list_head mdp_hist_lut_list;
DEFINE_MUTEX(mdp_hist_lut_list_mutex);

uint32_t mdp_block2base(uint32_t block)
{
	uint32_t base = 0x0;
	switch (block) {
	case MDP_BLOCK_DMA_P:
		base = 0x90000;
		break;
	case MDP_BLOCK_DMA_S:
		base = 0xA0000;
		break;
	case MDP_BLOCK_VG_1:
		base = 0x20000;
		break;
	case MDP_BLOCK_VG_2:
		base = 0x30000;
		break;
	case MDP_BLOCK_RGB_1:
		base = 0x40000;
		break;
	case MDP_BLOCK_RGB_2:
		base = 0x50000;
		break;
	case MDP_BLOCK_OVERLAY_0:
		base = 0x10000;
		break;
	case MDP_BLOCK_OVERLAY_1:
		base = 0x18000;
		break;
	case MDP_BLOCK_OVERLAY_2:
		base = (mdp_rev >= MDP_REV_43) ? 0x88000 : 0;
		break;
	default:
		break;
	}
	return base;
}

static uint32_t mdp_pp_block2hist_lut(uint32_t block)
{
	uint32_t valid = 0;
	switch (block) {
	case MDP_BLOCK_DMA_P:
		valid = (mdp_rev >= MDP_REV_40) ? 1 : 0;
		break;
	case MDP_BLOCK_DMA_S:
		valid = (mdp_rev >= MDP_REV_40) ? 1 : 0;
		break;
	case MDP_BLOCK_VG_1:
		valid = (mdp_rev >= MDP_REV_40) ? 1 : 0;
		break;
	case MDP_BLOCK_VG_2:
		valid = (mdp_rev >= MDP_REV_40) ? 1 : 0;
		break;
	default:
		break;
	}
	return valid;
}

static void mdp_hist_lut_init_mgmt(struct mdp_hist_lut_mgmt *mgmt,
		uint32_t block)
{
	mutex_init(&mgmt->lock);
	mgmt->block = block;

	mutex_lock(&mdp_hist_lut_list_mutex);
	list_add(&mgmt->list, &mdp_hist_lut_list);
	mutex_unlock(&mdp_hist_lut_list_mutex);
}

static int mdp_hist_lut_destroy(void)
{
	struct mdp_hist_lut_mgmt *temp;
	struct list_head *pos, *q;

	mutex_lock(&mdp_hist_lut_list_mutex);
	list_for_each_safe(pos, q, &mdp_hist_lut_list) {
		temp = list_entry(pos, struct mdp_hist_lut_mgmt, list);
		list_del(pos);
		kfree(temp);
	}
	mutex_unlock(&mdp_hist_lut_list_mutex);
	return 0;
}

static int mdp_hist_lut_init(void)
{
	struct mdp_hist_lut_mgmt *temp;

	if (mdp_pp_initialized)
		return -EEXIST;

	INIT_LIST_HEAD(&mdp_hist_lut_list);

	if (mdp_rev >= MDP_REV_30) {
		temp = kmalloc(sizeof(struct mdp_hist_lut_mgmt), GFP_KERNEL);
		if (!temp)
			goto exit;
		mdp_hist_lut_init_mgmt(temp, MDP_BLOCK_DMA_P);
	}

	if (mdp_rev >= MDP_REV_40) {
		temp = kmalloc(sizeof(struct mdp_hist_lut_mgmt), GFP_KERNEL);
		if (!temp)
			goto exit_list;
		mdp_hist_lut_init_mgmt(temp, MDP_BLOCK_VG_1);

		temp = kmalloc(sizeof(struct mdp_hist_lut_mgmt), GFP_KERNEL);
		if (!temp)
			goto exit_list;
		mdp_hist_lut_init_mgmt(temp, MDP_BLOCK_VG_2);
	}

	if (mdp_rev > MDP_REV_42) {
		temp = kmalloc(sizeof(struct mdp_hist_lut_mgmt), GFP_KERNEL);
		if (!temp)
			goto exit_list;
		mdp_hist_lut_init_mgmt(temp, MDP_BLOCK_DMA_S);
	}
	return 0;

exit_list:
	mdp_hist_lut_destroy();
exit:
	pr_err("Failed initializing histogram LUT memory\n");
	return -ENOMEM;
}

static int mdp_hist_lut_block2mgmt(uint32_t block,
		struct mdp_hist_lut_mgmt **mgmt)
{
	struct mdp_hist_lut_mgmt *temp, *output;
	int ret = 0;

	output = NULL;

	mutex_lock(&mdp_hist_lut_list_mutex);
	list_for_each_entry(temp, &mdp_hist_lut_list, list) {
		if (temp->block == block)
			output = temp;
	}
	mutex_unlock(&mdp_hist_lut_list_mutex);

	if (output == NULL)
		ret = -EINVAL;
	else
		*mgmt = output;

	return ret;
}

#define MDP_HIST_LUT_SIZE (256)
static int mdp_hist_lut_write_off(struct mdp_hist_lut_data *data,
		struct mdp_hist_lut_info *info, uint32_t offset)
{
	int i;
	uint32_t element[MDP_HIST_LUT_SIZE];
	uint32_t base = mdp_block2base(info->block);
	uint32_t sel = info->bank_sel;


	if (data->len != MDP_HIST_LUT_SIZE) {
		pr_err("%s: data->len != %d", __func__, MDP_HIST_LUT_SIZE);
		return -EINVAL;
	}

	if (copy_from_user(&element, data->data,
				MDP_HIST_LUT_SIZE * sizeof(uint32_t))) {
		pr_err("%s: Error copying histogram data", __func__);
		return -ENOMEM;
	}
	mdp_pipe_ctrl(MDP_CMD_BLOCK, MDP_BLOCK_POWER_ON, FALSE);
	for (i = 0; i < MDP_HIST_LUT_SIZE; i++)
		MDP_OUTP(MDP_BASE + base + offset + (0x400*(sel)) + (4*i),
				element[i]);
	mdp_pipe_ctrl(MDP_CMD_BLOCK, MDP_BLOCK_POWER_OFF, FALSE);

	return 0;
}

static int mdp_hist_lut_write(struct mdp_hist_lut_data *data,
						struct mdp_hist_lut_info *info)
{
	int ret = 0;

	if (data->block != info->block) {
		ret = -1;
		pr_err("%s, data/info mdp_block mismatch! %d != %d\n",
				__func__, data->block, info->block);
		goto error;
	}

	switch (data->block) {
	case MDP_BLOCK_VG_1:
	case MDP_BLOCK_VG_2:
		ret = mdp_hist_lut_write_off(data, info, 0x3400);
		break;
	case MDP_BLOCK_DMA_P:
	case MDP_BLOCK_DMA_S:
		ret = mdp_hist_lut_write_off(data, info, 0x4800);
		break;
	default:
		ret = -EINVAL;
		goto error;
	}

error:
	return ret;
}

#define MDP_HIST_LUT_VG_EN_MASK (0x20000)
#define MDP_HIST_LUT_VG_EN_SHIFT (17)
#define MDP_HIST_LUT_VG_EN_OFFSET (0x0058)
#define MDP_HIST_LUT_VG_SEL_OFFSET (0x0064)
static void mdp_hist_lut_commit_vg(struct mdp_hist_lut_info *info)
{
	uint32_t out_en, temp_en;
	uint32_t base = mdp_block2base(info->block);
	temp_en = (info->is_enabled) ? (1 << MDP_HIST_LUT_VG_EN_SHIFT) : 0x0;

	mdp_pipe_ctrl(MDP_CMD_BLOCK, MDP_BLOCK_POWER_ON, FALSE);
	out_en = inpdw(MDP_BASE + base + MDP_HIST_LUT_VG_EN_OFFSET) &
						~MDP_HIST_LUT_VG_EN_MASK;
	MDP_OUTP(MDP_BASE + base + MDP_HIST_LUT_VG_EN_OFFSET, out_en | temp_en);

	if (info->has_sel_update)
		MDP_OUTP(MDP_BASE + base + MDP_HIST_LUT_VG_SEL_OFFSET,
								info->bank_sel);
	mdp_pipe_ctrl(MDP_CMD_BLOCK, MDP_BLOCK_POWER_OFF, FALSE);
}

#define MDP_HIST_LUT_DMA_EN_MASK (0x7)
#define MDP_HIST_LUT_DMA_SEL_MASK (0x400)
#define MDP_HIST_LUT_DMA_SEL_SHIFT (10)
#define MDP_HIST_LUT_DMA_P_OFFSET (0x0070)
#define MDP_HIST_LUT_DMA_S_OFFSET (0x0028)
static void mdp_hist_lut_commit_dma(struct mdp_hist_lut_info *info)
{
	uint32_t out, temp, mask;
	uint32_t base = mdp_block2base(info->block);
	uint32_t offset = (info->block == MDP_BLOCK_DMA_P) ?
		MDP_HIST_LUT_DMA_P_OFFSET : MDP_HIST_LUT_DMA_S_OFFSET;

	mask = MDP_HIST_LUT_DMA_EN_MASK;
	temp = (info->is_enabled) ? 0x7 : 0x0;

	if (info->has_sel_update) {
		mask |= MDP_HIST_LUT_DMA_SEL_MASK;
		temp |=  ((info->bank_sel & 0x1) << MDP_HIST_LUT_DMA_SEL_SHIFT);
	}

	out = inpdw(MDP_BASE + base + offset) & ~mask;
	mdp_pipe_ctrl(MDP_CMD_BLOCK, MDP_BLOCK_POWER_ON, FALSE);
	MDP_OUTP(MDP_BASE + base + offset, out | temp);
	mdp_pipe_ctrl(MDP_CMD_BLOCK, MDP_BLOCK_POWER_OFF, FALSE);
}

static void mdp_hist_lut_commit_info(struct mdp_hist_lut_info *info)
{
	switch (info->block) {
	case MDP_BLOCK_VG_1:
	case MDP_BLOCK_VG_2:
		mdp_hist_lut_commit_vg(info);
		break;
	case MDP_BLOCK_DMA_P:
	case MDP_BLOCK_DMA_S:
		mdp_hist_lut_commit_dma(info);
		break;
	default:
		goto error;
	}

error:
	return;
}

static void mdp_hist_lut_update_info(struct mdp_hist_lut_info *info, int ops)
{
	info->bank_sel = (ops & 0x8) >> 3;
	info->is_enabled = (ops & 0x1) ? TRUE : FALSE;
	info->has_sel_update = (ops & 0x10) ? TRUE : FALSE;
}

int mdp_hist_lut_config(struct mdp_hist_lut_data *data)
{
	struct mdp_hist_lut_mgmt *mgmt = NULL;
	struct mdp_hist_lut_info info;
	int ret = 0;

	if (!mdp_pp_block2hist_lut(data->block)) {
		ret = -ENOTTY;
		goto error;
	}

	ret = mdp_hist_lut_block2mgmt(data->block, &mgmt);
	if (ret)
		goto error;

	mutex_lock(&mgmt->lock);

	info.block = mgmt->block;

	mdp_hist_lut_update_info(&info, data->ops);

	switch ((data->ops & 0x6) >> 1) {
	case 0x1:
		pr_info("%s: histogram LUT read not supported\n", __func__);
		break;
	case 0x2:
		ret = mdp_hist_lut_write(data, &info);
		if (ret)
			goto error_lock;
		break;
	default:
		break;
	}

	mdp_hist_lut_commit_info(&info);

error_lock:
	mutex_unlock(&mgmt->lock);
error:
	return ret;
}

DEFINE_MUTEX(mdp_lut_push_sem);
int mdp_lut_i;
static int mdp_lut_hw_update(struct fb_cmap *cmap)
{
	int i;
	u16 *c[3];
	u16 r, g, b;

	c[0] = cmap->green;
	c[1] = cmap->blue;
	c[2] = cmap->red;

	for (i = 0; i < cmap->len; i++) {
		if (copy_from_user(&r, cmap->red++, sizeof(r)) ||
		    copy_from_user(&g, cmap->green++, sizeof(g)) ||
		    copy_from_user(&b, cmap->blue++, sizeof(b)))
			return -EFAULT;

#ifdef CONFIG_FB_MSM_MDP40
		MDP_OUTP(MDP_BASE + 0x94800 +
#else
		MDP_OUTP(MDP_BASE + 0x93800 +
#endif
			(0x400*mdp_lut_i) + cmap->start*4 + i*4,
				((g & 0xff) |
				 ((b & 0xff) << 8) |
				 ((r & 0xff) << 16)));
	}

	return 0;
}

int mdp_lut_push;
int mdp_lut_push_i;
static int mdp_lut_update_nonlcdc(struct fb_info *info, struct fb_cmap *cmap)
{
	int ret;

	mdp_pipe_ctrl(MDP_CMD_BLOCK, MDP_BLOCK_POWER_ON, FALSE);
	mdp_clk_ctrl(1);
	ret = mdp_lut_hw_update(cmap);
	mdp_clk_ctrl(0);
	mdp_pipe_ctrl(MDP_CMD_BLOCK, MDP_BLOCK_POWER_OFF, FALSE);

	if (ret)
		return ret;

	mutex_lock(&mdp_lut_push_sem);
	mdp_lut_push = 1;
	mdp_lut_push_i = mdp_lut_i;
	mutex_unlock(&mdp_lut_push_sem);

	mdp_lut_i = (mdp_lut_i + 1)%2;

	return 0;
}

static int mdp_lut_update_lcdc(struct fb_info *info, struct fb_cmap *cmap)
{
	int ret;
	uint32_t out;

	mdp_pipe_ctrl(MDP_CMD_BLOCK, MDP_BLOCK_POWER_ON, FALSE);
	mdp_clk_ctrl(1);
	ret = mdp_lut_hw_update(cmap);

	if (ret) {
		mdp_clk_ctrl(0);
		mdp_pipe_ctrl(MDP_CMD_BLOCK, MDP_BLOCK_POWER_OFF, FALSE);
		return ret;
	}

	/*mask off non LUT select bits*/
	out = inpdw(MDP_BASE + 0x90070);
	MDP_OUTP(MDP_BASE + 0x90070, (mdp_lut_i << 10) | 0x7 | out);
	mdp_clk_ctrl(0);
	mdp_pipe_ctrl(MDP_CMD_BLOCK, MDP_BLOCK_POWER_OFF, FALSE);
	mdp_lut_i = (mdp_lut_i + 1)%2;

	return 0;
}

static void mdp_lut_enable(void)
{
	uint32_t out;
	if (mdp_lut_push) {
		mutex_lock(&mdp_lut_push_sem);
		mdp_lut_push = 0;
		out = inpdw(MDP_BASE + 0x90070) & ~((0x1 << 10) | 0x7);
		MDP_OUTP(MDP_BASE + 0x90070,
				(mdp_lut_push_i << 10) | 0x7 | out);
		mutex_unlock(&mdp_lut_push_sem);
	}
}

#define MDP_REV42_HIST_MAX_BIN 128
#define MDP_REV41_HIST_MAX_BIN 32

#define MDP_HIST_DATA32_R_OFF 0x0100
#define MDP_HIST_DATA32_G_OFF 0x0200
#define MDP_HIST_DATA32_B_OFF 0x0300

#define MDP_HIST_DATA128_R_OFF 0x0400
#define MDP_HIST_DATA128_G_OFF 0x0800
#define MDP_HIST_DATA128_B_OFF 0x0C00

#define MDP_HIST_DATA_LUMA_OFF 0x0200

#define MDP_HIST_EXTRA_DATA0_OFF 0x0028
#define MDP_HIST_EXTRA_DATA1_OFF 0x002C

struct mdp_hist_mgmt *mdp_hist_mgmt_array[MDP_HIST_MGMT_MAX];

void __mdp_histogram_kickoff(struct mdp_hist_mgmt *mgmt)
{
	char *mdp_hist_base = MDP_BASE + mgmt->base;
	if (mgmt->mdp_is_hist_data == TRUE) {
		MDP_OUTP(mdp_hist_base + 0x0004, mgmt->frame_cnt);
		MDP_OUTP(mdp_hist_base, 1);
	}
}

void __mdp_histogram_reset(struct mdp_hist_mgmt *mgmt)
{
	char *mdp_hist_base = MDP_BASE + mgmt->base;
	MDP_OUTP(mdp_hist_base + 0x000C, 1);
}

static void mdp_hist_read_work(struct work_struct *data);

static int mdp_hist_init_mgmt(struct mdp_hist_mgmt *mgmt, uint32_t block)
{
	uint32_t bins, extra, index, intr = 0, term = 0;
	init_completion(&mgmt->mdp_hist_comp);
	mutex_init(&mgmt->mdp_hist_mutex);
	mutex_init(&mgmt->mdp_do_hist_mutex);
	mgmt->block = block;
	mgmt->base = mdp_block2base(block);
	mgmt->mdp_is_hist_start = FALSE;
	mgmt->mdp_is_hist_data = FALSE;
	mgmt->mdp_is_hist_valid = FALSE;
	mgmt->mdp_is_hist_init = FALSE;
	mgmt->frame_cnt = 0;
	mgmt->bit_mask = 0;
	mgmt->num_bins = 0;
	switch (block) {
	case MDP_BLOCK_DMA_P:
		term = MDP_HISTOGRAM_TERM_DMA_P;
		intr = (mdp_rev >= MDP_REV_40) ? INTR_DMA_P_HISTOGRAM :
								MDP_HIST_DONE;
		bins = (mdp_rev >= MDP_REV_42) ? MDP_REV42_HIST_MAX_BIN :
			MDP_REV41_HIST_MAX_BIN;
		extra = 2;
		mgmt->base += (mdp_rev >= MDP_REV_40) ? 0x5000 : 0x4000;
		index = MDP_HIST_MGMT_DMA_P;
		break;
	case MDP_BLOCK_DMA_S:
		term = MDP_HISTOGRAM_TERM_DMA_S;
		intr = INTR_DMA_S_HISTOGRAM;
		bins = MDP_REV42_HIST_MAX_BIN;
		extra = 2;
		mgmt->base += 0x5000;
		index = MDP_HIST_MGMT_DMA_S;
		break;
	case MDP_BLOCK_VG_1:
		term = MDP_HISTOGRAM_TERM_VG_1;
		intr = INTR_VG1_HISTOGRAM;
		bins = MDP_REV42_HIST_MAX_BIN;
		extra = 1;
		mgmt->base += 0x6000;
		index = MDP_HIST_MGMT_VG_1;
		break;
	case MDP_BLOCK_VG_2:
		term = MDP_HISTOGRAM_TERM_VG_2;
		intr = INTR_VG2_HISTOGRAM;
		bins = MDP_REV42_HIST_MAX_BIN;
		extra = 1;
		mgmt->base += 0x6000;
		index = MDP_HIST_MGMT_VG_2;
		break;
	default:
		term = MDP_HISTOGRAM_TERM_DMA_P;
		intr = (mdp_rev >= MDP_REV_40) ? INTR_DMA_P_HISTOGRAM :
								MDP_HIST_DONE;
		bins = (mdp_rev >= MDP_REV_42) ? MDP_REV42_HIST_MAX_BIN :
			MDP_REV41_HIST_MAX_BIN;
		extra = 2;
		mgmt->base += (mdp_rev >= MDP_REV_40) ? 0x5000 : 0x4000;
		index = MDP_HIST_MGMT_DMA_P;
	}
	mgmt->irq_term = term;
	mgmt->intr = intr;

	mgmt->c0 = kmalloc(bins * sizeof(uint32_t), GFP_KERNEL);
	if (mgmt->c0 == NULL)
		goto error;

	mgmt->c1 = kmalloc(bins * sizeof(uint32_t), GFP_KERNEL);
	if (mgmt->c1 == NULL)
		goto error_1;

	mgmt->c2 = kmalloc(bins * sizeof(uint32_t), GFP_KERNEL);
	if (mgmt->c2 == NULL)
		goto error_2;

	mgmt->extra_info = kmalloc(extra * sizeof(uint32_t), GFP_KERNEL);
	if (mgmt->extra_info == NULL)
		goto error_extra;

	INIT_WORK(&mgmt->mdp_histogram_worker, mdp_hist_read_work);
	mgmt->hist = NULL;

	mdp_hist_mgmt_array[index] = mgmt;
	return 0;

error_extra:
	kfree(mgmt->c2);
error_2:
	kfree(mgmt->c1);
error_1:
	kfree(mgmt->c0);
error:
	return -ENOMEM;
}

static void mdp_hist_del_mgmt(struct mdp_hist_mgmt *mgmt)
{
	kfree(mgmt->extra_info);
	kfree(mgmt->c2);
	kfree(mgmt->c1);
	kfree(mgmt->c0);
}

static int mdp_histogram_destroy(void)
{
	struct mdp_hist_mgmt *temp;
	int i;

	for (i = 0; i < MDP_HIST_MGMT_MAX; i++) {
		temp = mdp_hist_mgmt_array[i];
		if (!temp)
			continue;
		mdp_hist_del_mgmt(temp);
		kfree(temp);
		mdp_hist_mgmt_array[i] = NULL;
	}
	return 0;
}

static int mdp_histogram_init(void)
{
	struct mdp_hist_mgmt *temp;
	int i, ret;

	if (mdp_pp_initialized)
		return -EEXIST;

	mdp_hist_wq = alloc_workqueue("mdp_hist_wq",
					WQ_NON_REENTRANT | WQ_UNBOUND, 0);

	for (i = 0; i < MDP_HIST_MGMT_MAX; i++)
		mdp_hist_mgmt_array[i] = NULL;

	if (mdp_rev >= MDP_REV_30) {
		temp = kmalloc(sizeof(struct mdp_hist_mgmt), GFP_KERNEL);
		if (!temp)
			goto exit;
		ret = mdp_hist_init_mgmt(temp, MDP_BLOCK_DMA_P);
		if (ret) {
			kfree(temp);
			goto exit;
		}
	}

	if (mdp_rev >= MDP_REV_40) {
		temp = kmalloc(sizeof(struct mdp_hist_mgmt), GFP_KERNEL);
		if (!temp)
			goto exit_list;
		ret = mdp_hist_init_mgmt(temp, MDP_BLOCK_VG_1);
		if (ret)
			goto exit_list;

		temp = kmalloc(sizeof(struct mdp_hist_mgmt), GFP_KERNEL);
		if (!temp)
			goto exit_list;
		ret = mdp_hist_init_mgmt(temp, MDP_BLOCK_VG_2);
		if (ret)
			goto exit_list;
	}

	if (mdp_rev >= MDP_REV_42) {
		temp = kmalloc(sizeof(struct mdp_hist_mgmt), GFP_KERNEL);
		if (!temp)
			goto exit_list;
		ret = mdp_hist_init_mgmt(temp, MDP_BLOCK_DMA_S);
		if (ret)
			goto exit_list;
	}

	return 0;

exit_list:
	mdp_histogram_destroy();
exit:
	return -ENOMEM;
}

int mdp_histogram_block2mgmt(uint32_t block, struct mdp_hist_mgmt **mgmt)
{
	struct mdp_hist_mgmt *temp, *output;
	int i, ret = 0;

	output = NULL;

	for (i = 0; i < MDP_HIST_MGMT_MAX; i++) {
		temp = mdp_hist_mgmt_array[i];
		if (!temp)
			continue;

		if (temp->block == block) {
			output = temp;
			break;
		}
	}

	if (output == NULL)
		ret = -EINVAL;
	else
		*mgmt = output;

	return ret;
}

static int mdp_histogram_enable(struct mdp_hist_mgmt *mgmt)
{
	uint32_t base;
	unsigned long flag;
	if (mgmt->mdp_is_hist_data == TRUE) {
		pr_err("%s histogram already started\n", __func__);
		return -EINVAL;
	}

	mdp_pipe_ctrl(MDP_CMD_BLOCK, MDP_BLOCK_POWER_ON, FALSE);
	base = (uint32_t) (MDP_BASE + mgmt->base);
	/*First make sure that device is not collecting histogram*/
	mgmt->mdp_is_hist_data = FALSE;
	mgmt->mdp_is_hist_valid = FALSE;
	mgmt->mdp_is_hist_init = FALSE;
	spin_lock_irqsave(&mdp_spin_lock, flag);
	outp32(MDP_INTR_CLEAR, mgmt->intr);
	mdp_intr_mask &= ~mgmt->intr;
	outp32(MDP_INTR_ENABLE, mdp_intr_mask);
	MDP_OUTP(base + 0x001C, 0);
	MDP_OUTP(base + 0x0018, INTR_HIST_DONE | INTR_HIST_RESET_SEQ_DONE);
	MDP_OUTP(base + 0x0024, 0);
	spin_unlock_irqrestore(&mdp_spin_lock, flag);

	mutex_unlock(&mgmt->mdp_hist_mutex);
	cancel_work_sync(&mgmt->mdp_histogram_worker);
	mutex_lock(&mgmt->mdp_hist_mutex);

	/*Then initialize histogram*/
	INIT_COMPLETION(mgmt->mdp_hist_comp);

	spin_lock_irqsave(&mdp_spin_lock, flag);
	MDP_OUTP(base + 0x0018, INTR_HIST_DONE | INTR_HIST_RESET_SEQ_DONE);
	MDP_OUTP(base + 0x0010, 1);
	MDP_OUTP(base + 0x001C, INTR_HIST_DONE | INTR_HIST_RESET_SEQ_DONE);

	outp32(MDP_INTR_CLEAR, mgmt->intr);
	mdp_intr_mask |= mgmt->intr;
	outp32(MDP_INTR_ENABLE, mdp_intr_mask);
	mdp_enable_irq(mgmt->irq_term);
	spin_unlock_irqrestore(&mdp_spin_lock, flag);

	MDP_OUTP(base + 0x0004, mgmt->frame_cnt);
	if (mgmt->block != MDP_BLOCK_VG_1 && mgmt->block != MDP_BLOCK_VG_2)
		MDP_OUTP(base + 0x0008, mgmt->bit_mask);
	mgmt->mdp_is_hist_data = TRUE;
	mgmt->mdp_is_hist_valid = TRUE;
	mgmt->mdp_is_hist_init = FALSE;
	__mdp_histogram_reset(mgmt);
	mdp_pipe_ctrl(MDP_CMD_BLOCK, MDP_BLOCK_POWER_OFF, FALSE);
	return 0;
}

static int mdp_histogram_disable(struct mdp_hist_mgmt *mgmt)
{
	uint32_t base, status;
	unsigned long flag;
	if (mgmt->mdp_is_hist_data == FALSE) {
		pr_err("%s histogram already stopped\n", __func__);
		return -EINVAL;
	}

	mgmt->mdp_is_hist_data = FALSE;
	mgmt->mdp_is_hist_valid = FALSE;
	mgmt->mdp_is_hist_init = FALSE;

	base = (uint32_t) (MDP_BASE + mgmt->base);

	mdp_pipe_ctrl(MDP_CMD_BLOCK, MDP_BLOCK_POWER_ON, FALSE);
	spin_lock_irqsave(&mdp_spin_lock, flag);
	outp32(MDP_INTR_CLEAR, mgmt->intr);
	mdp_intr_mask &= ~mgmt->intr;
	outp32(MDP_INTR_ENABLE, mdp_intr_mask);
	mdp_disable_irq_nosync(mgmt->irq_term);
	spin_unlock_irqrestore(&mdp_spin_lock, flag);

	if (mdp_rev >= MDP_REV_42)
		MDP_OUTP(base + 0x0020, 1);
	status = inpdw(base + 0x001C);
	status &= ~(INTR_HIST_DONE | INTR_HIST_RESET_SEQ_DONE);
	MDP_OUTP(base + 0x001C, status);

	MDP_OUTP(base + 0x0018, INTR_HIST_DONE | INTR_HIST_RESET_SEQ_DONE);
	mdp_pipe_ctrl(MDP_CMD_BLOCK, MDP_BLOCK_POWER_OFF, FALSE);

	if (mgmt->hist != NULL) {
		mgmt->hist = NULL;
		complete(&mgmt->mdp_hist_comp);
	}

	return 0;
}

/*call when spanning mgmt_array only*/
int _mdp_histogram_ctrl(boolean en, struct mdp_hist_mgmt *mgmt)
{
	int ret = 0;

	mutex_lock(&mgmt->mdp_hist_mutex);
	if (mgmt->mdp_is_hist_start == TRUE) {
		if (en)
			ret = mdp_histogram_enable(mgmt);
		else
			ret = mdp_histogram_disable(mgmt);
	}
	mutex_unlock(&mgmt->mdp_hist_mutex);

	if (en == false)
		cancel_work_sync(&mgmt->mdp_histogram_worker);

	return ret;
}

int mdp_histogram_ctrl(boolean en, uint32_t block)
{
	struct mdp_hist_mgmt *mgmt = NULL;
	int ret = 0;

	ret = mdp_histogram_block2mgmt(block, &mgmt);
	if (ret)
		goto error;

	ret = _mdp_histogram_ctrl(en, mgmt);
error:
	return ret;
}

int mdp_histogram_ctrl_all(boolean en)
{
	struct mdp_hist_mgmt *temp;
	int i, ret = 0, ret_temp = 0;

	for (i = 0; i < MDP_HIST_MGMT_MAX; i++) {
		temp = mdp_hist_mgmt_array[i];
		if (!temp)
			continue;

		ret_temp = _mdp_histogram_ctrl(en, temp);
		if (ret_temp)
			ret = ret_temp;
	}
	return ret;
}

int mdp_histogram_start(struct mdp_histogram_start_req *req)
{
	struct mdp_hist_mgmt *mgmt = NULL;
	int ret;

	ret = mdp_histogram_block2mgmt(req->block, &mgmt);
	if (ret) {
		ret = -ENOTTY;
		goto error;
	}

	mutex_lock(&mgmt->mdp_do_hist_mutex);
	mutex_lock(&mgmt->mdp_hist_mutex);
	if (mgmt->mdp_is_hist_start == TRUE) {
		pr_err("%s histogram already started\n", __func__);
		ret = -EPERM;
		goto error_lock;
	}

	mgmt->block = req->block;
	mgmt->frame_cnt = req->frame_cnt;
	mgmt->bit_mask = req->bit_mask;
	mgmt->num_bins = req->num_bins;
	mgmt->hist = NULL;

	ret = mdp_histogram_enable(mgmt);

	mgmt->mdp_is_hist_start = TRUE;

error_lock:
	mutex_unlock(&mgmt->mdp_hist_mutex);
	mutex_unlock(&mgmt->mdp_do_hist_mutex);
error:
	return ret;
}

int mdp_histogram_stop(struct fb_info *info, uint32_t block)
{
	struct msm_fb_data_type *mfd = (struct msm_fb_data_type *) info->par;
	struct mdp_hist_mgmt *mgmt = NULL;
	int ret;

	ret = mdp_histogram_block2mgmt(block, &mgmt);
	if (ret) {
		ret = -ENOTTY;
		goto error;
	}

	mutex_lock(&mgmt->mdp_do_hist_mutex);
	mutex_lock(&mgmt->mdp_hist_mutex);
	if (mgmt->mdp_is_hist_start == FALSE) {
		pr_err("%s histogram already stopped\n", __func__);
		ret = -EPERM;
		goto error_lock;
	}

	mgmt->mdp_is_hist_start = FALSE;

	if (!mfd->panel_power_on) {
		mgmt->mdp_is_hist_data = FALSE;
		if (mgmt->hist != NULL) {
			mgmt->hist = NULL;
			complete(&mgmt->mdp_hist_comp);
		}
		ret = -EINVAL;
		goto error_lock;
	}

	ret = mdp_histogram_disable(mgmt);

	mutex_unlock(&mgmt->mdp_hist_mutex);
	cancel_work_sync(&mgmt->mdp_histogram_worker);
	mutex_unlock(&mgmt->mdp_do_hist_mutex);
	return ret;

error_lock:
	mutex_unlock(&mgmt->mdp_hist_mutex);
	mutex_unlock(&mgmt->mdp_do_hist_mutex);
error:
	return ret;
}

/*call from within mdp_hist_mutex context*/
static int _mdp_histogram_read_dma_data(struct mdp_hist_mgmt *mgmt)
{
	char *mdp_hist_base;
	uint32_t r_data_offset, g_data_offset, b_data_offset;
	int i, ret = 0;

	mdp_hist_base = MDP_BASE + mgmt->base;

	r_data_offset = (32 == mgmt->num_bins) ? MDP_HIST_DATA32_R_OFF :
		MDP_HIST_DATA128_R_OFF;
	g_data_offset = (32 == mgmt->num_bins) ? MDP_HIST_DATA32_G_OFF :
		MDP_HIST_DATA128_G_OFF;
	b_data_offset = (32 == mgmt->num_bins) ? MDP_HIST_DATA32_B_OFF :
		MDP_HIST_DATA128_B_OFF;

	if (mgmt->c0 == NULL || mgmt->c1 == NULL || mgmt->c2 == NULL) {
		ret = -ENOMEM;
		goto hist_err;
	}

	if (!mgmt->hist) {
		pr_err("%s: mgmt->hist not set, mgmt->hist = 0x%08x",
		__func__, (uint32_t) mgmt->hist);
		return -EINVAL;
	}

	if (mgmt->hist->bin_cnt != mgmt->num_bins) {
		pr_err("%s, bins config = %d, bin requested = %d", __func__,
					mgmt->num_bins, mgmt->hist->bin_cnt);
		return -EINVAL;
	}

	mdp_pipe_ctrl(MDP_CMD_BLOCK, MDP_BLOCK_POWER_ON, FALSE);
	mdp_clk_ctrl(1);
	for (i = 0; i < mgmt->num_bins; i++) {
		mgmt->c0[i] = inpdw(mdp_hist_base + r_data_offset + (4*i));
		mgmt->c1[i] = inpdw(mdp_hist_base + g_data_offset + (4*i));
		mgmt->c2[i] = inpdw(mdp_hist_base + b_data_offset + (4*i));
	}

	if (mdp_rev >= MDP_REV_42) {
		if (mgmt->extra_info) {
			mgmt->extra_info[0] = inpdw(mdp_hist_base +
					MDP_HIST_EXTRA_DATA0_OFF);
			mgmt->extra_info[1] = inpdw(mdp_hist_base +
					MDP_HIST_EXTRA_DATA0_OFF + 4);
		} else
			ret = -ENOMEM;
	}
	mdp_clk_ctrl(0);
	mdp_pipe_ctrl(MDP_CMD_BLOCK, MDP_BLOCK_POWER_OFF, FALSE);

	if (!ret)
		return ret;

hist_err:
	pr_err("%s: invalid hist buffer\n", __func__);
	return ret;
}

/*call from within mdp_hist_mutex context*/
static int _mdp_histogram_read_vg_data(struct mdp_hist_mgmt *mgmt)
{
	char *mdp_hist_base;
	int i, ret = 0;

	mdp_hist_base = MDP_BASE + mgmt->base;

	if (mgmt->c0 == NULL) {
		ret = -ENOMEM;
		goto hist_err;
	}

	if (!mgmt->hist) {
		pr_err("%s: mgmt->hist not set", __func__);
		return -EINVAL;
	}

	if (mgmt->hist->bin_cnt != mgmt->num_bins) {
		pr_err("%s, bins config = %d, bin requested = %d", __func__,
					mgmt->num_bins, mgmt->hist->bin_cnt);
		return -EINVAL;
	}

	mdp_pipe_ctrl(MDP_CMD_BLOCK, MDP_BLOCK_POWER_ON, FALSE);
	mdp_clk_ctrl(1);
	for (i = 0; i < mgmt->num_bins; i++)
		mgmt->c0[i] = inpdw(mdp_hist_base + MDP_HIST_DATA_LUMA_OFF +
									(4*i));

	if (mdp_rev >= MDP_REV_42) {
		if (mgmt->extra_info) {
			mgmt->extra_info[0] = inpdw(mdp_hist_base +
						MDP_HIST_EXTRA_DATA0_OFF);
		} else
			ret = -ENOMEM;
	}
	mdp_clk_ctrl(0);
	mdp_pipe_ctrl(MDP_CMD_BLOCK, MDP_BLOCK_POWER_OFF, FALSE);

	if (!ret)
		return ret;

hist_err:
	pr_err("%s: invalid hist buffer\n", __func__);
	return ret;
}

static void mdp_hist_read_work(struct work_struct *data)
{
	struct mdp_hist_mgmt *mgmt = container_of(data, struct mdp_hist_mgmt,
							mdp_histogram_worker);
	int ret = 0;
	bool hist_ready;
	mutex_lock(&mgmt->mdp_hist_mutex);
	if (mgmt->mdp_is_hist_data == FALSE) {
		pr_debug("%s, Histogram disabled before read.\n", __func__);
		ret = -EINVAL;
		goto error;
	}

	if (mgmt->hist == NULL) {
		if ((mgmt->mdp_is_hist_init == TRUE) &&
			((!completion_done(&mgmt->mdp_hist_comp)) &&
			waitqueue_active(&mgmt->mdp_hist_comp.wait)))
			pr_err("mgmt->hist invalid NULL\n");
		ret = -EINVAL;
	}
	hist_ready = (mgmt->mdp_is_hist_init && mgmt->mdp_is_hist_valid);

	if (!ret && hist_ready) {
		switch (mgmt->block) {
		case MDP_BLOCK_DMA_P:
		case MDP_BLOCK_DMA_S:
			ret = _mdp_histogram_read_dma_data(mgmt);
			break;
		case MDP_BLOCK_VG_1:
		case MDP_BLOCK_VG_2:
			ret = _mdp_histogram_read_vg_data(mgmt);
			break;
		default:
			pr_err("%s, invalid MDP block = %d\n", __func__,
								mgmt->block);
			ret = -EINVAL;
			goto error;
		}
	}
	/*
	 * if read was triggered by an underrun or failed copying,
	 * don't wake up readers
	 */
	if (!ret && hist_ready) {
		mgmt->hist = NULL;
		if (waitqueue_active(&mgmt->mdp_hist_comp.wait))
			complete(&mgmt->mdp_hist_comp);
	}

	if (mgmt->mdp_is_hist_valid == FALSE)
			mgmt->mdp_is_hist_valid = TRUE;
	if (mgmt->mdp_is_hist_init == FALSE)
			mgmt->mdp_is_hist_init = TRUE;

	mdp_pipe_ctrl(MDP_CMD_BLOCK, MDP_BLOCK_POWER_ON, FALSE);
	if (!ret && hist_ready)
		__mdp_histogram_kickoff(mgmt);
	else
		__mdp_histogram_reset(mgmt);
	mdp_pipe_ctrl(MDP_CMD_BLOCK, MDP_BLOCK_POWER_OFF, FALSE);

error:
	mutex_unlock(&mgmt->mdp_hist_mutex);
}

/*call from within mdp_hist_mutex*/
static int _mdp_copy_hist_data(struct mdp_histogram_data *hist,
						struct mdp_hist_mgmt *mgmt)
{
	int ret;

	if (hist->c0) {
		ret = copy_to_user(hist->c0, mgmt->c0,
		sizeof(uint32_t) * (hist->bin_cnt));
		if (ret)
			goto err;
	}
	if (hist->c1) {
		ret = copy_to_user(hist->c1, mgmt->c1,
		sizeof(uint32_t) * (hist->bin_cnt));
		if (ret)
			goto err;
	}
	if (hist->c2) {
		ret = copy_to_user(hist->c2, mgmt->c2,
		sizeof(uint32_t) * (hist->bin_cnt));
		if (ret)
			goto err;
	}
	if (hist->extra_info) {
		ret = copy_to_user(hist->extra_info, mgmt->extra_info,
		sizeof(uint32_t) * ((hist->block > MDP_BLOCK_VG_2) ? 2 : 1));
		if (ret)
			goto err;
	}
err:
	return ret;
}

#define MDP_HISTOGRAM_TIMEOUT_MS	84 /*5 Frames*/
static int mdp_do_histogram(struct fb_info *info,
					struct mdp_histogram_data *hist)
{
	struct mdp_hist_mgmt *mgmt = NULL;
	int ret = 0;
	unsigned long timeout = (MDP_HISTOGRAM_TIMEOUT_MS * HZ) / 1000;

	ret = mdp_histogram_block2mgmt(hist->block, &mgmt);
	if (ret) {
		pr_info("%s - %d", __func__, __LINE__);
		ret = -EINVAL;
		return ret;
	}

	mutex_lock(&mgmt->mdp_do_hist_mutex);
	if (!mgmt->frame_cnt || (mgmt->num_bins == 0)) {
		pr_info("%s - frame_cnt = %d, num_bins = %d", __func__,
		mgmt->frame_cnt, mgmt->num_bins);
		ret = -EINVAL;
		goto error;
}
	if ((mdp_rev <= MDP_REV_41 && hist->bin_cnt > MDP_REV41_HIST_MAX_BIN)
		|| (mdp_rev >= MDP_REV_42 &&
				hist->bin_cnt > MDP_REV42_HIST_MAX_BIN)) {
		pr_info("%s - mdp_rev = %d, num_bins = %d", __func__, mdp_rev,
								hist->bin_cnt);
		ret = -EINVAL;
		goto error;
}
	mutex_lock(&mgmt->mdp_hist_mutex);
	if (!mgmt->mdp_is_hist_data) {
		pr_info("%s - hist_data = false!", __func__);
		ret = -EINVAL;
		goto error_lock;
	}

	if (!mgmt->mdp_is_hist_start) {
		pr_err("%s histogram not started\n", __func__);
		ret = -EPERM;
		goto error_lock;
	}

	if (mgmt->hist != NULL) {
		pr_err("%s; histogram attempted to be read twice\n", __func__);
		ret = -EPERM;
		goto error_lock;
	}
	INIT_COMPLETION(mgmt->mdp_hist_comp);
	mgmt->hist = hist;
	mutex_unlock(&mgmt->mdp_hist_mutex);

	ret = wait_for_completion_killable_timeout(&mgmt->mdp_hist_comp,
								timeout);
	if (ret <= 0) {
		if (!ret) {
			mgmt->hist = NULL;
			ret = -ETIMEDOUT;
			pr_debug("%s: bin collection timedout", __func__);
		} else {
			mgmt->hist = NULL;
			pr_debug("%s: bin collection interrupted", __func__);
		}
		goto error;
	}

	mutex_lock(&mgmt->mdp_hist_mutex);
	if (mgmt->mdp_is_hist_data && mgmt->mdp_is_hist_init)
		ret =  _mdp_copy_hist_data(hist, mgmt);
	else
		ret = -ENODATA;
error_lock:
	mutex_unlock(&mgmt->mdp_hist_mutex);
error:
	mutex_unlock(&mgmt->mdp_do_hist_mutex);
	return ret;
}
#endif

static void send_vsync_work(struct work_struct *work)
{
	char buf[64];
	char *envp[2];

	snprintf(buf, sizeof(buf), "VSYNC=%llu",
			ktime_to_ns(vsync_cntrl.vsync_time));
	envp[0] = buf;
	envp[1] = NULL;
	kobject_uevent_env(&(vsync_cntrl.dev->kobj), KOBJ_CHANGE, envp);
}

#ifdef CONFIG_FB_MSM_MDP303
/* vsync_isr_handler: Called from isr context*/
static void vsync_isr_handler(void)
{
	vsync_cntrl.vsync_time = ktime_get();
	schedule_work(&(vsync_cntrl.vsync_work));
}
#endif

/* Returns < 0 on error, 0 on timeout, or > 0 on successful wait */
int mdp_ppp_pipe_wait(void)
{
	int ret = 1;

	/* wait 5 seconds for the operation to complete before declaring
	the MDP hung */

	if (mdp_ppp_waiting == TRUE) {
		ret = wait_for_completion_interruptible_timeout(&mdp_ppp_comp,
								5 * HZ);

		if (!ret)
			printk(KERN_ERR "%s: Timed out waiting for the MDP.\n",
					__func__);
	}

	return ret;
}

static DEFINE_SPINLOCK(mdp_lock);
static int mdp_irq_mask;
static int mdp_irq_enabled;

/*
 * mdp_enable_irq: can not be called from isr
 */
void mdp_enable_irq(uint32 term)
{
	unsigned long irq_flags;

	spin_lock_irqsave(&mdp_lock, irq_flags);
	if (mdp_irq_mask & term) {
		printk(KERN_ERR "%s: MDP IRQ term-0x%x is already set, mask=%x irq=%d\n",
				__func__, term, mdp_irq_mask, mdp_irq_enabled);
	} else {
		mdp_irq_mask |= term;
		if (mdp_irq_mask && !mdp_irq_enabled) {
			mdp_irq_enabled = 1;
			enable_irq(mdp_irq);
		}
	}
	spin_unlock_irqrestore(&mdp_lock, irq_flags);
}

/*
 * mdp_disable_irq: can not be called from isr
 */
void mdp_disable_irq(uint32 term)
{
	unsigned long irq_flags;

	spin_lock_irqsave(&mdp_lock, irq_flags);
	if (!(mdp_irq_mask & term)) {
		printk(KERN_ERR "%s: MDP IRQ term-0x%x is NOT set, mask=%x irq=%d\n",
				__func__, term, mdp_irq_mask, mdp_irq_enabled);
	} else {
		mdp_irq_mask &= ~term;
		if (!mdp_irq_mask && mdp_irq_enabled) {
			mdp_irq_enabled = 0;
			disable_irq(mdp_irq);
		}
	}
	spin_unlock_irqrestore(&mdp_lock, irq_flags);
}

void mdp_disable_irq_nosync(uint32 term)
{
	spin_lock(&mdp_lock);
	if (!(mdp_irq_mask & term)) {
		printk(KERN_ERR "%s: MDP IRQ term-0x%x is NOT set, mask=%x irq=%d\n",
				__func__, term, mdp_irq_mask, mdp_irq_enabled);
	} else {
		mdp_irq_mask &= ~term;
		if (!mdp_irq_mask && mdp_irq_enabled) {
			mdp_irq_enabled = 0;
			disable_irq_nosync(mdp_irq);
		}
	}
	spin_unlock(&mdp_lock);
}

void mdp_pipe_kickoff(uint32 term, struct msm_fb_data_type *mfd)
{
	/* complete all the writes before starting */
	wmb();

	/* kick off PPP engine */
	if (term == MDP_PPP_TERM) {
		if (mdp_debug[MDP_PPP_BLOCK])
			jiffies_to_timeval(jiffies, &mdp_ppp_timeval);

		/* let's turn on PPP block */
		mdp_pipe_ctrl(MDP_PPP_BLOCK, MDP_BLOCK_POWER_ON, FALSE);

		mdp_enable_irq(term);
		INIT_COMPLETION(mdp_ppp_comp);
		mdp_ppp_waiting = TRUE;
		outpdw(MDP_BASE + 0x30, 0x1000);
		wait_for_completion_killable(&mdp_ppp_comp);
		mdp_disable_irq(term);

		if (mdp_debug[MDP_PPP_BLOCK]) {
			struct timeval now;

			jiffies_to_timeval(jiffies, &now);
			mdp_ppp_timeval.tv_usec =
			    now.tv_usec - mdp_ppp_timeval.tv_usec;
			MSM_FB_DEBUG("MDP-PPP: %d\n",
				    (int)mdp_ppp_timeval.tv_usec);
		}
	} else if (term == MDP_DMA2_TERM) {
		if (mdp_debug[MDP_DMA2_BLOCK]) {
			MSM_FB_DEBUG("MDP-DMA2: %d\n",
				    (int)mdp_dma2_timeval.tv_usec);
			jiffies_to_timeval(jiffies, &mdp_dma2_timeval);
		}
		/* DMA update timestamp */
		mdp_dma2_last_update_time = ktime_get_real();
		/* let's turn on DMA2 block */
#ifdef CONFIG_FB_MSM_MDP22
		outpdw(MDP_CMD_DEBUG_ACCESS_BASE + 0x0044, 0x0);/* start DMA */
#else
		mdp_lut_enable();

#ifdef CONFIG_FB_MSM_MDP40
		outpdw(MDP_BASE + 0x000c, 0x0);	/* start DMA */
#else
		outpdw(MDP_BASE + 0x0044, 0x0);	/* start DMA */

#ifdef CONFIG_FB_MSM_MDP303

#ifdef CONFIG_FB_MSM_MIPI_DSI
		mipi_dsi_cmd_mdp_start();
#endif

#endif

#endif
#endif
#ifdef CONFIG_FB_MSM_MDP40
	} else if (term == MDP_DMA_S_TERM) {
		mdp_pipe_ctrl(MDP_DMA_S_BLOCK, MDP_BLOCK_POWER_ON, FALSE);
		outpdw(MDP_BASE + 0x0010, 0x0);	/* start DMA */
	} else if (term == MDP_DMA_E_TERM) {
		mdp_pipe_ctrl(MDP_DMA_E_BLOCK, MDP_BLOCK_POWER_ON, FALSE);
		outpdw(MDP_BASE + 0x0014, 0x0);	/* start DMA */
	} else if (term == MDP_OVERLAY0_TERM) {
		mdp_pipe_ctrl(MDP_OVERLAY0_BLOCK, MDP_BLOCK_POWER_ON, FALSE);
		mdp_lut_enable();
		outpdw(MDP_BASE + 0x0004, 0);
	} else if (term == MDP_OVERLAY1_TERM) {
		mdp_pipe_ctrl(MDP_OVERLAY1_BLOCK, MDP_BLOCK_POWER_ON, FALSE);
		outpdw(MDP_BASE + 0x0008, 0);
	} else if (term == MDP_OVERLAY2_TERM) {
		mdp_pipe_ctrl(MDP_OVERLAY2_BLOCK, MDP_BLOCK_POWER_ON, FALSE);
		outpdw(MDP_BASE + 0x00D0, 0);
	}
#else
	} else if (term == MDP_DMA_S_TERM) {
		mdp_pipe_ctrl(MDP_DMA_S_BLOCK, MDP_BLOCK_POWER_ON, FALSE);
		outpdw(MDP_BASE + 0x0048, 0x0);	/* start DMA */
	} else if (term == MDP_DMA_E_TERM) {
		mdp_pipe_ctrl(MDP_DMA_E_BLOCK, MDP_BLOCK_POWER_ON, FALSE);
		outpdw(MDP_BASE + 0x004C, 0x0);
	}
#endif
}

static struct platform_device *pdev_list[MSM_FB_MAX_DEV_LIST];
static int pdev_list_cnt;

static void mdp_pipe_ctrl_workqueue_handler(struct work_struct *work)
{
	mdp_pipe_ctrl(MDP_MASTER_BLOCK, MDP_BLOCK_POWER_OFF, FALSE);
}

static int mdp_clk_rate;

#ifdef CONFIG_FB_MSM_NO_MDP_PIPE_CTRL

/*
 * mdp_clk_disable_unprepare(void) called from thread context
 */
static void mdp_clk_disable_unprepare(void)
{
	mb();
	vsync_clk_disable_unprepare();

	if (mdp_clk != NULL)
		clk_disable_unprepare(mdp_clk);

	if (mdp_pclk != NULL)
		clk_disable_unprepare(mdp_pclk);

	if (mdp_lut_clk != NULL)
		clk_disable_unprepare(mdp_lut_clk);
}

/*
 * mdp_clk_prepare_enable(void) called from thread context
 */
static void mdp_clk_prepare_enable(void)
{
	if (mdp_clk != NULL)
		clk_prepare_enable(mdp_clk);

	if (mdp_pclk != NULL)
		clk_prepare_enable(mdp_pclk);

	if (mdp_lut_clk != NULL)
		clk_prepare_enable(mdp_lut_clk);

	vsync_clk_prepare_enable();
}

/*
 * mdp_clk_ctrl: called from thread context
 */
void mdp_clk_ctrl(int on)
{
	static int mdp_clk_cnt;

	mutex_lock(&mdp_suspend_mutex);
	if (on) {
		if (mdp_clk_cnt == 0)
			mdp_clk_prepare_enable();
		mdp_clk_cnt++;
	} else {
		if (mdp_clk_cnt) {
			mdp_clk_cnt--;
			if (mdp_clk_cnt == 0)
				mdp_clk_disable_unprepare();
		} else
			pr_err("%s: %d: mdp clk off is invalid\n",
			       __func__, __LINE__);
	}
	pr_debug("%s: on=%d cnt=%d\n", __func__, on, mdp_clk_cnt);
	mutex_unlock(&mdp_suspend_mutex);
}



void mdp_pipe_ctrl(MDP_BLOCK_TYPE block, MDP_BLOCK_POWER_STATE state,
		   boolean isr)
{
	/* do nothing */
}
#else
void mdp_pipe_ctrl(MDP_BLOCK_TYPE block, MDP_BLOCK_POWER_STATE state,
		   boolean isr)
{
	boolean mdp_all_blocks_off = TRUE;
	int i;
	unsigned long flag;
	struct msm_fb_panel_data *pdata;

	/*
	 * It is assumed that if isr = TRUE then start = OFF
	 * if start = ON when isr = TRUE it could happen that the usercontext
	 * could turn off the clocks while the interrupt is updating the
	 * power to ON
	 */
	WARN_ON(isr == TRUE && state == MDP_BLOCK_POWER_ON);

	spin_lock_irqsave(&mdp_spin_lock, flag);
	if (MDP_BLOCK_POWER_ON == state) {
		atomic_inc(&mdp_block_power_cnt[block]);

		if (MDP_DMA2_BLOCK == block)
			mdp_in_processing = TRUE;
	} else {
		atomic_dec(&mdp_block_power_cnt[block]);

		if (atomic_read(&mdp_block_power_cnt[block]) < 0) {
			/*
			* Master has to serve a request to power off MDP always
			* It also has a timer to power off.  So, in case of
			* timer expires first and DMA2 finishes later,
			* master has to power off two times
			* There shouldn't be multiple power-off request for
			* other blocks
			*/
			if (block != MDP_MASTER_BLOCK) {
				MSM_FB_INFO("mdp_block_power_cnt[block=%d] \
				multiple power-off request\n", block);
			}
			atomic_set(&mdp_block_power_cnt[block], 0);
		}

		if (MDP_DMA2_BLOCK == block)
			mdp_in_processing = FALSE;
	}
	spin_unlock_irqrestore(&mdp_spin_lock, flag);

	/*
	 * If it's in isr, we send our request to workqueue.
	 * Otherwise, processing happens in the current context
	 */
	if (isr) {
		if (mdp_current_clk_on) {
			/* checking all blocks power state */
			for (i = 0; i < MDP_MAX_BLOCK; i++) {
				if (atomic_read(&mdp_block_power_cnt[i]) > 0) {
					mdp_all_blocks_off = FALSE;
					break;
				}
			}

			if (mdp_all_blocks_off) {
				/* send workqueue to turn off mdp power */
				queue_delayed_work(mdp_pipe_ctrl_wq,
						   &mdp_pipe_ctrl_worker,
						   mdp_timer_duration);
			}
		}
	} else {
		down(&mdp_pipe_ctrl_mutex);
		/* checking all blocks power state */
		for (i = 0; i < MDP_MAX_BLOCK; i++) {
			if (atomic_read(&mdp_block_power_cnt[i]) > 0) {
				mdp_all_blocks_off = FALSE;
				break;
			}
		}

		/*
		 * find out whether a delayable work item is currently
		 * pending
		 */

		if (delayed_work_pending(&mdp_pipe_ctrl_worker)) {
			/*
			 * try to cancel the current work if it fails to
			 * stop (which means del_timer can't delete it
			 * from the list, it's about to expire and run),
			 * we have to let it run. queue_delayed_work won't
			 * accept the next job which is same as
			 * queue_delayed_work(mdp_timer_duration = 0)
			 */
			cancel_delayed_work(&mdp_pipe_ctrl_worker);
		}

		if ((mdp_all_blocks_off) && (mdp_current_clk_on)) {
			mutex_lock(&mdp_suspend_mutex);
			if (block == MDP_MASTER_BLOCK || mdp_suspended) {
				mdp_current_clk_on = FALSE;
				mb();
				/* turn off MDP clks */
				mdp_vsync_clk_disable();
				for (i = 0; i < pdev_list_cnt; i++) {
					pdata = (struct msm_fb_panel_data *)
						pdev_list[i]->dev.platform_data;
					if (pdata && pdata->clk_func)
						pdata->clk_func(0);
				}
				if (mdp_clk != NULL) {
					mdp_clk_rate = clk_get_rate(mdp_clk);
					clk_disable_unprepare(mdp_clk);
					if (mdp_hw_revision <=
						MDP4_REVISION_V2_1 &&
						mdp_clk_rate > 122880000) {
						clk_set_rate(mdp_clk,
							 122880000);
					}
					MSM_FB_DEBUG("MDP CLK OFF\n");
				}
				if (mdp_pclk != NULL) {
					clk_disable_unprepare(mdp_pclk);
					MSM_FB_DEBUG("MDP PCLK OFF\n");
				}
				if (mdp_lut_clk != NULL)
					clk_disable_unprepare(mdp_lut_clk);
			} else {
				/* send workqueue to turn off mdp power */
				queue_delayed_work(mdp_pipe_ctrl_wq,
						   &mdp_pipe_ctrl_worker,
						   mdp_timer_duration);
			}
			mutex_unlock(&mdp_suspend_mutex);
		} else if ((!mdp_all_blocks_off) && (!mdp_current_clk_on)) {
			mdp_current_clk_on = TRUE;
			/* turn on MDP clks */
			for (i = 0; i < pdev_list_cnt; i++) {
				pdata = (struct msm_fb_panel_data *)
					pdev_list[i]->dev.platform_data;
				if (pdata && pdata->clk_func)
					pdata->clk_func(1);
			}
			if (mdp_clk != NULL) {
				if (mdp_hw_revision <=
					MDP4_REVISION_V2_1 &&
					mdp_clk_rate > 122880000) {
					clk_set_rate(mdp_clk,
						 mdp_clk_rate);
				}
				clk_prepare_enable(mdp_clk);
				MSM_FB_DEBUG("MDP CLK ON\n");
			}
			if (mdp_pclk != NULL) {
				clk_prepare_enable(mdp_pclk);
				MSM_FB_DEBUG("MDP PCLK ON\n");
			}
			if (mdp_lut_clk != NULL)
				clk_prepare_enable(mdp_lut_clk);
			mdp_vsync_clk_enable();
		}
		up(&mdp_pipe_ctrl_mutex);
	}
}

void mdp_clk_ctrl(int on)
{
	/* do nothing */
}
#endif

void mdp_histogram_handle_isr(struct mdp_hist_mgmt *mgmt)
{
	uint32 isr, mask;
	char *base_addr = MDP_BASE + mgmt->base;
	isr = inpdw(base_addr + MDP_HIST_INTR_STATUS_OFF);
	mask = inpdw(base_addr + MDP_HIST_INTR_ENABLE_OFF);
	outpdw(base_addr + MDP_HIST_INTR_CLEAR_OFF, isr);
	mb();
	isr &= mask;
	if (isr & INTR_HIST_RESET_SEQ_DONE)
		__mdp_histogram_kickoff(mgmt);
	else if (isr & INTR_HIST_DONE)
		queue_work(mdp_hist_wq, &mgmt->mdp_histogram_worker);
}

#ifndef CONFIG_FB_MSM_MDP40
irqreturn_t mdp_isr(int irq, void *ptr)
{
	uint32 mdp_interrupt = 0;
	struct mdp_dma_data *dma;
	struct mdp_hist_mgmt *mgmt = NULL;
	int i, ret;
<<<<<<< HEAD
#endif
	int vsync_isr;
=======
>>>>>>> d8045349
	/* Ensure all the register write are complete */
	mb();

	mdp_is_in_isr = TRUE;
	
	mdp_interrupt = inp32(MDP_INTR_STATUS);
	outp32(MDP_INTR_CLEAR, mdp_interrupt);

	mdp_interrupt &= mdp_intr_mask;

	if (mdp_interrupt & TV_ENC_UNDERRUN) {
		mdp_interrupt &= ~(TV_ENC_UNDERRUN);
		mdp_tv_underflow_cnt++;
	}

	if (!mdp_interrupt)
		goto out;

	/*Primary Vsync interrupt*/
	if (mdp_interrupt & MDP_PRIM_RDPTR) {
		spin_lock_irqsave(&mdp_spin_lock, flag);
		vsync_isr = vsync_cntrl.vsync_irq_enabled;
		if (!vsync_isr) {
			mdp_intr_mask &= ~MDP_PRIM_RDPTR;
			outp32(MDP_INTR_ENABLE, mdp_intr_mask);
		}
		spin_unlock_irqrestore(&mdp_spin_lock, flag);

		if (vsync_isr) {
			vsync_isr_handler();
		} else {
			mdp_pipe_ctrl(MDP_CMD_BLOCK,
				MDP_BLOCK_POWER_OFF, TRUE);
			complete(&vsync_cntrl.vsync_wait);
		}
	}

	/* DMA3 TV-Out Start */
	if (mdp_interrupt & TV_OUT_DMA3_START) {
		/* let's disable TV out interrupt */
		mdp_intr_mask &= ~TV_OUT_DMA3_START;
		outp32(MDP_INTR_ENABLE, mdp_intr_mask);

		dma = &dma3_data;
		if (dma->waiting) {
			dma->waiting = FALSE;
			complete(&dma->comp);
		}
	}

	if (mdp_rev >= MDP_REV_30) {
		/* Only DMA_P histogram exists for this MDP rev*/
		if (mdp_interrupt & MDP_HIST_DONE) {
			ret = mdp_histogram_block2mgmt(MDP_BLOCK_DMA_P, &mgmt);
			if (!ret)
				mdp_histogram_handle_isr(mgmt);
			outp32(MDP_INTR_CLEAR, MDP_HIST_DONE);
		}

		/* LCDC UnderFlow */
		if (mdp_interrupt & LCDC_UNDERFLOW) {
			mdp_lcdc_underflow_cnt++;
			/*when underflow happens HW resets all the histogram
			  registers that were set before so restore them back
			  to normal.*/
			for (i = 0; i < MDP_HIST_MGMT_MAX; i++) {
				mgmt = mdp_hist_mgmt_array[i];
				if (!mgmt)
					continue;

				mgmt->mdp_is_hist_valid = FALSE;
			}
		}

		/* LCDC Frame Start */
		if (mdp_interrupt & LCDC_FRAME_START) {
			dma = &dma2_data;
			spin_lock_irqsave(&mdp_spin_lock, flag);
			vsync_isr = vsync_cntrl.vsync_irq_enabled;
			/* let's disable LCDC interrupt */
			if (dma->waiting) {
				dma->waiting = FALSE;
				complete(&dma->comp);
			}

			if (!vsync_isr) {
				mdp_intr_mask &= ~LCDC_FRAME_START;
				outp32(MDP_INTR_ENABLE, mdp_intr_mask);
			}
			spin_unlock_irqrestore(&mdp_spin_lock, flag);

			if (vsync_isr) {
				vsync_isr_handler();
			} else {
				mdp_pipe_ctrl(MDP_CMD_BLOCK,
					MDP_BLOCK_POWER_OFF, TRUE);
				complete(&vsync_cntrl.vsync_wait);
			}
		}

		/* DMA2 LCD-Out Complete */
		if (mdp_interrupt & MDP_DMA_S_DONE) {
			dma = &dma_s_data;
			dma->busy = FALSE;
			mdp_pipe_ctrl(MDP_DMA_S_BLOCK, MDP_BLOCK_POWER_OFF,
				      TRUE);
			complete(&dma->comp);
		}
		/* DMA_E LCD-Out Complete */
		if (mdp_interrupt & MDP_DMA_E_DONE) {
			dma = &dma_s_data;
			dma->busy = FALSE;
			mdp_pipe_ctrl(MDP_DMA_E_BLOCK, MDP_BLOCK_POWER_OFF,
				TRUE);
			complete(&dma->comp);
		}
	}

	/* DMA2 LCD-Out Complete */
	if (mdp_interrupt & MDP_DMA_P_DONE) {
		struct timeval now;

		mdp_dma2_last_update_time = ktime_sub(ktime_get_real(),
			mdp_dma2_last_update_time);
		if (mdp_debug[MDP_DMA2_BLOCK]) {
			jiffies_to_timeval(jiffies, &now);
			mdp_dma2_timeval.tv_usec =
			    now.tv_usec - mdp_dma2_timeval.tv_usec;
		}
#ifndef CONFIG_FB_MSM_MDP303
		dma = &dma2_data;
		dma->busy = FALSE;
		mdp_pipe_ctrl(MDP_DMA2_BLOCK, MDP_BLOCK_POWER_OFF,
			      TRUE);
		complete(&dma->comp);
#else
		if (mdp_prim_panel_type == MIPI_CMD_PANEL) {
			dma = &dma2_data;
			spin_lock_irqsave(&mdp_spin_lock, flag);
			dma->busy = FALSE;
<<<<<<< HEAD
			spin_unlock_irqrestore(&mdp_spin_lock, flag);
			mdp_pipe_ctrl(MDP_DMA2_BLOCK, MDP_BLOCK_POWER_OFF,
				TRUE);
=======
			mdp_pipe_ctrl(MDP_DMA2_BLOCK,
				MDP_BLOCK_POWER_OFF, TRUE);
>>>>>>> d8045349
			complete(&dma->comp);
		}
#endif
	}
	/* PPP Complete */
	if (mdp_interrupt & MDP_PPP_DONE) {
#ifdef	CONFIG_FB_MSM_MDP31
		MDP_OUTP(MDP_BASE + 0x00100, 0xFFFF);
#endif
		mdp_pipe_ctrl(MDP_PPP_BLOCK, MDP_BLOCK_POWER_OFF, TRUE);
		if (mdp_ppp_waiting) {
			mdp_ppp_waiting = FALSE;
			complete(&mdp_ppp_comp);
		}
	}

	mdp_is_in_isr = FALSE;

	return IRQ_HANDLED;
}
#endif

static void mdp_drv_init(void)
{
	int i;

	for (i = 0; i < MDP_MAX_BLOCK; i++) {
		mdp_debug[i] = 0;
	}

	/* initialize spin lock and workqueue */
	spin_lock_init(&mdp_spin_lock);
	mdp_dma_wq = create_singlethread_workqueue("mdp_dma_wq");
	mdp_vsync_wq = create_singlethread_workqueue("mdp_vsync_wq");
	mdp_pipe_ctrl_wq = create_singlethread_workqueue("mdp_pipe_ctrl_wq");
	INIT_DELAYED_WORK(&mdp_pipe_ctrl_worker,
			  mdp_pipe_ctrl_workqueue_handler);

	/* initialize semaphore */
	init_completion(&mdp_ppp_comp);
	sema_init(&mdp_ppp_mutex, 1);
	sema_init(&mdp_pipe_ctrl_mutex, 1);

	dma2_data.busy = FALSE;
	dma2_data.dmap_busy = FALSE;
	dma2_data.waiting = FALSE;
	init_completion(&dma2_data.comp);
	init_completion(&dma2_data.dmap_comp);
	sema_init(&dma2_data.mutex, 1);
	mutex_init(&dma2_data.ov_mutex);

	dma3_data.busy = FALSE;
	dma3_data.waiting = FALSE;
	init_completion(&dma3_data.comp);
	sema_init(&dma3_data.mutex, 1);

	dma_s_data.busy = FALSE;
	dma_s_data.waiting = FALSE;
	init_completion(&dma_s_data.comp);
	sema_init(&dma_s_data.mutex, 1);

#ifndef CONFIG_FB_MSM_MDP303
	dma_e_data.busy = FALSE;
	dma_e_data.waiting = FALSE;
	init_completion(&dma_e_data.comp);
	mutex_init(&dma_e_data.ov_mutex);
#endif
#ifdef CONFIG_FB_MSM_WRITEBACK_MSM_PANEL
	dma_wb_data.busy = FALSE;
	dma_wb_data.waiting = FALSE;
	init_completion(&dma_wb_data.comp);
	mutex_init(&dma_wb_data.ov_mutex);
#endif

	/* initializing mdp power block counter to 0 */
	for (i = 0; i < MDP_MAX_BLOCK; i++) {
		atomic_set(&mdp_block_power_cnt[i], 0);
	}
	INIT_WORK(&(vsync_cntrl.vsync_work), send_vsync_work);
	init_completion(&vsync_cntrl.vsync_wait);
#ifdef MSM_FB_ENABLE_DBGFS
	{
		struct dentry *root;
		char sub_name[] = "mdp";

		root = msm_fb_get_debugfs_root();
		if (root != NULL) {
			mdp_dir = debugfs_create_dir(sub_name, root);

			if (mdp_dir) {
				msm_fb_debugfs_file_create(mdp_dir,
					"dma2_update_time_in_usec",
					(u32 *) &mdp_dma2_update_time_in_usec);
				msm_fb_debugfs_file_create(mdp_dir,
					"vs_rdcnt_slow",
					(u32 *) &mdp_lcd_rd_cnt_offset_slow);
				msm_fb_debugfs_file_create(mdp_dir,
					"vs_rdcnt_fast",
					(u32 *) &mdp_lcd_rd_cnt_offset_fast);
				msm_fb_debugfs_file_create(mdp_dir,
					"mdp_usec_diff_threshold",
					(u32 *) &mdp_usec_diff_threshold);
				msm_fb_debugfs_file_create(mdp_dir,
					"mdp_current_clk_on",
					(u32 *) &mdp_current_clk_on);
#ifdef CONFIG_FB_MSM_LCDC
				msm_fb_debugfs_file_create(mdp_dir,
					"lcdc_start_x",
					(u32 *) &first_pixel_start_x);
				msm_fb_debugfs_file_create(mdp_dir,
					"lcdc_start_y",
					(u32 *) &first_pixel_start_y);
#endif
			}
		}
	}
#endif
}

static int mdp_probe(struct platform_device *pdev);
static int mdp_remove(struct platform_device *pdev);

static int mdp_runtime_suspend(struct device *dev)
{
	dev_dbg(dev, "pm_runtime: suspending...\n");
	return 0;
}

static int mdp_runtime_resume(struct device *dev)
{
	dev_dbg(dev, "pm_runtime: resuming...\n");
	return 0;
}

static struct dev_pm_ops mdp_dev_pm_ops = {
	.runtime_suspend = mdp_runtime_suspend,
	.runtime_resume = mdp_runtime_resume,
};


static struct platform_driver mdp_driver = {
	.probe = mdp_probe,
	.remove = mdp_remove,
#ifndef CONFIG_HAS_EARLYSUSPEND
	.suspend = mdp_suspend,
	.resume = NULL,
#endif
	.shutdown = NULL,
	.driver = {
		/*
		 * Driver name must match the device name added in
		 * platform.c.
		 */
		.name = "mdp",
		.pm = &mdp_dev_pm_ops,
	},
};

static int mdp_off(struct platform_device *pdev)
{
	int ret = 0;

	struct msm_fb_data_type *mfd = platform_get_drvdata(pdev);

	pr_debug("%s:+\n", __func__);
	mdp_histogram_ctrl_all(FALSE);

	mdp_clk_ctrl(1);
	if (mfd->panel.type == MIPI_CMD_PANEL)
		mdp4_dsi_cmd_off(pdev);
	else if (mfd->panel.type == MIPI_VIDEO_PANEL)
		mdp4_dsi_video_off(pdev);
	else if (mfd->panel.type == HDMI_PANEL ||
			mfd->panel.type == LCDC_PANEL ||
			mfd->panel.type == LVDS_PANEL)
		mdp4_lcdc_off(pdev);
	else if (mfd->panel.type == MDDI_PANEL)
		mdp4_mddi_off(pdev);

	mdp_pipe_ctrl(MDP_CMD_BLOCK, MDP_BLOCK_POWER_ON, FALSE);
	ret = panel_next_off(pdev);
	mdp_pipe_ctrl(MDP_CMD_BLOCK, MDP_BLOCK_POWER_OFF, FALSE);
	mdp_clk_ctrl(0);

	if (mdp_rev >= MDP_REV_41 && mfd->panel.type == MIPI_CMD_PANEL)
		mdp_dsi_cmd_overlay_suspend(mfd);
	pr_debug("%s:-\n", __func__);
	return ret;
}

#ifdef CONFIG_FB_MSM_MDP303
unsigned is_mdp4_hw_reset(void)
{
	return 0;
}
void mdp4_hw_init(void)
{
	/* empty */
}

#endif

static int mdp_on(struct platform_device *pdev)
{
	int ret = 0;
	struct msm_fb_data_type *mfd;
	mfd = platform_get_drvdata(pdev);

	pr_debug("%s:+\n", __func__);
<<<<<<< HEAD

	if (mdp_rev >= MDP_REV_40) {
		mdp_pipe_ctrl(MDP_CMD_BLOCK, MDP_BLOCK_POWER_ON, FALSE);
		mdp_clk_ctrl(1);
		mdp4_hw_init();
		outpdw(MDP_BASE + 0x0038, mdp4_display_intf);
		if (mfd->panel.type == MIPI_CMD_PANEL) {
			mdp_vsync_cfg_regs(mfd, FALSE);
			mdp4_dsi_cmd_on(pdev);
		} else if (mfd->panel.type == MIPI_VIDEO_PANEL) {
			mdp4_dsi_video_on(pdev);
		} else if (mfd->panel.type == HDMI_PANEL ||
				mfd->panel.type == LCDC_PANEL ||
				mfd->panel.type == LVDS_PANEL) {
			mdp4_lcdc_on(pdev);
		}

		mdp_clk_ctrl(0);
		mdp_pipe_ctrl(MDP_CMD_BLOCK, MDP_BLOCK_POWER_OFF, FALSE);
	}
=======

	if (mdp_rev >= MDP_REV_40) {
		mdp_pipe_ctrl(MDP_CMD_BLOCK, MDP_BLOCK_POWER_ON, FALSE);
		mdp_clk_ctrl(1);
		mdp4_hw_init();
		outpdw(MDP_BASE + 0x0038, mdp4_display_intf);
		if (mfd->panel.type == MIPI_CMD_PANEL) {
			mdp_vsync_cfg_regs(mfd, FALSE);
			mdp4_dsi_cmd_on(pdev);
		} else if (mfd->panel.type == MIPI_VIDEO_PANEL) {
			mdp4_dsi_video_on(pdev);
		} else if (mfd->panel.type == HDMI_PANEL ||
				mfd->panel.type == LCDC_PANEL ||
				mfd->panel.type == LVDS_PANEL) {
			mdp4_lcdc_on(pdev);
		} else if (mfd->panel.type == MDDI_PANEL) {
			mdp_vsync_cfg_regs(mfd, FALSE);
			mdp4_mddi_on(pdev);
		}

		mdp_clk_ctrl(0);
		mdp_pipe_ctrl(MDP_CMD_BLOCK, MDP_BLOCK_POWER_OFF, FALSE);
	}

>>>>>>> d8045349

	if ((mdp_rev == MDP_REV_303) &&
			(mfd->panel.type == MIPI_CMD_PANEL))
		vsync_cntrl.dev = mfd->fbi->dev;

	mdp_pipe_ctrl(MDP_CMD_BLOCK, MDP_BLOCK_POWER_ON, FALSE);
	ret = panel_next_on(pdev);
	mdp_pipe_ctrl(MDP_CMD_BLOCK, MDP_BLOCK_POWER_OFF, FALSE);

	mdp_histogram_ctrl_all(TRUE);
	pr_debug("%s:-\n", __func__);

	return ret;
}

static int mdp_resource_initialized;
static struct msm_panel_common_pdata *mdp_pdata;

uint32 mdp_hw_revision;

/*
 * mdp_hw_revision:
 * 0 == V1
 * 1 == V2
 * 2 == V2.1
 *
 */
void mdp_hw_version(void)
{
	char *cp;
	uint32 *hp;

	if (mdp_pdata == NULL)
		return;

	mdp_hw_revision = MDP4_REVISION_NONE;
	if (mdp_pdata->hw_revision_addr == 0)
		return;

	/* tlmmgpio2 shadow */
	cp = (char *)ioremap(mdp_pdata->hw_revision_addr, 0x16);

	if (cp == NULL)
		return;

	hp = (uint32 *)cp;	/* HW_REVISION_NUMBER */
	mdp_hw_revision = *hp;
	iounmap(cp);

	mdp_hw_revision >>= 28;	/* bit 31:28 */
	mdp_hw_revision &= 0x0f;

	MSM_FB_DEBUG("%s: mdp_hw_revision=%x\n",
				__func__, mdp_hw_revision);
}

#ifdef CONFIG_MSM_BUS_SCALING
static uint32_t mdp_bus_scale_handle;
int mdp_bus_scale_update_request(uint32_t index)
{
	if (!mdp_pdata && (!mdp_pdata->mdp_bus_scale_table
	     || index > (mdp_pdata->mdp_bus_scale_table->num_usecases - 1))) {
		printk(KERN_ERR "%s invalid table or index\n", __func__);
		return -EINVAL;
	}
	if (mdp_bus_scale_handle < 1) {
		printk(KERN_ERR "%s invalid bus handle\n", __func__);
		return -EINVAL;
	}
	return msm_bus_scale_client_update_request(mdp_bus_scale_handle,
							index);
}
#endif
DEFINE_MUTEX(mdp_clk_lock);
int mdp_set_core_clk(u32 rate)
{
	int ret = -EINVAL;
	if (mdp_clk)
		ret = clk_set_rate(mdp_clk, rate);
	if (ret)
		pr_err("%s unable to set mdp clk rate", __func__);
	else
		pr_debug("%s mdp clk rate to be set %d: actual rate %ld\n",
			__func__, rate, clk_get_rate(mdp_clk));
	return ret;
}

int mdp_clk_round_rate(u32 rate)
{
	return clk_round_rate(mdp_clk, rate);
}

unsigned long mdp_get_core_clk(void)
{
	unsigned long clk_rate = 0;
	if (mdp_clk) {
		mutex_lock(&mdp_clk_lock);
		clk_rate = clk_get_rate(mdp_clk);
		mutex_unlock(&mdp_clk_lock);
	}

	return clk_rate;
}

static int mdp_irq_clk_setup(struct platform_device *pdev,
	char cont_splashScreen)
{
	int ret;

#ifdef CONFIG_FB_MSM_MDP40
	ret = request_irq(mdp_irq, mdp4_isr, IRQF_DISABLED, "MDP", 0);
#else
	ret = request_irq(mdp_irq, mdp_isr, IRQF_DISABLED, "MDP", 0);
#endif
	if (ret) {
		printk(KERN_ERR "mdp request_irq() failed!\n");
		return ret;
	}
	disable_irq(mdp_irq);

	hdmi_pll_fs = regulator_get(&pdev->dev, "hdmi_pll_fs");
	if (IS_ERR(hdmi_pll_fs)) {
		hdmi_pll_fs = NULL;
	} else {
		if (mdp_rev != MDP_REV_44) {
			ret = regulator_set_voltage(hdmi_pll_fs, 1800000,
				1800000);
			if (ret) {
				pr_err("set_voltage failed for hdmi_pll_fs, ret=%d\n",
					ret);
			}
		}
	}

	footswitch = regulator_get(NULL, "fs_mdp");
	if (IS_ERR(footswitch)) {
		footswitch = NULL;
	} else {
		if (hdmi_pll_fs)
			regulator_enable(hdmi_pll_fs);

		regulator_enable(footswitch);
		mdp_footswitch_on = 1;

		if (mdp_rev >= MDP_REV_42 && !cont_splashScreen) {
			regulator_disable(footswitch);
			msleep(20);
			regulator_enable(footswitch);
		}
		if (hdmi_pll_fs)
			regulator_disable(hdmi_pll_fs);
	}

	mdp_clk = clk_get(&pdev->dev, "core_clk");
	if (IS_ERR(mdp_clk)) {
		ret = PTR_ERR(mdp_clk);
		printk(KERN_ERR "can't get mdp_clk error:%d!\n", ret);
		free_irq(mdp_irq, 0);
		return ret;
	}

	mdp_pclk = clk_get(&pdev->dev, "iface_clk");
	if (IS_ERR(mdp_pclk))
		mdp_pclk = NULL;

	if (mdp_rev >= MDP_REV_42) {
		mdp_lut_clk = clk_get(&pdev->dev, "lut_clk");
		if (IS_ERR(mdp_lut_clk)) {
			ret = PTR_ERR(mdp_lut_clk);
			pr_err("can't get mdp_clk error:%d!\n", ret);
			clk_put(mdp_clk);
			free_irq(mdp_irq, 0);
			return ret;
		}
	} else {
		mdp_lut_clk = NULL;
	}

#ifdef CONFIG_FB_MSM_MDP40

	if (mdp_pdata)
		mdp_max_clk = mdp_pdata->mdp_max_clk;
	else
		pr_err("%s cannot get mdp max clk!\n", __func__);

	if (!mdp_max_clk)
		pr_err("%s mdp max clk is zero!\n", __func__);

	if (cont_splashScreen)
		mdp_clk_rate = clk_get_rate(mdp_clk);
	else
		mdp_clk_rate = mdp_max_clk;

	mutex_lock(&mdp_clk_lock);
	clk_set_rate(mdp_clk, mdp_clk_rate);
	if (mdp_lut_clk != NULL)
		clk_set_rate(mdp_lut_clk, mdp_clk_rate);
	mutex_unlock(&mdp_clk_lock);

	MSM_FB_DEBUG("mdp_clk: mdp_clk=%d\n", (int)clk_get_rate(mdp_clk));
#endif
	return 0;
}

static int mdp_probe(struct platform_device *pdev)
{
	struct platform_device *msm_fb_dev = NULL;
	struct msm_fb_data_type *mfd;
	struct msm_fb_panel_data *pdata = NULL;
	int rc;
	resource_size_t  size ;
	unsigned long flag;
#ifdef CONFIG_FB_MSM_MDP40
	int intf, if_no;
#endif
#if defined(CONFIG_FB_MSM_MIPI_DSI) && defined(CONFIG_FB_MSM_MDP40)
	struct mipi_panel_info *mipi;
#endif
	static int contSplash_update_done;

	if ((pdev->id == 0) && (pdev->num_resources > 0)) {
		mdp_init_pdev = pdev;
		mdp_pdata = pdev->dev.platform_data;

		size =  resource_size(&pdev->resource[0]);
		msm_mdp_base = ioremap(pdev->resource[0].start, size);

		MSM_FB_DEBUG("MDP HW Base phy_Address = 0x%x virt = 0x%x\n",
			(int)pdev->resource[0].start, (int)msm_mdp_base);

		if (unlikely(!msm_mdp_base))
			return -ENOMEM;

		mdp_irq = platform_get_irq(pdev, 0);
		if (mdp_irq < 0) {
			pr_err("mdp: can not get mdp irq\n");
			return -ENOMEM;
		}

		mdp_rev = mdp_pdata->mdp_rev;

		rc = mdp_irq_clk_setup(pdev, mdp_pdata->cont_splash_enabled);

		if (rc)
			return rc;

		mdp_clk_ctrl(1);

		mdp_hw_version();

		/* initializing mdp hw */
#ifdef CONFIG_FB_MSM_MDP40
		if (!(mdp_pdata->cont_splash_enabled))
			mdp4_hw_init();
#else
		mdp_hw_init(mdp_pdata->cont_splash_enabled);
#endif

#ifdef CONFIG_FB_MSM_OVERLAY
		mdp_hw_cursor_init();
#endif
		mdp_clk_ctrl(0);

		mdp_resource_initialized = 1;
		return 0;
	}

	if (!mdp_resource_initialized)
		return -EPERM;

	mfd = platform_get_drvdata(pdev);

	if (!mfd)
		return -ENODEV;

	if (mfd->key != MFD_KEY)
		return -EINVAL;

	if (pdev_list_cnt >= MSM_FB_MAX_DEV_LIST)
		return -ENOMEM;

	msm_fb_dev = platform_device_alloc("msm_fb", pdev->id);
	if (!msm_fb_dev)
		return -ENOMEM;

	/* link to the latest pdev */
	mfd->pdev = msm_fb_dev;
	mfd->mdp_rev = mdp_rev;
	mfd->vsync_init = NULL;

	if (mdp_pdata) {
		if (mdp_pdata->cont_splash_enabled) {
			mfd->cont_splash_done = 0;
			if (!contSplash_update_done) {
				mdp_pipe_ctrl(MDP_CMD_BLOCK,
					MDP_BLOCK_POWER_ON, FALSE);
				contSplash_update_done = 1;
			}
		} else
			mfd->cont_splash_done = 1;
	}

	mfd->ov0_wb_buf = MDP_ALLOC(sizeof(struct mdp_buf_type));
	mfd->ov1_wb_buf = MDP_ALLOC(sizeof(struct mdp_buf_type));
	memset((void *)mfd->ov0_wb_buf, 0, sizeof(struct mdp_buf_type));
	memset((void *)mfd->ov1_wb_buf, 0, sizeof(struct mdp_buf_type));

	if (mdp_pdata) {
		mfd->ov0_wb_buf->size = mdp_pdata->ov0_wb_size;
		mfd->ov1_wb_buf->size = mdp_pdata->ov1_wb_size;
		mfd->mem_hid = mdp_pdata->mem_hid;
	} else {
		mfd->ov0_wb_buf->size = 0;
		mfd->ov1_wb_buf->size = 0;
		mfd->mem_hid = 0;
	}

	/* initialize Post Processing data*/
	mdp_hist_lut_init();
	mdp_histogram_init();
	mdp_pp_initialized = TRUE;

	/* add panel data */
	if (platform_device_add_data
	    (msm_fb_dev, pdev->dev.platform_data,
	     sizeof(struct msm_fb_panel_data))) {
		printk(KERN_ERR "mdp_probe: platform_device_add_data failed!\n");
		rc = -ENOMEM;
		goto mdp_probe_err;
	}
	/* data chain */
	pdata = msm_fb_dev->dev.platform_data;
	pdata->on = mdp_on;
	pdata->off = mdp_off;
	pdata->next = pdev;

	mdp_clk_ctrl(1);

	mdp_prim_panel_type = mfd->panel.type;
	switch (mfd->panel.type) {
	case EXT_MDDI_PANEL:
	case MDDI_PANEL:
	case EBI2_PANEL:
		INIT_WORK(&mfd->dma_update_worker,
			  mdp_lcd_update_workqueue_handler);
		INIT_WORK(&mfd->vsync_resync_worker,
			  mdp_vsync_resync_workqueue_handler);
		mfd->hw_refresh = FALSE;

		if(mfd->panel.type == MDDI_PANEL)
			mdp4_mddi_rdptr_init(0);

		if (mfd->panel.type == EXT_MDDI_PANEL) {
			/* 15 fps -> 66 msec */
			mfd->refresh_timer_duration = (66 * HZ / 1000);
		} else {
			/* 24 fps -> 42 msec */
			mfd->refresh_timer_duration = (42 * HZ / 1000);
		}

#ifdef CONFIG_FB_MSM_MDP22
		mfd->dma_fnc = mdp_dma2_update;
		mfd->dma = &dma2_data;
#else
		if (mfd->panel_info.pdest == DISPLAY_1) {
#if defined(CONFIG_FB_MSM_OVERLAY) && defined(CONFIG_FB_MSM_MDDI)
			mfd->dma_fnc = mdp4_mddi_overlay;
			mfd->cursor_update = mdp4_mddi_overlay_cursor;
#else
			mfd->dma_fnc = mdp_dma2_update;
#endif
			mfd->dma = &dma2_data;
			mfd->lut_update = mdp_lut_update_nonlcdc;
			mfd->do_histogram = mdp_do_histogram;
			mfd->start_histogram = mdp_histogram_start;
			mfd->stop_histogram = mdp_histogram_stop;
		} else {
			mfd->dma_fnc = mdp_dma_s_update;
			mfd->dma = &dma_s_data;
		}
#endif
		if (mdp_pdata)
			mfd->vsync_gpio = mdp_pdata->gpio;
		else
			mfd->vsync_gpio = -1;

#ifdef CONFIG_FB_MSM_MDP40
		mdp_pipe_ctrl(MDP_CMD_BLOCK, MDP_BLOCK_POWER_ON, FALSE);
		spin_lock_irqsave(&mdp_spin_lock, flag);
		mdp_intr_mask |= INTR_OVERLAY0_DONE;
		if (mdp_hw_revision < MDP4_REVISION_V2_1) {
			/* dmas dmap switch */
			mdp_intr_mask |= INTR_DMA_S_DONE;
		}
		outp32(MDP_INTR_ENABLE, mdp_intr_mask);
		spin_unlock_irqrestore(&mdp_spin_lock, flag);
		mdp_pipe_ctrl(MDP_CMD_BLOCK, MDP_BLOCK_POWER_OFF, FALSE);

		if (mfd->panel.type == EBI2_PANEL)
			intf = EBI2_INTF;
		else
			intf = MDDI_INTF;

		if (mfd->panel_info.pdest == DISPLAY_1)
			if_no = PRIMARY_INTF_SEL;
		else
			if_no = SECONDARY_INTF_SEL;

		mdp4_display_intf_sel(if_no, intf);
#endif
		mdp_config_vsync(mdp_init_pdev, mfd);
		break;

#ifdef CONFIG_FB_MSM_MIPI_DSI
	case MIPI_VIDEO_PANEL:
#ifndef CONFIG_FB_MSM_MDP303
		mipi = &mfd->panel_info.mipi;
		mfd->vsync_init = mdp4_dsi_vsync_init;
		mfd->vsync_show = mdp4_dsi_video_show_event;
		mfd->hw_refresh = TRUE;
		mfd->dma_fnc = mdp4_dsi_video_overlay;
		mfd->lut_update = mdp_lut_update_lcdc;
		mfd->do_histogram = mdp_do_histogram;
		mfd->start_histogram = mdp_histogram_start;
		mfd->stop_histogram = mdp_histogram_stop;
		if (mfd->panel_info.pdest == DISPLAY_1) {
			if_no = PRIMARY_INTF_SEL;
			mfd->dma = &dma2_data;
		} else {
			if_no = EXTERNAL_INTF_SEL;
			mfd->dma = &dma_e_data;
		}
		mdp4_display_intf_sel(if_no, DSI_VIDEO_INTF);
#else
		pdata->on = mdp_dsi_video_on;
		pdata->off = mdp_dsi_video_off;
		mfd->hw_refresh = TRUE;
		mfd->dma_fnc = mdp_dsi_video_update;
		mfd->do_histogram = mdp_do_histogram;
		mfd->start_histogram = mdp_histogram_start;
		mfd->stop_histogram = mdp_histogram_stop;
		mfd->vsync_ctrl = mdp_dma_video_vsync_ctrl;
		if (mfd->panel_info.pdest == DISPLAY_1)
			mfd->dma = &dma2_data;
		else {
			printk(KERN_ERR "Invalid Selection of destination panel\n");
			rc = -ENODEV;
			mdp_clk_ctrl(0);
			goto mdp_probe_err;
		}

#endif
		if (mdp_rev >= MDP_REV_40)
			mfd->cursor_update = mdp_hw_cursor_sync_update;
		else
			mfd->cursor_update = mdp_hw_cursor_update;
		break;

	case MIPI_CMD_PANEL:
#ifndef CONFIG_FB_MSM_MDP303
		mfd->dma_fnc = mdp4_dsi_cmd_overlay;
		mipi = &mfd->panel_info.mipi;
		mfd->vsync_init = mdp4_dsi_rdptr_init;
		mfd->vsync_show = mdp4_dsi_cmd_show_event;
		if (mfd->panel_info.pdest == DISPLAY_1) {
			if_no = PRIMARY_INTF_SEL;
			mfd->dma = &dma2_data;
		} else {
			if_no = SECONDARY_INTF_SEL;
			mfd->dma = &dma_s_data;
		}
		mfd->lut_update = mdp_lut_update_nonlcdc;
		mfd->do_histogram = mdp_do_histogram;
		mfd->start_histogram = mdp_histogram_start;
		mfd->stop_histogram = mdp_histogram_stop;
		mdp4_display_intf_sel(if_no, DSI_CMD_INTF);
#else
		mfd->dma_fnc = mdp_dma2_update;
		mfd->do_histogram = mdp_do_histogram;
		mfd->start_histogram = mdp_histogram_start;
		mfd->stop_histogram = mdp_histogram_stop;
		mfd->vsync_ctrl = mdp_dma_vsync_ctrl;
		if (mfd->panel_info.pdest == DISPLAY_1)
			mfd->dma = &dma2_data;
		else {
			printk(KERN_ERR "Invalid Selection of destination panel\n");
			rc = -ENODEV;
			mdp_clk_ctrl(0);
			goto mdp_probe_err;
		}
		INIT_WORK(&mfd->dma_update_worker,
			mdp_lcd_update_workqueue_handler);
#endif
		mdp_config_vsync(mdp_init_pdev, mfd);
		break;
#endif

#ifdef CONFIG_FB_MSM_DTV
	case DTV_PANEL:
		mfd->vsync_init = mdp4_dtv_vsync_init;
		mfd->vsync_show = mdp4_dtv_show_event;
		pdata->on = mdp4_dtv_on;
		pdata->off = mdp4_dtv_off;
		mfd->hw_refresh = TRUE;
		mfd->cursor_update = mdp_hw_cursor_update;
		mfd->dma_fnc = mdp4_dtv_overlay;
		mfd->dma = &dma_e_data;
		mfd->do_histogram = mdp_do_histogram;
		mfd->start_histogram = mdp_histogram_start;
		mfd->stop_histogram = mdp_histogram_stop;
		mdp4_display_intf_sel(EXTERNAL_INTF_SEL, DTV_INTF);
		break;
#endif
	case HDMI_PANEL:
	case LCDC_PANEL:
	case LVDS_PANEL:
#ifdef CONFIG_FB_MSM_MDP303
		pdata->on = mdp_lcdc_on;
		pdata->off = mdp_lcdc_off;
#endif
		mfd->hw_refresh = TRUE;
#if	defined(CONFIG_FB_MSM_OVERLAY) && defined(CONFIG_FB_MSM_MDP40)
		mfd->cursor_update = mdp_hw_cursor_sync_update;
#else
		mfd->cursor_update = mdp_hw_cursor_update;
#endif
#ifndef CONFIG_FB_MSM_MDP22
		mfd->lut_update = mdp_lut_update_lcdc;
		mfd->do_histogram = mdp_do_histogram;
		mfd->start_histogram = mdp_histogram_start;
		mfd->stop_histogram = mdp_histogram_stop;
#endif
#ifdef CONFIG_FB_MSM_OVERLAY
		mfd->dma_fnc = mdp4_lcdc_overlay;
#else
		mfd->dma_fnc = mdp_lcdc_update;
#endif

#ifdef CONFIG_FB_MSM_MDP40
		mfd->vsync_init = mdp4_lcdc_vsync_init;
		mfd->vsync_show = mdp4_lcdc_show_event;
		if (mfd->panel.type == HDMI_PANEL) {
			mfd->dma = &dma_e_data;
			mdp4_display_intf_sel(EXTERNAL_INTF_SEL, LCDC_RGB_INTF);
		} else {
			mfd->dma = &dma2_data;
			mdp4_display_intf_sel(PRIMARY_INTF_SEL, LCDC_RGB_INTF);
		}
#else
		mfd->dma = &dma2_data;
		mfd->vsync_ctrl = mdp_dma_lcdc_vsync_ctrl;
		spin_lock_irqsave(&mdp_spin_lock, flag);
		mdp_intr_mask &= ~MDP_DMA_P_DONE;
		outp32(MDP_INTR_ENABLE, mdp_intr_mask);
		spin_unlock_irqrestore(&mdp_spin_lock, flag);
#endif
		break;

	case TV_PANEL:
#if defined(CONFIG_FB_MSM_OVERLAY) && defined(CONFIG_FB_MSM_TVOUT)
		pdata->on = mdp4_atv_on;
		pdata->off = mdp4_atv_off;
		mfd->dma_fnc = mdp4_atv_overlay;
		mfd->dma = &dma_e_data;
		mdp4_display_intf_sel(EXTERNAL_INTF_SEL, TV_INTF);
#else
		pdata->on = mdp_dma3_on;
		pdata->off = mdp_dma3_off;
		mfd->hw_refresh = TRUE;
		mfd->dma_fnc = mdp_dma3_update;
		mfd->dma = &dma3_data;
#endif
		break;

#ifdef CONFIG_FB_MSM_WRITEBACK_MSM_PANEL
	case WRITEBACK_PANEL:
		{
			unsigned int mdp_version;
			mdp_pipe_ctrl(MDP_CMD_BLOCK, MDP_BLOCK_POWER_ON,
						 FALSE);
			mdp_version = inpdw(MDP_BASE + 0x0);
			mdp_pipe_ctrl(MDP_CMD_BLOCK, MDP_BLOCK_POWER_OFF,
						FALSE);
			if (mdp_version < 0x04030303) {
				pr_err("%s: writeback panel not supprted\n",
					 __func__);
				platform_device_put(msm_fb_dev);
				mdp_clk_ctrl(0);
				return -ENODEV;
			}
			mdp4_wfd_init(0);
			pdata->on = mdp4_overlay_writeback_on;
			pdata->off = mdp4_overlay_writeback_off;
			mfd->dma_fnc = mdp4_writeback_overlay;
			mfd->dma = &dma_wb_data;
			mdp4_display_intf_sel(EXTERNAL_INTF_SEL, DTV_INTF);
		}
		break;
#endif
	default:
		printk(KERN_ERR "mdp_probe: unknown device type!\n");
		rc = -ENODEV;
		mdp_clk_ctrl(0);
		goto mdp_probe_err;
	}
#ifdef CONFIG_FB_MSM_MDP40
	mdp_pipe_ctrl(MDP_CMD_BLOCK, MDP_BLOCK_POWER_ON, FALSE);
	mdp4_display_intf = inpdw(MDP_BASE + 0x0038);
	mdp_pipe_ctrl(MDP_CMD_BLOCK, MDP_BLOCK_POWER_OFF, FALSE);
#endif

	mdp_clk_ctrl(0);

#ifdef CONFIG_MSM_BUS_SCALING
	if (!mdp_bus_scale_handle && mdp_pdata &&
		mdp_pdata->mdp_bus_scale_table) {
		mdp_bus_scale_handle =
			msm_bus_scale_register_client(
					mdp_pdata->mdp_bus_scale_table);
		if (!mdp_bus_scale_handle) {
			printk(KERN_ERR "%s not able to get bus scale\n",
				__func__);
			return -ENOMEM;
		}
	}

	/* req bus bandwidth immediately */
	if (!(mfd->cont_splash_done))
		mdp_bus_scale_update_request(5);

#endif

	/* set driver data */
	platform_set_drvdata(msm_fb_dev, mfd);

	rc = platform_device_add(msm_fb_dev);
	if (rc) {
		goto mdp_probe_err;
	}

	pm_runtime_set_active(&pdev->dev);
	pm_runtime_enable(&pdev->dev);

	pdev_list[pdev_list_cnt++] = pdev;
	mdp4_extn_disp = 0;

	if (mfd->vsync_init != NULL) {
		mfd->vsync_init(0);

		if (!mfd->vsync_sysfs_created) {
			mfd->dev_attr.attr.name = "vsync_event";
			mfd->dev_attr.attr.mode = S_IRUGO;
			mfd->dev_attr.show = mfd->vsync_show;
			sysfs_attr_init(&mfd->dev_attr.attr);

			rc = sysfs_create_file(&mfd->fbi->dev->kobj,
							&mfd->dev_attr.attr);
			if (rc) {
				pr_err("%s: sysfs creation failed, ret=%d\n",
					__func__, rc);
				return rc;
			}

			kobject_uevent(&mfd->fbi->dev->kobj, KOBJ_ADD);
			pr_debug("%s: kobject_uevent(KOBJ_ADD)\n", __func__);
			mfd->vsync_sysfs_created = 1;
		}
	}
	return 0;

      mdp_probe_err:
	platform_device_put(msm_fb_dev);
#ifdef CONFIG_MSM_BUS_SCALING
	if (mdp_pdata && mdp_pdata->mdp_bus_scale_table &&
		mdp_bus_scale_handle > 0)
		msm_bus_scale_unregister_client(mdp_bus_scale_handle);
#endif
	return rc;
}

unsigned int mdp_check_suspended(void)
{
	unsigned int ret;

	mutex_lock(&mdp_suspend_mutex);
	ret = mdp_suspended;
	mutex_unlock(&mdp_suspend_mutex);

	return ret;
}

void mdp_footswitch_ctrl(boolean on)
{
	mutex_lock(&mdp_suspend_mutex);
	if (!mdp_suspended || mdp4_extn_disp || !footswitch ||
		mdp_rev <= MDP_REV_41) {
		mutex_unlock(&mdp_suspend_mutex);
		return;
	}

	if (hdmi_pll_fs)
		regulator_enable(hdmi_pll_fs);

	if (on && !mdp_footswitch_on) {
		pr_debug("Enable MDP FS\n");
		regulator_enable(footswitch);
		mdp_footswitch_on = 1;
	} else if (!on && mdp_footswitch_on) {
		pr_debug("Disable MDP FS\n");
		regulator_disable(footswitch);
		mdp_footswitch_on = 0;
	}

	if (hdmi_pll_fs)
		regulator_disable(hdmi_pll_fs);

	mutex_unlock(&mdp_suspend_mutex);
}

#ifdef CONFIG_PM
static void mdp_suspend_sub(void)
{
	/* cancel pipe ctrl worker */
	cancel_delayed_work(&mdp_pipe_ctrl_worker);

	/* for workder can't be cancelled... */
	flush_workqueue(mdp_pipe_ctrl_wq);

	/* let's wait for PPP completion */
	while (atomic_read(&mdp_block_power_cnt[MDP_PPP_BLOCK]) > 0)
		cpu_relax();

	/* try to power down */
	mdp_pipe_ctrl(MDP_MASTER_BLOCK, MDP_BLOCK_POWER_OFF, FALSE);

	mutex_lock(&mdp_suspend_mutex);
	mdp_suspended = TRUE;
	mutex_unlock(&mdp_suspend_mutex);
}
#endif

#if defined(CONFIG_PM) && !defined(CONFIG_HAS_EARLYSUSPEND)
static int mdp_suspend(struct platform_device *pdev, pm_message_t state)
{
	if (pdev->id == 0) {
		mdp_suspend_sub();
		if (mdp_current_clk_on) {
			printk(KERN_WARNING"MDP suspend failed\n");
			return -EBUSY;
		}
	}

	return 0;
}
#endif

#ifdef CONFIG_HAS_EARLYSUSPEND
static void mdp_early_suspend(struct early_suspend *h)
{
	mdp_suspend_sub();
#ifdef CONFIG_FB_MSM_DTV
	mdp4_dtv_set_black_screen();
#endif
	mdp_footswitch_ctrl(FALSE);
}

static void mdp_early_resume(struct early_suspend *h)
{
	mdp_footswitch_ctrl(TRUE);
	mutex_lock(&mdp_suspend_mutex);
	mdp_suspended = FALSE;
	mutex_unlock(&mdp_suspend_mutex);
}
#endif

static int mdp_remove(struct platform_device *pdev)
{
	if (footswitch != NULL)
		regulator_put(footswitch);

	/*free post processing memory*/
	mdp_histogram_destroy();
	mdp_hist_lut_destroy();
	mdp_pp_initialized = FALSE;

	iounmap(msm_mdp_base);
	pm_runtime_disable(&pdev->dev);
#ifdef CONFIG_MSM_BUS_SCALING
	if (mdp_pdata && mdp_pdata->mdp_bus_scale_table &&
		mdp_bus_scale_handle > 0)
		msm_bus_scale_unregister_client(mdp_bus_scale_handle);
#endif
	return 0;
}

static int mdp_register_driver(void)
{
#ifdef CONFIG_HAS_EARLYSUSPEND
	early_suspend.level = EARLY_SUSPEND_LEVEL_DISABLE_FB - 1;
	early_suspend.suspend = mdp_early_suspend;
	early_suspend.resume = mdp_early_resume;
	register_early_suspend(&early_suspend);
#endif

	return platform_driver_register(&mdp_driver);
}

static int __init mdp_driver_init(void)
{
	int ret;

	mdp_drv_init();

	ret = mdp_register_driver();
	if (ret) {
		printk(KERN_ERR "mdp_register_driver() failed!\n");
		return ret;
	}

#if defined(CONFIG_DEBUG_FS)
	mdp_debugfs_init();
#endif

	return 0;

}

module_init(mdp_driver_init);<|MERGE_RESOLUTION|>--- conflicted
+++ resolved
@@ -1784,11 +1784,7 @@
 	struct mdp_dma_data *dma;
 	struct mdp_hist_mgmt *mgmt = NULL;
 	int i, ret;
-<<<<<<< HEAD
-#endif
-	int vsync_isr;
-=======
->>>>>>> d8045349
+
 	/* Ensure all the register write are complete */
 	mb();
 
@@ -1929,14 +1925,9 @@
 			dma = &dma2_data;
 			spin_lock_irqsave(&mdp_spin_lock, flag);
 			dma->busy = FALSE;
-<<<<<<< HEAD
 			spin_unlock_irqrestore(&mdp_spin_lock, flag);
-			mdp_pipe_ctrl(MDP_DMA2_BLOCK, MDP_BLOCK_POWER_OFF,
-				TRUE);
-=======
 			mdp_pipe_ctrl(MDP_DMA2_BLOCK,
 				MDP_BLOCK_POWER_OFF, TRUE);
->>>>>>> d8045349
 			complete(&dma->comp);
 		}
 #endif
@@ -2146,28 +2137,6 @@
 	mfd = platform_get_drvdata(pdev);
 
 	pr_debug("%s:+\n", __func__);
-<<<<<<< HEAD
-
-	if (mdp_rev >= MDP_REV_40) {
-		mdp_pipe_ctrl(MDP_CMD_BLOCK, MDP_BLOCK_POWER_ON, FALSE);
-		mdp_clk_ctrl(1);
-		mdp4_hw_init();
-		outpdw(MDP_BASE + 0x0038, mdp4_display_intf);
-		if (mfd->panel.type == MIPI_CMD_PANEL) {
-			mdp_vsync_cfg_regs(mfd, FALSE);
-			mdp4_dsi_cmd_on(pdev);
-		} else if (mfd->panel.type == MIPI_VIDEO_PANEL) {
-			mdp4_dsi_video_on(pdev);
-		} else if (mfd->panel.type == HDMI_PANEL ||
-				mfd->panel.type == LCDC_PANEL ||
-				mfd->panel.type == LVDS_PANEL) {
-			mdp4_lcdc_on(pdev);
-		}
-
-		mdp_clk_ctrl(0);
-		mdp_pipe_ctrl(MDP_CMD_BLOCK, MDP_BLOCK_POWER_OFF, FALSE);
-	}
-=======
 
 	if (mdp_rev >= MDP_REV_40) {
 		mdp_pipe_ctrl(MDP_CMD_BLOCK, MDP_BLOCK_POWER_ON, FALSE);
@@ -2191,8 +2160,6 @@
 		mdp_clk_ctrl(0);
 		mdp_pipe_ctrl(MDP_CMD_BLOCK, MDP_BLOCK_POWER_OFF, FALSE);
 	}
-
->>>>>>> d8045349
 
 	if ((mdp_rev == MDP_REV_303) &&
 			(mfd->panel.type == MIPI_CMD_PANEL))
