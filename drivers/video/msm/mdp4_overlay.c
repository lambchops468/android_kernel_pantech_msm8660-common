--- conflicted
+++ resolved
@@ -366,27 +366,10 @@
 	return ctrl->panel_mode;
 }
 
-<<<<<<< HEAD
 #ifdef HDMI_VIDEO_QUANTIZATION_ISSUE
 extern void video_quantization_setting(void);
 #endif
 
-void mdp4_overlay_cfg_init(void)
-{
-	if (ctrl->hw_version == 0) {
-		mdp_pipe_ctrl(MDP_CMD_BLOCK, MDP_BLOCK_POWER_ON, FALSE);
-		ctrl->hw_version = inpdw(MDP_BASE + 0x0); /* MDP_HW_VERSION */
-		mdp_pipe_ctrl(MDP_CMD_BLOCK, MDP_BLOCK_POWER_OFF, FALSE);
-	}
-
-	if (ctrl->hw_version >= 0x0402030b) {
-		/* MDP_LAYERMIXER_IN_CFG_UPDATE_METHOD */
-		outpdw(MDP_BASE + 0x100fc, 0x01);
-	}
-}
-
-=======
->>>>>>> ea10d06d
 int mdp4_overlay_borderfill_supported(void)
 {
 	return (mdp_rev >= MDP_REV_42);
@@ -1567,19 +1550,6 @@
 		mdp_pipe_ctrl(MDP_CMD_BLOCK, MDP_BLOCK_POWER_OFF, FALSE);
 }
 
-<<<<<<< HEAD
-int mdp4_overlay_pipe_staged(struct mdp4_overlay_pipe *pipe) 
-{ 
-	uint32 data, mask; 
-	int mixer; 
-	mixer = pipe->mixer_num; 
-	data = ctrl->mixer_cfg[mixer]; 
-	mask = 0x0f; 
-	mask <<= (4 * pipe->pipe_num); 
-
-	data &= mask; 
-	return data; 
-=======
 int mdp4_overlay_pipe_staged(struct mdp4_overlay_pipe *pipe)
 {
 	uint32 data, mask;
@@ -1593,7 +1563,6 @@
 	data &= mask;
 
 	return data;
->>>>>>> ea10d06d
 }
 
 int mdp4_mixer_info(int mixer_num, struct mdp_mixer_info *info)
@@ -1652,10 +1621,6 @@
 		data |= stage;
 	}
 
-<<<<<<< HEAD
-	mdp_pipe_ctrl(MDP_CMD_BLOCK, MDP_BLOCK_POWER_ON, FALSE);
-	mdp_clk_ctrl(1);
-=======
 	/*
 	 * stage_commit may be called from overlay_unset
 	 * for command panel, mdp clocks may be off at this time.
@@ -1664,7 +1629,6 @@
 	mdp_pipe_ctrl(MDP_CMD_BLOCK, MDP_BLOCK_POWER_ON, FALSE);
 	mdp_clk_ctrl(1);
 
->>>>>>> ea10d06d
 	mdp4_mixer_blend_setup(mixer);
 
 	off = 0;
@@ -1719,16 +1683,6 @@
 		mdp4_mixer_stage_commit(mixer);
 }
 
-static int late_commit_mixer = 0;
-
-void mdp4_mixer_late_commit(void)
-{
-	if (late_commit_mixer) {
-		mdp4_mixer_stage_commit(late_commit_mixer);
-		late_commit_mixer = 0;
-	}
-}
-
 void mdp4_mixer_stage_down(struct mdp4_overlay_pipe *pipe, int commit)
 {
 	struct mdp4_overlay_pipe *pp;
@@ -1742,10 +1696,8 @@
 			ctrl->stage[mixer][i] = NULL;  /* clear it */
 	}
 
-	if (commit) // || (mixer > 0 && !hdmi_prim_display))
+	if (commit)
 		mdp4_mixer_stage_commit(mixer);
-	else if (mixer > 0 && !hdmi_prim_display)
-		late_commit_mixer = mixer;
 }
 /*
  * mixer0: rgb3: border color at register 0x15004, 0x15008
@@ -1990,10 +1942,6 @@
 	int d_alpha, s_alpha;
 	unsigned char *overlay_base;
 	uint32 c0, c1, c2, base_premulti;
-<<<<<<< HEAD
-=======
-
->>>>>>> ea10d06d
 
 	d_pipe = ctrl->stage[mixer][MDP4_MIXER_STAGE_BASE];
 	if (d_pipe == NULL) {
@@ -2055,10 +2003,7 @@
 						MDP4_BLEND_FG_ALPHA_FG_PIXEL;
 				else
 					blend->fg_alpha = 0xff;
-<<<<<<< HEAD
-=======
 				blend->op |= MDP4_BLEND_BG_INV_ALPHA;
->>>>>>> ea10d06d
 			} else
 				blend->op = MDP4_BLEND_BG_ALPHA_FG_CONST;
 		} else if (d_alpha) {
@@ -2072,12 +2017,8 @@
 					blend->op |=
 						MDP4_BLEND_BG_ALPHA_BG_PIXEL;
 				else
-<<<<<<< HEAD
-					blend->fg_alpha = 0xff;						
-=======
 					blend->fg_alpha = 0xff;
 
->>>>>>> ea10d06d
 				blend->co3_sel = 0; /* use bg alpha */
 			} else {
 				/* s_pipe is rgb without alpha */
@@ -2489,18 +2430,11 @@
 	 * zorder 2 == stage 2 == 4
 	 */
 	if (req->id == MSMFB_NEW_REQUEST) {  /* new request */
-<<<<<<< HEAD
-		if (mdp4_overlay_pipe_staged(pipe)) { 
-			pr_err("%s: ndx=%d still staged\n", __func__, pipe->pipe_ndx); 
-			return -EPERM; 
-		} 
-=======
 		if (mdp4_overlay_pipe_staged(pipe)) {
 			pr_err("%s: ndx=%d still staged\n", __func__,
 						pipe->pipe_ndx);
 			return -EPERM;
 		}
->>>>>>> ea10d06d
 		pipe->pipe_used++;
 		pipe->mixer_num = mixer;
 		pr_debug("%s: zorder=%d pipe ndx=%d num=%d\n", __func__,
@@ -3442,15 +3376,7 @@
 		else if (ctrl->panel_mode & MDP4_PANEL_DSI_CMD)
 			mdp4_dsi_cmd_wait4vsync(0);
 		else if (ctrl->panel_mode & MDP4_PANEL_LCDC)
-<<<<<<< HEAD
-#if defined (CONFIG_EUR_MODEL_GT_I9210)
                         mdp4_lcdc_wait4vsync(0);
-#else
-			mdp4_lcdc_wait4vsync(0, vtime);
-#endif
-=======
-                        mdp4_lcdc_wait4vsync(0);
->>>>>>> ea10d06d
 		else if (ctrl->panel_mode & MDP4_PANEL_MDDI)
 			mdp4_mddi_wait4vsync(0, &vtime);
 	} else if (hdmi_prim_display || info->node == 1) {
@@ -3774,52 +3700,6 @@
 	mutex_unlock(&mfd->dma->ov_mutex);
 
 	return ret;
-}
-
-int mdp4_overlay_commit(struct fb_info *info, int mixer)
-{
-	struct msm_fb_data_type *mfd = (struct msm_fb_data_type *)info->par;
-
-	if (mfd == NULL)
-		return -ENODEV;
-
-	if (!mfd->panel_power_on) /* suspended */
-		return -EINVAL;
-
-	if (mixer >= MDP4_MIXER_MAX)
-		return -EPERM;
-
-	mutex_lock(&mfd->dma->ov_mutex);
-
-	mdp4_overlay_mdp_perf_upd(mfd, 1);
-
-	if (mixer == MDP4_MIXER0) {
-		if (ctrl->panel_mode & MDP4_PANEL_LCDC) {
-			/* cndx = 0 */
-			mdp4_lcdc_pipe_commit(0, 1);
-		} else {
-#ifdef CONFIG_FB_MSM_MIPI_DSI
-			if (ctrl->panel_mode & MDP4_PANEL_DSI_CMD) {
-				/* cndx = 0 */
-				mdp4_dsi_cmd_pipe_commit(0, 1);
-			} else if (ctrl->panel_mode & MDP4_PANEL_DSI_VIDEO) {
-				/* cndx = 0 */
-				mdp4_dsi_video_pipe_commit(0, 1);
-			}
-#endif
-		}
-	} else if (mixer == MDP4_MIXER1) {
-#ifdef CONFIG_FB_MSM_DTV
-		if (ctrl->panel_mode & MDP4_PANEL_DTV)
-			mdp4_dtv_pipe_commit(0, 1);
-#endif
-	}
-
-	mdp4_overlay_mdp_perf_upd(mfd, 0);
-
-	mutex_unlock(&mfd->dma->ov_mutex);
-
-	return 0;
 }
 
 static struct {
@@ -4049,8 +3929,4 @@
 		blend->bg_alpha = 0;
 	}
 	return ret;
-<<<<<<< HEAD
-}
-=======
-}
->>>>>>> ea10d06d
+}