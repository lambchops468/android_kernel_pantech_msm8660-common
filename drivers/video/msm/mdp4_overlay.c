/*
 * Copyright (c) 2009-2013, The Linux Foundation. All rights reserved.
 *
 * This program is free software; you can redistribute it and/or modify
 * it under the terms of the GNU General Public License version 2 and
 * only version 2 as published by the Free Software Foundation.
 *
 * This program is distributed in the hope that it will be useful,
 * but WITHOUT ANY WARRANTY; without even the implied warranty of
 * MERCHANTABILITY or FITNESS FOR A PARTICULAR PURPOSE.  See the
 * GNU General Public License for more details.
 *
 */

#include <linux/module.h>
#include <linux/kernel.h>
#include <linux/sched.h>
#include <linux/time.h>
#include <linux/init.h>
#include <linux/interrupt.h>
#include <linux/spinlock.h>
#include <linux/hrtimer.h>
#include <linux/clk.h>
#include <mach/hardware.h>
#include <mach/iommu_domains.h>
#include <mach/iommu.h>
#include <linux/iommu.h>
#include <linux/io.h>
#include <linux/debugfs.h>
#include <linux/fb.h>
#include <linux/msm_mdp.h>
#include <linux/file.h>
#include <linux/android_pmem.h>
#include <linux/major.h>
#include <asm/system.h>
#include <asm/mach-types.h>
#include <linux/semaphore.h>
#include <linux/uaccess.h>
#include <linux/mutex.h>
#include <linux/msm_kgsl.h>
#include "mdp.h"
#include "msm_fb.h"
#include "mdp4.h"

#define VERSION_KEY_MASK	0xFFFFFF00

struct mdp4_overlay_ctrl {
	struct mdp4_overlay_pipe plist[OVERLAY_PIPE_MAX];
	struct mdp4_overlay_pipe *stage[MDP4_MIXER_MAX][MDP4_MIXER_STAGE_MAX];
	struct mdp4_overlay_pipe *baselayer[MDP4_MIXER_MAX];
	struct blend_cfg blend[MDP4_MIXER_MAX][MDP4_MIXER_STAGE_MAX];
	uint32 mixer_cfg[MDP4_MIXER_MAX];
	uint32 flush[MDP4_MIXER_MAX];
	struct iommu_free_list iommu_free[MDP4_MIXER_MAX];
	struct iommu_free_list iommu_free_prev[MDP4_MIXER_MAX];
	uint32 dmap_cfg[5];
	uint32 cs_controller;
	uint32 panel_3d;
	uint32 panel_mode;
	uint32 mixer0_played;
	uint32 mixer1_played;
	uint32 mixer2_played;
} mdp4_overlay_db = {
	.cs_controller = CS_CONTROLLER_0,
	.plist = {
		{
			.pipe_type = OVERLAY_TYPE_RGB,
			.pipe_num = OVERLAY_PIPE_RGB1,
			.pipe_ndx = 1,
		},
		{
			.pipe_type = OVERLAY_TYPE_RGB,
			.pipe_num = OVERLAY_PIPE_RGB2,
			.pipe_ndx = 2,
		},
		{
			.pipe_type = OVERLAY_TYPE_VIDEO,
			.pipe_num = OVERLAY_PIPE_VG1,
			.pipe_ndx = 3,
		},
		{
			.pipe_type = OVERLAY_TYPE_VIDEO,
			.pipe_num = OVERLAY_PIPE_VG2,
			.pipe_ndx = 4,
		},
		{
			.pipe_type = OVERLAY_TYPE_BF,
			.pipe_num = OVERLAY_PIPE_RGB3,
			.pipe_ndx = 5,
			.mixer_num = MDP4_MIXER0,
		},
		{
			.pipe_type = OVERLAY_TYPE_BF,
			.pipe_num = OVERLAY_PIPE_VG3,
			.pipe_ndx = 6,
			.mixer_num = MDP4_MIXER1,
		},
		{
			.pipe_type = OVERLAY_TYPE_BF,
			.pipe_num = OVERLAY_PIPE_VG4,
			.pipe_ndx = 7,
			.mixer_num = MDP4_MIXER2,
		},
	},
};

static DEFINE_MUTEX(iommu_mutex);
static DEFINE_MUTEX(perf_mutex);
static struct mdp4_overlay_ctrl *ctrl = &mdp4_overlay_db;

struct mdp4_overlay_perf {
	u32 mdp_clk_rate;
	u32 use_ov_blt[MDP4_MIXER_MAX];
	u64 mdp_ov_ab_bw[MDP4_MIXER_MAX];
	u64 mdp_ov_ib_bw[MDP4_MIXER_MAX];
	u64 mdp_ab_bw;
	u64 mdp_ib_bw;
	u64 mdp_ab_port0_bw;
	u64 mdp_ib_port0_bw;
	u64 mdp_ab_port1_bw;
	u64 mdp_ib_port1_bw;

};

<<<<<<< HEAD
static struct mdp4_overlay_perf perf_request;
static struct mdp4_overlay_perf perf_current;

=======
>>>>>>> 9a263118
void  mdp4_overlay_free_base_pipe(struct msm_fb_data_type *mfd)
{
	if (!hdmi_prim_display && mfd->index == 0) {
		if (ctrl->panel_mode & MDP4_PANEL_DSI_VIDEO)
			mdp4_dsi_video_free_base_pipe(mfd);
		else if (ctrl->panel_mode & MDP4_PANEL_DSI_CMD)
			mdp4_dsi_cmd_free_base_pipe(mfd);
		else if (ctrl->panel_mode & MDP4_PANEL_LCDC)
			mdp4_lcdc_free_base_pipe(mfd);
	} else if (hdmi_prim_display || mfd->index == 1) {
		mdp4_dtv_free_base_pipe(mfd);
	}
}

static struct ion_client *display_iclient;

static int mdp4_overlay_cache_reg(struct msm_fb_data_type *mfd,
				u32 offset, u32 val);

/*
 * mdp4_overlay_iommu_unmap_freelist()
 * mdp4_overlay_iommu_2freelist()
 * mdp4_overlay_iommu_pipe_free()
 * above three functiosns need to be called from same thread and
 * in order so that no mutex are needed.
 */
void mdp4_overlay_iommu_unmap_freelist(int mixer)
{
	int i;
	struct ion_handle *ihdl;
	struct iommu_free_list *flist, *pflist;

	if (mixer >= MDP4_MIXER_MAX)
		return;

	mutex_lock(&iommu_mutex);

	pflist = &ctrl->iommu_free_prev[mixer];
	flist = &ctrl->iommu_free[mixer];
	pr_debug("%s: mixer=%d fndx=%d %d\n", __func__,
			mixer, pflist->fndx, flist->fndx);
	if (pflist->fndx == 0) {
		goto flist_to_pflist;
	}
	for (i = 0; i < IOMMU_FREE_LIST_MAX; i++) {
		ihdl = pflist->ihdl[i];
		if (ihdl == NULL)
			continue;
		pr_debug("%s: mixer=%d i=%d ihdl=0x%p\n", __func__,
					mixer, i, ihdl);
		ion_unmap_iommu(display_iclient, ihdl, DISPLAY_READ_DOMAIN,
							GEN_POOL);
		mdp4_stat.iommu_unmap++;
		pr_debug("%s: map=%d unmap=%d drop=%d\n", __func__,
			(int)mdp4_stat.iommu_map, (int)mdp4_stat.iommu_unmap,
				(int)mdp4_stat.iommu_drop);
		ion_free(display_iclient, ihdl);
	}

flist_to_pflist:
	/* move flist to pflist*/
	memcpy(pflist, flist, sizeof(*pflist));
	memset(flist, 0, sizeof(*flist));
	mutex_unlock(&iommu_mutex);
}

void mdp4_overlay_iommu_2freelist(int mixer, struct ion_handle *ihdl)
{
	struct iommu_free_list *flist;

	flist = &ctrl->iommu_free[mixer];
	if (flist->fndx >= IOMMU_FREE_LIST_MAX) {
		pr_err("%s: Error, mixer=%d iommu fndx=%d\n",
				__func__, mixer, flist->fndx);
		mdp4_stat.iommu_drop++;
		return;
	}

	pr_debug("%s: add mixer=%d fndx=%d ihdl=0x%p\n", __func__,
				mixer, flist->fndx, ihdl);

	flist->ihdl[flist->fndx++] = ihdl;
}

void mdp4_overlay_iommu_pipe_free(int ndx, int all)
{
	struct mdp4_overlay_pipe *pipe;
	struct mdp4_iommu_pipe_info *iom;
	int plane, mixer;

	pipe = mdp4_overlay_ndx2pipe(ndx);
	if (pipe == NULL)
		return;

	if (pipe->flags & MDP_MEMORY_ID_TYPE_FB) {
		pipe->flags &= ~MDP_MEMORY_ID_TYPE_FB;

		if (pipe->put0_need) {
			fput_light(pipe->srcp0_file, pipe->put0_need);
			pipe->put0_need = 0;
		}
		if (pipe->put1_need) {
			fput_light(pipe->srcp1_file, pipe->put1_need);
			pipe->put1_need = 0;
		}
		if (pipe->put2_need) {
			fput_light(pipe->srcp2_file, pipe->put2_need);
			pipe->put2_need = 0;
		}

		pr_debug("%s: ndx=%d flags=%x put=%d\n", __func__,
			pipe->pipe_ndx, pipe->flags, pipe->put0_need);
		return;
	}

	mutex_lock(&iommu_mutex);
	mixer = pipe->mixer_num;
	iom = &pipe->iommu;
	pr_debug("%s: mixer=%d ndx=%d all=%d\n", __func__,
				mixer, pipe->pipe_ndx, all);
	for (plane = 0; plane < MDP4_MAX_PLANE; plane++) {
		if (iom->prev_ihdl[plane]) {
			mdp4_overlay_iommu_2freelist(mixer,
					iom->prev_ihdl[plane]);
			iom->prev_ihdl[plane] = NULL;
		}
		if (all && iom->ihdl[plane]) {
			mdp4_overlay_iommu_2freelist(mixer, iom->ihdl[plane]);
			iom->ihdl[plane] = NULL;
		}
	}
	mutex_unlock(&iommu_mutex);
}

int mdp4_overlay_iommu_map_buf(int mem_id,
	struct mdp4_overlay_pipe *pipe, unsigned int plane,
	unsigned long *start, unsigned long *len,
	struct ion_handle **srcp_ihdl)
{
	struct mdp4_iommu_pipe_info *iom;

	if (!display_iclient)
		return -EINVAL;

	*srcp_ihdl = ion_import_fd(display_iclient, mem_id);
	if (IS_ERR_OR_NULL(*srcp_ihdl)) {
		pr_err("ion_import_dma_buf() failed\n");
		return PTR_ERR(*srcp_ihdl);
	}
	pr_debug("%s(): ion_hdl %p, ion_buf %d\n", __func__, *srcp_ihdl, mem_id);
	pr_debug("mixer %u, pipe %u, plane %u\n", pipe->mixer_num,
		pipe->pipe_ndx, plane);
	if (ion_map_iommu(display_iclient, *srcp_ihdl,
<<<<<<< HEAD
		DISPLAY_DOMAIN, GEN_POOL, SZ_4K, 0, start,
=======
		DISPLAY_READ_DOMAIN, GEN_POOL, SZ_4K, 0, start,
>>>>>>> 9a263118
		len, 0, 0)) {
		ion_free(display_iclient, *srcp_ihdl);
		pr_err("ion_map_iommu() failed\n");
		return -EINVAL;
	}

	mutex_lock(&iommu_mutex);
	iom = &pipe->iommu;
	if (iom->prev_ihdl[plane]) {
		mdp4_overlay_iommu_2freelist(pipe->mixer_num,
						iom->prev_ihdl[plane]);
		mdp4_stat.iommu_drop++;
		pr_err("%s: dropped, ndx=%d plane=%d\n", __func__,
						pipe->pipe_ndx, plane);
	}
	iom->prev_ihdl[plane] = iom->ihdl[plane];
	iom->ihdl[plane] = *srcp_ihdl;
	mdp4_stat.iommu_map++;

	pr_debug("%s: ndx=%d plane=%d prev=0x%p cur=0x%p start=0x%lx len=%lx\n",
		 __func__, pipe->pipe_ndx, plane, iom->prev_ihdl[plane],
			iom->ihdl[plane], *start, *len);
	mutex_unlock(&iommu_mutex);
	return 0;
}

static struct mdp4_iommu_pipe_info mdp_iommu[MDP4_MIXER_MAX][OVERLAY_PIPE_MAX];

void mdp4_iommu_unmap(struct mdp4_overlay_pipe *pipe)
{
	struct mdp4_iommu_pipe_info *iom_pipe_info;
	unsigned char i, j;

	if (!display_iclient)
		return;

	for (j = 0; j < OVERLAY_PIPE_MAX; j++) {
		iom_pipe_info = &mdp_iommu[pipe->mixer_num][j];
		for (i = 0; i < MDP4_MAX_PLANE; i++) {
			if (iom_pipe_info->prev_ihdl[i]) {
				pr_debug("%s(): mixer %u, pipe %u, plane %u, "
					"prev_ihdl %p\n", __func__,
					pipe->mixer_num, j + 1, i,
					iom_pipe_info->prev_ihdl[i]);
				ion_unmap_iommu(display_iclient,
					iom_pipe_info->prev_ihdl[i],
					DISPLAY_READ_DOMAIN, GEN_POOL);
				ion_free(display_iclient,
					iom_pipe_info->prev_ihdl[i]);
				iom_pipe_info->prev_ihdl[i] = NULL;
			}

			if (iom_pipe_info->mark_unmap) {
				if (iom_pipe_info->ihdl[i]) {
					pr_debug("%s(): MARK, mixer %u, pipe %u, plane %u, "
						"ihdl %p\n", __func__,
						pipe->mixer_num, j + 1, i,
						iom_pipe_info->ihdl[i]);
					ion_unmap_iommu(display_iclient,
						iom_pipe_info->ihdl[i],
						DISPLAY_READ_DOMAIN, GEN_POOL);
					ion_free(display_iclient,
						iom_pipe_info->ihdl[i]);
					iom_pipe_info->ihdl[i] = NULL;
				}
			}
		}
		iom_pipe_info->mark_unmap = 0;
	}
}

/* static array with index 0 for unset status and 1 for set status */
static bool overlay_status[MDP4_OVERLAY_TYPE_MAX];

void mdp4_overlay_status_write(enum mdp4_overlay_status type, bool val)
{
	overlay_status[type] = val;
}

bool mdp4_overlay_status_read(enum mdp4_overlay_status type)
{
	return overlay_status[type];
}

int mdp4_overlay_mixer_play(int mixer_num)
{
	if (mixer_num == MDP4_MIXER2)
		return ctrl->mixer2_played;
	else if (mixer_num == MDP4_MIXER1)
		return ctrl->mixer1_played;
	else
		return ctrl->mixer0_played;
}

void mdp4_overlay_panel_3d(int mixer_num, uint32 panel_3d)
{
	ctrl->panel_3d = panel_3d;
}

void mdp4_overlay_panel_mode(int mixer_num, uint32 mode)
{
	ctrl->panel_mode |= mode;
}

void mdp4_overlay_panel_mode_unset(int mixer_num, uint32 mode)
{
	ctrl->panel_mode &= ~mode;
}

uint32 mdp4_overlay_panel_list(void)
{
	return ctrl->panel_mode;
}

#ifdef HDMI_VIDEO_QUANTIZATION_ISSUE
extern void video_quantization_setting(void);
#endif

int mdp4_overlay_borderfill_supported(void)
{
	return (mdp_rev >= MDP_REV_42);
}

void mdp4_overlay_dmae_cfg(struct msm_fb_data_type *mfd, int atv)
{
	uint32	dmae_cfg_reg;

	if (atv)
		dmae_cfg_reg = DMA_DEFLKR_EN;
	else
		dmae_cfg_reg = 0;

	if (mfd->fb_imgType == MDP_BGR_565)
		dmae_cfg_reg |= DMA_PACK_PATTERN_BGR;
	else
		dmae_cfg_reg |= DMA_PACK_PATTERN_RGB;


	if (mfd->panel_info.bpp == 18) {
		dmae_cfg_reg |= DMA_DSTC0G_6BITS |	/* 666 18BPP */
		    DMA_DSTC1B_6BITS | DMA_DSTC2R_6BITS;
	} else if (mfd->panel_info.bpp == 16) {
		dmae_cfg_reg |= DMA_DSTC0G_6BITS |	/* 565 16BPP */
		    DMA_DSTC1B_5BITS | DMA_DSTC2R_5BITS;
	} else {
		dmae_cfg_reg |= DMA_DSTC0G_8BITS |	/* 888 16BPP */
		    DMA_DSTC1B_8BITS | DMA_DSTC2R_8BITS;
	}

	mdp_pipe_ctrl(MDP_CMD_BLOCK, MDP_BLOCK_POWER_ON, FALSE);

	/* dma2 config register */
	MDP_OUTP(MDP_BASE + 0xb0000, dmae_cfg_reg);
	if (atv) {
		MDP_OUTP(MDP_BASE + 0xb0070, 0xeb0010);
		MDP_OUTP(MDP_BASE + 0xb0074, 0xf00010);
		MDP_OUTP(MDP_BASE + 0xb0078, 0xf00010);
		MDP_OUTP(MDP_BASE + 0xb3000, 0x80);
		MDP_OUTP(MDP_BASE + 0xb3010, 0x1800040);
		MDP_OUTP(MDP_BASE + 0xb3014, 0x1000080);
		MDP_OUTP(MDP_BASE + 0xb4004, 0x67686970);
	} else {
#ifdef CONFIG_FB_MSM_EXT_INTERFACE_COMMON
		mdp_vid_quant_set();
#endif
#ifdef HDMI_VIDEO_QUANTIZATION_ISSUE
		video_quantization_setting();
#else
		MDP_OUTP(MDP_BASE + 0xb0070, 0xff0000);
		MDP_OUTP(MDP_BASE + 0xb0074, 0xff0000);
		MDP_OUTP(MDP_BASE + 0xb0078, 0xff0000);
#endif
	}

	mdp_pipe_ctrl(MDP_CMD_BLOCK, MDP_BLOCK_POWER_OFF, FALSE);
}

void fill_black_screen(bool on, uint8 pipe_num, uint8 mixer_num)
{
	uint32 reg_base        = 0x010000;
	uint32 const_color_reg = reg_base * (pipe_num + 2) + 0x1008;
	uint32 src_fmt_reg     = reg_base * (pipe_num + 2) + 0x50;
	uint32 color           = 0x00000000;
	uint32 temp_src_format = 0x00000000;
	uint8  bit             = pipe_num + 2;

	mdp_pipe_ctrl(MDP_CMD_BLOCK, MDP_BLOCK_POWER_ON, FALSE);

	/* Fill constant color */
	MDP_OUTP(MDP_BASE + const_color_reg, color);

	/* Update source format for pipe */
	temp_src_format = inpdw(MDP_BASE + src_fmt_reg);

	if (on)
		MDP_OUTP(MDP_BASE + src_fmt_reg, temp_src_format | BIT(22));
	else
		MDP_OUTP(MDP_BASE + src_fmt_reg, temp_src_format | (~BIT(22)));

	/* MDP_OVERLAY_REG_FLUSH for pipe*/
	MDP_OUTP(MDP_BASE + 0x18000, BIT(bit) | BIT(mixer_num));
	mdp_pipe_ctrl(MDP_CMD_BLOCK, MDP_BLOCK_POWER_OFF, FALSE);

	return;
}

void mdp4_overlay_dmae_xy(struct mdp4_overlay_pipe *pipe)
{

	mdp_pipe_ctrl(MDP_CMD_BLOCK, MDP_BLOCK_POWER_ON, FALSE);

	MDP_OUTP(MDP_BASE + 0xb0004,
			(pipe->src_height << 16 | pipe->src_width));
	if (pipe->dma_blt_addr) {
		uint32 off, bpp;
#ifdef BLT_RGB565
		bpp = 2; /* overlay ouput is RGB565 */
#else
		bpp = 3; /* overlay ouput is RGB888 */
#endif
		off = 0;
		if (pipe->ov_cnt & 0x01)
			off = pipe->src_height * pipe->src_width * bpp;
		MDP_OUTP(MDP_BASE + 0xb0008, pipe->dma_blt_addr + off);
		/* RGB888, output of overlay blending */
		MDP_OUTP(MDP_BASE + 0xb000c, pipe->src_width * bpp);
	} else {
		/* dma_e source */
		MDP_OUTP(MDP_BASE + 0xb0008, pipe->srcp0_addr);
		MDP_OUTP(MDP_BASE + 0xb000c, pipe->srcp0_ystride);
	}
	/* dma_e dest */
	MDP_OUTP(MDP_BASE + 0xb0010, (pipe->dst_y << 16 | pipe->dst_x));

	mdp_pipe_ctrl(MDP_CMD_BLOCK, MDP_BLOCK_POWER_OFF, FALSE);
}

void mdp4_overlay_dmap_cfg(struct msm_fb_data_type *mfd, int lcdc)
{
	uint32	dma2_cfg_reg;
	uint32 mask, curr;

	dma2_cfg_reg = DMA_DITHER_EN;
#ifdef BLT_RGB565
	/* RGB888 is 0 */
	dma2_cfg_reg |= DMA_BUF_FORMAT_RGB565; /* blt only */
#endif

	if (mfd->fb_imgType == MDP_BGR_565)
		dma2_cfg_reg |= DMA_PACK_PATTERN_BGR;
	else
		dma2_cfg_reg |= DMA_PACK_PATTERN_RGB;


	if ((mfd->panel_info.type == MIPI_CMD_PANEL) ||
		(mfd->panel_info.type == MIPI_VIDEO_PANEL)) {
		dma2_cfg_reg |= DMA_DSTC0G_8BITS |	/* 888 24BPP */
		    DMA_DSTC1B_8BITS | DMA_DSTC2R_8BITS;
	} else if (mfd->panel_info.bpp == 18) {
		dma2_cfg_reg |= DMA_DSTC0G_6BITS |	/* 666 18BPP */
		    DMA_DSTC1B_6BITS | DMA_DSTC2R_6BITS;
	} else if (mfd->panel_info.bpp == 16) {
		dma2_cfg_reg |= DMA_DSTC0G_6BITS |	/* 565 16BPP */
		    DMA_DSTC1B_5BITS | DMA_DSTC2R_5BITS;
	} else {
		dma2_cfg_reg |= DMA_DSTC0G_8BITS |	/* 888 24BPP */
		    DMA_DSTC1B_8BITS | DMA_DSTC2R_8BITS;
	}

	mdp_pipe_ctrl(MDP_CMD_BLOCK, MDP_BLOCK_POWER_ON, FALSE);

#ifndef CONFIG_FB_MSM_LCDC_CHIMEI_WXGA_PANEL
	if (lcdc)
		dma2_cfg_reg |= DMA_PACK_ALIGN_MSB;
#endif

	/* dma2 config register */
	curr = inpdw(MDP_BASE + 0x90000);
	mask = 0x0FFFFFFF;
	dma2_cfg_reg = (dma2_cfg_reg & mask) | (curr & ~mask);
	MDP_OUTP(MDP_BASE + 0x90000, dma2_cfg_reg);
	ctrl->dmap_cfg[0] = dma2_cfg_reg;

	mdp_pipe_ctrl(MDP_CMD_BLOCK, MDP_BLOCK_POWER_OFF, FALSE);
}

/*
 * mdp4_overlay_dmap_xy: called form baselayer only
 */
void mdp4_overlay_dmap_xy(struct mdp4_overlay_pipe *pipe)
{
	uint32 off, bpp;

	if (!in_interrupt())
		mdp_pipe_ctrl(MDP_CMD_BLOCK, MDP_BLOCK_POWER_ON, FALSE);

	if (pipe->dma_blt_addr) {
#ifdef BLT_RGB565
		bpp = 2; /* overlay ouput is RGB565 */
#else
		bpp = 3; /* overlay ouput is RGB888 */
#endif
		off = 0;
		if (pipe->dmap_cnt & 0x01)
			off = pipe->src_height * pipe->src_width * bpp;
		ctrl->dmap_cfg[2] = pipe->dma_blt_addr + off;
		MDP_OUTP(MDP_BASE + 0x90008, pipe->dma_blt_addr + off);
		/* RGB888, output of overlay blending */
		MDP_OUTP(MDP_BASE + 0x9000c, pipe->src_width * bpp);
                ctrl->dmap_cfg[3] = pipe->src_width * bpp;
	} else {
		MDP_OUTP(MDP_BASE + 0x90008, pipe->srcp0_addr);
		ctrl->dmap_cfg[2] = pipe->srcp0_addr;
		MDP_OUTP(MDP_BASE + 0x9000c, pipe->srcp0_ystride);
		ctrl->dmap_cfg[3] = pipe->srcp0_ystride;
	}
	/* dma_p source */
	MDP_OUTP(MDP_BASE + 0x90004,
			(pipe->src_height << 16 | pipe->src_width));
	ctrl->dmap_cfg[1] = (pipe->src_height << 16 | pipe->src_width);

	/* dma_p dest */
	MDP_OUTP(MDP_BASE + 0x90010, (pipe->dst_y << 16 | pipe->dst_x));
	ctrl->dmap_cfg[4] = (pipe->dst_y << 16 | pipe->dst_x);

	if (!in_interrupt())
		mdp_pipe_ctrl(MDP_CMD_BLOCK, MDP_BLOCK_POWER_OFF, FALSE);
}

static void mdp4_overlay_dmap_reconfig(void)
{
        MDP_OUTP(MDP_BASE + 0x90000, ctrl->dmap_cfg[0]);
        MDP_OUTP(MDP_BASE + 0x90004, ctrl->dmap_cfg[1]);
        MDP_OUTP(MDP_BASE + 0x90008, ctrl->dmap_cfg[2]);
        MDP_OUTP(MDP_BASE + 0x9000c, ctrl->dmap_cfg[3]);
        MDP_OUTP(MDP_BASE + 0x90010, ctrl->dmap_cfg[4]);
}


#define MDP4_VG_PHASE_STEP_DEFAULT	0x20000000
#define MDP4_VG_PHASE_STEP_SHIFT	29

static int mdp4_leading_0(uint32 num)
{
	uint32 bit = 0x80000000;
	int i;

	for (i = 0; i < 32; i++) {
		if (bit & num)
			return i;
		bit >>= 1;
	}

	return i;
}

static uint32 mdp4_scale_phase_step(int f_num, uint32 src, uint32 dst)
{
	uint32 val, s;
	int	n;

	n = mdp4_leading_0(src);
	if (n > f_num)
		n = f_num;
	s = src << n;	/* maximum to reduce lose of resolution */
	val = s / dst;
	if (n < f_num) {
		n = f_num - n;
		val <<= n;
		val |= ((s % dst) << n) / dst;
	}

	return val;
}

static void mdp4_scale_setup(struct mdp4_overlay_pipe *pipe)
{
	pipe->phasex_step = MDP4_VG_PHASE_STEP_DEFAULT;
	pipe->phasey_step = MDP4_VG_PHASE_STEP_DEFAULT;

	if (pipe->dst_h && pipe->src_h != pipe->dst_h) {
		u32 upscale_max;
		upscale_max = (mdp_rev >= MDP_REV_41) ?
			MDP4_REV41_OR_LATER_UP_SCALING_MAX :
			MDP4_REV40_UP_SCALING_MAX;
		if (pipe->dst_h > pipe->src_h * upscale_max)
			return;

		pipe->op_mode |= MDP4_OP_SCALEY_EN;

		if (pipe->pipe_type == OVERLAY_TYPE_VIDEO) {
			if (pipe->flags & MDP_BACKEND_COMPOSITION &&
				pipe->alpha_enable && pipe->dst_h > pipe->src_h)
				pipe->op_mode |= MDP4_OP_SCALEY_PIXEL_RPT;
			else if (pipe->dst_h <= (pipe->src_h / 4))
				pipe->op_mode |= MDP4_OP_SCALEY_MN_PHASE;
			else
				pipe->op_mode |= MDP4_OP_SCALEY_FIR;
		} else { /* RGB pipe */
			pipe->op_mode |= MDP4_OP_SCALE_RGB_ENHANCED |
				MDP4_OP_SCALE_RGB_BILINEAR |
				MDP4_OP_SCALE_ALPHA_BILINEAR;
		}

		pipe->phasey_step = mdp4_scale_phase_step(29,
					pipe->src_h, pipe->dst_h);
	}

	if (pipe->dst_w && pipe->src_w != pipe->dst_w) {
		u32 upscale_max;
		upscale_max = (mdp_rev >= MDP_REV_41) ?
			MDP4_REV41_OR_LATER_UP_SCALING_MAX :
			MDP4_REV40_UP_SCALING_MAX;

		if (pipe->dst_w > pipe->src_w * upscale_max)
			return;
		pipe->op_mode |= MDP4_OP_SCALEX_EN;
		if (pipe->pipe_type == OVERLAY_TYPE_VIDEO) {
			if (pipe->flags & MDP_BACKEND_COMPOSITION &&
				pipe->alpha_enable && pipe->dst_w > pipe->src_w)
				pipe->op_mode |= MDP4_OP_SCALEX_PIXEL_RPT;
			else if (pipe->dst_w <= (pipe->src_w / 4))
				pipe->op_mode |= MDP4_OP_SCALEX_MN_PHASE;
			else
				pipe->op_mode |= MDP4_OP_SCALEX_FIR;
		} else { /* RGB pipe */
			pipe->op_mode |= MDP4_OP_SCALE_RGB_ENHANCED |
				MDP4_OP_SCALE_RGB_BILINEAR |
				MDP4_OP_SCALE_ALPHA_BILINEAR;
		}

		pipe->phasex_step = mdp4_scale_phase_step(29,
					pipe->src_w, pipe->dst_w);
	}
}

void mdp4_overlay_solidfill_init(struct mdp4_overlay_pipe *pipe)
{
	char *base;
	uint32 src_size, src_xy, dst_size, dst_xy;
	uint32 format;
	uint32 off;
	int i;

	src_size = ((pipe->src_h << 16) | pipe->src_w);
	src_xy = ((pipe->src_y << 16) | pipe->src_x);
	dst_size = ((pipe->dst_h << 16) | pipe->dst_w);
	dst_xy = ((pipe->dst_y << 16) | pipe->dst_x);

	base = MDP_BASE + MDP4_VIDEO_BASE;
	off = MDP4_VIDEO_OFF;	/* 0x10000 */
	mdp_clk_ctrl(1);
	for(i = 0; i < 4; i++) {	/* 4 pipes */
		format = inpdw(base + 0x50);
		format |= MDP4_FORMAT_SOLID_FILL;
		outpdw(base + 0x0000, src_size);/* MDP_RGB_SRC_SIZE */
		outpdw(base + 0x0004, src_xy);	/* MDP_RGB_SRC_XY */
		outpdw(base + 0x0008, dst_size);/* MDP_RGB_DST_SIZE */
		outpdw(base + 0x000c, dst_xy);	/* MDP_RGB_DST_XY */
		outpdw(base + 0x0050, format);/* MDP_RGB_SRC_FORMAT */
		outpdw(base + 0x1008, 0x0);/* Black */
		base += off;
	}
	/*
	 * keep it at primary
	 * will be picked up at first commit
	 */
	ctrl->flush[MDP4_MIXER0] = 0x3c; /* all pipes */
	mdp_clk_ctrl(0);
}

void mdp4_overlay_rgb_setup(struct mdp4_overlay_pipe *pipe)
{
	char *rgb_base;
	uint32 src_size, src_xy, dst_size, dst_xy;
	uint32 format, pattern;
	uint32 curr, mask;
	uint32 offset = 0;
	int pnum;

	pnum = pipe->pipe_num - OVERLAY_PIPE_RGB1; /* start from 0 */
	rgb_base = MDP_BASE + MDP4_RGB_BASE;
	rgb_base += (MDP4_RGB_OFF * pnum);

	src_size = ((pipe->src_h << 16) | pipe->src_w);
	src_xy = ((pipe->src_y << 16) | pipe->src_x);
	dst_size = ((pipe->dst_h << 16) | pipe->dst_w);
	dst_xy = ((pipe->dst_y << 16) | pipe->dst_x);

	if ((pipe->src_x + pipe->src_w) > 0x7FF) {
		offset += pipe->src_x * pipe->bpp;
		src_xy &= 0xFFFF0000;
	}

	if ((pipe->src_y + pipe->src_h) > 0x7FF) {
		offset += pipe->src_y * pipe->src_width * pipe->bpp;
		src_xy &= 0x0000FFFF;
	}

	format = mdp4_overlay_format(pipe);
	pattern = mdp4_overlay_unpack_pattern(pipe);

#ifdef MDP4_IGC_LUT_ENABLE
	pipe->op_mode |= MDP4_OP_IGC_LUT_EN;
#endif

	mdp4_scale_setup(pipe);

	mdp_pipe_ctrl(MDP_CMD_BLOCK, MDP_BLOCK_POWER_ON, FALSE);

	/* Ensure proper covert matrix loaded when color space swaps */
	curr = inpdw(rgb_base + 0x0058);
	/* Don't touch bits you don't want to configure*/
	mask = 0xFFFEFFFF;
	pipe->op_mode = (pipe->op_mode & mask) | (curr & ~mask);

	outpdw(rgb_base + 0x0000, src_size);	/* MDP_RGB_SRC_SIZE */
	outpdw(rgb_base + 0x0004, src_xy);	/* MDP_RGB_SRC_XY */
	outpdw(rgb_base + 0x0008, dst_size);	/* MDP_RGB_DST_SIZE */
	outpdw(rgb_base + 0x000c, dst_xy);	/* MDP_RGB_DST_XY */

	outpdw(rgb_base + 0x0010, pipe->srcp0_addr + offset);
	outpdw(rgb_base + 0x0040, pipe->srcp0_ystride);

	outpdw(rgb_base + 0x0050, format);/* MDP_RGB_SRC_FORMAT */
	outpdw(rgb_base + 0x0054, pattern);/* MDP_RGB_SRC_UNPACK_PATTERN */
	if (format & MDP4_FORMAT_SOLID_FILL) {
		u32 op_mode = pipe->op_mode;
		op_mode &= ~(MDP4_OP_FLIP_LR + MDP4_OP_SCALEX_EN);
		op_mode &= ~(MDP4_OP_FLIP_UD + MDP4_OP_SCALEY_EN);
		outpdw(rgb_base + 0x0058, op_mode);/* MDP_RGB_OP_MODE */
		outpdw(rgb_base + 0x1008, 0x0);/* Black */
	} else {
		if (pipe->op_mode & MDP4_OP_FLIP_LR && mdp_rev >= MDP_REV_42) {
			/* Enable x-scaling bit to enable LR flip */
			/* for MDP > 4.2 targets */
			pipe->op_mode |= 0x01;
		}
		outpdw(rgb_base + 0x0058, pipe->op_mode);/* MDP_RGB_OP_MODE */
	}
	outpdw(rgb_base + 0x005c, pipe->phasex_step);
	outpdw(rgb_base + 0x0060, pipe->phasey_step);

	mdp_pipe_ctrl(MDP_CMD_BLOCK, MDP_BLOCK_POWER_OFF, FALSE);

	mdp4_stat.pipe[pipe->pipe_num]++;
}


static void mdp4_overlay_vg_get_src_offset(struct mdp4_overlay_pipe *pipe,
	char *vg_base, uint32 *luma_off, uint32 *chroma_off)
{
	uint32 src_xy;
	*luma_off = 0;
	*chroma_off = 0;

	if ((pipe->src_x || pipe->src_y) && (pipe->frame_format ==
		MDP4_FRAME_FORMAT_LINEAR)) {
		src_xy = 0;
		outpdw(vg_base + 0x0004, src_xy);	/* MDP_RGB_SRC_XY */

		switch (pipe->src_format) {
		case MDP_Y_CR_CB_H2V2:
		case MDP_Y_CR_CB_GH2V2:
		case MDP_Y_CB_CR_H2V2:
			*luma_off = pipe->src_x +
				(pipe->src_y * pipe->srcp0_ystride);
			*chroma_off = pipe->src_x / 2 +
				((pipe->src_y / 2) * pipe->srcp1_ystride);
			break;

		case MDP_Y_CBCR_H2V2_TILE:
		case MDP_Y_CRCB_H2V2_TILE:
		case MDP_Y_CBCR_H2V2:
		case MDP_Y_CRCB_H2V2:
			*luma_off = pipe->src_x +
				(pipe->src_y * pipe->srcp0_ystride);
			*chroma_off = pipe->src_x +
				((pipe->src_y / 2) * pipe->srcp1_ystride);
			break;

		case MDP_Y_CRCB_H1V1:
		case MDP_Y_CBCR_H1V1:
			*luma_off = pipe->src_x +
				(pipe->src_y * pipe->srcp0_ystride);
			*chroma_off = pipe->src_x +
				((pipe->src_y * 2) * pipe->srcp1_ystride);
			break;

		case MDP_Y_CRCB_H2V1:
		case MDP_Y_CBCR_H2V1:
		case MDP_Y_CRCB_H1V2:
		case MDP_Y_CBCR_H1V2:
			*luma_off = pipe->src_x +
				(pipe->src_y * pipe->srcp0_ystride);
			*chroma_off = pipe->src_x +
				(pipe->src_y * pipe->srcp1_ystride);
			break;

		case MDP_YCBYCR_H2V1:
		case MDP_YCRYCB_H2V1:
			if (pipe->src_x & 0x1)
				pipe->src_x += 1;
			*luma_off += pipe->src_x * 2 +
				((pipe->src_y * 2) * pipe->srcp0_ystride);
			break;

		case MDP_ARGB_8888:
		case MDP_RGBA_8888:
		case MDP_BGRA_8888:
		case MDP_RGBX_8888:
		case MDP_RGB_565:
		case MDP_BGR_565:
		case MDP_XRGB_8888:
		case MDP_RGB_888:
		case MDP_YCBCR_H1V1:
		case MDP_YCRCB_H1V1:
			*luma_off = (pipe->src_x * pipe->bpp) +
					(pipe->src_y * pipe->srcp0_ystride);
			break;

		default:
			pr_err("%s: fmt %u not supported for adjustment\n",
				__func__, pipe->src_format);
			break;
		}
	}
}

void mdp4_overlay_vg_setup(struct mdp4_overlay_pipe *pipe)
{
	char *vg_base;
	uint32 frame_size, src_size, src_xy, dst_size, dst_xy;
	uint32 format, pattern, luma_offset, chroma_offset;
	uint32 mask;
	int pnum, ptype, i, ret;
	uint32_t block;

	pnum = pipe->pipe_num - OVERLAY_PIPE_VG1; /* start from 0 */
	vg_base = MDP_BASE + MDP4_VIDEO_BASE;
	vg_base += (MDP4_VIDEO_OFF * pnum);

	frame_size = ((pipe->src_height << 16) | pipe->src_width);
	src_size = ((pipe->src_h << 16) | pipe->src_w);
	src_xy = ((pipe->src_y << 16) | pipe->src_x);
	dst_size = ((pipe->dst_h << 16) | pipe->dst_w);
	dst_xy = ((pipe->dst_y << 16) | pipe->dst_x);

	ptype = mdp4_overlay_format2type(pipe->src_format);
	format = mdp4_overlay_format(pipe);
	pattern = mdp4_overlay_unpack_pattern(pipe);

	/* CSC Post Processing enabled? */
	if (pipe->flags & MDP_OVERLAY_PP_CFG_EN) {
		if (pipe->pp_cfg.config_ops & MDP_OVERLAY_PP_CSC_CFG) {
			if (pipe->pp_cfg.csc_cfg.flags & MDP_CSC_FLAG_ENABLE)
				pipe->op_mode |= MDP4_OP_CSC_EN;
			if (pipe->pp_cfg.csc_cfg.flags & MDP_CSC_FLAG_YUV_IN)
				pipe->op_mode |= MDP4_OP_SRC_DATA_YCBCR;
			if (pipe->pp_cfg.csc_cfg.flags & MDP_CSC_FLAG_YUV_OUT)
				pipe->op_mode |= MDP4_OP_DST_DATA_YCBCR;

			mdp4_csc_write(&pipe->pp_cfg.csc_cfg,
				(uint32_t) (vg_base + MDP4_VIDEO_CSC_OFF));

			if (pipe->pipe_num == OVERLAY_PIPE_VG1)
				block = MDP_BLOCK_VG_1;
			else
				block = MDP_BLOCK_VG_2;

			for (i = 0; i < CSC_MAX_BLOCKS; i++) {
				if (block == csc_cfg_matrix[i].block) {
					memcpy(&csc_cfg_matrix[i].csc_data,
					&(pipe->pp_cfg.csc_cfg),
					sizeof(struct mdp_csc_cfg));
					break;
				}
			}
		}
		if (pipe->pp_cfg.config_ops & MDP_OVERLAY_PP_QSEED_CFG) {
			mdp4_qseed_access_cfg(&pipe->pp_cfg.qseed_cfg[0],
							(uint32_t) vg_base);
			mdp4_qseed_access_cfg(&pipe->pp_cfg.qseed_cfg[1],
							(uint32_t) vg_base);
		}
	}
	/* not RGB use VG pipe, pure VG pipe */
	if (ptype != OVERLAY_TYPE_RGB)
		pipe->op_mode |= (MDP4_OP_CSC_EN | MDP4_OP_SRC_DATA_YCBCR);

#ifdef MDP4_IGC_LUT_ENABLE
	pipe->op_mode |= MDP4_OP_IGC_LUT_EN;
#endif

	mdp4_scale_setup(pipe);

	luma_offset = 0;
	chroma_offset = 0;

	if (ptype == OVERLAY_TYPE_RGB) {
		if ((pipe->src_y + pipe->src_h) > 0x7FF) {
			luma_offset = pipe->src_y * pipe->src_width * pipe->bpp;
			src_xy &= 0x0000FFFF;
		}

		if ((pipe->src_x + pipe->src_w) > 0x7FF) {
			luma_offset += pipe->src_x * pipe->bpp;
			src_xy &= 0xFFFF0000;
		}
	}

	mdp_pipe_ctrl(MDP_CMD_BLOCK, MDP_BLOCK_POWER_ON, FALSE);

	outpdw(vg_base + 0x0000, src_size);	/* MDP_RGB_SRC_SIZE */
	outpdw(vg_base + 0x0004, src_xy);	/* MDP_RGB_SRC_XY */
	outpdw(vg_base + 0x0008, dst_size);	/* MDP_RGB_DST_SIZE */
	outpdw(vg_base + 0x000c, dst_xy);	/* MDP_RGB_DST_XY */

	if (pipe->frame_format != MDP4_FRAME_FORMAT_LINEAR) {
		struct mdp4_overlay_pipe *real_pipe;
		u32 psize, csize;

		ret = mdp4_overlay_cache_reg(pipe->mfd,
				(u32)(vg_base + 0x0048), frame_size);
		if (ret) {
			/*
			 * video tile frame size register is NOT double
			 * buffered. When this register updated, it kicks
			 * in immediatly. During transition from smaller
			 * resolution to higher resolution it may have
			 * possibility that mdp still fetch from smaller
			 * resolution buffer with new higher resolution
			 * frame size. This will cause iommu page fault.
			 */
			real_pipe = mdp4_overlay_ndx2pipe(pipe->pipe_ndx);
			psize = real_pipe->prev_src_height *
					real_pipe->prev_src_width;
			csize = pipe->src_height * pipe->src_width;
			if (psize && (csize > psize)) {
				frame_size = (real_pipe->prev_src_height << 16 |
						real_pipe->prev_src_width);
			}
			outpdw(vg_base + 0x0048, frame_size);
			real_pipe->prev_src_height = pipe->src_height;
			real_pipe->prev_src_width = pipe->src_width;
		}
	}

	/*
	 * Adjust src X offset to avoid MDP from overfetching pixels
	 * present before the offset. This is required for video
	 * frames coming with unused green pixels along the left margin
	 */
	/* not RGB use VG pipe, pure VG pipe */
	if (ptype != OVERLAY_TYPE_RGB) {
		mdp4_overlay_vg_get_src_offset(pipe, vg_base, &luma_offset,
			&chroma_offset);
	}

	/* luma component plane */
	outpdw(vg_base + 0x0010, pipe->srcp0_addr + luma_offset);

	/* chroma component plane or  planar color 1 */
	outpdw(vg_base + 0x0014, pipe->srcp1_addr + chroma_offset);

	/* planar color 2 */
	outpdw(vg_base + 0x0018, pipe->srcp2_addr + chroma_offset);

	outpdw(vg_base + 0x0040,
			pipe->srcp1_ystride << 16 | pipe->srcp0_ystride);

	outpdw(vg_base + 0x0044,
			pipe->srcp3_ystride << 16 | pipe->srcp2_ystride);

	outpdw(vg_base + 0x0050, format);	/* MDP_RGB_SRC_FORMAT */
	outpdw(vg_base + 0x0054, pattern);	/* MDP_RGB_SRC_UNPACK_PATTERN */
	if (format & MDP4_FORMAT_SOLID_FILL) {
		u32 op_mode = pipe->op_mode;
		op_mode &= ~(MDP4_OP_FLIP_LR + MDP4_OP_SCALEX_EN);
		op_mode &= ~(MDP4_OP_FLIP_UD + MDP4_OP_SCALEY_EN);
		outpdw(vg_base + 0x0058, op_mode);/* MDP_RGB_OP_MODE */
	} else
		outpdw(vg_base + 0x0058, pipe->op_mode);/* MDP_RGB_OP_MODE */
	outpdw(vg_base + 0x005c, pipe->phasex_step);
	outpdw(vg_base + 0x0060, pipe->phasey_step);

	if (pipe->op_mode & MDP4_OP_DITHER_EN) {
		outpdw(vg_base + 0x0068,
			pipe->r_bit << 4 | pipe->b_bit << 2 | pipe->g_bit);
	}

	if (mdp_rev > MDP_REV_41) {
		/* mdp chip select controller */
		mask = 0;
		if (pipe->pipe_num == OVERLAY_PIPE_VG1)
			mask = 0x020; /* bit 5 */
		else if (pipe->pipe_num == OVERLAY_PIPE_VG2)
			mask = 0x02000; /* bit 13 */
		if (mask) {
			if (pipe->op_mode & MDP4_OP_SCALEY_MN_PHASE)
				ctrl->cs_controller &= ~mask;
			else
				ctrl->cs_controller |= mask;
			/* NOT double buffered */
			outpdw(MDP_BASE + 0x00c0, ctrl->cs_controller);
		}
	}


	mdp_pipe_ctrl(MDP_CMD_BLOCK, MDP_BLOCK_POWER_OFF, FALSE);

	mdp4_stat.pipe[pipe->pipe_num]++;
}

int mdp4_overlay_format2type(uint32 format)
{
	switch (format) {
	case MDP_RGB_565:
	case MDP_RGB_888:
	case MDP_BGR_565:
	case MDP_XRGB_8888:
	case MDP_ARGB_8888:
	case MDP_RGBA_8888:
	case MDP_BGRA_8888:
	case MDP_RGBX_8888:
		return OVERLAY_TYPE_RGB;
	case MDP_YCBYCR_H2V1:
	case MDP_YCRYCB_H2V1:
	case MDP_Y_CRCB_H2V1:
	case MDP_Y_CBCR_H2V1:
	case MDP_Y_CRCB_H1V2:
	case MDP_Y_CBCR_H1V2:
	case MDP_Y_CRCB_H2V2:
	case MDP_Y_CBCR_H2V2:
	case MDP_Y_CBCR_H2V2_TILE:
	case MDP_Y_CRCB_H2V2_TILE:
	case MDP_Y_CR_CB_H2V2:
	case MDP_Y_CR_CB_GH2V2:
	case MDP_Y_CB_CR_H2V2:
	case MDP_Y_CRCB_H1V1:
	case MDP_Y_CBCR_H1V1:
	case MDP_YCRCB_H1V1:
	case MDP_YCBCR_H1V1:
		return OVERLAY_TYPE_VIDEO;
	case MDP_RGB_BORDERFILL:
		return OVERLAY_TYPE_BF;
	default:
		mdp4_stat.err_format++;
		return -ERANGE;
	}

}

#define C3_ALPHA	3	/* alpha */
#define C2_R_Cr		2	/* R/Cr */
#define C1_B_Cb		1	/* B/Cb */
#define C0_G_Y		0	/* G/luma */
#define YUV_444_MAX_WIDTH		1280	/* Max width for YUV 444*/

int mdp4_overlay_format2pipe(struct mdp4_overlay_pipe *pipe)
{
	switch (pipe->src_format) {
	case MDP_RGB_565:
		pipe->frame_format = MDP4_FRAME_FORMAT_LINEAR;
		pipe->fetch_plane = OVERLAY_PLANE_INTERLEAVED;
		pipe->a_bit = 0;
		pipe->r_bit = 1;	/* R, 5 bits */
		pipe->b_bit = 1;	/* B, 5 bits */
		pipe->g_bit = 2;	/* G, 6 bits */
		pipe->alpha_enable = 0;
		pipe->unpack_tight = 1;
		pipe->unpack_align_msb = 0;
		pipe->unpack_count = 2;
		pipe->element2 = C2_R_Cr;	/* R */
		pipe->element1 = C0_G_Y;	/* G */
		pipe->element0 = C1_B_Cb;	/* B */
		pipe->bpp = 2;	/* 2 bpp */
		pipe->chroma_sample = MDP4_CHROMA_RGB;
		break;
	case MDP_RGB_888:
		pipe->frame_format = MDP4_FRAME_FORMAT_LINEAR;
		pipe->fetch_plane = OVERLAY_PLANE_INTERLEAVED;
		pipe->a_bit = 0;
		pipe->r_bit = 3;	/* R, 8 bits */
		pipe->b_bit = 3;	/* B, 8 bits */
		pipe->g_bit = 3;	/* G, 8 bits */
		pipe->alpha_enable = 0;
		pipe->unpack_tight = 1;
		pipe->unpack_align_msb = 0;
		pipe->unpack_count = 2;
		pipe->element2 = C1_B_Cb;	/* B */
		pipe->element1 = C0_G_Y;	/* G */
		pipe->element0 = C2_R_Cr;	/* R */
		pipe->bpp = 3;	/* 3 bpp */
		pipe->chroma_sample = MDP4_CHROMA_RGB;
		break;
	case MDP_BGR_565:
		pipe->frame_format = MDP4_FRAME_FORMAT_LINEAR;
		pipe->fetch_plane = OVERLAY_PLANE_INTERLEAVED;
		pipe->a_bit = 0;
		pipe->r_bit = 1;	/* R, 5 bits */
		pipe->b_bit = 1;	/* B, 5 bits */
		pipe->g_bit = 2;	/* G, 6 bits */
		pipe->alpha_enable = 0;
		pipe->unpack_tight = 1;
		pipe->unpack_align_msb = 0;
		pipe->unpack_count = 2;
		pipe->element2 = C1_B_Cb;	/* B */
		pipe->element1 = C0_G_Y;	/* G */
		pipe->element0 = C2_R_Cr;	/* R */
		pipe->bpp = 2;	/* 2 bpp */
		pipe->chroma_sample = MDP4_CHROMA_RGB;
		break;
	case MDP_XRGB_8888:
		pipe->frame_format = MDP4_FRAME_FORMAT_LINEAR;
		pipe->fetch_plane = OVERLAY_PLANE_INTERLEAVED;
		pipe->a_bit = 3;	/* alpha, 4 bits */
		pipe->r_bit = 3;	/* R, 8 bits */
		pipe->b_bit = 3;	/* B, 8 bits */
		pipe->g_bit = 3;	/* G, 8 bits */
		pipe->alpha_enable = 0;
		pipe->unpack_tight = 1;
		pipe->unpack_align_msb = 0;
		pipe->unpack_count = 3;
		pipe->element3 = C1_B_Cb;	/* B */
		pipe->element2 = C0_G_Y;	/* G */
		pipe->element1 = C2_R_Cr;	/* R */
		pipe->element0 = C3_ALPHA;	/* alpha */
		pipe->bpp = 4;		/* 4 bpp */
		pipe->chroma_sample = MDP4_CHROMA_RGB;
		break;
	case MDP_ARGB_8888:
		pipe->frame_format = MDP4_FRAME_FORMAT_LINEAR;
		pipe->fetch_plane = OVERLAY_PLANE_INTERLEAVED;
		pipe->a_bit = 3;	/* alpha, 4 bits */
		pipe->r_bit = 3;	/* R, 8 bits */
		pipe->b_bit = 3;	/* B, 8 bits */
		pipe->g_bit = 3;	/* G, 8 bits */
		pipe->alpha_enable = 1;
		pipe->unpack_tight = 1;
		pipe->unpack_align_msb = 0;
		pipe->unpack_count = 3;
		pipe->element3 = C1_B_Cb;	/* B */
		pipe->element2 = C0_G_Y;	/* G */
		pipe->element1 = C2_R_Cr;	/* R */
		pipe->element0 = C3_ALPHA;	/* alpha */
		pipe->bpp = 4;		/* 4 bpp */
		pipe->chroma_sample = MDP4_CHROMA_RGB;
		break;
	case MDP_RGBA_8888:
		pipe->frame_format = MDP4_FRAME_FORMAT_LINEAR;
		pipe->fetch_plane = OVERLAY_PLANE_INTERLEAVED;
		pipe->a_bit = 3;	/* alpha, 4 bits */
		pipe->r_bit = 3;	/* R, 8 bits */
		pipe->b_bit = 3;	/* B, 8 bits */
		pipe->g_bit = 3;	/* G, 8 bits */
		pipe->alpha_enable = 1;
		pipe->unpack_tight = 1;
		pipe->unpack_align_msb = 0;
		pipe->unpack_count = 3;
		pipe->element3 = C3_ALPHA;	/* alpha */
		pipe->element2 = C1_B_Cb;	/* B */
		pipe->element1 = C0_G_Y;	/* G */
		pipe->element0 = C2_R_Cr;	/* R */
		pipe->bpp = 4;		/* 4 bpp */
		pipe->chroma_sample = MDP4_CHROMA_RGB;
		break;
	case MDP_RGBX_8888:
		pipe->frame_format = MDP4_FRAME_FORMAT_LINEAR;
		pipe->fetch_plane = OVERLAY_PLANE_INTERLEAVED;
		pipe->a_bit = 3;
		pipe->r_bit = 3;	/* R, 8 bits */
		pipe->b_bit = 3;	/* B, 8 bits */
		pipe->g_bit = 3;	/* G, 8 bits */
		pipe->alpha_enable = 0;
		pipe->unpack_tight = 1;
		pipe->unpack_align_msb = 0;
		pipe->unpack_count = 3;
		pipe->element3 = C3_ALPHA;	/* alpha */
		pipe->element2 = C1_B_Cb;	/* B */
		pipe->element1 = C0_G_Y;	/* G */
		pipe->element0 = C2_R_Cr;	/* R */
		pipe->bpp = 4;		/* 4 bpp */
		pipe->chroma_sample = MDP4_CHROMA_RGB;
		break;
	case MDP_BGRA_8888:
		pipe->frame_format = MDP4_FRAME_FORMAT_LINEAR;
		pipe->fetch_plane = OVERLAY_PLANE_INTERLEAVED;
		pipe->a_bit = 3;	/* alpha, 4 bits */
		pipe->r_bit = 3;	/* R, 8 bits */
		pipe->b_bit = 3;	/* B, 8 bits */
		pipe->g_bit = 3;	/* G, 8 bits */
		pipe->alpha_enable = 1;
		pipe->unpack_tight = 1;
		pipe->unpack_align_msb = 0;
		pipe->unpack_count = 3;
		pipe->element3 = C3_ALPHA;	/* alpha */
		pipe->element2 = C2_R_Cr;	/* R */
		pipe->element1 = C0_G_Y;	/* G */
		pipe->element0 = C1_B_Cb;	/* B */
		pipe->bpp = 4;		/* 4 bpp */
		pipe->chroma_sample = MDP4_CHROMA_RGB;
		break;
	case MDP_YCBYCR_H2V1:
	case MDP_YCRYCB_H2V1:
		pipe->frame_format = MDP4_FRAME_FORMAT_LINEAR;
		pipe->fetch_plane = OVERLAY_PLANE_INTERLEAVED;
		pipe->a_bit = 0;	/* alpha, 4 bits */
		pipe->r_bit = 3;	/* R, 8 bits */
		pipe->b_bit = 3;	/* B, 8 bits */
		pipe->g_bit = 3;	/* G, 8 bits */
		pipe->alpha_enable = 0;
		pipe->unpack_tight = 1;
		pipe->unpack_align_msb = 0;
		pipe->unpack_count = 3;
		if (pipe->src_format == MDP_YCRYCB_H2V1) {
			pipe->element3 = C0_G_Y;	/* G */
			pipe->element2 = C2_R_Cr;	/* R */
			pipe->element1 = C0_G_Y;	/* G */
			pipe->element0 = C1_B_Cb;	/* B */
		} else if (pipe->src_format == MDP_YCBYCR_H2V1) {
			pipe->element3 = C0_G_Y;	/* G */
			pipe->element2 = C1_B_Cb;	/* B */
			pipe->element1 = C0_G_Y;	/* G */
			pipe->element0 = C2_R_Cr;	/* R */
		}
		pipe->bpp = 2;		/* 2 bpp */
		pipe->chroma_sample = MDP4_CHROMA_H2V1;
		break;
	case MDP_Y_CRCB_H2V1:
	case MDP_Y_CBCR_H2V1:
	case MDP_Y_CRCB_H1V2:
	case MDP_Y_CBCR_H1V2:
	case MDP_Y_CRCB_H2V2:
	case MDP_Y_CBCR_H2V2:
	case MDP_Y_CRCB_H1V1:
	case MDP_Y_CBCR_H1V1:
		pipe->frame_format = MDP4_FRAME_FORMAT_LINEAR;
		pipe->fetch_plane = OVERLAY_PLANE_PSEUDO_PLANAR;
		pipe->a_bit = 0;
		pipe->r_bit = 3;	/* R, 8 bits */
		pipe->b_bit = 3;	/* B, 8 bits */
		pipe->g_bit = 3;	/* G, 8 bits */
		pipe->alpha_enable = 0;
		pipe->unpack_tight = 1;
		pipe->unpack_align_msb = 0;
		pipe->unpack_count = 1;		/* 2 */
		if (pipe->src_format == MDP_Y_CRCB_H2V1) {
			pipe->element1 = C1_B_Cb;
			pipe->element0 = C2_R_Cr;
			pipe->chroma_sample = MDP4_CHROMA_H2V1;
		} else if (pipe->src_format == MDP_Y_CRCB_H1V1) {
			pipe->element1 = C1_B_Cb;
			pipe->element0 = C2_R_Cr;
			if (pipe->src_width > YUV_444_MAX_WIDTH)
				pipe->chroma_sample = MDP4_CHROMA_H1V2;
			else
				pipe->chroma_sample = MDP4_CHROMA_RGB;
		} else if (pipe->src_format == MDP_Y_CBCR_H2V1) {
			pipe->element1 = C2_R_Cr;
			pipe->element0 = C1_B_Cb;
			pipe->chroma_sample = MDP4_CHROMA_H2V1;
		} else if (pipe->src_format == MDP_Y_CBCR_H1V1) {
			pipe->element1 = C2_R_Cr;
			pipe->element0 = C1_B_Cb;
			if (pipe->src_width > YUV_444_MAX_WIDTH)
				pipe->chroma_sample = MDP4_CHROMA_H1V2;
			else
				pipe->chroma_sample = MDP4_CHROMA_RGB;
		} else if (pipe->src_format == MDP_Y_CRCB_H1V2) {
			pipe->element1 = C1_B_Cb;
			pipe->element0 = C2_R_Cr;
			pipe->chroma_sample = MDP4_CHROMA_H1V2;
		} else if (pipe->src_format == MDP_Y_CBCR_H1V2) {
			pipe->element1 = C2_R_Cr;
			pipe->element0 = C1_B_Cb;
			pipe->chroma_sample = MDP4_CHROMA_H1V2;
		} else if (pipe->src_format == MDP_Y_CRCB_H2V2) {
			pipe->element1 = C1_B_Cb;
			pipe->element0 = C2_R_Cr;
			pipe->chroma_sample = MDP4_CHROMA_420;
		} else if (pipe->src_format == MDP_Y_CBCR_H2V2) {
			pipe->element1 = C2_R_Cr;
			pipe->element0 = C1_B_Cb;
			pipe->chroma_sample = MDP4_CHROMA_420;
		}
		pipe->bpp = 2;	/* 2 bpp */
		break;
	case MDP_Y_CBCR_H2V2_TILE:
	case MDP_Y_CRCB_H2V2_TILE:
		pipe->frame_format = MDP4_FRAME_FORMAT_VIDEO_SUPERTILE;
		pipe->fetch_plane = OVERLAY_PLANE_PSEUDO_PLANAR;
		pipe->a_bit = 0;
		pipe->r_bit = 3;	/* R, 8 bits */
		pipe->b_bit = 3;	/* B, 8 bits */
		pipe->g_bit = 3;	/* G, 8 bits */
		pipe->alpha_enable = 0;
		pipe->unpack_tight = 1;
		pipe->unpack_align_msb = 0;
		pipe->unpack_count = 1;		/* 2 */
		if (pipe->src_format == MDP_Y_CRCB_H2V2_TILE) {
			pipe->element1 = C1_B_Cb;	/* B */
			pipe->element0 = C2_R_Cr;	/* R */
			pipe->chroma_sample = MDP4_CHROMA_420;
		} else if (pipe->src_format == MDP_Y_CBCR_H2V2_TILE) {
			pipe->element1 = C2_R_Cr;	/* R */
			pipe->element0 = C1_B_Cb;	/* B */
			pipe->chroma_sample = MDP4_CHROMA_420;
		}
		pipe->bpp = 2;	/* 2 bpp */
		break;
	case MDP_Y_CR_CB_H2V2:
	case MDP_Y_CR_CB_GH2V2:
	case MDP_Y_CB_CR_H2V2:
		pipe->frame_format = MDP4_FRAME_FORMAT_LINEAR;
		pipe->fetch_plane = OVERLAY_PLANE_PLANAR;
		pipe->a_bit = 0;
		pipe->r_bit = 3;	/* R, 8 bits */
		pipe->b_bit = 3;	/* B, 8 bits */
		pipe->g_bit = 3;	/* G, 8 bits */
		pipe->alpha_enable = 0;
		pipe->chroma_sample = MDP4_CHROMA_420;
		pipe->bpp = 2;	/* 2 bpp */
		break;
	case MDP_YCBCR_H1V1:
	case MDP_YCRCB_H1V1:
		pipe->frame_format = MDP4_FRAME_FORMAT_LINEAR;
		pipe->fetch_plane = OVERLAY_PLANE_INTERLEAVED;
		pipe->a_bit = 0;
		pipe->r_bit = 3;    /* R, 8 bits */
		pipe->b_bit = 3;    /* B, 8 bits */
		pipe->g_bit = 3;    /* G, 8 bits */
		pipe->alpha_enable = 0;
		pipe->unpack_tight = 1;
		pipe->unpack_align_msb = 0;
		pipe->unpack_count = 2;
		pipe->element0 = C0_G_Y;    /* G */
		if (pipe->src_format == MDP_YCRCB_H1V1) {
			pipe->element1 = C2_R_Cr; /* R */
			pipe->element2 = C1_B_Cb; /* B */
		} else {
			pipe->element1 = C1_B_Cb;   /* B */
			pipe->element2 = C2_R_Cr;   /* R */
		}
		pipe->bpp = 3;  /* 3 bpp */
	case MDP_RGB_BORDERFILL:
		pipe->alpha_enable = 0;
		pipe->alpha = 0;
		break;
	default:
		/* not likely */
		mdp4_stat.err_format++;
		return -ERANGE;
	}

	return 0;
}

/*
 * color_key_convert: output with 12 bits color key
 */
static uint32 color_key_convert(int start, int num, uint32 color)
{
	uint32 data;

	data = (color >> start) & ((1 << num) - 1);

	/* convert to 8 bits */
	if (num == 5)
		data = ((data << 3) | (data >> 2));
	else if (num == 6)
		data = ((data << 2) | (data >> 4));

	/* convert 8 bits to 12 bits */
	data = (data << 4) | (data >> 4);

	return data;
}

void transp_color_key(int format, uint32 transp,
			uint32 *c0, uint32 *c1, uint32 *c2)
{
	int b_start, g_start, r_start;
	int b_num, g_num, r_num;

	switch (format) {
	case MDP_RGB_565:
		b_start = 0;
		g_start = 5;
		r_start = 11;
		r_num = 5;
		g_num = 6;
		b_num = 5;
		break;
	case MDP_RGB_888:
	case MDP_XRGB_8888:
	case MDP_ARGB_8888:
	case MDP_BGRA_8888:
		b_start = 0;
		g_start = 8;
		r_start = 16;
		r_num = 8;
		g_num = 8;
		b_num = 8;
		break;
	case MDP_RGBA_8888:
	case MDP_RGBX_8888:
		b_start = 16;
		g_start = 8;
		r_start = 0;
		r_num = 8;
		g_num = 8;
		b_num = 8;
		break;
	case MDP_BGR_565:
		b_start = 11;
		g_start = 5;
		r_start = 0;
		r_num = 5;
		g_num = 6;
		b_num = 5;
		break;
	case MDP_Y_CB_CR_H2V2:
	case MDP_Y_CBCR_H2V2:
	case MDP_Y_CBCR_H2V1:
	case MDP_YCBCR_H1V1:
		b_start = 8;
		g_start = 16;
		r_start = 0;
		r_num = 8;
		g_num = 8;
		b_num = 8;
		break;
	case MDP_Y_CR_CB_H2V2:
	case MDP_Y_CR_CB_GH2V2:
	case MDP_Y_CRCB_H2V2:
	case MDP_Y_CRCB_H2V1:
	case MDP_Y_CRCB_H1V2:
	case MDP_Y_CBCR_H1V2:
	case MDP_Y_CRCB_H1V1:
	case MDP_Y_CBCR_H1V1:
	case MDP_YCRCB_H1V1:
		b_start = 0;
		g_start = 16;
		r_start = 8;
		r_num = 8;
		g_num = 8;
		b_num = 8;
		break;
	default:
		b_start = 0;
		g_start = 8;
		r_start = 16;
		r_num = 8;
		g_num = 8;
		b_num = 8;
		break;
	}

	*c0 = color_key_convert(g_start, g_num, transp);
	*c1 = color_key_convert(b_start, b_num, transp);
	*c2 = color_key_convert(r_start, r_num, transp);
}

uint32 mdp4_overlay_format(struct mdp4_overlay_pipe *pipe)
{
	uint32	format;

	format = 0;

	if (pipe->solid_fill)
		format |= MDP4_FORMAT_SOLID_FILL;

	if (pipe->unpack_align_msb)
		format |= MDP4_FORMAT_UNPACK_ALIGN_MSB;

	if (pipe->unpack_tight)
		format |= MDP4_FORMAT_UNPACK_TIGHT;

	if (pipe->alpha_enable)
		format |= MDP4_FORMAT_ALPHA_ENABLE;

	if (pipe->flags & MDP_SOURCE_ROTATED_90)
		format |= MDP4_FORMAT_90_ROTATED;
	format |= (pipe->unpack_count << 13);
	format |= ((pipe->bpp - 1) << 9);
	format |= (pipe->a_bit << 6);
	format |= (pipe->r_bit << 4);
	format |= (pipe->b_bit << 2);
	format |= pipe->g_bit;

	format |= (pipe->frame_format << 29);

	/* video/graphic */
	format |= (pipe->fetch_plane << 19);
	format |= (pipe->chroma_site << 28);
	format |= (pipe->chroma_sample << 26);

	return format;
}

uint32 mdp4_overlay_unpack_pattern(struct mdp4_overlay_pipe *pipe)
{
	return (pipe->element3 << 24) | (pipe->element2 << 16) |
			(pipe->element1 << 8) | pipe->element0;
}

/*
 * mdp4_overlayproc_cfg: only be called from base layer
 */
void mdp4_overlayproc_cfg(struct mdp4_overlay_pipe *pipe)
{
	uint32 data, intf;
	char *overlay_base;
	uint32 curr;

	intf = 0;
	if (pipe->mixer_num == MDP4_MIXER2)
		overlay_base = MDP_BASE + MDP4_OVERLAYPROC2_BASE;
	else if (pipe->mixer_num == MDP4_MIXER1) {
		overlay_base = MDP_BASE + MDP4_OVERLAYPROC1_BASE;/* 0x18000 */
		intf = inpdw(MDP_BASE + 0x0038); /* MDP_DISP_INTF_SEL */
		intf >>= 4;
		intf &= 0x03;
	} else
		overlay_base = MDP_BASE + MDP4_OVERLAYPROC0_BASE;/* 0x10000 */

	if (!in_interrupt())
		mdp_pipe_ctrl(MDP_CMD_BLOCK, MDP_BLOCK_POWER_ON, FALSE);

	/*
	 * BLT support both primary and external external
	 */
	if (pipe->ov_blt_addr) {
		int off, bpp;
#ifdef BLT_RGB565
		bpp = 2;  /* overlay ouput is RGB565 */
#else
		bpp = 3;  /* overlay ouput is RGB888 */
#endif
		data = pipe->src_height;
		data <<= 16;
		data |= pipe->src_width;
		outpdw(overlay_base + 0x0008, data); /* ROI, height + width */
		if (pipe->mixer_num == MDP4_MIXER0 ||
		    pipe->mixer_num == MDP4_MIXER1) {
			off = 0;
			if (pipe->ov_cnt & 0x01)
				off = pipe->src_height * pipe->src_width * bpp;

			outpdw(overlay_base + 0x000c, pipe->ov_blt_addr + off);
			/* overlay ouput is RGB888 */
			outpdw(overlay_base + 0x0010, pipe->src_width * bpp);
			outpdw(overlay_base + 0x001c, pipe->ov_blt_addr + off);
			/* MDDI - BLT + on demand */
			outpdw(overlay_base + 0x0004, 0x08);

			curr = inpdw(overlay_base + 0x0014);
			curr &= 0x4;
#ifdef BLT_RGB565
			outpdw(overlay_base + 0x0014, curr | 0x1); /* RGB565 */
#else
			outpdw(overlay_base + 0x0014, curr | 0x0); /* RGB888 */
#endif
		} else if (pipe->mixer_num == MDP4_MIXER2) {
			if (ctrl->panel_mode & MDP4_PANEL_WRITEBACK) {
				off = 0;
				bpp = 1;
				if (pipe->ov_cnt & 0x01)
					off = pipe->src_height *
							pipe->src_width * bpp;

				outpdw(overlay_base + 0x000c,
						pipe->ov_blt_addr + off);
				/* overlay ouput is RGB888 */
				outpdw(overlay_base + 0x0010,
					((pipe->src_width << 16) |
					 pipe->src_width));
				outpdw(overlay_base + 0x001c,
						pipe->ov_blt_addr + off);
				off = pipe->src_height * pipe->src_width;
				/* align chroma to 2k address */
				off = (off + 2047) & ~2047;
				/* UV plane adress */
				outpdw(overlay_base + 0x0020,
						pipe->ov_blt_addr + off);
				/* MDDI - BLT + on demand */
				outpdw(overlay_base + 0x0004, 0x08);
				/* pseudo planar + writeback */
				curr = inpdw(overlay_base + 0x0014);
				curr &= 0x4;
				outpdw(overlay_base + 0x0014, curr | 0x012);
				/* rgb->yuv */
				outpdw(overlay_base + 0x0200, 0x05);
			}
		}
	} else {
		data = pipe->src_height;
		data <<= 16;
		data |= pipe->src_width;
		outpdw(overlay_base + 0x0008, data); /* ROI, height + width */
		outpdw(overlay_base + 0x000c, pipe->srcp0_addr);
		outpdw(overlay_base + 0x0010, pipe->srcp0_ystride);
		outpdw(overlay_base + 0x0004, 0x01); /* directout */
	}

	if (pipe->mixer_num == MDP4_MIXER1) {
		if (intf == TV_INTF) {
			curr = inpdw(overlay_base + 0x0014);
			curr &= 0x4;
			outpdw(overlay_base + 0x0014, 0x02); /* yuv422 */
			/* overlay1 CSC config */
			outpdw(overlay_base + 0x0200, 0x05); /* rgb->yuv */
		}
	}

#ifdef MDP4_IGC_LUT_ENABLE
	curr = inpdw(overlay_base + 0x0014);
	curr &= ~0x4;
	outpdw(overlay_base + 0x0014, curr | 0x4);	/* GC_LUT_EN, 888 */
#endif

	if (!in_interrupt())
		mdp_pipe_ctrl(MDP_CMD_BLOCK, MDP_BLOCK_POWER_OFF, FALSE);
}

int mdp4_overlay_pipe_staged(struct mdp4_overlay_pipe *pipe)
{
	uint32 data, mask;
	int mixer;

	mixer = pipe->mixer_num;
	data = ctrl->mixer_cfg[mixer];

	mask = 0x0f;
	mask <<= (4 * pipe->pipe_num);
	data &= mask;

	return data;
}

int mdp4_mixer_info(int mixer_num, struct mdp_mixer_info *info)
{

	int ndx, cnt;
	struct mdp4_overlay_pipe *pipe;

	if (mixer_num > MDP4_MIXER_MAX)
		return -ENODEV;

	cnt = 0;
	ndx = MDP4_MIXER_STAGE_BASE;
	for ( ; ndx < MDP4_MIXER_STAGE_MAX; ndx++) {
		pipe = &ctrl->plist[ndx];
		if (pipe == NULL)
			continue;

		if (!pipe->pipe_used)
			continue;

		info->z_order = pipe->mixer_stage - MDP4_MIXER_STAGE0;
		/* z_order == -1, means base layer */
		info->ptype = pipe->pipe_type;
		info->pnum = pipe->pipe_num;
		info->pndx = pipe->pipe_ndx;
		info->mixer_num = pipe->mixer_num;
		info++;
		cnt++;
	}
	return cnt;
}

void mdp4_mixer_reset(int mixer)
{
	uint32 data, data1, mask;
	int i, ndx, min, max, bit;

	mdp_clk_ctrl(1);
	/* MDP_LAYERMIXER_IN_CFG, shard by both mixer 0 and 1  */
	data = inpdw(MDP_BASE + 0x10100);
	data1 = data;

	if (mixer == 0) {
		min = 1;
		max = 8;
		bit = 0x03; /* mixer0, dmap */
	} else {
		min = 9;
		max = 0xf;
		bit = 0x0C; /* mixer1, dmae */
	}
	mask = 0x0f;
	for (i = 0 ; i < 8 ; i++) {
		ndx = data & mask;
		ndx >>= (i * 4);
		if (ndx >= min && ndx <= max)
			data1 &= ~mask;  /* unstage pipe from mixer */
		mask <<= 4;
	}
	pr_debug("%s: => MIXER_RESET, data1=%x data=%x bit=%x\n",
				__func__, data1, data, bit);
	/* unstage pipes of mixer to be reset */
	outpdw(MDP_BASE + 0x10100, data1); /* MDP_LAYERMIXER_IN_CFG */
	outpdw(MDP_BASE + 0x18000, 0);

	mdp4_sw_reset(bit); /* reset mixer */   /* 0 => mixer0, dmap */

	/* restore origianl stage */
	outpdw(MDP_BASE + 0x10100, data); /* MDP_LAYERMIXER_IN_CFG */
	outpdw(MDP_BASE + 0x18000, 0);

	mdp4_vg_csc_restore();
	mdp4_overlay_dmap_reconfig();
	mdp_clk_ctrl(0);
}

void mdp4_mixer_stage_commit(int mixer)
{
	struct mdp4_overlay_pipe *pipe;
	int i, num;
	u32 data, stage;
	int off;
	unsigned long flags;

	data = 0;
	for (i = MDP4_MIXER_STAGE_BASE; i < MDP4_MIXER_STAGE_MAX; i++) {
		pipe = ctrl->stage[mixer][i];
		if (pipe == NULL)
			continue;

		pr_debug("%s: mixer=%d ndx=%d stage=%d\n", __func__,
					mixer, pipe->pipe_ndx, i);
		stage = pipe->mixer_stage;
		if (mixer >= MDP4_MIXER1)
			stage += 8;
		stage <<= (4 * pipe->pipe_num);
		data |= stage;
	}

	/*
	 * stage_commit may be called from overlay_unset
	 * for command panel, mdp clocks may be off at this time.
	 * so mdp clock enabled is necessary
	 */
	mdp_pipe_ctrl(MDP_CMD_BLOCK, MDP_BLOCK_POWER_ON, FALSE);
	mdp_clk_ctrl(1);

	mdp4_mixer_blend_setup(mixer);

	off = 0;
	if (data != ctrl->mixer_cfg[mixer]) {
		ctrl->mixer_cfg[mixer] = data;
		if (mixer >= MDP4_MIXER2) {
			/* MDP_LAYERMIXER2_IN_CFG */
			off = 0x100f0;
		} else {
			/* mixer 0 or 1 */
			num = mixer + 1;
			num &= 0x01;
			data |= ctrl->mixer_cfg[num];
			off = 0x10100;
		}
		pr_debug("%s: mixer=%d data=%x flush=%x pid=%d\n", __func__,
				mixer, data, ctrl->flush[mixer], current->pid);
	}

	local_irq_save(flags);
	if (off)
		outpdw(MDP_BASE + off, data);

	if (ctrl->flush[mixer]) {
		outpdw(MDP_BASE + 0x18000, ctrl->flush[mixer]);
		ctrl->flush[mixer] = 0;
	}
	local_irq_restore(flags);
	mdp_pipe_ctrl(MDP_CMD_BLOCK, MDP_BLOCK_POWER_OFF, FALSE);
	mdp_clk_ctrl(0);
}

void mdp4_mixer_stage_up(struct mdp4_overlay_pipe *pipe, int commit)
{
	struct mdp4_overlay_pipe *pp;
	int i, mixer;

	mixer = pipe->mixer_num;

	for (i = MDP4_MIXER_STAGE_BASE; i < MDP4_MIXER_STAGE_MAX; i++) {
		pp = ctrl->stage[mixer][i];
		if (pp && pp->pipe_ndx == pipe->pipe_ndx) {
			ctrl->stage[mixer][i] = NULL;
			break;
		}
	}

	ctrl->stage[mixer][pipe->mixer_stage] = pipe;	/* keep it */

	if (commit)
		mdp4_mixer_stage_commit(mixer);
}

void mdp4_mixer_stage_down(struct mdp4_overlay_pipe *pipe, int commit)
{
	struct mdp4_overlay_pipe *pp;
	int i, mixer;

	mixer = pipe->mixer_num;

	for (i = MDP4_MIXER_STAGE_BASE; i < MDP4_MIXER_STAGE_MAX; i++) {
		pp = ctrl->stage[mixer][i];
		if (pp && pp->pipe_ndx == pipe->pipe_ndx)
			ctrl->stage[mixer][i] = NULL;  /* clear it */
	}

	if (commit)
		mdp4_mixer_stage_commit(mixer);
}
/*
 * mixer0: rgb3: border color at register 0x15004, 0x15008
 * mixer1:  vg3: border color at register 0x1D004, 0x1D008
 * mixer2:  xxx: border color at register 0x8D004, 0x8D008
 */
void mdp4_overlay_borderfill_stage_up(struct mdp4_overlay_pipe *pipe)
{
	struct mdp4_overlay_pipe *bspipe;
	int ptype, pnum, pndx, mixer;
	int format, alpha_enable, alpha;
	struct mdp4_iommu_pipe_info iom;

	if (pipe->pipe_type != OVERLAY_TYPE_BF)
		return;

	mixer = pipe->mixer_num;

	if (ctrl->baselayer[mixer])
		return;

	bspipe = ctrl->stage[mixer][MDP4_MIXER_STAGE_BASE];

	/*
	 * bspipe is clone here
	 * get real pipe
	 */
	bspipe = mdp4_overlay_ndx2pipe(bspipe->pipe_ndx);

	/* save original base layer */
	ctrl->baselayer[mixer] = bspipe;

	iom = pipe->iommu;
	pipe->alpha = 0;	/* make sure bf pipe has alpha 0 */
	ptype = pipe->pipe_type;
	pnum = pipe->pipe_num;
	pndx = pipe->pipe_ndx;
	format = pipe->src_format;
	alpha_enable = pipe->alpha_enable;
	alpha = pipe->alpha;
	*pipe = *bspipe;	/* keep base layer configuration */
	pipe->pipe_type = ptype;
	pipe->pipe_num = pnum;
	pipe->pipe_ndx = pndx;
	pipe->src_format = format;
	pipe->alpha_enable = alpha_enable;
	pipe->alpha = alpha;
	pipe->iommu = iom;

	/* free original base layer pipe to be sued as normal pipe */
	bspipe->pipe_used = 0;

	if (ctrl->panel_mode & MDP4_PANEL_DSI_VIDEO)
		mdp4_dsi_video_base_swap(0, pipe);
	else if (ctrl->panel_mode & MDP4_PANEL_DSI_CMD)
		mdp4_dsi_cmd_base_swap(0, pipe);
	else if (ctrl->panel_mode & MDP4_PANEL_LCDC)
		mdp4_lcdc_base_swap(0, pipe);
	else if (ctrl->panel_mode & MDP4_PANEL_DTV)
		mdp4_dtv_base_swap(0, pipe);

	mdp4_overlay_reg_flush(bspipe, 1);
	/* borderfill pipe as base layer */
	mdp4_mixer_stage_up(pipe, 0);
}

void mdp4_overlay_borderfill_stage_down(struct mdp4_overlay_pipe *pipe)
{
	struct mdp4_overlay_pipe *bspipe;
	int ptype, pnum, pndx, mixer;
	int format, alpha_enable, alpha;
	struct mdp4_iommu_pipe_info iom;

	if (pipe->pipe_type != OVERLAY_TYPE_BF)
		return;

	mixer = pipe->mixer_num;

	/* retrieve original base layer */
	bspipe = ctrl->baselayer[mixer];
	if (bspipe == NULL) {
		pr_err("%s: no base layer at mixer=%d\n",
				__func__, mixer);
		return;
	}

	iom = bspipe->iommu;
	ptype = bspipe->pipe_type;
	pnum = bspipe->pipe_num;
	pndx = bspipe->pipe_ndx;
	format = bspipe->src_format;
	alpha_enable = bspipe->alpha_enable;
	alpha = bspipe->alpha;
	*bspipe = *pipe;	/* restore base layer configuration */
	bspipe->pipe_type = ptype;
	bspipe->pipe_num = pnum;
	bspipe->pipe_ndx = pndx;
	bspipe->src_format = format;
	bspipe->alpha_enable = alpha_enable;
	bspipe->alpha = alpha;
	bspipe->iommu = iom;

	bspipe->pipe_used++;	/* mark base layer pipe used */

	ctrl->baselayer[mixer] = NULL;

	/* free borderfill pipe */
	pipe->pipe_used = 0;

	if (ctrl->panel_mode & MDP4_PANEL_DSI_VIDEO)
		mdp4_dsi_video_base_swap(0, bspipe);
	else if (ctrl->panel_mode & MDP4_PANEL_DSI_CMD)
		mdp4_dsi_cmd_base_swap(0, bspipe);
	else if (ctrl->panel_mode & MDP4_PANEL_LCDC)
		mdp4_lcdc_base_swap(0, bspipe);
	else if (ctrl->panel_mode & MDP4_PANEL_DTV)
		mdp4_dtv_base_swap(0, bspipe);

	/* free borderfill pipe */
	mdp4_overlay_reg_flush(pipe, 1);
	mdp4_mixer_stage_down(pipe, 0); /* commit will happen for bspipe up */
	mdp4_overlay_pipe_free(pipe, 0);

	/* stage up base layer */
	mdp4_overlay_reg_flush(bspipe, 1);
	/* restore original base layer */
	mdp4_mixer_stage_up(bspipe, 1);
}


static struct mdp4_overlay_pipe *mdp4_background_layer(int mixer,
			struct mdp4_overlay_pipe *sp)
{
	struct mdp4_overlay_pipe *pp;
	struct mdp4_overlay_pipe *kp;
	int i;

	kp = ctrl->stage[mixer][MDP4_MIXER_STAGE_BASE];
	for (i = MDP4_MIXER_STAGE_BASE; i < MDP4_MIXER_STAGE_MAX; i++) {
		pp = ctrl->stage[mixer][i];
		if (pp == NULL)
			continue;
		if (pp == sp)
			break;

		if ((pp->dst_x <= sp->dst_x) &&
			((pp->dst_x + pp->dst_w) >= (sp->dst_x + sp->dst_w))) {
			if ((pp->dst_y <= sp->dst_y) &&
				((pp->dst_y + pp->dst_h) >=
					(sp->dst_y + sp->dst_h))) {
				kp = pp;
			}
		}
	}
	return kp;
}

static void mdp4_overlay_bg_solidfill(struct blend_cfg *blend)
{
	struct mdp4_overlay_pipe *pipe;
	char *base;
	u32 op_mode, format;
	int pnum, ptype;

	pipe = blend->solidfill_pipe;
	if (pipe == NULL)
		return;

	if (pipe->pipe_type == OVERLAY_TYPE_BF)
		return;

	ptype = mdp4_overlay_format2type(pipe->src_format);
	if (ptype == OVERLAY_TYPE_RGB) {
		pnum = pipe->pipe_num - OVERLAY_PIPE_RGB1;
		base = MDP_BASE + MDP4_RGB_BASE;
		base += MDP4_RGB_OFF * pnum;
	} else {
		pnum = pipe->pipe_num - OVERLAY_PIPE_VG1;
		base = MDP_BASE + MDP4_VIDEO_BASE;
		base += MDP4_VIDEO_OFF * pnum;
	}

	format = inpdw(base + 0x50);
	format |= MDP4_FORMAT_SOLID_FILL;
	/*
	 * If solid fill is enabled, flip and scale
	 * have to be disabled. otherwise, h/w
	 * underruns.
	 */
	op_mode = inpdw(base + 0x0058);
	op_mode &= ~(MDP4_OP_FLIP_LR + MDP4_OP_SCALEX_EN);
	op_mode &= ~(MDP4_OP_FLIP_UD + MDP4_OP_SCALEY_EN);
	outpdw(base + 0x0058, op_mode);
	outpdw(base + 0x1008, 0);	/* black */
	/*
	 * Set src size and dst size same to avoid underruns
	 */
	outpdw(base + 0x0000, inpdw(base + 0x0008));
	outpdw(base + 0x50, format);

	mdp4_overlay_reg_flush(pipe, 0);
}

void mdp4_mixer_blend_cfg(int mixer)
{
	int i, off;
	unsigned char *overlay_base;
	struct blend_cfg *blend;

	if (mixer == MDP4_MIXER2)
		overlay_base = MDP_BASE + MDP4_OVERLAYPROC2_BASE;
	else if (mixer == MDP4_MIXER1)
		overlay_base = MDP_BASE + MDP4_OVERLAYPROC1_BASE;
	else
		overlay_base = MDP_BASE + MDP4_OVERLAYPROC0_BASE;

	blend = &ctrl->blend[mixer][MDP4_MIXER_STAGE_BASE];
	blend++; /* stage0 */

	for (i = MDP4_MIXER_STAGE0; i < MDP4_MIXER_STAGE_MAX; i++) {
		off = 20 * i;
		off = 0x20 * (i - MDP4_MIXER_STAGE0);
		if (i == MDP4_MIXER_STAGE3)
			off -= 4;
		outpdw(overlay_base + off + 0x104, blend->op);
		blend++;
	}
}

static void mdp4_set_blend_by_op(struct mdp4_overlay_pipe *s_pipe,
					struct mdp4_overlay_pipe *d_pipe,
					int alpha_drop,
					struct blend_cfg *blend)
{
	int d_alpha, s_alpha;
	u32 op;

	d_alpha = d_pipe->alpha_enable;
	s_alpha = s_pipe->alpha_enable;
	/* base on fg's alpha */
	blend->fg_alpha = s_pipe->alpha;
	blend->bg_alpha = 0x0ff - s_pipe->alpha;
	blend->op = MDP4_BLEND_FG_ALPHA_FG_CONST |
	MDP4_BLEND_BG_ALPHA_BG_CONST;
	blend->co3_sel = 1; /* use fg alpha */
	op = s_pipe->blend_op;
	if (op == BLEND_OP_OPAQUE) {
		blend->bg_alpha = 0;
		blend->fg_alpha = 0xff;
	} else if ((op == BLEND_OP_PREMULTIPLIED) &&
			(!alpha_drop) && s_alpha) {
		blend->op = MDP4_BLEND_FG_ALPHA_FG_CONST |
			MDP4_BLEND_BG_INV_ALPHA |
			MDP4_BLEND_BG_ALPHA_FG_PIXEL;
		if (blend->fg_alpha != 0xff) {
			blend->bg_alpha = blend->fg_alpha;
			blend->op |= MDP4_BLEND_BG_MOD_ALPHA;
		}
	} else if (!alpha_drop && s_alpha) {
		blend->op = MDP4_BLEND_FG_ALPHA_FG_PIXEL |
			MDP4_BLEND_BG_INV_ALPHA |
			MDP4_BLEND_BG_ALPHA_FG_PIXEL;
		if (blend->fg_alpha != 0xff) {
			blend->bg_alpha = blend->fg_alpha;
			blend->op |= MDP4_BLEND_FG_MOD_ALPHA |
				MDP4_BLEND_BG_MOD_ALPHA;
		}
	}
	if (!s_alpha && d_alpha)
		blend->co3_sel = 0;
	pr_debug("%s: op %d bg alpha %d, fg alpha %d blend: %x\n",
		__func__, op, blend->bg_alpha, blend->fg_alpha, blend->op);
}

static void mdp4_set_blend_by_fmt(struct mdp4_overlay_pipe *s_pipe,
					struct mdp4_overlay_pipe *d_pipe,
					int alpha_drop,
					struct blend_cfg *blend)
{
	int ptype, d_alpha, s_alpha;
	d_alpha = d_pipe->alpha_enable;
	s_alpha = s_pipe->alpha_enable;
	/* base on fg's alpha */
	blend->bg_alpha = 0x0ff - s_pipe->alpha;
	blend->fg_alpha = s_pipe->alpha;
	blend->co3_sel = 1; /* use fg alpha */

	if (s_pipe->is_fg) {
		if (s_pipe->alpha == 0xff) {
			blend->solidfill = 1;
			blend->solidfill_pipe = d_pipe;
		}
	} else if (s_alpha) {
		if (!alpha_drop) {
			blend->op = MDP4_BLEND_BG_ALPHA_FG_PIXEL;
			if (!(s_pipe->flags & MDP_BLEND_FG_PREMULT))
				blend->op |=
					MDP4_BLEND_FG_ALPHA_FG_PIXEL;
		} else
			blend->op = MDP4_BLEND_BG_ALPHA_FG_CONST;

		blend->op |= MDP4_BLEND_BG_INV_ALPHA;
	} else if (d_alpha) {
		ptype = mdp4_overlay_format2type(s_pipe->src_format);
		if (ptype == OVERLAY_TYPE_VIDEO &&
			(!(s_pipe->flags & MDP_BACKEND_COMPOSITION))) {
			blend->op = (MDP4_BLEND_FG_ALPHA_BG_PIXEL |
				MDP4_BLEND_FG_INV_ALPHA);
			if (!(s_pipe->flags & MDP_BLEND_FG_PREMULT))
				blend->op |=
					MDP4_BLEND_BG_ALPHA_BG_PIXEL;
			blend->co3_sel = 0; /* use bg alpha */
		} else {
			/* s_pipe is rgb without alpha */
			blend->op = (MDP4_BLEND_FG_ALPHA_FG_CONST |
				    MDP4_BLEND_BG_ALPHA_BG_CONST);
			blend->bg_alpha = 0;
		}
	}
}

/*
 * D(i+1) = Ks * S + Kd * D(i)
 */
void mdp4_mixer_blend_setup(int mixer)
{
	struct mdp4_overlay_pipe *d_pipe;
	struct mdp4_overlay_pipe *s_pipe;	
	struct mdp4_overlay_perf *perf_cur = &perf_current;
	struct blend_cfg *blend;
	int i, off, alpha_drop;
	unsigned char *overlay_base;
	uint32 c0, c1, c2;

	d_pipe = ctrl->stage[mixer][MDP4_MIXER_STAGE_BASE];
	if (d_pipe == NULL) {
		pr_err("%s: Error: no bg_pipe at mixer=%d\n", __func__, mixer);
		return;
	}

	blend = &ctrl->blend[mixer][MDP4_MIXER_STAGE0];
	for (i = MDP4_MIXER_STAGE0; i < MDP4_MIXER_STAGE_MAX; i++) {
		blend->solidfill = 0;
		blend->op = (MDP4_BLEND_FG_ALPHA_FG_CONST |
				    MDP4_BLEND_BG_ALPHA_BG_CONST);
		s_pipe = ctrl->stage[mixer][i];
		if (s_pipe == NULL) {
			blend++;
			d_pipe = NULL;
			continue;
		}
		alpha_drop = 0;	/* per stage */
		/* alpha channel is lost on VG pipe when using QSEED or M/N */
		if (s_pipe->pipe_type == OVERLAY_TYPE_VIDEO &&
			s_pipe->alpha_enable && // QC
			((s_pipe->op_mode & MDP4_OP_SCALEY_EN) ||
			(s_pipe->op_mode & MDP4_OP_SCALEX_EN)) &&
			!(s_pipe->op_mode & 
			  (MDP4_OP_SCALEX_PIXEL_RPT | MDP4_OP_SCALEY_PIXEL_RPT)))
			alpha_drop = 1;

		d_pipe = mdp4_background_layer(mixer, s_pipe);
		pr_debug("%s: stage=%d: bg: ndx=%d da=%d dalpha=%x "
			"fg: ndx=%d sa=%d salpha=%x is_fg=%d alpha_drop=%d\n",
		__func__, i-2, d_pipe->pipe_ndx, d_pipe->alpha_enable,
		d_pipe->alpha, s_pipe->pipe_ndx, s_pipe->alpha_enable,
		s_pipe->alpha, s_pipe->is_fg, alpha_drop);
		if ((s_pipe->blend_op == BLEND_OP_NOT_DEFINED) ||
			(s_pipe->blend_op >= BLEND_OP_MAX))
			mdp4_set_blend_by_fmt(s_pipe, d_pipe,
				alpha_drop, blend);
		else
			mdp4_set_blend_by_op(s_pipe, d_pipe, alpha_drop, blend);

		if (s_pipe->transp != MDP_TRANSP_NOP) {
			if (s_pipe->is_fg) {
				transp_color_key(s_pipe->src_format,
						s_pipe->transp, &c0, &c1, &c2);
				/* Fg blocked */
				blend->op |= MDP4_BLEND_FG_TRANSP_EN;
				/* lower limit */
				blend->transp_low0 = (c1 << 16 | c0);
				blend->transp_low1 = c2;
				/* upper limit */
				blend->transp_high0 = (c1 << 16 | c0);
				blend->transp_high1 = c2;
			} else {
				transp_color_key(d_pipe->src_format,
						s_pipe->transp, &c0, &c1, &c2);
				/* Fg blocked */
				blend->op |= MDP4_BLEND_BG_TRANSP_EN;
				blend--; /* one stage back */
				/* lower limit */
				blend->transp_low0 = (c1 << 16 | c0);
				blend->transp_low1 = c2;
				/* upper limit */
				blend->transp_high0 = (c1 << 16 | c0);
				blend->transp_high1 = c2;
				blend++; /* back to original stage */
			}
		}
		blend++;
	}

	/* mixer numer, /dev/fb0, /dev/fb1, /dev/fb2 */
	if (mixer == MDP4_MIXER2)
		overlay_base = MDP_BASE + MDP4_OVERLAYPROC2_BASE;/* 0x88000 */
	else if (mixer == MDP4_MIXER1)
		overlay_base = MDP_BASE + MDP4_OVERLAYPROC1_BASE;/* 0x18000 */
	else
		overlay_base = MDP_BASE + MDP4_OVERLAYPROC0_BASE;/* 0x10000 */

	mdp_pipe_ctrl(MDP_CMD_BLOCK, MDP_BLOCK_POWER_ON, FALSE);
	blend = &ctrl->blend[mixer][MDP4_MIXER_STAGE_BASE];
	/* lower limit */
	outpdw(overlay_base + 0x180, blend->transp_low0);
	outpdw(overlay_base + 0x184,  blend->transp_low1);
	/* upper limit */
	outpdw(overlay_base + 0x188, blend->transp_high0);
	outpdw(overlay_base + 0x18c,  blend->transp_high1);
	blend++; /* stage0 */
	for (i = MDP4_MIXER_STAGE0; i < MDP4_MIXER_STAGE_MAX; i++) {
		off = 20 * i;
		off = 0x20 * (i - MDP4_MIXER_STAGE0);
		if (i == MDP4_MIXER_STAGE3)
			off -= 4;

		if (blend->solidfill_pipe && blend->solidfill)
			mdp4_overlay_bg_solidfill(blend);
		else
			blend->solidfill_pipe = NULL;

		outpdw(overlay_base + off + 0x108, blend->fg_alpha);
		outpdw(overlay_base + off + 0x10c, blend->bg_alpha);

		if (mdp_rev >= MDP_REV_42 || perf_cur->use_ov_blt[0])
			outpdw(overlay_base + off + 0x104, blend->op);	
		
		outpdw(overlay_base + (off << 5) + 0x1004, blend->co3_sel);
		outpdw(overlay_base + off + 0x110, blend->transp_low0);/* low */
		outpdw(overlay_base + off + 0x114, blend->transp_low1);/* low */
			/* upper limit */
		outpdw(overlay_base + off + 0x118, blend->transp_high0);
		outpdw(overlay_base + off + 0x11c, blend->transp_high1);
		blend++;
	}
	mdp_pipe_ctrl(MDP_CMD_BLOCK, MDP_BLOCK_POWER_OFF, FALSE);
}

void mdp4_overlay_reg_flush(struct mdp4_overlay_pipe *pipe, int all)
{
	int mixer;
	uint32 *reg;

	mixer = pipe->mixer_num;
	reg = &ctrl->flush[mixer];
	*reg |= (1 << (2 + pipe->pipe_num));

	if (all) {
		if (mixer == MDP4_MIXER0)
			*reg |= 0x01;
		else
			*reg |= 0x02;
	}
}

void mdp4_overlay_flush_piggyback(int m0, int m1)
{
	u32 data;

	data = ctrl->flush[m0] | ctrl->flush[m1];
	ctrl->flush[m0] = data;
}

void mdp4_overlay_reg_flush_reset(struct mdp4_overlay_pipe *pipe)
{
	int mixer;

	mixer = pipe->mixer_num;
	ctrl->flush[mixer] = 0;
}

struct mdp4_overlay_pipe *mdp4_overlay_stage_pipe(int mixer, int stage)
{
	return ctrl->stage[mixer][stage];
}

struct mdp4_overlay_pipe *mdp4_overlay_ndx2pipe(int ndx)
{
	struct mdp4_overlay_pipe *pipe;

	if (ndx <= 0 || ndx > OVERLAY_PIPE_MAX)
		return NULL;

	pipe = &ctrl->plist[ndx - 1];	/* ndx start from 1 */

	if (pipe->pipe_used == 0)
		return NULL;

	return pipe;
}

struct mdp4_overlay_pipe *mdp4_overlay_pipe_alloc(int ptype, int mixer)
{
	int i;
	struct mdp4_overlay_pipe *pipe;

	if (ptype == OVERLAY_TYPE_BF) {
		if (!mdp4_overlay_borderfill_supported())
			return NULL;
	}

	for (i = 0; i < OVERLAY_PIPE_MAX; i++) {
		pipe = &ctrl->plist[i];
		if ((pipe->pipe_used == 0) && ((pipe->pipe_type == ptype) ||
		    (ptype == OVERLAY_TYPE_RGB &&
		     pipe->pipe_type == OVERLAY_TYPE_VIDEO))) {
			if (ptype == OVERLAY_TYPE_BF &&
			    mixer != pipe->mixer_num)
				continue;
			init_completion(&pipe->comp);
			init_completion(&pipe->dmas_comp);
			pr_debug("%s: pipe=%x ndx=%d num=%d\n", __func__,
				(int)pipe, pipe->pipe_ndx, pipe->pipe_num);
			return pipe;
		}
	}

	pr_err("%s: ptype=%d FAILED\n", __func__, ptype);

	return NULL;
}


void mdp4_overlay_pipe_free(struct mdp4_overlay_pipe *pipe, int all)
{
	uint32 ptype, num, ndx, mixer;
	struct mdp4_iommu_pipe_info iom;
	struct mdp4_overlay_pipe *orgpipe;

	pr_debug("%s: pipe=%x ndx=%d\n", __func__, (int)pipe, pipe->pipe_ndx);

	ptype = pipe->pipe_type;
	num = pipe->pipe_num;
	ndx = pipe->pipe_ndx;
	mixer = pipe->mixer_num;

	/* No need for borderfill pipe */
	if (pipe->pipe_type != OVERLAY_TYPE_BF)
		mdp4_overlay_iommu_pipe_free(pipe->pipe_ndx, all);

	iom = pipe->iommu;

	memset(pipe, 0, sizeof(*pipe));
	pipe->pipe_type = ptype;
	pipe->pipe_num = num;
	pipe->pipe_ndx = ndx;
	pipe->mixer_num = mixer;
	pipe->iommu = iom;

	/*Clear real pipe attributes as well */
	orgpipe = mdp4_overlay_ndx2pipe(pipe->pipe_ndx);
	if (orgpipe != NULL)
		orgpipe->pipe_used = 0;

}

static int mdp4_overlay_req2pipe(struct mdp_overlay *req, int mixer,
			struct mdp4_overlay_pipe **ppipe,
			struct msm_fb_data_type *mfd)
{
	struct mdp4_overlay_pipe *pipe;
	int ret, ptype;

	u32 upscale_max;
	upscale_max = (mdp_rev >= MDP_REV_41) ?
		MDP4_REV41_OR_LATER_UP_SCALING_MAX :
		MDP4_REV40_UP_SCALING_MAX;

	if (mfd == NULL) {
		pr_err("%s: mfd == NULL, -ENODEV\n", __func__);
		return -ENODEV;
	}

	if (mixer >= MDP4_MIXER_MAX) {
		pr_err("%s: mixer out of range!\n", __func__);
		mdp4_stat.err_mixer++;
		return -ERANGE;
	}

	if (req->z_order < 0 || req->z_order > 3) {
		pr_err("%s: z_order=%d out of range!\n", __func__,
				req->z_order);
		mdp4_stat.err_zorder++;
		return -ERANGE;
	}

	if (req->src_rect.h > 0xFFF || req->src_rect.h < 2) {
		pr_err("%s: src_h is out of range: 0X%x!\n",
		       __func__, req->src_rect.h);
		mdp4_stat.err_size++;
		return -EINVAL;
	}

	if (req->src_rect.w > 0xFFF || req->src_rect.w < 2) {
		pr_err("%s: src_w is out of range: 0X%x!\n",
		       __func__, req->src_rect.w);
		mdp4_stat.err_size++;
		return -EINVAL;
	}

	if (req->src_rect.x > 0xFFF) {
		pr_err("%s: src_x is out of range: 0X%x!\n",
		       __func__, req->src_rect.x);
		mdp4_stat.err_size++;
		return -EINVAL;
	}

	if (req->src_rect.y > 0xFFF) {
		pr_err("%s: src_y is out of range: 0X%x!\n",
		       __func__, req->src_rect.y);
		mdp4_stat.err_size++;
		return -EINVAL;
	}

	if (req->dst_rect.h > 0xFFF || req->dst_rect.h < 2) {
		pr_err("%s: dst_h is out of range: 0X%x!\n",
		       __func__, req->dst_rect.h);
		mdp4_stat.err_size++;
		return -EINVAL;
	}

	if (req->dst_rect.w > 0xFFF || req->dst_rect.w < 2) {
		pr_err("%s: dst_w is out of range: 0X%x!\n",
		       __func__, req->dst_rect.w);
		mdp4_stat.err_size++;
		return -EINVAL;
	}

	if (req->dst_rect.x > 0xFFF) {
		pr_err("%s: dst_x is out of range: 0X%x!\n",
		       __func__, req->dst_rect.x);
		mdp4_stat.err_size++;
		return -EINVAL;
	}

	if (req->dst_rect.y > 0xFFF) {
		pr_err("%s: dst_y is out of range: 0X%x!\n",
		       __func__, req->dst_rect.y);
		mdp4_stat.err_size++;
		return -EINVAL;
	}

	if (req->src_rect.h == 0 || req->src_rect.w == 0) {
		pr_err("%s: src img of zero size!\n", __func__);
		mdp4_stat.err_size++;
		return -EINVAL;
	}

	if (req->dst_rect.h > (req->src_rect.h * upscale_max)) {
		mdp4_stat.err_scale++;
		pr_err("%s: scale up, too much (h)!\n", __func__);
		return -ERANGE;
	}

	if (req->src_rect.h > (req->dst_rect.h * 8)) {	/* too little */
		mdp4_stat.err_scale++;
		pr_err("%s: scale down, too little (h)!\n", __func__);
		return -ERANGE;
	}

	if (req->dst_rect.w > (req->src_rect.w * upscale_max)) {
		mdp4_stat.err_scale++;
		pr_err("%s: scale up, too much (w)!\n", __func__);
		return -ERANGE;
	}

	if (req->src_rect.w > (req->dst_rect.w * 8)) {	/* too little */
		mdp4_stat.err_scale++;
		pr_err("%s: scale down, too little (w)!\n", __func__);
		return -ERANGE;
	}

	if (mdp_rev <= MDP_REV_41) {
		if(mfd->panel_info.type != DTV_PANEL){
			if ((mdp4_overlay_format2type(req->src.format) == OVERLAY_TYPE_RGB) &&
				!(req->flags & MDP_OV_PIPE_SHARE) &&
				((req->src_rect.w > req->dst_rect.w) ||
				(req->src_rect.h > req->dst_rect.h))) {
					mdp4_stat.err_size++;
					pr_err("%s: downscale on RGB pipe!\n", __func__);
					return -EINVAL;
			}
		}
	}

	if (mdp_hw_revision == MDP4_REVISION_V1) {
		/*  non integer down saceling ratio  smaller than 1/4
		 *  is not supportted
		 */
		if (req->src_rect.h > (req->dst_rect.h * 4)) {
			if (req->src_rect.h % req->dst_rect.h) {
				mdp4_stat.err_scale++;
				pr_err("%s: need integer (h)!\n", __func__);
				return -ERANGE;
			}
		}

		if (req->src_rect.w > (req->dst_rect.w * 4)) {
			if (req->src_rect.w % req->dst_rect.w) {
				mdp4_stat.err_scale++;
				pr_err("%s: need integer (w)!\n", __func__);
				return -ERANGE;
			}
		}
	}

	if (((req->src_rect.x + req->src_rect.w) > req->src.width) ||
		((req->src_rect.y + req->src_rect.h) > req->src.height)) {
		mdp4_stat.err_size++;
		pr_err("%s invalid src rectangle\n", __func__);
		return -ERANGE;
	}

	if (ctrl->panel_3d != MDP4_3D_SIDE_BY_SIDE) {
		int xres;
		int yres;

		xres = mfd->panel_info.xres;
		yres = mfd->panel_info.yres;

		if (((req->dst_rect.x + req->dst_rect.w) > xres) ||
			((req->dst_rect.y + req->dst_rect.h) > yres)) {
			mdp4_stat.err_size++;
			pr_err("%s invalid dst rectangle\n", __func__);
			return -ERANGE;
		}
	}

	ptype = mdp4_overlay_format2type(req->src.format);
	if (ptype < 0) {
		pr_err("%s: mdp4_overlay_format2type!\n", __func__);
		return ptype;
	}

	if (req->flags & MDP_OV_PIPE_SHARE)
		ptype = OVERLAY_TYPE_VIDEO; /* VG pipe supports both RGB+YUV */

	if (req->id == MSMFB_NEW_REQUEST)  /* new request */
		pipe = mdp4_overlay_pipe_alloc(ptype, mixer);
	else
		pipe = mdp4_overlay_ndx2pipe(req->id);

	if (pipe == NULL) {
		pr_err("%s: pipe == NULL!\n", __func__);
		return -ENOMEM;
	}

	if (!display_iclient && !IS_ERR_OR_NULL(mfd->iclient)) {
		display_iclient = mfd->iclient;
		pr_debug("%s(): display_iclient %p\n", __func__,
			display_iclient);
	}

	pipe->src_format = req->src.format;
	ret = mdp4_overlay_format2pipe(pipe);

	if (ret < 0) {
		pr_err("%s: mdp4_overlay_format2pipe!\n", __func__);
		return ret;
	}

	/*
	 * base layer == 1, reserved for frame buffer
	 * zorder 0 == stage 0 == 2
	 * zorder 1 == stage 1 == 3
	 * zorder 2 == stage 2 == 4
	 */
	if (req->id == MSMFB_NEW_REQUEST) {  /* new request */
		if (mdp4_overlay_pipe_staged(pipe)) {
			pr_err("%s: ndx=%d still staged\n", __func__,
						pipe->pipe_ndx);
			return -EPERM;
		}
		pipe->pipe_used++;
		pipe->mixer_num = mixer;
		pr_debug("%s: zorder=%d pipe ndx=%d num=%d\n", __func__,
			req->z_order, pipe->pipe_ndx, pipe->pipe_num);
	}

	pipe->mixer_stage = req->z_order + MDP4_MIXER_STAGE0;
	pipe->src_width = req->src.width & 0x1fff;	/* source img width */
	pipe->src_height = req->src.height & 0x1fff;	/* source img height */
	pipe->src_h = req->src_rect.h & 0x07ff;
	pipe->src_w = req->src_rect.w & 0x07ff;
	pipe->src_y = req->src_rect.y & 0x07ff;
	pipe->src_x = req->src_rect.x & 0x07ff;
	pipe->dst_h = req->dst_rect.h & 0x07ff;
	pipe->dst_w = req->dst_rect.w & 0x07ff;
	pipe->dst_y = req->dst_rect.y & 0x07ff;
	pipe->dst_x = req->dst_rect.x & 0x07ff;

	pipe->op_mode = 0;

	if (req->flags & MDP_FLIP_LR)
		pipe->op_mode |= MDP4_OP_FLIP_LR;

	if (req->flags & MDP_FLIP_UD)
		pipe->op_mode |= MDP4_OP_FLIP_UD;

	if (req->flags & MDP_DITHER)
		pipe->op_mode |= MDP4_OP_DITHER_EN;

	if (req->flags & MDP_DEINTERLACE)
		pipe->op_mode |= MDP4_OP_DEINT_EN;

	if (req->flags & MDP_DEINTERLACE_ODD)
		pipe->op_mode |= MDP4_OP_DEINT_ODD_REF;

	pipe->is_fg = req->is_fg;/* control alpha and color key */

	pipe->alpha = req->alpha & 0x0ff;
	pipe->blend_op = req->blend_op;

	pipe->transp = req->transp_mask;

	pipe->flags = req->flags;

	*ppipe = pipe;

	return 0;
}

static int mdp4_calc_req_mdp_clk(struct msm_fb_data_type *mfd,
				 u32 src_h, u32 dst_h, u32 src_w, u32 dst_w)
{
	u32 pclk, hsync;
	u32 xscale, yscale;
	u32 shift = 16;
	u64 rst;

	pr_debug("%s: pipe sets: panel res(x,y)=(%d,%d)\n",
		 __func__,  mfd->panel_info.xres, mfd->panel_info.yres);

	pr_debug("%s: src_h=%d, dst_h=%d, src_w=%d, dst_w=%d\n",
		 __func__, src_h, dst_h, src_w, dst_w);

	pclk = (mfd->panel_info.type == MIPI_VIDEO_PANEL ||
		mfd->panel_info.type == MIPI_CMD_PANEL) ?
		mfd->panel_info.mipi.dsi_pclk_rate :
		mfd->panel_info.clk_rate;

#if defined (CONFIG_KOR_MODEL_SHV_E110S)
	/* change minimum pclk to boost mdp clk
	    when playing 1080p video clip in WVGA lcd density */
	if (pclk < 34910000) {
		pclk = 34910000;
	}
#endif

	if (!pclk) {
		pr_err("%s panel pixel clk is zero!\n", __func__);
		return mdp_max_clk;
	}

	pr_debug("%s: mdp panel pixel clk is %d.\n", __func__, pclk);

	hsync = mfd->panel_info.lcdc.h_back_porch +
		mfd->panel_info.lcdc.h_front_porch +
		mfd->panel_info.lcdc.h_pulse_width +
		mfd->panel_info.xres;

	/*
	 * For the scaling cases, adding extra 20% margin
	 */
	if ((src_h != dst_h) || (src_w != dst_w)) {
		hsync *= 100;
		hsync /= 120;
	}

	if (!hsync) {
		pr_err("%s: panel hsync is zero!\n", __func__);
		return mdp_max_clk;
	}

	pr_debug("%s: panel hsync is %d.\n", __func__, hsync);

	if (!src_h) {
		pr_err("%s: src_h is zero!\n", __func__);
		return mdp_max_clk;
	}

	if (!dst_h) {
		pr_err("%s: dst_h is zero!\n", __func__);
		return mdp_max_clk;
	}

	if (!src_w) {
		pr_err("%s: src_w is zero!\n", __func__);
		return mdp_max_clk;
	}

	if (!dst_w) {
		pr_err("%s: dst_w is zero!\n", __func__);
		return mdp_max_clk;
	}

	xscale = mfd->panel_info.xres;
	xscale += src_w;

	if (xscale < dst_w) {
		pr_err("%s: xres+src_w cannot be less than dst_w!\n",
		       __func__);
		return mdp_max_clk;
	}

	xscale -= dst_w;
	xscale <<= shift;
	xscale /= hsync;
	pr_debug("%s: the right %d shifted xscale is %d.\n",
		 __func__, shift, xscale);

	if (src_h > dst_h) {
		yscale = src_h;
		yscale <<= shift;
		yscale /= dst_h;
	} else {		/* upscale */
		yscale = dst_h;
		yscale <<= shift;
		yscale /= src_h;
	}

	yscale *= src_w;
	yscale /= hsync;

	pr_debug("%s: the right %d shifted yscale is %d.\n",
		 __func__, shift, yscale);

	rst = pclk;
	if (yscale > xscale)
		rst *= yscale;
	else
		rst *= xscale;

	rst >>= shift;

	/*
	 * There is one special case for the panels that have low
	 * v_back_porch (<=4), mdp clk should be fast enough to buffer
	 * 4 lines input during back porch time if scaling is
	 * required(FIR).
	 */
	if ((mfd->panel_info.lcdc.v_back_porch <= 4) &&
	    (src_h != dst_h) &&
	    (mfd->panel_info.lcdc.v_back_porch)) {
		u32 clk = 0;
		clk = 4 * (pclk >> shift) / mfd->panel_info.lcdc.v_back_porch;
		clk <<= shift;
		pr_debug("%s: mdp clk rate %d based on low vbp %d\n",
			 __func__, clk, mfd->panel_info.lcdc.v_back_porch);
		rst = (rst > clk) ? rst : clk;
	}

	/*
	 * If the calculated mdp clk is less than panel pixel clk,
	 * most likely due to upscaling, mdp clk rate will be set to
	 * greater than pclk. Now the driver uses 2 as the
	 * factor. Ideally this factor is passed from board file.
	 */
	if (rst < pclk) {
		rst = ((pclk >> shift) * 2) << shift;
		pr_debug("%s calculated mdp clk is less than pclk.\n",
			__func__);
	}
	pr_debug("%s: required mdp clk %d\n", __func__, (u32)rst);

	return (u32)rst;
}

static int mdp4_calc_req_blt(struct msm_fb_data_type *mfd,
			     struct mdp_overlay *req)
{
	int ret = 0;
	int clk = 0;

	if (!req) {
		pr_err("%s: req is null!\n", __func__);
		return ret;
	}

	if (!mfd) {
		pr_err("%s: mfd is null!\n", __func__);
		return ret;
	}

	clk = mdp4_calc_req_mdp_clk
		(mfd, req->src_rect.h, req->dst_rect.h,
		 req->src_rect.w, req->dst_rect.w);

	if (clk > mdp_max_clk * 2) {
		pr_err("%s: blt required, clk=%d max=%d", clk, mdp_max_clk * 2);
		ret = -EINVAL;
	}

	return ret;
}

static int mdp4_calc_pipe_mdp_clk(struct msm_fb_data_type *mfd,
				  struct mdp4_overlay_pipe *pipe)
{
	int ret = -EINVAL;

	if (!pipe) {
		pr_err("%s: pipe is null!\n", __func__);
		return ret;
	}
	if (!mfd) {
		pr_err("%s: mfd is null!\n", __func__);
		return ret;
	}

	/*
	 * Serveral special cases require the max mdp clk but cannot
	 * be explained by mdp clk equation.
	 */
	if (pipe->flags & MDP_DEINTERLACE) {
		pr_info("%s deinterlace requires max mdp clk.\n",
			__func__);
		pipe->req_clk = mdp_max_clk;
		return 0;
	}

	pr_debug("%s: src(w,h)(%d,%d),src(x,y)(%d,%d)\n",
		 __func__,  pipe->src_w, pipe->src_h, pipe->src_x, pipe->src_y);
	pr_debug("%s: dst(w,h)(%d,%d),dst(x,y)(%d,%d)\n",
		 __func__, pipe->dst_w, pipe->dst_h, pipe->dst_x, pipe->dst_y);

	pipe->req_clk = mdp4_calc_req_mdp_clk
		(mfd, pipe->src_h, pipe->dst_h, pipe->src_w, pipe->dst_w);

	pr_debug("%s: required mdp clk %d mixer %d pipe ndx %d\n",
		 __func__, pipe->req_clk, pipe->mixer_num, pipe->pipe_ndx);

	return 0;
}

static int mdp4_calc_pipe_mdp_bw(struct msm_fb_data_type *mfd,
			 struct mdp4_overlay_pipe *pipe)
{
	u32 fps;
	int ret = -EINVAL;
	u32 quota;
	u32 shift = 16;

	if (!pipe) {
		pr_err("%s: pipe is null!\n", __func__);
		return ret;
	}
	if (!mfd) {
		pr_err("%s: mfd is null!\n", __func__);
		return ret;
	}

	fps = mdp_get_panel_framerate(mfd);
	quota = pipe->src_w * pipe->src_h * fps * pipe->bpp * 2;

	quota >>= shift;
	/* factor 1.15 for ab */
	quota = quota * mdp_bw_ab_factor / 100;
	/* downscaling factor for ab */
	if ((pipe->dst_h) && (pipe->src_h) &&
	    (pipe->src_h > pipe->dst_h)) {
		quota = quota * pipe->src_h / pipe->dst_h;
		pr_debug("%s: src_h=%d dst_h=%d mdp ab %llu\n",
			__func__, pipe->src_h, pipe->dst_h, ((u64)quota << 16));
	}
	pipe->bw_ab_quota = quota;

	/* factor 1.5 for ib */
	pipe->bw_ib_quota = quota * mdp_bw_ib_factor / 100;

	pipe->bw_ab_quota <<= shift;
	pipe->bw_ib_quota <<= shift;

	pr_debug("%s: pipe ndx=%d src(h,w)(%d, %d) fps=%d bpp=%d\n",
		 __func__, pipe->pipe_ndx,  pipe->src_h, pipe->src_w,
		 fps, pipe->bpp);
	pr_debug("%s: ab_quota=%llu ib_quota=%llu\n", __func__,
		 pipe->bw_ab_quota, pipe->bw_ib_quota);

	return 0;
}

int mdp4_calc_blt_mdp_bw(struct msm_fb_data_type *mfd,
			 struct mdp4_overlay_pipe *pipe)
{
	struct mdp4_overlay_perf *perf_req = &perf_request;
	u32 fps;
	int bpp;
	int ret = -EINVAL;
	u32 quota;
	u32 shift = 16;
	if (!pipe) {
		pr_err("%s: pipe is null!\n", __func__);
		return ret;
	}
	if (!mfd) {
		pr_err("%s: mfd is null!\n", __func__);
		return ret;
	}
	mutex_lock(&perf_mutex);
	bpp = BLT_BPP;
	fps = mdp_get_panel_framerate(mfd);

	/* read and write bw*/
	quota = pipe->dst_w * pipe->dst_h * fps * bpp * 2;
	quota >>= shift;

	perf_req->mdp_ov_ab_bw[pipe->mixer_num] =
		quota * mdp_bw_ab_factor / 100;

	perf_req->mdp_ov_ib_bw[pipe->mixer_num] =
		quota * mdp_bw_ib_factor / 100;

	perf_req->mdp_ov_ab_bw[pipe->mixer_num] <<= shift;
	perf_req->mdp_ov_ib_bw[pipe->mixer_num] <<= shift;

	pr_debug("%s: pipe ndx=%d dst(h,w)(%d, %d) fps=%d bpp=%d\n",
		 __func__, pipe->pipe_ndx, pipe->dst_h, pipe->dst_w,
		 fps, bpp);
	pr_debug("%s: overlay=%d ab_bw=%llu ib_bw=%llu\n", __func__,
		 pipe->mixer_num,
		 perf_req->mdp_ov_ab_bw[pipe->mixer_num],
		 perf_req->mdp_ov_ib_bw[pipe->mixer_num]);

	mutex_unlock(&perf_mutex);
	return 0;
}

<<<<<<< HEAD
static int mdp4_axi_port_read_client_pipe(struct mdp4_overlay_pipe *pipe)
{
	u32 data = inpdw(MDP_BASE + 0x0404);
	u32 port = 0;
	if (pipe->pipe_ndx == 1) /* rgb1 */
		port = (data & 0x0010) ? 1 : 0;
	else if (pipe->pipe_ndx == 2) /* rgb2 */
		port = (data & 0x0080) ? 1 : 0;
	else if (pipe->pipe_ndx == 3) /* vg1 */
		port = (data & 0x0001) ? 1 : 0;
	else if (pipe->pipe_ndx == 4) /* vg2 */
		port = (data & 0x0004) ? 1 : 0;
	pr_debug("%s axi_rd=%x pipe_ndx=%d port=%d\n", __func__,
		data, pipe->pipe_ndx, port);
	return port;
}

static int mdp4_axi_port_read_client_mixer(int mixer)
{
	u32 data = inpdw(MDP_BASE + 0x0404);
	u32 port = 0;
	if (mixer == MDP4_MIXER0) /* dmap */
		port = (data & 0x1000) ? 1 : 0;
	else if (mixer == MDP4_MIXER1) /* dmae */
		port = (data & 0x80000) ? 1 : 0;
	pr_debug("%s axi_rd=%x mixer=%d port=%d\n",
		 __func__, data, mixer, port);
	return port;
}

static int mdp4_axi_port_write_client_mixer(int mixer)
{
	u32 data = inpdw(MDP_BASE + 0x0408);
	u32 port = 0;
	if (mixer == MDP4_MIXER0) /* dmap */
		port = (data & 0x0001) ? 1 : 0;
	else if (mixer == MDP4_MIXER1) /* dmae */
		port = (data & 0x0004) ? 1 : 0;
	else if (mixer == MDP4_MIXER2)
		port = (data & 0x0004) ? 1 : 0;
	pr_debug("%s axi_wr=%x mixer=%d port=%d\n",
		 __func__, data, mixer, port);
	return port;
}

=======
>>>>>>> 9a263118
int mdp4_overlay_mdp_perf_req(struct msm_fb_data_type *mfd)
{
	u32 worst_mdp_clk = 0;
	int i;
	struct mdp4_overlay_perf *perf_req = &perf_request;
<<<<<<< HEAD
	struct mdp4_overlay_perf *perf_cur = &perf_current;
=======
>>>>>>> 9a263118
	struct mdp4_overlay_pipe *pipe;
	u32 cnt = 0;
	int ret = -EINVAL;
	u64 ab_quota_total = 0, ib_quota_total = 0;
	u64 ab_quota_port0 = 0, ib_quota_port0 = 0;
	u64 ab_quota_port1 = 0, ib_quota_port1 = 0;
	u64 ib_quota_min = 0;


	if (!mfd) {
		pr_err("%s: mfd is null!\n", __func__);
		return ret;
	}

<<<<<<< HEAD
	mutex_lock(&perf_mutex);
=======
>>>>>>> 9a263118
	pipe = ctrl->plist;

	for (i = 0; i < MDP4_MIXER_MAX; i++)
		perf_req->use_ov_blt[i] = 0;

	for (i = 0; i < OVERLAY_PIPE_MAX; i++, pipe++) {

		if (!pipe) {
			mutex_unlock(&perf_mutex);
			return ret;
		}

		if (!pipe->pipe_used)
			continue;
		cnt++;
		if (worst_mdp_clk < pipe->req_clk)
			worst_mdp_clk = pipe->req_clk;

		if (pipe->req_clk > mdp_max_clk)
			perf_req->use_ov_blt[pipe->mixer_num] = 1;

		if (pipe->mixer_num == MDP4_MIXER2)
			perf_req->use_ov_blt[MDP4_MIXER2] = 1;

		if (pipe->pipe_type != OVERLAY_TYPE_BF) {
			ab_quota_total += pipe->bw_ab_quota;
			ib_quota_total += pipe->bw_ib_quota;
			if (mdp4_axi_port_read_client_pipe(pipe)) {
				ab_quota_port1 += pipe->bw_ab_quota;
				ib_quota_port1 += pipe->bw_ib_quota;
			} else {
				ab_quota_port0 += pipe->bw_ab_quota;
				ib_quota_port0 += pipe->bw_ib_quota;
			}
		} else {
			if (ib_quota_min == 0)
				ib_quota_min = pipe->bw_ib_quota;
			else
				ib_quota_min = min(ib_quota_min,
						   pipe->bw_ib_quota);
		}
		if (mfd->mdp_rev == MDP_REV_41) {

			/*
			 * writeback (blt) mode to provide work around
			 * for dsi cmd mode interface hardware bug.
			 */
			if (ctrl->panel_mode & MDP4_PANEL_DSI_CMD) {
				if (pipe->dst_x != 0)
					perf_req->use_ov_blt[MDP4_MIXER0] = 1;
			}
			if ((mfd->panel_info.xres > 1280) &&
			    (mfd->panel_info.type != DTV_PANEL)) {
				perf_req->use_ov_blt[MDP4_MIXER0] = 1;
			}
		}
	}

	perf_req->mdp_clk_rate = min(worst_mdp_clk, mdp_max_clk);
	perf_req->mdp_clk_rate = mdp_clk_round_rate(perf_req->mdp_clk_rate);

	for (i = 0; i < MDP4_MIXER_MAX; i++) {
		if (perf_req->use_ov_blt[i]) {
			ab_quota_total += perf_req->mdp_ov_ab_bw[i];
			ib_quota_total += perf_req->mdp_ov_ib_bw[i];
			if (mdp4_axi_port_read_client_mixer(i)) {
				ab_quota_port1 +=
					(perf_req->mdp_ov_ab_bw[i] >> 1);
				ib_quota_port1 +=
					(perf_req->mdp_ov_ib_bw[i] >> 1);
			} else {
				ab_quota_port0 +=
					(perf_req->mdp_ov_ab_bw[i] >> 1);
				ib_quota_port0 +=
					(perf_req->mdp_ov_ib_bw[i] >> 1);
			}
			if (mdp4_axi_port_write_client_mixer(i)) {
				ab_quota_port1 +=
					(perf_req->mdp_ov_ab_bw[i] >> 1);
				ib_quota_port1 +=
					(perf_req->mdp_ov_ib_bw[i] >> 1);
			} else {
				ab_quota_port0 +=
					(perf_req->mdp_ov_ab_bw[i] >> 1);
				ib_quota_port0 +=
					(perf_req->mdp_ov_ib_bw[i] >> 1);
			}
		}
	}

	ib_quota_total = max(ib_quota_total, ib_quota_min);

	perf_req->mdp_ab_bw = roundup(ab_quota_total, MDP_BUS_SCALE_AB_STEP);
	perf_req->mdp_ib_bw = roundup(ib_quota_total, MDP_BUS_SCALE_AB_STEP);

	perf_req->mdp_ab_port0_bw =
		roundup(ab_quota_port0, MDP_BUS_SCALE_AB_STEP);
	perf_req->mdp_ib_port0_bw =
		roundup(ib_quota_total, MDP_BUS_SCALE_AB_STEP);
	perf_req->mdp_ab_port1_bw =
		roundup(ab_quota_port1, MDP_BUS_SCALE_AB_STEP);
	perf_req->mdp_ib_port1_bw =
		roundup(ib_quota_total, MDP_BUS_SCALE_AB_STEP);

	pr_debug("%s %d: ab_quota_total=(%llu, %llu) ib_quota_total=(%llu, %llu)\n",
		 __func__, __LINE__,
		 ab_quota_total, perf_req->mdp_ab_bw,
		 ib_quota_total, perf_req->mdp_ib_bw);

	pr_debug("%s %d: ab_quota_port0=(%llu, %llu) ib_quota_port0=(%llu, %llu)\n",
		 __func__, __LINE__,
		 ab_quota_port0, perf_req->mdp_ab_port0_bw,
		 ib_quota_port0, perf_req->mdp_ib_port0_bw);

	pr_debug("%s %d: ab_quota_port1=(%llu, %llu) ib_quota_port1=(%llu, %llu)\n",
		 __func__, __LINE__,
		 ab_quota_port1, perf_req->mdp_ab_port1_bw,
		 ib_quota_port1, perf_req->mdp_ib_port1_bw);

	if (ab_quota_total > mdp_max_bw) {
		pr_debug("%s: req ab bw=%llu is larger than max bw=%llu",
			__func__, ab_quota_total, mdp_max_bw);
		ab_quota_total = mdp_max_bw;
	}
	if (ib_quota_total > mdp_max_bw) {
		pr_debug("%s: req ib bw=%llu is larger than max bw=%llu",
			__func__, ib_quota_total, mdp_max_bw);
		ib_quota_total = mdp_max_bw;
	}

	pr_debug("%s %d: pid %d clk %d ov0_blt %d, ov1_blt %d\n",
		 __func__, __LINE__, current->pid,
		 perf_req->mdp_clk_rate,
		 perf_req->use_ov_blt[0],
		 perf_req->use_ov_blt[1]);

	mutex_unlock(&perf_mutex);
	return 0;
}

int mdp4_overlay_mdp_pipe_req(struct mdp4_overlay_pipe *pipe,
				  struct msm_fb_data_type *mfd)
{
	int ret = 0;

	if (mdp4_calc_pipe_mdp_clk(mfd, pipe)) {
		pr_err("%s unable to calc mdp pipe clk rate ret=%d\n",
		       __func__, ret);
		ret = -EINVAL;
	}
	if (mdp4_calc_pipe_mdp_bw(mfd, pipe)) {
		pr_err("%s unable to calc mdp pipe bandwidth ret=%d\n",
		       __func__, ret);
		ret = -EINVAL;
	}
	return ret;
}

void mdp4_overlay_mdp_perf_upd(struct msm_fb_data_type *mfd,
				  int flag)
{
	struct mdp4_overlay_perf *perf_req = &perf_request;
	struct mdp4_overlay_perf *perf_cur = &perf_current;

	pr_debug("%s %d: req mdp clk %d, cur mdp clk %d flag %d\n",
		 __func__, __LINE__,
		 perf_req->mdp_clk_rate,
		 perf_cur->mdp_clk_rate,
		 flag);

	mutex_lock(&perf_mutex);
	if (!mdp4_extn_disp)
		perf_cur->use_ov_blt[1] = 0;

	if (flag) {
		if (perf_req->mdp_clk_rate > perf_cur->mdp_clk_rate) {
			mdp_set_core_clk(perf_req->mdp_clk_rate);
			pr_info("%s mdp clk is changed [%d] from %d to %d\n",
				__func__,
				flag,
				perf_cur->mdp_clk_rate,
				perf_req->mdp_clk_rate);
			perf_cur->mdp_clk_rate =
				perf_req->mdp_clk_rate;
		}
		if ((perf_req->mdp_ab_bw > perf_cur->mdp_ab_bw) ||
		    (perf_req->mdp_ib_bw > perf_cur->mdp_ib_bw)) {
			mdp_bus_scale_update_request
				(perf_req->mdp_ab_port0_bw,
				 perf_req->mdp_ib_port0_bw,
				 perf_req->mdp_ab_port1_bw,
				 perf_req->mdp_ib_port1_bw);
			pr_debug("%s mdp ab_bw is changed [%d] from %llu to %llu\n",
				__func__,
				flag,
				perf_cur->mdp_ab_bw,
				perf_req->mdp_ab_bw);
			pr_debug("%s mdp ib_bw is changed [%d] from %llu to %llu\n",
				__func__,
				flag,
				perf_cur->mdp_ib_bw,
				perf_req->mdp_ib_bw);
			perf_cur->mdp_ab_bw = perf_req->mdp_ab_bw;
			perf_cur->mdp_ib_bw = perf_req->mdp_ib_bw;
		}

		if ((mfd->panel_info.pdest == DISPLAY_1 &&
		     perf_req->use_ov_blt[0] && !perf_cur->use_ov_blt[0])) {
			if (mfd->panel_info.type == LCDC_PANEL ||
			    mfd->panel_info.type == LVDS_PANEL)
				mdp4_lcdc_overlay_blt_start(mfd);
			else if (mfd->panel_info.type == MIPI_VIDEO_PANEL)
				mdp4_dsi_video_blt_start(mfd);
			else if (ctrl->panel_mode & MDP4_PANEL_DSI_CMD)
				mdp4_dsi_cmd_blt_start(mfd);
			else if (ctrl->panel_mode & MDP4_PANEL_MDDI)
				mdp4_mddi_blt_start(mfd);
			pr_info("%s mixer0 start blt [%d] from %d to %d.\n",
				__func__,
				flag,
				perf_cur->use_ov_blt[0],
				perf_req->use_ov_blt[0]);
			perf_cur->use_ov_blt[0] = perf_req->use_ov_blt[0];
		}
		if (mfd->panel_info.pdest == DISPLAY_2 &&
		    perf_req->use_ov_blt[1] && !perf_cur->use_ov_blt[1]) {
			mdp4_dtv_overlay_blt_start(mfd);
			pr_info("%s mixer1 start blt [%d] from %d to %d.\n",
				__func__,
				flag,
				perf_cur->use_ov_blt[1],
				perf_req->use_ov_blt[1]);
			perf_cur->use_ov_blt[1] = perf_req->use_ov_blt[1];
		}
	} else {
		if (perf_req->mdp_clk_rate < perf_cur->mdp_clk_rate) {
			pr_info("%s mdp clk is changed [%d] from %d to %d\n",
				__func__,
				flag,
				perf_cur->mdp_clk_rate,
				perf_req->mdp_clk_rate);
			mdp_set_core_clk(perf_req->mdp_clk_rate);
			perf_cur->mdp_clk_rate =
				perf_req->mdp_clk_rate;
		}
		if (perf_req->mdp_ab_bw < perf_cur->mdp_ab_bw ||
		    perf_req->mdp_ib_bw < perf_cur->mdp_ib_bw) {
			mdp_bus_scale_update_request
				(perf_req->mdp_ab_port0_bw,
				 perf_req->mdp_ib_port0_bw,
				 perf_req->mdp_ab_port1_bw,
				 perf_req->mdp_ib_port1_bw);
			pr_debug("%s mdp ab bw is changed [%d] from %llu to %llu\n",
				__func__,
				flag,
				perf_cur->mdp_ab_bw,
				perf_req->mdp_ab_bw);
			pr_debug("%s mdp ib bw is changed [%d] from %llu to %llu\n",
				__func__,
				flag,
				perf_cur->mdp_ib_bw,
				perf_req->mdp_ib_bw);
			perf_cur->mdp_ab_bw = perf_req->mdp_ab_bw;
			perf_cur->mdp_ib_bw = perf_req->mdp_ib_bw;
		}

		if ((mfd->panel_info.pdest == DISPLAY_1 &&
		     !perf_req->use_ov_blt[0] && perf_cur->use_ov_blt[0])) {
			if (mfd->panel_info.type == LCDC_PANEL ||
			    mfd->panel_info.type == LVDS_PANEL)
				mdp4_lcdc_overlay_blt_stop(mfd);
			else if (mfd->panel_info.type == MIPI_VIDEO_PANEL)
				mdp4_dsi_video_blt_stop(mfd);
			else if (ctrl->panel_mode & MDP4_PANEL_DSI_CMD)
				mdp4_dsi_cmd_blt_stop(mfd);
			else if (ctrl->panel_mode & MDP4_PANEL_MDDI)
				mdp4_mddi_blt_stop(mfd);
			pr_info("%s mixer0 stop blt [%d] from %d to %d.\n",
				__func__,
				flag,
				perf_cur->use_ov_blt[0],
				perf_req->use_ov_blt[0]);
			perf_cur->use_ov_blt[0] = perf_req->use_ov_blt[0];
		}
		if (mfd->panel_info.pdest == DISPLAY_2 &&
		    !perf_req->use_ov_blt[1] && perf_cur->use_ov_blt[1]) {
			mdp4_dtv_overlay_blt_stop(mfd);
			pr_info("%s mixer1 stop blt [%d] from %d to %d.\n",
				__func__,
				flag,
				perf_cur->use_ov_blt[1],
				perf_req->use_ov_blt[1]);
			perf_cur->use_ov_blt[1] = perf_req->use_ov_blt[1];
		}
	}

	mutex_unlock(&perf_mutex);
	return;
}

static int get_img(struct msmfb_data *img, struct fb_info *info,
	struct mdp4_overlay_pipe *pipe, unsigned int plane,
	unsigned long *start, unsigned long *len, struct file **srcp_file,
	int *p_need, struct ion_handle **srcp_ihdl)
{
	struct file *file;
	int put_needed, ret = 0, fb_num;
#ifdef CONFIG_ANDROID_PMEM
	unsigned long vstart;
#endif
	*p_need = 0;

	if (img->flags & MDP_BLIT_SRC_GEM) {
		*srcp_file = NULL;
		return kgsl_gem_obj_addr(img->memory_id, (int) img->priv,
					 start, len);
	}

	if (img->flags & MDP_MEMORY_ID_TYPE_FB) {
		file = fget_light(img->memory_id, &put_needed);
		if (file == NULL)
			return -EINVAL;

		pipe->flags |= MDP_MEMORY_ID_TYPE_FB;
		if (MAJOR(file->f_dentry->d_inode->i_rdev) == FB_MAJOR) {
			fb_num = MINOR(file->f_dentry->d_inode->i_rdev);
			if (get_fb_phys_info(start, len, fb_num,
				DISPLAY_SUBSYSTEM_ID)) {
				ret = -1;
			} else {
				*srcp_file = file;
				*p_need = put_needed;
			}
		} else
			ret = -1;
		if (ret)
			fput_light(file, put_needed);
		return ret;
	}

#ifdef CONFIG_MSM_MULTIMEDIA_USE_ION
	return mdp4_overlay_iommu_map_buf(img->memory_id, pipe, plane,
		start, len, srcp_ihdl);
#endif
#ifdef CONFIG_ANDROID_PMEM
	if (!get_pmem_file(img->memory_id, start, &vstart,
					    len, srcp_file))
		return 0;
	else
		return -EINVAL;
#endif
}

#ifdef CONFIG_FB_MSM_MIPI_DSI
int mdp4_overlay_3d_sbys(struct fb_info *info, struct msmfb_overlay_3d *req)
{
	struct msm_fb_data_type *mfd = (struct msm_fb_data_type *)info->par;
	int ret = -EPERM;

	if (mutex_lock_interruptible(&mfd->dma->ov_mutex))
		return -EINTR;

	if (ctrl->panel_mode & MDP4_PANEL_DSI_CMD) {
		mdp4_dsi_cmd_3d_sbys(mfd, req);
		ret = 0;
	} else if (ctrl->panel_mode & MDP4_PANEL_DSI_VIDEO) {
		mdp4_dsi_video_3d_sbys(mfd, req);
		ret = 0;
	}
	mutex_unlock(&mfd->dma->ov_mutex);

	return ret;
}
#else
int mdp4_overlay_3d_sbys(struct fb_info *info, struct msmfb_overlay_3d *req)
{
	/* do nothing */
	return -EPERM;
}
#endif

int mdp4_overlay_blt(struct fb_info *info, struct msmfb_overlay_blt *req)
{
	struct msm_fb_data_type *mfd = (struct msm_fb_data_type *)info->par;

	if (mfd == NULL)
		return -ENODEV;

	if (mutex_lock_interruptible(&mfd->dma->ov_mutex))
		return -EINTR;

	if (ctrl->panel_mode & MDP4_PANEL_DSI_CMD)
		mdp4_dsi_cmd_overlay_blt(mfd, req);
	else if (ctrl->panel_mode & MDP4_PANEL_DSI_VIDEO)
		mdp4_dsi_video_overlay_blt(mfd, req);
	else if (ctrl->panel_mode & MDP4_PANEL_LCDC)
		mdp4_lcdc_overlay_blt(mfd, req);
	else if (ctrl->panel_mode & MDP4_PANEL_MDDI)
		mdp4_mddi_overlay_blt(mfd, req);

	mutex_unlock(&mfd->dma->ov_mutex);

	return 0;
}

int mdp4_overlay_get(struct fb_info *info, struct mdp_overlay *req)
{
	struct mdp4_overlay_pipe *pipe;

	pipe = mdp4_overlay_ndx2pipe(req->id);
	if (pipe == NULL)
		return -ENODEV;

	*req = pipe->req_data;

	if (mdp4_overlay_borderfill_supported())
		req->flags |= MDP_BORDERFILL_SUPPORTED;

	return 0;
}

#if defined(CONFIG_TDMB) || defined(CONFIG_TDMB_MODULE)
extern int DMB_Qseed_change;
extern int SharpValue;
static int which_pipe_for_DMB = 0;

void sharpness_tuneT(int num, int pipe_num)		
{
	char *vg_base;
	if(pipe_num == 0) 
		vg_base = MDP_BASE + MDP4_VIDEO_BASE; 
	else if(pipe_num == 1) 
		vg_base = MDP_BASE + MDP4_VIDEO_BASE + 0x10000;
	else
		vg_base = MDP_BASE + MDP4_VIDEO_BASE; 

	mdp_pipe_ctrl(MDP_CMD_BLOCK, MDP_BLOCK_POWER_ON, FALSE); 
	outpdw(vg_base + 0x8200, mdp4_ss_table_value((int8_t)num, 0)); 
	outpdw(vg_base + 0x8204, mdp4_ss_table_value((int8_t)num, 1)); 
	mdp_pipe_ctrl(MDP_CMD_BLOCK, MDP_BLOCK_POWER_OFF, FALSE); 
}
#endif

int mdp4_overlay_set(struct fb_info *info, struct mdp_overlay *req)
{
	struct msm_fb_data_type *mfd = (struct msm_fb_data_type *)info->par;
	int ret, mixer;
	struct mdp4_overlay_pipe *pipe;

	if (mfd == NULL) {
		pr_err("%s: mfd == NULL, -ENODEV\n", __func__);
		return -ENODEV;
	}

	if (info->node != 0 || mfd->cont_splash_done)	/* primary */
		if (!mfd->panel_power_on)		/* suspended */
			return -EPERM;

	if (req->src.format == MDP_FB_FORMAT)
		req->src.format = mfd->fb_imgType;

	if (mutex_lock_interruptible(&mfd->dma->ov_mutex)) {
		pr_err("%s: mutex_lock_interruptible, -EINTR\n", __func__);
		return -EINTR;
	}

	mixer = mfd->panel_info.pdest;	/* DISPLAY_1 or DISPLAY_2 */

	ret = mdp4_calc_req_blt(mfd, req);

	if (ret < 0) {
		mutex_unlock(&mfd->dma->ov_mutex);
		pr_err("%s: blt mode is required! ret=%d\n", __func__, ret);
		return ret;
	}

	ret = mdp4_overlay_req2pipe(req, mixer, &pipe, mfd);

	if (ret < 0) {
		mutex_unlock(&mfd->dma->ov_mutex);
		pr_err("%s: mdp4_overlay_req2pipe, ret=%d\n", __func__, ret);
		return ret;
	}
	
#if defined(CONFIG_TDMB) || defined(CONFIG_TDMB_MODULE)
	if (mixer == MDP4_MIXER0 && DMB_Qseed_change == 1) {
		if(pipe->pipe_num == OVERLAY_PIPE_VG1)
		{
			printk("### vg 1\n");
			which_pipe_for_DMB = 1;
		}
		else if(pipe->pipe_num == OVERLAY_PIPE_VG2)
		{
			
			printk("### vg 2\n");
			which_pipe_for_DMB = 2;
		}

		if(which_pipe_for_DMB)
		{
			printk("### call mdp4_vg_qseed_init_DMB\n");
			mdp4_vg_qseed_init_DMB(which_pipe_for_DMB-1);
			sharpness_tuneT(SharpValue, (which_pipe_for_DMB-1)); 
			DMB_Qseed_change = 0;		

		}
	}

	if(DMB_Qseed_change == 2 && which_pipe_for_DMB > 0)
	{
		
		printk("### call mdp4_vg_qseed_init_VideoPlay\n");
		mdp4_vg_qseed_init_VideoPlay(which_pipe_for_DMB-1);
		DMB_Qseed_change = 0;
		which_pipe_for_DMB = 0;
	}
#endif	
	/* return id back to user */
	req->id = pipe->pipe_ndx;	/* pipe_ndx start from 1 */
	pipe->req_data = *req;		/* keep original req */

	if (!IS_ERR_OR_NULL(mfd->iclient)) {
		pr_debug("pipe->flags 0x%x\n", pipe->flags);
		if (pipe->flags & MDP_SECURE_OVERLAY_SESSION) {
			mfd->mem_hid &= ~BIT(ION_IOMMU_HEAP_ID);
			mfd->mem_hid |= ION_SECURE;
		} else {
			mfd->mem_hid |= BIT(ION_IOMMU_HEAP_ID);
			mfd->mem_hid &= ~ION_SECURE;
		}
	}

	mdp4_stat.overlay_set[pipe->mixer_num]++;

	if (pipe->flags & MDP_OVERLAY_PP_CFG_EN) {
		if (pipe->pipe_num <= OVERLAY_PIPE_VG2)
			memcpy(&pipe->pp_cfg, &req->overlay_pp_cfg,
					sizeof(struct mdp_overlay_pp_params));
		else
			pr_debug("%s: RGB Pipes don't support CSC/QSEED\n",
								__func__);
	}

	if (ctrl->panel_mode & MDP4_PANEL_MDDI) {
		if (mdp_hw_revision == MDP4_REVISION_V2_1 &&
			pipe->mixer_num == MDP4_MIXER0)
			mdp4_overlay_status_write(MDP4_OVERLAY_TYPE_SET, true);
	}

	if (hdmi_prim_display)
		fill_black_screen(FALSE, pipe->pipe_num, pipe->mixer_num);

	mdp4_overlay_mdp_pipe_req(pipe, mfd);

	mutex_unlock(&mfd->dma->ov_mutex);

	return 0;
}

int mdp4_overlay_unset_mixer(int mixer)
{
	struct mdp4_overlay_pipe *pipe;
	int i, cnt = 0;

	/* free pipe besides base layer pipe */
	for (i = MDP4_MIXER_STAGE3; i > MDP4_MIXER_STAGE_BASE; i--) {
		pipe = ctrl->stage[mixer][i];
		if (pipe == NULL)
			continue;

		pipe->flags &= ~MDP_OV_PLAY_NOWAIT;
		mdp4_overlay_reg_flush(pipe, 1);
		mdp4_mixer_stage_down(pipe, 1);
		mdp4_overlay_pipe_free(pipe, 1);
<<<<<<< HEAD
=======
		/*Clear real pipe attributes as well */
		orgpipe = mdp4_overlay_ndx2pipe(pipe->pipe_ndx);
		if (orgpipe != NULL)
			orgpipe->pipe_used = 0;
>>>>>>> 9a263118
		cnt++;
	}

	return cnt;
}

int mdp4_overlay_unset(struct fb_info *info, int ndx)
{
	struct msm_fb_data_type *mfd = (struct msm_fb_data_type *)info->par;
	struct mdp4_overlay_pipe *pipe;

	if (mfd == NULL)
		return -ENODEV;

	if (mutex_lock_interruptible(&mfd->dma->ov_mutex))
		return -EINTR;

	pipe = mdp4_overlay_ndx2pipe(ndx);

	if (pipe == NULL) {
		mutex_unlock(&mfd->dma->ov_mutex);
		return -ENODEV;
	}

	if (pipe->pipe_type == OVERLAY_TYPE_BF) {
		mdp4_overlay_borderfill_stage_down(pipe);
		mutex_unlock(&mfd->dma->ov_mutex);
		return 0;
	}

	if (pipe->mixer_num == MDP4_MIXER2)
		ctrl->mixer2_played = 0;
	else if (pipe->mixer_num == MDP4_MIXER1)
		ctrl->mixer1_played = 0;
	else {
		/* mixer 0 */
		ctrl->mixer0_played = 0;

	}
	mdp4_overlay_reg_flush(pipe, 1);
	mdp4_mixer_stage_down(pipe, 0);

	if (pipe->mixer_num == MDP4_MIXER0) {
	} else {	/* mixer1, DTV, ATV */
		if (ctrl->panel_mode & MDP4_PANEL_DTV) {
			if (hdmi_prim_display)
				fill_black_screen(TRUE, pipe->pipe_num,
					pipe->mixer_num);
			mdp4_overlay_dtv_unset(mfd, pipe);
		}
	}

	mdp4_stat.overlay_unset[pipe->mixer_num]++;

	mdp4_overlay_pipe_free(pipe, 0);

	mutex_unlock(&mfd->dma->ov_mutex);

	return 0;
}

int mdp4_overlay_wait4vsync(struct fb_info *info)
{
        long long vtime;

	if (!hdmi_prim_display && info->node == 0) {
		if (ctrl->panel_mode & MDP4_PANEL_DSI_VIDEO)
			mdp4_dsi_video_wait4vsync(0);
		else if (ctrl->panel_mode & MDP4_PANEL_DSI_CMD)
			mdp4_dsi_cmd_wait4vsync(0);
		else if (ctrl->panel_mode & MDP4_PANEL_LCDC)
                        mdp4_lcdc_wait4vsync(0);
		else if (ctrl->panel_mode & MDP4_PANEL_MDDI)
			mdp4_mddi_wait4vsync(0, &vtime);
	} else if (hdmi_prim_display || info->node == 1) {
		mdp4_dtv_wait4vsync(0);
	}

	return 0;
}

int mdp4_overlay_vsync_ctrl(struct fb_info *info, int enable)
{
	int cmd;

	if (enable)
		cmd = 1;
	else
		cmd = 0;

	if (!hdmi_prim_display && info->node == 0) {
		if (ctrl->panel_mode & MDP4_PANEL_DSI_VIDEO)
			mdp4_dsi_video_vsync_ctrl(info, cmd);
		else if (ctrl->panel_mode & MDP4_PANEL_DSI_CMD)
			mdp4_dsi_cmd_vsync_ctrl(info, cmd);
		else if (ctrl->panel_mode & MDP4_PANEL_LCDC)
			mdp4_lcdc_vsync_ctrl(info, cmd);
		else if (ctrl->panel_mode & MDP4_PANEL_MDDI)
			mdp4_mddi_vsync_ctrl(info, cmd);
	} else if (hdmi_prim_display || info->node == 1) {
		mdp4_dtv_vsync_ctrl(info, cmd);
	}

	return 0;
}


struct tile_desc {
	uint32 width;  /* tile's width */
	uint32 height; /* tile's height */
	uint32 row_tile_w; /* tiles per row's width */
	uint32 row_tile_h; /* tiles per row's height */
};

void tile_samsung(struct tile_desc *tp)
{
	/*
	 * each row of samsung tile consists of two tiles in height
	 * and two tiles in width which means width should align to
	 * 64 x 2 bytes and height should align to 32 x 2 bytes.
	 * video decoder generate two tiles in width and one tile
	 * in height which ends up height align to 32 X 1 bytes.
	 */
	tp->width = 64;		/* 64 bytes */
	tp->row_tile_w = 2;	/* 2 tiles per row's width */
	tp->height = 32;	/* 32 bytes */
	tp->row_tile_h = 1;	/* 1 tiles per row's height */
}

uint32 tile_mem_size(struct mdp4_overlay_pipe *pipe, struct tile_desc *tp)
{
	uint32 tile_w, tile_h;
	uint32 row_num_w, row_num_h;


	tile_w = tp->width * tp->row_tile_w;
	tile_h = tp->height * tp->row_tile_h;

	row_num_w = (pipe->src_width + tile_w - 1) / tile_w;
	row_num_h = (pipe->src_height + tile_h - 1) / tile_h;
	return ((row_num_w * row_num_h * tile_w * tile_h) + 8191) & ~8191;
}

int mdp4_overlay_play_wait(struct fb_info *info, struct msmfb_overlay_data *req)
{
	return 0;
}

/*
 * mdp4_overlay_dma_commit: called from dma_done isr
 * No mutex/sleep allowed
 */
void mdp4_overlay_dma_commit(int mixer)
{
	/*
	* non double buffer register update here
	* perf level, new clock rate should be done here
	*/
}

/*
 * mdp4_overlay_vsync_commit: called from tasklet context
 * No mutex/sleep allowed
 */
void mdp4_overlay_vsync_commit(struct mdp4_overlay_pipe *pipe)
{
	if (pipe->pipe_type == OVERLAY_TYPE_VIDEO)
		mdp4_overlay_vg_setup(pipe);	/* video/graphic pipe */
	else
		mdp4_overlay_rgb_setup(pipe);	/* rgb pipe */

	pr_debug("%s: pipe=%x ndx=%d num=%d used=%d\n", __func__,
		(int) pipe, pipe->pipe_ndx, pipe->pipe_num, pipe->pipe_used);
	mdp4_overlay_reg_flush(pipe, 1);
	mdp4_mixer_stage_up(pipe, 0);
}

int mdp4_overlay_play(struct fb_info *info, struct msmfb_overlay_data *req)
{
	struct msm_fb_data_type *mfd = (struct msm_fb_data_type *)info->par;
	struct msmfb_data *img;
	struct mdp4_overlay_pipe *pipe;
	ulong start, addr;
	ulong len = 0;
	struct ion_handle *srcp0_ihdl = NULL;
	struct ion_handle *srcp1_ihdl = NULL, *srcp2_ihdl = NULL;
	uint32_t overlay_version = 0;
	int ret = 0;

	if (mfd == NULL)
		return -ENODEV;

	pipe = mdp4_overlay_ndx2pipe(req->id);
	if (pipe == NULL) {
		mdp4_stat.err_play++;
		return -ENODEV;
	}

	if (pipe->pipe_type == OVERLAY_TYPE_BF) {
		mdp4_overlay_borderfill_stage_up(pipe);
		mdp4_mixer_stage_commit(pipe->mixer_num);
		return 0;
	}

	mutex_lock(&mfd->dma->ov_mutex);

	img = &req->data;
	get_img(img, info, pipe, 0, &start, &len, &pipe->srcp0_file,
		&pipe->put0_need, &srcp0_ihdl);
	if (len == 0) {
		pr_err("%s: pmem Error\n", __func__);
		ret = -1;
		goto end;
	}

	addr = start + img->offset;
	pipe->srcp0_addr = addr;
	pipe->srcp0_ystride = pipe->src_width * pipe->bpp;


	pr_debug("%s: mixer=%d ndx=%x addr=%x flags=%x pid=%d\n", __func__,
		pipe->mixer_num, pipe->pipe_ndx, (int)addr, pipe->flags,
							current->pid);

	if ((req->version_key & VERSION_KEY_MASK) == 0xF9E8D700)
		overlay_version = (req->version_key & ~VERSION_KEY_MASK);

	if (pipe->fetch_plane == OVERLAY_PLANE_PSEUDO_PLANAR) {
		if (overlay_version > 0) {
			img = &req->plane1_data;
			get_img(img, info, pipe, 1, &start, &len,
				&pipe->srcp1_file, &pipe->put1_need,
				&srcp1_ihdl);
			if (len == 0) {
				pr_err("%s: Error to get plane1\n", __func__);
				ret = -EINVAL;
				goto end;
			}
			pipe->srcp1_addr = start + img->offset;
		} else if (pipe->frame_format ==
				MDP4_FRAME_FORMAT_VIDEO_SUPERTILE) {
			struct tile_desc tile;

			tile_samsung(&tile);
			pipe->srcp1_addr = addr + tile_mem_size(pipe, &tile);
		} else {
			pipe->srcp1_addr = addr + (pipe->src_width *
						pipe->src_height);
		}
		pipe->srcp0_ystride = pipe->src_width;
		if ((pipe->src_format == MDP_Y_CRCB_H1V1) ||
			(pipe->src_format == MDP_Y_CBCR_H1V1) ||
			(pipe->src_format == MDP_Y_CRCB_H1V2) ||
			(pipe->src_format == MDP_Y_CBCR_H1V2)) {
			if (pipe->src_width > YUV_444_MAX_WIDTH)
				pipe->srcp1_ystride = pipe->src_width << 2;
			else
				pipe->srcp1_ystride = pipe->src_width << 1;
		} else
			pipe->srcp1_ystride = pipe->src_width;

	} else if (pipe->fetch_plane == OVERLAY_PLANE_PLANAR) {
		if (overlay_version > 0) {
			img = &req->plane1_data;
			get_img(img, info, pipe, 1, &start, &len,
				&pipe->srcp1_file, &pipe->put1_need,
				&srcp1_ihdl);
			if (len == 0) {
				pr_err("%s: Error to get plane1\n", __func__);
				ret = -EINVAL;
				goto end;
			}
			pipe->srcp1_addr = start + img->offset;

			img = &req->plane2_data;
			get_img(img, info, pipe, 2, &start, &len,
				&pipe->srcp2_file, &pipe->put2_need,
				&srcp2_ihdl);
			if (len == 0) {
				pr_err("%s: Error to get plane2\n", __func__);
				ret = -EINVAL;
				goto end;
			}
			pipe->srcp2_addr = start + img->offset;
		} else {
			if (pipe->src_format == MDP_Y_CR_CB_GH2V2) {
				addr += (ALIGN(pipe->src_width, 16) *
					pipe->src_height);
				pipe->srcp1_addr = addr;
				addr += ((ALIGN((pipe->src_width / 2), 16)) *
					(pipe->src_height / 2));
				pipe->srcp2_addr = addr;
			} else {
				addr += (pipe->src_width * pipe->src_height);
				pipe->srcp1_addr = addr;
				addr += ((pipe->src_width / 2) *
					(pipe->src_height / 2));
				pipe->srcp2_addr = addr;
			}
		}
		/* mdp planar format expects Cb in srcp1 and Cr in p2 */
		if ((pipe->src_format == MDP_Y_CR_CB_H2V2) ||
			(pipe->src_format == MDP_Y_CR_CB_GH2V2))
			swap(pipe->srcp1_addr, pipe->srcp2_addr);

		if (pipe->src_format == MDP_Y_CR_CB_GH2V2) {
			pipe->srcp0_ystride = ALIGN(pipe->src_width, 16);
			pipe->srcp1_ystride = ALIGN(pipe->src_width / 2, 16);
			pipe->srcp2_ystride = ALIGN(pipe->src_width / 2, 16);
		} else {
			pipe->srcp0_ystride = pipe->src_width;
			pipe->srcp1_ystride = pipe->src_width / 2;
			pipe->srcp2_ystride = pipe->src_width / 2;
		}
	}

	mdp4_overlay_mdp_perf_req(mfd);


	if (pipe->mixer_num == MDP4_MIXER0) {
		if (ctrl->panel_mode & MDP4_PANEL_DSI_CMD) {
			/* cndx = 0 */
			mdp4_dsi_cmd_pipe_queue(0, pipe);
		} else if (ctrl->panel_mode & MDP4_PANEL_DSI_VIDEO) {
			/* cndx = 0 */
			mdp4_dsi_video_pipe_queue(0, pipe);
		} else if (ctrl->panel_mode & MDP4_PANEL_LCDC) {
			/* cndx = 0 */
			mdp4_lcdc_pipe_queue(0, pipe);
		}
		if (ctrl->panel_mode & MDP4_PANEL_MDDI) {
			/* cndx = 0 */
			mdp4_mddi_pipe_queue(0, pipe);
		}
	} else if (pipe->mixer_num == MDP4_MIXER1) {
		if (ctrl->panel_mode & MDP4_PANEL_DTV)
			mdp4_dtv_pipe_queue(0, pipe);/* cndx = 0 */

	} else if (pipe->mixer_num == MDP4_MIXER2) {
		ctrl->mixer2_played++;
		if (ctrl->panel_mode & MDP4_PANEL_WRITEBACK)
			mdp4_wfd_pipe_queue(0, pipe);/* cndx = 0 */
	}

	mdp4_stat.overlay_play[pipe->mixer_num]++;

end:
	mutex_unlock(&mfd->dma->ov_mutex);

	return ret;
}

int mdp4_overlay_commit(struct fb_info *info)
{
	int ret = 0, release_busy = true;
	struct msm_fb_data_type *mfd = (struct msm_fb_data_type *)info->par;

	if (mfd == NULL) {
		ret = -ENODEV;
		goto mdp4_overlay_commit_exit;
	}

	if (!mfd->panel_power_on) {
		ret = -EINVAL;
		goto mdp4_overlay_commit_exit;
	}

	mutex_lock(&mfd->dma->ov_mutex);

	msm_fb_wait_for_fence(mfd);

	msm_fb_wait_for_fence(mfd);

	switch (mfd->panel.type) {
	case MIPI_CMD_PANEL:
		mdp4_dsi_cmd_pipe_commit(0, 1, &release_busy);
		break;
	case MIPI_VIDEO_PANEL:
		mdp4_dsi_video_pipe_commit(0, 1);
		break;
	case LCDC_PANEL:
		mdp4_lcdc_pipe_commit(0, 1);
		break;
	case DTV_PANEL:
		mdp4_dtv_pipe_commit(0, 1);
		break;
	case WRITEBACK_PANEL:
		mdp4_wfd_pipe_commit(mfd, 0, 1);
		break;
	default:
		pr_err("Panel Not Supported for Commit");
		ret = -EINVAL;
		break;
	}
	msm_fb_signal_timeline(mfd);

	if (release_busy)
		mutex_unlock(&mfd->dma->ov_mutex);
mdp4_overlay_commit_exit:
	if (release_busy)
		msm_fb_release_busy(mfd);
	return ret;
}

<<<<<<< HEAD
void mdp4_overlay_commit_finish(struct fb_info *info)
{
	struct msm_fb_data_type *mfd = (struct msm_fb_data_type *)info->par;
	mdp4_overlay_mdp_perf_upd(mfd, 0);
}

=======
>>>>>>> 9a263118
struct msm_iommu_ctx {
	char *name;
	int  domain;
};

static struct msm_iommu_ctx msm_iommu_ctx_names[] = {
	/* Display read*/
	{
		.name = "mdp_port0_cb0",
		.domain = DISPLAY_READ_DOMAIN,
	},
	/* Display read*/
	{
		.name = "mdp_port0_cb1",
		.domain = DISPLAY_READ_DOMAIN,
	},
	/* Display write */
	{
		.name = "mdp_port1_cb0",
		.domain = DISPLAY_READ_DOMAIN,
	},
	/* Display write */
	{
		.name = "mdp_port1_cb1",
		.domain = DISPLAY_READ_DOMAIN,
	},
};

static struct msm_iommu_ctx msm_iommu_split_ctx_names[] = {
	/* Display read*/
	{
		.name = "mdp_port0_cb0",
		.domain = DISPLAY_READ_DOMAIN,
	},
	/* Display read*/
	{
		.name = "mdp_port0_cb1",
		.domain = DISPLAY_WRITE_DOMAIN,
	},
	/* Display write */
	{
		.name = "mdp_port1_cb0",
		.domain = DISPLAY_READ_DOMAIN,
	},
	/* Display write */
	{
		.name = "mdp_port1_cb1",
		.domain = DISPLAY_WRITE_DOMAIN,
	},
};

static int iommu_enabled;

void mdp4_iommu_attach(void)
{
	static int done;
	struct msm_iommu_ctx *ctx_names;
	struct iommu_domain *domain;
	int i, arr_size;

	if (!done) {
		if (mdp_iommu_split_domain) {
			ctx_names = msm_iommu_split_ctx_names;
			arr_size = ARRAY_SIZE(msm_iommu_split_ctx_names);
		} else {
			ctx_names = msm_iommu_ctx_names;
			arr_size = ARRAY_SIZE(msm_iommu_ctx_names);
		}

		for (i = 0; i < arr_size; i++) {
			int domain_idx;
			struct device *ctx = msm_iommu_get_ctx(
				ctx_names[i].name);

			if (!ctx)
				continue;

			domain_idx = ctx_names[i].domain;

			domain = msm_get_iommu_domain(domain_idx);
			if (!domain)
				continue;

			if (iommu_attach_device(domain,	ctx)) {
				WARN(1, "%s: could not attach domain %d to context %s."
					" iommu programming will not occur.\n",
					__func__, domain_idx,
					ctx_names[i].name);
				continue;
			}
		}
		done = 1;
	}
}

int mdp4_v4l2_overlay_set(struct fb_info *info, struct mdp_overlay *req,
	struct mdp4_overlay_pipe **ppipe)
{
	struct mdp4_overlay_pipe *pipe;
	int err;
	struct msm_fb_data_type *mfb = info->par;

	req->z_order = 0;
	req->id = MSMFB_NEW_REQUEST;
	req->is_fg = false;
	req->alpha = 0xff;
	err = mdp4_overlay_req2pipe(req, MDP4_MIXER0, &pipe, mfb);
	if (err < 0) {
		pr_err("%s:Could not allocate MDP overlay pipe\n", __func__);
		return err;
	}

	mdp4_mixer_blend_setup(pipe->mixer_num);
	*ppipe = pipe;

	return 0;
}

void mdp4_v4l2_overlay_clear(struct mdp4_overlay_pipe *pipe)
{
	mdp4_overlay_reg_flush(pipe, 1);
	mdp4_mixer_stage_down(pipe, 1);
	mdp4_overlay_pipe_free(pipe, 1);
}

int mdp4_v4l2_overlay_play(struct fb_info *info, struct mdp4_overlay_pipe *pipe,
	unsigned long srcp0_addr, unsigned long srcp1_addr,
	unsigned long srcp2_addr)
{
	struct msm_fb_data_type *mfd = info->par;
	int err;

	if (mutex_lock_interruptible(&mfd->dma->ov_mutex))
		return -EINTR;

	switch (pipe->src_format) {
	case MDP_Y_CR_CB_H2V2:
		/* YUV420 */
		pipe->srcp0_addr = srcp0_addr;
		pipe->srcp0_ystride = pipe->src_width;
		/*
		 * For YUV420, the luma plane is 1 byte per pixel times
		 * num of pixels in the image Also, the planes are
		 * switched in MDP, srcp2 is actually first chroma plane
		 */
		pipe->srcp2_addr = srcp1_addr ? srcp1_addr :
		pipe->srcp0_addr + (pipe->src_width * pipe->src_height);
		pipe->srcp2_ystride = pipe->src_width/2;
		/*
		 * The chroma planes are half the size of the luma
		 * planes
		 */
		pipe->srcp1_addr = srcp2_addr ? srcp2_addr :
		pipe->srcp2_addr +
			(pipe->src_width * pipe->src_height / 4);
		pipe->srcp1_ystride = pipe->src_width/2;
		break;
	case MDP_Y_CRCB_H2V2:
		/* NV12 */
		pipe->srcp0_addr = srcp0_addr;
		pipe->srcp0_ystride = pipe->src_width;
		pipe->srcp1_addr = srcp1_addr ? srcp1_addr :
		pipe->srcp0_addr +
			(pipe->src_width * pipe->src_height);
		pipe->srcp1_ystride = pipe->src_width;
		break;
	default:
		pr_err("%s: format (%u) is not supported\n", __func__,
				pipe->src_format);
		err = -EINVAL;
		goto done;
	}

	pr_debug("%s: pipe ndx=%d stage=%d format=%x\n", __func__,
		pipe->pipe_ndx, pipe->mixer_stage, pipe->src_format);

	if (pipe->pipe_type == OVERLAY_TYPE_VIDEO)
		mdp4_overlay_vg_setup(pipe);
	else
		mdp4_overlay_rgb_setup(pipe);

	if (ctrl->panel_mode & MDP4_PANEL_LCDC)
		mdp4_overlay_reg_flush(pipe, 1);

	mdp4_mixer_stage_up(pipe, 0); /* mixer stage commit commits this */
	mdp4_mixer_stage_commit(pipe->mixer_num);

#ifdef V4L2_VSYNC
	/*
	 * TODO: incorporate v4l2 into vsycn driven mechanism
	 */
	if (ctrl->panel_mode & MDP4_PANEL_LCDC) {
		mdp4_overlay_lcdc_vsync_push(mfd, pipe);
	} else {
#ifdef CONFIG_FB_MSM_MIPI_DSI
		if (ctrl->panel_mode & MDP4_PANEL_DSI_CMD) {
			mdp4_dsi_cmd_dma_busy_wait(mfd);
			mdp4_dsi_cmd_kickoff_video(mfd, pipe);
		}
#else
		if (ctrl->panel_mode & MDP4_PANEL_MDDI) {
			mdp4_mddi_dma_busy_wait(mfd);
			mdp4_mddi_kickoff_video(mfd, pipe);
		}
#endif
	}
#endif

done:
	mutex_unlock(&mfd->dma->ov_mutex);
	return err;
}

int mdp4_overlay_reset()
{
	memset(&perf_request, 0, sizeof(perf_request));
	memset(&perf_current, 0, sizeof(perf_current));
	return 0;
}

static int mdp4_overlay_cache_reg(struct msm_fb_data_type *mfd,
					u32 offset, u32 val)
{
	if ((!mfd) || (!mfd->cache_reg_en) ||
		(mfd->cached_reg_cnt >= MDP_MAX_CACHED_REG)) {
		pr_debug("%s: exceed max cached reg number", __func__);
		return -EINVAL;
	}
	mfd->cached_reg[mfd->cached_reg_cnt].reg = offset;
	mfd->cached_reg[mfd->cached_reg_cnt].val = val;
	mfd->cached_reg_cnt++;
	return 0;
}

void mdp4_overlay_update_cached_reg(struct msm_fb_data_type *mfd)
{
	int i;
	for (i = 0; i < mfd->cached_reg_cnt; i++)
		outpdw((char *)mfd->cached_reg[i].reg,  mfd->cached_reg[i].val);
	mfd->cached_reg_cnt = 0;
}<|MERGE_RESOLUTION|>--- conflicted
+++ resolved
@@ -122,12 +122,9 @@
 
 };
 
-<<<<<<< HEAD
 static struct mdp4_overlay_perf perf_request;
 static struct mdp4_overlay_perf perf_current;
 
-=======
->>>>>>> 9a263118
 void  mdp4_overlay_free_base_pipe(struct msm_fb_data_type *mfd)
 {
 	if (!hdmi_prim_display && mfd->index == 0) {
@@ -281,11 +278,7 @@
 	pr_debug("mixer %u, pipe %u, plane %u\n", pipe->mixer_num,
 		pipe->pipe_ndx, plane);
 	if (ion_map_iommu(display_iclient, *srcp_ihdl,
-<<<<<<< HEAD
-		DISPLAY_DOMAIN, GEN_POOL, SZ_4K, 0, start,
-=======
 		DISPLAY_READ_DOMAIN, GEN_POOL, SZ_4K, 0, start,
->>>>>>> 9a263118
 		len, 0, 0)) {
 		ion_free(display_iclient, *srcp_ihdl);
 		pr_err("ion_map_iommu() failed\n");
@@ -3040,7 +3033,6 @@
 	return 0;
 }
 
-<<<<<<< HEAD
 static int mdp4_axi_port_read_client_pipe(struct mdp4_overlay_pipe *pipe)
 {
 	u32 data = inpdw(MDP_BASE + 0x0404);
@@ -3086,17 +3078,12 @@
 	return port;
 }
 
-=======
->>>>>>> 9a263118
 int mdp4_overlay_mdp_perf_req(struct msm_fb_data_type *mfd)
 {
 	u32 worst_mdp_clk = 0;
 	int i;
 	struct mdp4_overlay_perf *perf_req = &perf_request;
-<<<<<<< HEAD
 	struct mdp4_overlay_perf *perf_cur = &perf_current;
-=======
->>>>>>> 9a263118
 	struct mdp4_overlay_pipe *pipe;
 	u32 cnt = 0;
 	int ret = -EINVAL;
@@ -3111,10 +3098,7 @@
 		return ret;
 	}
 
-<<<<<<< HEAD
 	mutex_lock(&perf_mutex);
-=======
->>>>>>> 9a263118
 	pipe = ctrl->plist;
 
 	for (i = 0; i < MDP4_MIXER_MAX; i++)
@@ -3689,13 +3673,6 @@
 		mdp4_overlay_reg_flush(pipe, 1);
 		mdp4_mixer_stage_down(pipe, 1);
 		mdp4_overlay_pipe_free(pipe, 1);
-<<<<<<< HEAD
-=======
-		/*Clear real pipe attributes as well */
-		orgpipe = mdp4_overlay_ndx2pipe(pipe->pipe_ndx);
-		if (orgpipe != NULL)
-			orgpipe->pipe_used = 0;
->>>>>>> 9a263118
 		cnt++;
 	}
 
@@ -4100,15 +4077,12 @@
 	return ret;
 }
 
-<<<<<<< HEAD
 void mdp4_overlay_commit_finish(struct fb_info *info)
 {
 	struct msm_fb_data_type *mfd = (struct msm_fb_data_type *)info->par;
 	mdp4_overlay_mdp_perf_upd(mfd, 0);
 }
 
-=======
->>>>>>> 9a263118
 struct msm_iommu_ctx {
 	char *name;
 	int  domain;
