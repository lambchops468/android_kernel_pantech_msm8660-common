obj-y := msm_fb.o

ifeq ($(CONFIG_SAMSUNG_8X60_TABLET),y)
obj-$(CONFIG_FB_MSM_LOGO) += logo_tablet.o
else
obj-$(CONFIG_FB_MSM_LOGO) += logo.o
endif
obj-$(CONFIG_FB_BACKLIGHT) += msm_fb_bl.o

# MDP
obj-y += mdp.o

obj-$(CONFIG_DEBUG_FS) += mdp_debugfs.o

ifeq ($(CONFIG_FB_MSM_MDP40),y)
obj-y += mdp4_util.o
<<<<<<< HEAD
ifneq ($(CONFIG_SAMSUNG_8X60_TABLET),y)
obj-y += mdp4_video_enhance.o
endif
obj-y += mdp4_hsic.o
=======
>>>>>>> d8045349
else
obj-y += mdp_hw_init.o
obj-y += mdp_ppp.o
ifeq ($(CONFIG_FB_MSM_MDP31),y)
obj-y += mdp_ppp_v31.o
else
obj-y += mdp_ppp_v20.o
endif
endif

ifeq ($(CONFIG_FB_MSM_OVERLAY),y)
obj-y += mdp4_overlay.o
obj-y += mdp4_overlay_lcdc.o
ifeq ($(CONFIG_FB_MSM_MIPI_DSI),y)
obj-y += mdp4_overlay_dsi_video.o
obj-y += mdp4_overlay_dsi_cmd.o
else
obj-y += mdp4_overlay_mddi.o
endif
else
obj-y += mdp_dma_lcdc.o
endif

obj-$(CONFIG_FB_MSM_MDP303) += mdp_dma_dsi_video.o

ifeq ($(CONFIG_FB_MSM_DTV),y)
obj-y += mdp4_dtv.o
obj-y += mdp4_overlay_dtv.o
endif

obj-y += mdp_dma.o
obj-y += mdp_dma_s.o
obj-y += mdp_vsync.o
obj-y += mdp_cursor.o
obj-y += mdp_dma_tv.o
obj-$(CONFIG_ARCH_MSM7X27A) += msm_dss_io_7x27a.o
obj-$(CONFIG_ARCH_MSM8X60) += msm_dss_io_8x60.o
obj-$(CONFIG_ARCH_MSM8960) += msm_dss_io_8960.o

# EBI2
obj-$(CONFIG_FB_MSM_EBI2) += ebi2_lcd.o

# LCDC
obj-$(CONFIG_FB_MSM_LCDC) += lcdc.o

# MDDI
msm_mddi-objs := mddi.o mddihost.o mddihosti.o
obj-$(CONFIG_FB_MSM_MDDI) += msm_mddi.o

# External MDDI
msm_mddi_ext-objs := mddihost_e.o mddi_ext.o
obj-$(CONFIG_FB_MSM_EXTMDDI) += msm_mddi_ext.o

# MIPI gereric
msm_mipi-objs := mipi_dsi.o mipi_dsi_host.o
obj-$(CONFIG_FB_MSM_MIPI_DSI) += msm_mipi.o

# MIPI manufacture
obj-$(CONFIG_FB_MSM_MIPI_DSI_SAMSUNG) += mipi_samsung.o
obj-$(CONFIG_FB_MSM_MIPI_DSI_TOSHIBA) += mipi_toshiba.o
obj-$(CONFIG_FB_MSM_MIPI_DSI_NOVATEK) += mipi_novatek.o
obj-$(CONFIG_FB_MSM_MIPI_DSI_ORISE) += mipi_orise.o
obj-$(CONFIG_FB_MSM_MIPI_DSI_RENESAS) += mipi_renesas.o
obj-$(CONFIG_FB_MSM_MIPI_DSI_TRULY) += mipi_truly.o
obj-$(CONFIG_FB_MSM_MIPI_DSI_SIMULATOR) += mipi_simulator.o
obj-$(CONFIG_FB_MSM_MIPI_DSI_S6D6AA0_WXGA) += mipi_s6d6aa0_wxga.o
obj-$(CONFIG_FB_MSM_MIPI_DSI_S6E8AA0_WXGA_Q1) += mipi_s6e8aa0_wxga_q1.o
obj-$(CONFIG_FB_MSM_MIPI_DSI_S6E8AA0_WXGA_Q1) += smart_dimming.o
obj-$(CONFIG_FB_MSM_MIPI_DSI_S6E8AA0_HD720) += mipi_s6e8aa0_hd720.o
obj-$(CONFIG_FB_MSM_MIPI_DSI_S6E8AA0_HD720) += smart_dimming.o
obj-$(CONFIG_FB_MSM_MIPI_DSI_S6E8AA0_WXGA) += mipi_s6e8aa0_wxga.o
ifeq ($(CONFIG_CMC624_P8LTE),y)
obj-$(CONFIG_FB_MSM_MIPI_DSI_ESD_REFRESH) += sec_mipi_lcd_esd_refresh_p8.o sec_cmc_esd_refresh_p8.o
else
obj-$(CONFIG_FB_MSM_MIPI_DSI_ESD_REFRESH) += sec_mipi_lcd_esd_refresh.o
endif
obj-$(CONFIG_FB_MSM_MIPI_DSI_S6E8AB0_WXGA) += mipi_s6e8ab0_wxga.o
obj-$(CONFIG_FB_MSM_MIPI_DSI_S6E8AB0_WXGA) += smart_dimming_s6e8ab0.o


# MIPI Bridge
obj-$(CONFIG_FB_MSM_MIPI_DSI_TC358764_DSI2LVDS) += mipi_tc358764_dsi2lvds.o

# TVEnc
obj-$(CONFIG_FB_MSM_TVOUT) += tvenc.o
ifeq ($(CONFIG_FB_MSM_OVERLAY),y)
obj-$(CONFIG_FB_MSM_TVOUT) += mdp4_overlay_atv.o
endif

# MSM FB Panel
obj-y += msm_fb_panel.o
obj-$(CONFIG_FB_MSM_EBI2_TMD_QVGA_EPSON_QCIF) += ebi2_tmd20.o
obj-$(CONFIG_FB_MSM_EBI2_TMD_QVGA_EPSON_QCIF) += ebi2_l2f.o

ifeq ($(CONFIG_FB_MSM_MDDI_AUTO_DETECT),y)
obj-y += mddi_prism.o
obj-y += mddi_toshiba.o
obj-y += mddi_toshiba_vga.o
obj-y += mddi_toshiba_wvga_pt.o
obj-y += mddi_toshiba_wvga.o
obj-y += mddi_sharp.o
obj-y += mddi_orise.o
obj-y += mddi_quickvx.o
else
obj-$(CONFIG_FB_MSM_MDDI_PRISM_WVGA) += mddi_prism.o
obj-$(CONFIG_FB_MSM_MDDI_TOSHIBA_COMMON) += mddi_toshiba.o
obj-$(CONFIG_FB_MSM_MDDI_TOSHIBA_COMMON_VGA) += mddi_toshiba_vga.o
obj-$(CONFIG_FB_MSM_MDDI_TOSHIBA_WVGA_PORTRAIT) += mddi_toshiba_wvga_pt.o
obj-$(CONFIG_FB_MSM_MDDI_TOSHIBA_WVGA) += mddi_toshiba_wvga.o
obj-$(CONFIG_FB_MSM_MDDI_SHARP_QVGA_128x128) += mddi_sharp.o
obj-$(CONFIG_FB_MSM_MDDI_ORISE) += mddi_orise.o
obj-$(CONFIG_FB_MSM_MDDI_QUICKVX) += mddi_quickvx.o
endif

ifeq ($(CONFIG_FB_MSM_MIPI_PANEL_DETECT),y)
obj-y += mipi_toshiba_video_wvga_pt.o mipi_toshiba_video_wsvga_pt.o mipi_toshiba_video_wuxga.o
obj-y += mipi_novatek_video_qhd_pt.o mipi_novatek_cmd_qhd_pt.o
obj-y += mipi_orise_video_720p_pt.o mipi_orise_cmd_720p_pt.o
obj-y += mipi_renesas_video_fwvga_pt.o mipi_renesas_cmd_fwvga_pt.o
obj-y += mipi_chimei_wxga_pt.o
obj-y += mipi_truly_video_wvga_pt.o
else
obj-$(CONFIG_FB_MSM_MIPI_SAMSUNG_VIDEO_WVGA) += mipi_samsung_video_wvga.o
obj-$(CONFIG_FB_MSM_MIPI_TOSHIBA_VIDEO_WVGA_PT) += mipi_toshiba_video_wvga_pt.o
obj-$(CONFIG_FB_MSM_MIPI_TOSHIBA_VIDEO_WSVGA_PT) += mipi_toshiba_video_wsvga_pt.o
obj-$(CONFIG_FB_MSM_MIPI_TOSHIBA_VIDEO_WUXGA) += mipi_toshiba_video_wuxga.o
obj-$(CONFIG_FB_MSM_MIPI_NOVATEK_VIDEO_QHD_PT) += mipi_novatek_video_qhd_pt.o
obj-$(CONFIG_FB_MSM_MIPI_ORISE_VIDEO_720P_PT) += mipi_orise_video_720p_pt.o
obj-$(CONFIG_FB_MSM_MIPI_ORISE_CMD_720P_PT) += mipi_orise_cmd_720p_pt.o
obj-$(CONFIG_FB_MSM_MIPI_NOVATEK_CMD_QHD_PT) += mipi_novatek_cmd_qhd_pt.o
obj-$(CONFIG_FB_MSM_MIPI_RENESAS_VIDEO_FWVGA_PT) += mipi_renesas_video_fwvga_pt.o
obj-$(CONFIG_FB_MSM_MIPI_RENESAS_CMD_FWVGA_PT) += mipi_renesas_cmd_fwvga_pt.o
obj-$(CONFIG_FB_MSM_MIPI_TRULY_VIDEO_WVGA_PT) += mipi_truly_video_wvga_pt.o
obj-$(CONFIG_FB_MSM_MIPI_SIMULATOR_VIDEO) += mipi_simulator_video.o
obj-$(CONFIG_FB_MSM_MIPI_CHIMEI_WXGA) += mipi_chimei_wxga_pt.o
obj-$(CONFIG_FB_MSM_MIPI_S6D6AA0_WXGA_PT) += mipi_s6d6aa0_wxga_pt.o
obj-$(CONFIG_FB_MSM_MIPI_S6E8AA0_HD720_PT) += mipi_s6e8aa0_hd720_pt.o
obj-$(CONFIG_FB_MSM_MIPI_S6E8AA0_WXGA_Q1_PT) += mipi_s6e8aa0_wxga_q1_pt.o
obj-$(CONFIG_FB_MSM_MIPI_S6E8AB0_WXGA_PT) += mipi_s6e8ab0_wxga_pt.o
endif

obj-$(CONFIG_FB_MSM_LCDC_PANEL) += lcdc_panel.o
obj-$(CONFIG_FB_MSM_LCDC_P5LTE_WXGA) += lcdc_pxlte.o
obj-$(CONFIG_CMC623_P5LTE) += pxlte_cmc623.o cmc623_sysfs.o
obj-$(CONFIG_CMC624_P8LTE) += pxlte_cmc624.o cmc624_sysfs.o 
obj-$(CONFIG_FB_MSM_LCDC_LD9040_WVGA) += lcdc_ld9040.o
obj-$(CONFIG_FB_MSM_LCDC_LD9040_WVGA) += smart_dimming_ea8868.o
obj-$(CONFIG_FB_MSM_LCDC_S6E63M0_WVGA) += lcdc_S6E63M0.o
obj-$(CONFIG_USA_MODEL_SGH_T769) += smart_mtp_s6e63m0.o
obj-$(CONFIG_USA_MODEL_SGH_I577) += smart_mtp_s6e63m0.o
obj-$(CONFIG_FB_MSM_LCDC_PRISM_WVGA) += lcdc_prism.o
obj-$(CONFIG_FB_MSM_LCDC_SAMSUNG_WSVGA) += lcdc_samsung_wsvga.o
obj-$(CONFIG_FB_MSM_LCDC_CHIMEI_WXGA) += lcdc_chimei_wxga.o
obj-$(CONFIG_FB_MSM_LCDC_NT35582_WVGA) += lcdc_nt35582_wvga.o
obj-$(CONFIG_FB_MSM_LCDC_EXTERNAL_WXGA) += lcdc_external.o
obj-$(CONFIG_FB_MSM_HDMI_SII_EXTERNAL_720P) += hdmi_sii9022.o
obj-$(CONFIG_FB_MSM_LCDC_GORDON_VGA) += lcdc_gordon.o
obj-$(CONFIG_FB_MSM_LCDC_WXGA) += lcdc_wxga.o
obj-$(CONFIG_FB_MSM_LCDC_TOSHIBA_WVGA_PT) += lcdc_toshiba_wvga_pt.o
obj-$(CONFIG_FB_MSM_LCDC_TOSHIBA_FWVGA_PT) += lcdc_toshiba_fwvga_pt.o
obj-$(CONFIG_FB_MSM_LCDC_SHARP_WVGA_PT) += lcdc_sharp_wvga_pt.o
obj-$(CONFIG_FB_MSM_LCDC_AUO_WVGA) += lcdc_auo_wvga.o
obj-$(CONFIG_FB_MSM_LCDC_SAMSUNG_OLED_PT) += lcdc_samsung_oled_pt.o
obj-$(CONFIG_FB_MSM_HDMI_ADV7520_PANEL) += adv7520.o
obj-$(CONFIG_FB_MSM_LCDC_ST15_WXGA) += lcdc_st15.o
obj-$(CONFIG_FB_MSM_HDMI_MSM_PANEL) += hdmi_msm.o
obj-$(CONFIG_FB_MSM_EXT_INTERFACE_COMMON) += external_common.o

obj-$(CONFIG_FB_MSM_TVOUT) += tvout_msm.o

obj-$(CONFIG_FB_MSM_EXTMDDI_SVGA) += mddi_ext_lcd.o

obj-$(CONFIG_FB_MSM_WRITEBACK_MSM_PANEL) += mdp4_wfd_writeback_panel.o
obj-$(CONFIG_FB_MSM_WRITEBACK_MSM_PANEL) += mdp4_wfd_writeback.o
obj-$(CONFIG_FB_MSM_WRITEBACK_MSM_PANEL) += mdp4_overlay_writeback.o

obj-$(CONFIG_MSM_VIDC_1080P) += vidc/
obj-$(CONFIG_MSM_VIDC_720P) += vidc/
obj-$(CONFIG_VIDEO_MHL_V1) += mhl_v1/
obj-$(CONFIG_VIDEO_MHL_V2) += mhl_v2/

clean:
	rm *.o .*cmd<|MERGE_RESOLUTION|>--- conflicted
+++ resolved
@@ -14,13 +14,9 @@
 
 ifeq ($(CONFIG_FB_MSM_MDP40),y)
 obj-y += mdp4_util.o
-<<<<<<< HEAD
 ifneq ($(CONFIG_SAMSUNG_8X60_TABLET),y)
 obj-y += mdp4_video_enhance.o
 endif
-obj-y += mdp4_hsic.o
-=======
->>>>>>> d8045349
 else
 obj-y += mdp_hw_init.o
 obj-y += mdp_ppp.o
