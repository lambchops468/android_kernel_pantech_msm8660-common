--- conflicted
+++ resolved
@@ -1504,15 +1504,15 @@
 	return 0;
 
 rotate_prepare_error:
-	put_img(dstp1_file, dstp1_ihdl);
-	put_img(srcp1_file, srcp1_ihdl);
-	put_img(dstp0_file, dstp0_ihdl);
+	put_img(dstp1_file, dstp1_ihdl, ROTATOR_DST_DOMAIN);
+	put_img(srcp1_file, srcp1_ihdl, ROTATOR_SRC_DOMAIN);
+	put_img(dstp0_file, dstp0_ihdl, ROTATOR_DST_DOMAIN);
 
 	/* only source may use frame buffer */
 	if (info.src.flags & MDP_MEMORY_ID_TYPE_FB)
 		fput_light(srcp0_file, ps0_need);
 	else
-		put_img(srcp0_file, srcp0_ihdl);
+		put_img(srcp0_file, srcp0_ihdl, ROTATOR_SRC_DOMAIN);
 	dev_dbg(msm_rotator_dev->device, "%s() returning rc = %d\n",
 		__func__, rc);
 	mutex_unlock(&msm_rotator_dev->rotator_lock);
@@ -1676,27 +1676,16 @@
 	msm_rotator_imem_free(ROTATOR_REQUEST);
 #endif
 	schedule_delayed_work(&msm_rotator_dev->rot_clk_work, HZ);
-<<<<<<< HEAD
-	put_img(dstp1_file, dstp1_ihdl);
-	put_img(srcp1_file, srcp1_ihdl);
-	put_img(dstp0_file, dstp0_ihdl);
-=======
-do_rotate_unlock_mutex:
 	put_img(dstp1_file, dstp1_ihdl, 0);
 	put_img(srcp1_file, srcp1_ihdl, 1);
 	put_img(dstp0_file, dstp0_ihdl, 0);
->>>>>>> 9a263118
 
 	/* only source may use frame buffer */
 	if (info.src.flags & MDP_MEMORY_ID_TYPE_FB)
 		fput_light(srcp0_file, ps0_need);
 	else
-<<<<<<< HEAD
-		put_img(srcp0_file, srcp0_ihdl);
+		put_img(srcp0_file, srcp0_ihdl, 1);
 	msm_rotator_signal_timeline_done(s);
-=======
-		put_img(srcp0_file, srcp0_ihdl, 1);
->>>>>>> 9a263118
 	mutex_unlock(&msm_rotator_dev->rotator_lock);
 	dev_dbg(msm_rotator_dev->device, "%s() returning rc = %d\n",
 		__func__, rc);
