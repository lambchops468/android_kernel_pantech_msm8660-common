
menuconfig CRYPTO_HW
	bool "Hardware crypto devices"
	default y
	---help---
	  Say Y here to get to see options for hardware crypto devices and
	  processors. This option alone does not add any kernel code.

	  If you say N, all options in this submenu will be skipped and disabled.

if CRYPTO_HW

config CRYPTO_DEV_PADLOCK
	tristate "Support for VIA PadLock ACE"
	depends on X86 && !UML
	help
	  Some VIA processors come with an integrated crypto engine
	  (so called VIA PadLock ACE, Advanced Cryptography Engine)
	  that provides instructions for very fast cryptographic
	  operations with supported algorithms.
	  
	  The instructions are used only when the CPU supports them.
	  Otherwise software encryption is used.

config CRYPTO_DEV_PADLOCK_AES
	tristate "PadLock driver for AES algorithm"
	depends on CRYPTO_DEV_PADLOCK
	select CRYPTO_BLKCIPHER
	select CRYPTO_AES
	help
	  Use VIA PadLock for AES algorithm.

	  Available in VIA C3 and newer CPUs.

	  If unsure say M. The compiled module will be
	  called padlock-aes.

config CRYPTO_DEV_PADLOCK_SHA
	tristate "PadLock driver for SHA1 and SHA256 algorithms"
	depends on CRYPTO_DEV_PADLOCK
	select CRYPTO_HASH
	select CRYPTO_SHA1
	select CRYPTO_SHA256
	help
	  Use VIA PadLock for SHA1/SHA256 algorithms.

	  Available in VIA C7 and newer processors.

	  If unsure say M. The compiled module will be
	  called padlock-sha.

config CRYPTO_DEV_GEODE
	tristate "Support for the Geode LX AES engine"
	depends on X86_32 && PCI
	select CRYPTO_ALGAPI
	select CRYPTO_BLKCIPHER
	help
	  Say 'Y' here to use the AMD Geode LX processor on-board AES
	  engine for the CryptoAPI AES algorithm.

	  To compile this driver as a module, choose M here: the module
	  will be called geode-aes.

config ZCRYPT
	tristate "Support for PCI-attached cryptographic adapters"
	depends on S390
	select HW_RANDOM
	help
	  Select this option if you want to use a PCI-attached cryptographic
	  adapter like:
	  + PCI Cryptographic Accelerator (PCICA)
	  + PCI Cryptographic Coprocessor (PCICC)
	  + PCI-X Cryptographic Coprocessor (PCIXCC)
	  + Crypto Express2 Coprocessor (CEX2C)
	  + Crypto Express2 Accelerator (CEX2A)
	  + Crypto Express3 Coprocessor (CEX3C)
	  + Crypto Express3 Accelerator (CEX3A)

config CRYPTO_SHA1_S390
	tristate "SHA1 digest algorithm"
	depends on S390
	select CRYPTO_HASH
	help
	  This is the s390 hardware accelerated implementation of the
	  SHA-1 secure hash standard (FIPS 180-1/DFIPS 180-2).

	  It is available as of z990.

config CRYPTO_SHA256_S390
	tristate "SHA256 digest algorithm"
	depends on S390
	select CRYPTO_HASH
	help
	  This is the s390 hardware accelerated implementation of the
	  SHA256 secure hash standard (DFIPS 180-2).

	  It is available as of z9.

config CRYPTO_SHA512_S390
	tristate "SHA384 and SHA512 digest algorithm"
	depends on S390
	select CRYPTO_HASH
	help
	  This is the s390 hardware accelerated implementation of the
	  SHA512 secure hash standard.

	  It is available as of z10.

config CRYPTO_DES_S390
	tristate "DES and Triple DES cipher algorithms"
	depends on S390
	select CRYPTO_ALGAPI
	select CRYPTO_BLKCIPHER
	help
	  This is the s390 hardware accelerated implementation of the
	  DES cipher algorithm (FIPS 46-2), and Triple DES EDE (FIPS 46-3).

	  As of z990 the ECB and CBC mode are hardware accelerated.
	  As of z196 the CTR mode is hardware accelerated.

config CRYPTO_AES_S390
	tristate "AES cipher algorithms"
	depends on S390
	select CRYPTO_ALGAPI
	select CRYPTO_BLKCIPHER
	help
	  This is the s390 hardware accelerated implementation of the
	  AES cipher algorithms (FIPS-197).

	  As of z9 the ECB and CBC modes are hardware accelerated
	  for 128 bit keys.
	  As of z10 the ECB and CBC modes are hardware accelerated
	  for all AES key sizes.
	  As of z196 the CTR mode is hardware accelerated for all AES
	  key sizes and XTS mode is hardware accelerated for 256 and
	  512 bit keys.

config S390_PRNG
	tristate "Pseudo random number generator device driver"
	depends on S390
	default "m"
	help
	  Select this option if you want to use the s390 pseudo random number
	  generator. The PRNG is part of the cryptographic processor functions
	  and uses triple-DES to generate secure random numbers like the
	  ANSI X9.17 standard. User-space programs access the
	  pseudo-random-number device through the char device /dev/prandom.

	  It is available as of z9.

config CRYPTO_GHASH_S390
	tristate "GHASH digest algorithm"
	depends on S390
	select CRYPTO_HASH
	help
	  This is the s390 hardware accelerated implementation of the
	  GHASH message digest algorithm for GCM (Galois/Counter Mode).

	  It is available as of z196.

config CRYPTO_DEV_MV_CESA
	tristate "Marvell's Cryptographic Engine"
	depends on PLAT_ORION
	select CRYPTO_ALGAPI
	select CRYPTO_AES
	select CRYPTO_BLKCIPHER2
	select CRYPTO_HASH
	help
	  This driver allows you to utilize the Cryptographic Engines and
	  Security Accelerator (CESA) which can be found on the Marvell Orion
	  and Kirkwood SoCs, such as QNAP's TS-209.

	  Currently the driver supports AES in ECB and CBC mode without DMA.

config CRYPTO_DEV_NIAGARA2
       tristate "Niagara2 Stream Processing Unit driver"
       select CRYPTO_DES
       select CRYPTO_ALGAPI
       depends on SPARC64
       help
	  Each core of a Niagara2 processor contains a Stream
	  Processing Unit, which itself contains several cryptographic
	  sub-units.  One set provides the Modular Arithmetic Unit,
	  used for SSL offload.  The other set provides the Cipher
	  Group, which can perform encryption, decryption, hashing,
	  checksumming, and raw copies.

config CRYPTO_DEV_HIFN_795X
	tristate "Driver HIFN 795x crypto accelerator chips"
	select CRYPTO_DES
	select CRYPTO_ALGAPI
	select CRYPTO_BLKCIPHER
	select HW_RANDOM if CRYPTO_DEV_HIFN_795X_RNG
	depends on PCI
	depends on !ARCH_DMA_ADDR_T_64BIT
	help
	  This option allows you to have support for HIFN 795x crypto adapters.

config CRYPTO_DEV_HIFN_795X_RNG
	bool "HIFN 795x random number generator"
	depends on CRYPTO_DEV_HIFN_795X
	help
	  Select this option if you want to enable the random number generator
	  on the HIFN 795x crypto adapters.

source drivers/crypto/caam/Kconfig

config CRYPTO_DEV_TALITOS
	tristate "Talitos Freescale Security Engine (SEC)"
	select CRYPTO_ALGAPI
	select CRYPTO_AUTHENC
	select HW_RANDOM
	depends on FSL_SOC
	help
	  Say 'Y' here to use the Freescale Security Engine (SEC)
	  to offload cryptographic algorithm computation.

	  The Freescale SEC is present on PowerQUICC 'E' processors, such
	  as the MPC8349E and MPC8548E.

	  To compile this driver as a module, choose M here: the module
	  will be called talitos.

config CRYPTO_DEV_IXP4XX
	tristate "Driver for IXP4xx crypto hardware acceleration"
	depends on ARCH_IXP4XX
	select CRYPTO_DES
	select CRYPTO_ALGAPI
	select CRYPTO_AUTHENC
	select CRYPTO_BLKCIPHER
	help
	  Driver for the IXP4xx NPE crypto engine.

config CRYPTO_DEV_PPC4XX
	tristate "Driver AMCC PPC4xx crypto accelerator"
	depends on PPC && 4xx
	select CRYPTO_HASH
	select CRYPTO_ALGAPI
	select CRYPTO_BLKCIPHER
	help
	  This option allows you to have support for AMCC crypto acceleration.

config CRYPTO_DEV_OMAP_SHAM
	tristate "Support for OMAP SHA1/MD5 hw accelerator"
	depends on ARCH_OMAP2 || ARCH_OMAP3
	select CRYPTO_SHA1
	select CRYPTO_MD5
	help
	  OMAP processors have SHA1/MD5 hw accelerator. Select this if you
	  want to use the OMAP module for SHA1/MD5 algorithms.

config CRYPTO_DEV_OMAP_AES
	tristate "Support for OMAP AES hw engine"
	depends on ARCH_OMAP2 || ARCH_OMAP3
	select CRYPTO_AES
	help
	  OMAP processors have AES module accelerator. Select this if you
	  want to use the OMAP module for AES algorithms.

config CRYPTO_DEV_PICOXCELL
	tristate "Support for picoXcell IPSEC and Layer2 crypto engines"
	depends on ARCH_PICOXCELL && HAVE_CLK
	select CRYPTO_AES
	select CRYPTO_AUTHENC
	select CRYPTO_ALGAPI
	select CRYPTO_DES
	select CRYPTO_CBC
	select CRYPTO_ECB
	select CRYPTO_SEQIV
	help
	  This option enables support for the hardware offload engines in the
	  Picochip picoXcell SoC devices. Select this for IPSEC ESP offload
	  and for 3gpp Layer 2 ciphering support.

	  Saying m here will build a module named pipcoxcell_crypto.

config CRYPTO_DEV_S5P
	tristate "Support for Samsung S5PV210 crypto accelerator"
	depends on ARCH_S5PV210
	select CRYPTO_AES
	select CRYPTO_ALGAPI
	select CRYPTO_BLKCIPHER
	help
	  This option allows you to have support for S5P crypto acceleration.
	  Select this to offload Samsung S5PV210 or S5PC110 from AES
	  algorithms execution.

<<<<<<< HEAD
config CRYPTO_DEV_TEGRA_AES
	tristate "Support for TEGRA AES hw engine"
	depends on ARCH_TEGRA
	select CRYPTO_AES
	help
	  TEGRA processors have AES module accelerator. Select this if you
	  want to use the TEGRA module for AES algorithms.

	  To compile this driver as a module, choose M here: the module
	  will be called tegra-aes.
=======
config CRYPTO_DEV_QCE40
	bool

config CRYPTO_DEV_QCRYPTO
	tristate "Qualcomm Crypto accelerator"
	select CRYPTO_DES
	select CRYPTO_ALGAPI
	select CRYPTO_AUTHENC
	select CRYPTO_BLKCIPHER
	default n
	help
          This driver supports Qualcomm crypto acceleration.
          To compile this driver as a module, choose M here: the
          module will be called qcrypto.

config CRYPTO_DEV_QCE
	tristate "Qualcomm Crypto Engine (QCE) module"
	select  CRYPTO_DEV_QCE40 if ARCH_MSM8960 || ARCH_MSM9615
	default n
	help
          This driver supports Qualcomm Crypto Engine in MSM7x30, MSM8660
	  MSM8x55, MSM8960 and MSM9615
	  To compile this driver as a module, choose M here: the
	  For MSM7x30 MSM8660 and MSM8x55 the module is called qce
	  For MSM8960 and MSM9615 the module is called qce40

config CRYPTO_DEV_QCEDEV
	tristate "QCEDEV Interface to CE module"
	default n
	help
          This driver supports Qualcomm QCEDEV Crypto in MSM7x30, MSM8660,
          MSM8960 and MSM9615.
          This exposes the interface to the QCE hardware accelerator via IOCTLs
	  To compile this driver as a module, choose M here: the
	  module will be called qcedev.

config CRYPTO_DEV_OTA_CRYPTO
	tristate "OTA Crypto module"
	help
          This driver supports Qualcomm OTA Crypto in the FSM9xxx.
	  To compile this driver as a module, choose M here: the
	  module will be called ota_crypto.
>>>>>>> 3f6240f3

endif # CRYPTO_HW<|MERGE_RESOLUTION|>--- conflicted
+++ resolved
@@ -285,18 +285,6 @@
 	  Select this to offload Samsung S5PV210 or S5PC110 from AES
 	  algorithms execution.
 
-<<<<<<< HEAD
-config CRYPTO_DEV_TEGRA_AES
-	tristate "Support for TEGRA AES hw engine"
-	depends on ARCH_TEGRA
-	select CRYPTO_AES
-	help
-	  TEGRA processors have AES module accelerator. Select this if you
-	  want to use the TEGRA module for AES algorithms.
-
-	  To compile this driver as a module, choose M here: the module
-	  will be called tegra-aes.
-=======
 config CRYPTO_DEV_QCE40
 	bool
 
@@ -339,6 +327,16 @@
           This driver supports Qualcomm OTA Crypto in the FSM9xxx.
 	  To compile this driver as a module, choose M here: the
 	  module will be called ota_crypto.
->>>>>>> 3f6240f3
+
+config CRYPTO_DEV_TEGRA_AES
+	tristate "Support for TEGRA AES hw engine"
+	depends on ARCH_TEGRA
+	select CRYPTO_AES
+	help
+	  TEGRA processors have AES module accelerator. Select this if you
+	  want to use the TEGRA module for AES algorithms.
+
+	  To compile this driver as a module, choose M here: the module
+	  will be called tegra-aes.
 
 endif # CRYPTO_HW