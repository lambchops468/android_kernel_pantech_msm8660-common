/*
 *  GPIO driven matrix keyboard driver
 *
 *  Copyright (c) 2008 Marek Vasut <marek.vasut@gmail.com>
 *  Copyright (c) 2012, Code Aurora Forum. All rights reserved.
 *
 *  Based on corgikbd.c
 *
 *  This program is free software; you can redistribute it and/or modify
 *  it under the terms of the GNU General Public License version 2 as
 *  published by the Free Software Foundation.
 *
 */

#include <linux/types.h>
#include <linux/delay.h>
#include <linux/platform_device.h>
#include <linux/init.h>
#include <linux/input.h>
#include <linux/irq.h>
#include <linux/interrupt.h>
#include <linux/jiffies.h>
#include <linux/module.h>
#include <linux/gpio.h>
#include <linux/input/matrix_keypad.h>
#include <linux/slab.h>

struct matrix_keypad {
	const struct matrix_keypad_platform_data *pdata;
	struct input_dev *input_dev;
	unsigned short *keycodes;
	unsigned int row_shift;

	DECLARE_BITMAP(disabled_gpios, MATRIX_MAX_ROWS);

	uint32_t last_key_state[MATRIX_MAX_COLS];
	struct delayed_work work;
	struct mutex lock;
	bool scan_pending;
	bool stopped;
	bool gpio_all_disabled;
};

/*
 * NOTE: normally the GPIO has to be put into HiZ when de-activated to cause
 * minmal side effect when scanning other columns, here it is configured to
 * be input, and it should work on most platforms.
 */
static void __activate_col(const struct matrix_keypad_platform_data *pdata,
			   int col, bool on)
{
	bool level_on = !pdata->active_low;

	if (on) {
		gpio_direction_output(pdata->col_gpios[col], level_on);
	} else {
		gpio_set_value_cansleep(pdata->col_gpios[col], !level_on);
		gpio_direction_input(pdata->col_gpios[col]);
	}
}

static void activate_col(const struct matrix_keypad_platform_data *pdata,
			 int col, bool on)
{
	__activate_col(pdata, col, on);

	if (on && pdata->col_scan_delay_us)
		udelay(pdata->col_scan_delay_us);
}

static void activate_all_cols(const struct matrix_keypad_platform_data *pdata,
			      bool on)
{
	int col;

	for (col = 0; col < pdata->num_col_gpios; col++)
		__activate_col(pdata, col, on);
}

static bool row_asserted(const struct matrix_keypad_platform_data *pdata,
			 int row)
{
	return gpio_get_value_cansleep(pdata->row_gpios[row]) ?
			!pdata->active_low : pdata->active_low;
}

static void enable_row_irqs(struct matrix_keypad *keypad)
{
	const struct matrix_keypad_platform_data *pdata = keypad->pdata;
	int i;

	if (pdata->clustered_irq > 0)
		enable_irq(pdata->clustered_irq);
	else {
		for (i = 0; i < pdata->num_row_gpios; i++)
			enable_irq(gpio_to_irq(pdata->row_gpios[i]));
	}
}

static void disable_row_irqs(struct matrix_keypad *keypad)
{
	const struct matrix_keypad_platform_data *pdata = keypad->pdata;
	int i;

	if (pdata->clustered_irq > 0)
		disable_irq_nosync(pdata->clustered_irq);
	else {
		for (i = 0; i < pdata->num_row_gpios; i++)
			disable_irq_nosync(gpio_to_irq(pdata->row_gpios[i]));
	}
}

/*
 * This gets the keys from keyboard and reports it to input subsystem
 */
static void matrix_keypad_scan(struct work_struct *work)
{
	struct matrix_keypad *keypad =
		container_of(work, struct matrix_keypad, work.work);
	struct input_dev *input_dev = keypad->input_dev;
	const struct matrix_keypad_platform_data *pdata = keypad->pdata;
	uint32_t new_state[MATRIX_MAX_COLS];
	int row, col, code;

	/* de-activate all columns for scanning */
	activate_all_cols(pdata, false);

	memset(new_state, 0, sizeof(new_state));

	/* assert each column and read the row status out */
	for (col = 0; col < pdata->num_col_gpios; col++) {

		activate_col(pdata, col, true);

		for (row = 0; row < pdata->num_row_gpios; row++)
			new_state[col] |=
				row_asserted(pdata, row) ? (1 << row) : 0;

		activate_col(pdata, col, false);
	}

	for (col = 0; col < pdata->num_col_gpios; col++) {
		uint32_t bits_changed;

		bits_changed = keypad->last_key_state[col] ^ new_state[col];
		if (bits_changed == 0)
			continue;

		for (row = 0; row < pdata->num_row_gpios; row++) {
			if ((bits_changed & (1 << row)) == 0)
				continue;

			code = MATRIX_SCAN_CODE(row, col, keypad->row_shift);
			input_event(input_dev, EV_MSC, MSC_SCAN, code);
			input_report_key(input_dev,
					 keypad->keycodes[code],
					 new_state[col] & (1 << row));
		}
	}
	input_sync(input_dev);

	memcpy(keypad->last_key_state, new_state, sizeof(new_state));

	activate_all_cols(pdata, true);

	mutex_lock(&keypad->lock);
	keypad->scan_pending = false;
	enable_row_irqs(keypad);
	mutex_unlock(&keypad->lock);
}

static irqreturn_t matrix_keypad_interrupt(int irq, void *id)
{
	struct matrix_keypad *keypad = id;

	mutex_lock(&keypad->lock);

	/*
	 * See if another IRQ beaten us to it and scheduled the
	 * scan already. In that case we should not try to
	 * disable IRQs again.
	 */
	if (unlikely(keypad->scan_pending || keypad->stopped))
		goto out;

	disable_row_irqs(keypad);
	keypad->scan_pending = true;
	schedule_delayed_work(&keypad->work,
		msecs_to_jiffies(keypad->pdata->debounce_ms));

out:
	mutex_unlock(&keypad->lock);
	return IRQ_HANDLED;
}

static int matrix_keypad_start(struct input_dev *dev)
{
	struct matrix_keypad *keypad = input_get_drvdata(dev);

	keypad->stopped = false;
	mb();

	/*
	 * Schedule an immediate key scan to capture current key state;
	 * columns will be activated and IRQs be enabled after the scan.
	 */
	schedule_delayed_work(&keypad->work, 0);

	return 0;
}

static void matrix_keypad_stop(struct input_dev *dev)
{
	struct matrix_keypad *keypad = input_get_drvdata(dev);

	keypad->stopped = true;
	mb();
	flush_work(&keypad->work.work);
	/*
	 * matrix_keypad_scan() will leave IRQs enabled;
	 * we should disable them now.
	 */
	disable_row_irqs(keypad);
}

#ifdef CONFIG_PM
static void matrix_keypad_enable_wakeup(struct matrix_keypad *keypad)
{
	const struct matrix_keypad_platform_data *pdata = keypad->pdata;
	unsigned int gpio;
	int i;

	if (pdata->clustered_irq > 0) {
		if (enable_irq_wake(pdata->clustered_irq) == 0)
			keypad->gpio_all_disabled = true;
	} else {

		for (i = 0; i < pdata->num_row_gpios; i++) {
			if (!test_bit(i, keypad->disabled_gpios)) {
				gpio = pdata->row_gpios[i];

				if (enable_irq_wake(gpio_to_irq(gpio)) == 0)
					__set_bit(i, keypad->disabled_gpios);
			}
		}
	}
}

static void matrix_keypad_disable_wakeup(struct matrix_keypad *keypad)
{
	const struct matrix_keypad_platform_data *pdata = keypad->pdata;
	unsigned int gpio;
	int i;

	if (pdata->clustered_irq > 0) {
		if (keypad->gpio_all_disabled) {
			disable_irq_wake(pdata->clustered_irq);
			keypad->gpio_all_disabled = false;
		}
	} else {
		for (i = 0; i < pdata->num_row_gpios; i++) {
			if (test_and_clear_bit(i, keypad->disabled_gpios)) {
				gpio = pdata->row_gpios[i];
				disable_irq_wake(gpio_to_irq(gpio));
			}
		}
	}
}

static int matrix_keypad_suspend(struct device *dev)
{
	struct platform_device *pdev = to_platform_device(dev);
	struct matrix_keypad *keypad = platform_get_drvdata(pdev);

	matrix_keypad_stop(keypad->input_dev);

	if (device_may_wakeup(&pdev->dev))
		matrix_keypad_enable_wakeup(keypad);

	return 0;
}

static int matrix_keypad_resume(struct device *dev)
{
	struct platform_device *pdev = to_platform_device(dev);
	struct matrix_keypad *keypad = platform_get_drvdata(pdev);

	if (device_may_wakeup(&pdev->dev))
		matrix_keypad_disable_wakeup(keypad);

	matrix_keypad_start(keypad->input_dev);

	return 0;
}

static const SIMPLE_DEV_PM_OPS(matrix_keypad_pm_ops,
				matrix_keypad_suspend, matrix_keypad_resume);
#endif

static int __devinit init_matrix_gpio(struct platform_device *pdev,
					struct matrix_keypad *keypad)
{
	const struct matrix_keypad_platform_data *pdata = keypad->pdata;
	int i, err = -EINVAL;

	/* initialized strobe lines as outputs, activated */
	for (i = 0; i < pdata->num_col_gpios; i++) {
		err = gpio_request(pdata->col_gpios[i], "matrix_kbd_col");
		if (err) {
			dev_err(&pdev->dev,
				"failed to request GPIO%d for COL%d\n",
				pdata->col_gpios[i], i);
			goto err_free_cols;
		}

		gpio_direction_output(pdata->col_gpios[i], !pdata->active_low);
	}

	for (i = 0; i < pdata->num_row_gpios; i++) {
		err = gpio_request(pdata->row_gpios[i], "matrix_kbd_row");
		if (err) {
			dev_err(&pdev->dev,
				"failed to request GPIO%d for ROW%d\n",
				pdata->row_gpios[i], i);
			goto err_free_rows;
		}

		gpio_direction_input(pdata->row_gpios[i]);
	}

	if (pdata->clustered_irq > 0) {
		err = request_irq(pdata->clustered_irq,
				matrix_keypad_interrupt,
				pdata->clustered_irq_flags,
				"matrix-keypad", keypad);
		if (err < 0) {
			dev_err(&pdev->dev,
				"Unable to acquire clustered interrupt\n");
			goto err_free_rows;
		}
	} else {
		for (i = 0; i < pdata->num_row_gpios; i++) {
			err = request_threaded_irq(
					gpio_to_irq(pdata->row_gpios[i]),
					NULL,
					matrix_keypad_interrupt,
<<<<<<< HEAD
=======
					IRQF_DISABLED | IRQF_ONESHOT |
>>>>>>> 3f6240f3
					IRQF_TRIGGER_RISING |
					IRQF_TRIGGER_FALLING,
					"matrix-keypad", keypad);
			if (err < 0) {
				dev_err(&pdev->dev,
					"Unable to acquire interrupt "
					"for GPIO line %i\n",
					pdata->row_gpios[i]);
				goto err_free_irqs;
			}
		}
	}

	/* initialized as disabled - enabled by input->open */
	disable_row_irqs(keypad);
	return 0;

err_free_irqs:
	while (--i >= 0)
		free_irq(gpio_to_irq(pdata->row_gpios[i]), keypad);
	i = pdata->num_row_gpios;
err_free_rows:
	while (--i >= 0)
		gpio_free(pdata->row_gpios[i]);
	i = pdata->num_col_gpios;
err_free_cols:
	while (--i >= 0)
		gpio_free(pdata->col_gpios[i]);

	return err;
}

static int __devinit matrix_keypad_probe(struct platform_device *pdev)
{
	const struct matrix_keypad_platform_data *pdata;
	const struct matrix_keymap_data *keymap_data;
	struct matrix_keypad *keypad;
	struct input_dev *input_dev;
	unsigned short *keycodes;
	unsigned int row_shift;
	int err;

	pdata = pdev->dev.platform_data;
	if (!pdata) {
		dev_err(&pdev->dev, "no platform data defined\n");
		return -EINVAL;
	}

	keymap_data = pdata->keymap_data;
	if (!keymap_data) {
		dev_err(&pdev->dev, "no keymap data defined\n");
		return -EINVAL;
	}

	row_shift = get_count_order(pdata->num_col_gpios);

	keypad = kzalloc(sizeof(struct matrix_keypad), GFP_KERNEL);
	keycodes = kzalloc((pdata->num_row_gpios << row_shift) *
				sizeof(*keycodes),
			   GFP_KERNEL);
	input_dev = input_allocate_device();
	if (!keypad || !keycodes || !input_dev) {
		err = -ENOMEM;
		goto err_free_mem;
	}

	keypad->input_dev = input_dev;
	keypad->pdata = pdata;
	keypad->keycodes = keycodes;
	keypad->row_shift = row_shift;
	keypad->stopped = true;
	INIT_DELAYED_WORK(&keypad->work, matrix_keypad_scan);
	mutex_init(&keypad->lock);

	input_dev->name		= pdev->name;
	input_dev->id.bustype	= BUS_HOST;
	input_dev->dev.parent	= &pdev->dev;
	input_dev->evbit[0]	= BIT_MASK(EV_KEY);
	if (!pdata->no_autorepeat)
		input_dev->evbit[0] |= BIT_MASK(EV_REP);
	input_dev->open		= matrix_keypad_start;
	input_dev->close	= matrix_keypad_stop;

	input_dev->keycode	= keycodes;
	input_dev->keycodesize	= sizeof(*keycodes);
	input_dev->keycodemax	= pdata->num_row_gpios << row_shift;

	matrix_keypad_build_keymap(keymap_data, row_shift,
				   input_dev->keycode, input_dev->keybit);

	input_set_capability(input_dev, EV_MSC, MSC_SCAN);
	input_set_drvdata(input_dev, keypad);

	err = init_matrix_gpio(pdev, keypad);
	if (err)
		goto err_free_mem;

	err = input_register_device(keypad->input_dev);
	if (err)
		goto err_free_mem;

	device_init_wakeup(&pdev->dev, pdata->wakeup);
	platform_set_drvdata(pdev, keypad);

	return 0;

err_free_mem:
	input_free_device(input_dev);
	kfree(keycodes);
	kfree(keypad);
	return err;
}

static int __devexit matrix_keypad_remove(struct platform_device *pdev)
{
	struct matrix_keypad *keypad = platform_get_drvdata(pdev);
	const struct matrix_keypad_platform_data *pdata = keypad->pdata;
	int i;

	device_init_wakeup(&pdev->dev, 0);

	if (pdata->clustered_irq > 0) {
		free_irq(pdata->clustered_irq, keypad);
	} else {
		for (i = 0; i < pdata->num_row_gpios; i++)
			free_irq(gpio_to_irq(pdata->row_gpios[i]), keypad);
	}

	for (i = 0; i < pdata->num_row_gpios; i++)
		gpio_free(pdata->row_gpios[i]);

	for (i = 0; i < pdata->num_col_gpios; i++)
		gpio_free(pdata->col_gpios[i]);

	mutex_destroy(&keypad->lock);
	input_unregister_device(keypad->input_dev);
	platform_set_drvdata(pdev, NULL);
	kfree(keypad->keycodes);
	kfree(keypad);

	return 0;
}

static struct platform_driver matrix_keypad_driver = {
	.probe		= matrix_keypad_probe,
	.remove		= __devexit_p(matrix_keypad_remove),
	.driver		= {
		.name	= "matrix-keypad",
		.owner	= THIS_MODULE,
#ifdef CONFIG_PM
		.pm	= &matrix_keypad_pm_ops,
#endif
	},
};
module_platform_driver(matrix_keypad_driver);

MODULE_AUTHOR("Marek Vasut <marek.vasut@gmail.com>");
MODULE_DESCRIPTION("GPIO Driven Matrix Keypad Driver");
MODULE_LICENSE("GPL v2");
MODULE_ALIAS("platform:matrix-keypad");<|MERGE_RESOLUTION|>--- conflicted
+++ resolved
@@ -344,10 +344,7 @@
 					gpio_to_irq(pdata->row_gpios[i]),
 					NULL,
 					matrix_keypad_interrupt,
-<<<<<<< HEAD
-=======
 					IRQF_DISABLED | IRQF_ONESHOT |
->>>>>>> 3f6240f3
 					IRQF_TRIGGER_RISING |
 					IRQF_TRIGGER_FALLING,
 					"matrix-keypad", keypad);
