#
# Input misc drivers configuration
#
menuconfig INPUT_MISC
	bool "Miscellaneous devices"
	help
	  Say Y here, and a list of miscellaneous input drivers will be displayed.
	  Everything that didn't fit into the other categories is here. This option
	  doesn't affect the kernel.

	  If unsure, say Y.

if INPUT_MISC

config INPUT_88PM860X_ONKEY
	tristate "88PM860x ONKEY support"
	depends on MFD_88PM860X
	help
	  Support the ONKEY of Marvell 88PM860x PMICs as an input device
	  reporting power button status.

	  To compile this driver as a module, choose M here: the module
	  will be called 88pm860x_onkey.

config INPUT_AB8500_PONKEY
	tristate "AB8500 Pon (PowerOn) Key"
	depends on AB8500_CORE
	help
	  Say Y here to use the PowerOn Key for ST-Ericsson's AB8500
	  Mix-Sig PMIC.

	  To compile this driver as a module, choose M here: the module
	  will be called ab8500-ponkey.

config INPUT_AD714X
	tristate "Analog Devices AD714x Capacitance Touch Sensor"
	help
	  Say Y here if you want to support an AD7142/3/7/8/7A touch sensor.

	  You should select a bus connection too.

	  To compile this driver as a module, choose M here: the
	  module will be called ad714x.

config INPUT_AD714X_I2C
	tristate "support I2C bus connection"
	depends on INPUT_AD714X && I2C
	default y
	help
	  Say Y here if you have AD7142/AD7147 hooked to an I2C bus.

	  To compile this driver as a module, choose M here: the
	  module will be called ad714x-i2c.

config INPUT_AD714X_SPI
	tristate "support SPI bus connection"
	depends on INPUT_AD714X && SPI
	default y
	help
	  Say Y here if you have AD7142/AD7147 hooked to a SPI bus.

	  To compile this driver as a module, choose M here: the
	  module will be called ad714x-spi.

config INPUT_BMA150
	tristate "BMA150/SMB380 acceleration sensor support"
	depends on I2C
	select INPUT_POLLDEV
	help
	  Say Y here if you have Bosch Sensortec's BMA150 or SMB380
	  acceleration sensor hooked to an I2C bus.

	  To compile this driver as a module, choose M here: the
	  module will be called bma150.

config INPUT_PCSPKR
	tristate "PC Speaker support"
	depends on PCSPKR_PLATFORM
	help
	  Say Y here if you want the standard PC Speaker to be used for
	  bells and whistles.

	  If unsure, say Y.

	  To compile this driver as a module, choose M here: the
	  module will be called pcspkr.

config INPUT_PM8XXX_VIBRATOR
	tristate "Qualcomm PM8XXX vibrator support"
	depends on MFD_PM8XXX
	select INPUT_FF_MEMLESS
	help
	  This option enables device driver support for the vibrator
	  on Qualcomm PM8xxx chip. This driver supports ff-memless interface
	  from input framework.

	  To compile this driver as module, choose M here: the
	  module will be called pm8xxx-vibrator.

config INPUT_PMIC8XXX_PWRKEY
	tristate "PMIC8XXX power key support"
	depends on MFD_PM8XXX
	help
	  Say Y here if you want support for the PMIC8XXX power key.

	  If unsure, say N.

	  To compile this driver as a module, choose M here: the
	  module will be called pmic8xxx-pwrkey.

config INPUT_SPARCSPKR
	tristate "SPARC Speaker support"
	depends on PCI && SPARC64
	help
	  Say Y here if you want the standard Speaker on Sparc PCI systems
	  to be used for bells and whistles.

	  If unsure, say Y.

	  To compile this driver as a module, choose M here: the
	  module will be called sparcspkr.

config INPUT_M68K_BEEP
	tristate "M68k Beeper support"
	depends on M68K

config INPUT_MAX8925_ONKEY
	tristate "MAX8925 ONKEY support"
	depends on MFD_MAX8925
	help
	  Support the ONKEY of MAX8925 PMICs as an input device
	  reporting power button status.

	  To compile this driver as a module, choose M here: the module
	  will be called max8925_onkey.

config INPUT_MAX8997_HAPTIC
	tristate "MAXIM MAX8997 haptic controller support"
	depends on HAVE_PWM && MFD_MAX8997
	select INPUT_FF_MEMLESS
	help
	  This option enables device driver support for the haptic controller
	  on MAXIM MAX8997 chip. This driver supports ff-memless interface
	  from input framework.

	  To compile this driver as module, choose M here: the
	  module will be called max8997-haptic.

config INPUT_MC13783_PWRBUTTON
	tristate "MC13783 ON buttons"
	depends on MFD_MC13783
	help
	  Support the ON buttons of MC13783 PMIC as an input device
	  reporting power button status.

	  To compile this driver as a module, choose M here: the module
	  will be called mc13783-pwrbutton.

config INPUT_MMA8450
	tristate "MMA8450 - Freescale's 3-Axis, 8/12-bit Digital Accelerometer"
	depends on I2C
	select INPUT_POLLDEV
	help
	  Say Y here if you want to support Freescale's MMA8450 Accelerometer
	  through I2C interface.

	  To compile this driver as a module, choose M here: the
	  module will be called mma8450.

config INPUT_MPU3050
	tristate "MPU3050 Triaxial gyroscope sensor"
	depends on I2C
	help
	  Say Y here if you want to support InvenSense MPU3050
	  connected via an I2C bus.

	  To compile this driver as a module, choose M here: the
	  module will be called mpu3050.

config INPUT_APANEL
	tristate "Fujitsu Lifebook Application Panel buttons"
	depends on X86 && I2C && LEDS_CLASS
	select INPUT_POLLDEV
	select CHECK_SIGNATURE
	help
	 Say Y here for support of the Application Panel buttons, used on
	 Fujitsu Lifebook. These are attached to the mainboard through
	 an SMBus interface managed by the I2C Intel ICH (i801) driver,
	 which you should also build for this kernel.

	 To compile this driver as a module, choose M here: the module will
	 be called apanel.

config INPUT_GP2A
	tristate "Sharp GP2AP002A00F I2C Proximity/Opto sensor driver"
	depends on I2C
	depends on GENERIC_GPIO
	help
	  Say Y here if you have a Sharp GP2AP002A00F proximity/als combo-chip
	  hooked to an I2C bus.

	  To compile this driver as a module, choose M here: the
	  module will be called gp2ap002a00f.

config INPUT_GPIO_TILT_POLLED
	tristate "Polled GPIO tilt switch"
	depends on GENERIC_GPIO
	select INPUT_POLLDEV
	help
	  This driver implements support for tilt switches connected
	  to GPIO pins that are not capable of generating interrupts.

	  The list of gpios to use and the mapping of their states
	  to specific angles is done via platform data.

	  To compile this driver as a module, choose M here: the
	  module will be called gpio_tilt_polled.

config INPUT_IXP4XX_BEEPER
	tristate "IXP4XX Beeper support"
	depends on ARCH_IXP4XX
	help
	  If you say yes here, you can connect a beeper to the
	  ixp4xx gpio pins. This is used by the LinkSys NSLU2.

	  If unsure, say Y.

	  To compile this driver as a module, choose M here: the
	  module will be called ixp4xx-beeper.

config INPUT_COBALT_BTNS
	tristate "Cobalt button interface"
	depends on MIPS_COBALT
	select INPUT_POLLDEV
	help
	  Say Y here if you want to support MIPS Cobalt button interface.

	  To compile this driver as a module, choose M here: the
	  module will be called cobalt_btns.

config INPUT_WISTRON_BTNS
	tristate "x86 Wistron laptop button interface"
	depends on X86 && !X86_64
	select INPUT_POLLDEV
	select INPUT_SPARSEKMAP
	select NEW_LEDS
	select LEDS_CLASS
	select CHECK_SIGNATURE
	help
	  Say Y here for support of Wistron laptop button interfaces, used on
	  laptops of various brands, including Acer and Fujitsu-Siemens. If
	  available, mail and wifi LEDs will be controllable via /sys/class/leds.

	  To compile this driver as a module, choose M here: the module will
	  be called wistron_btns.

config INPUT_ATLAS_BTNS
	tristate "x86 Atlas button interface"
	depends on X86 && ACPI
	help
	  Say Y here for support of Atlas wallmount touchscreen buttons.
	  The events will show up as scancodes F1 through F9 via evdev.

	  To compile this driver as a module, choose M here: the module will
	  be called atlas_btns.

config INPUT_ATI_REMOTE2
	tristate "ATI / Philips USB RF remote control"
	depends on USB_ARCH_HAS_HCD
	select USB
	help
	  Say Y here if you want to use an ATI or Philips USB RF remote control.
	  These are RF remotes with USB receivers.
	  ATI Remote Wonder II comes with some ATI's All-In-Wonder video cards
	  and is also available as a separate product.
	  This driver provides mouse pointer, left and right mouse buttons,
	  and maps all the other remote buttons to keypress events.

	  To compile this driver as a module, choose M here: the module will be
	  called ati_remote2.

config INPUT_KEYCHORD
	tristate "Key chord input driver support"
	help
	  Say Y here if you want to enable the key chord driver
	  accessible at /dev/keychord.  This driver can be used
	  for receiving notifications when client specified key
	  combinations are pressed.

	  To compile this driver as a module, choose M here: the
	  module will be called keychord.

config INPUT_KEYSPAN_REMOTE
	tristate "Keyspan DMR USB remote control (EXPERIMENTAL)"
	depends on EXPERIMENTAL
	depends on USB_ARCH_HAS_HCD
	select USB
	help
	  Say Y here if you want to use a Keyspan DMR USB remote control.
	  Currently only the UIA-11 type of receiver has been tested.  The tag
	  on the receiver that connects to the USB port should have a P/N that
	  will tell you what type of DMR you have.  The UIA-10 type is not
	  supported at this time.  This driver maps all buttons to keypress
	  events.

	  To compile this driver as a module, choose M here: the module will
	  be called keyspan_remote.

config INPUT_KXTJ9
	tristate "Kionix KXTJ9 tri-axis digital accelerometer"
	depends on I2C
	help
	  Say Y here to enable support for the Kionix KXTJ9 digital tri-axis
	  accelerometer.

	  To compile this driver as a module, choose M here: the module will
	  be called kxtj9.

config INPUT_KXTJ9_POLLED_MODE
	bool "Enable polling mode support"
	depends on INPUT_KXTJ9
	select INPUT_POLLDEV
	help
	  Say Y here if you need accelerometer to work in polling mode.

config INPUT_POWERMATE
	tristate "Griffin PowerMate and Contour Jog support"
	depends on USB_ARCH_HAS_HCD
	select USB
	help
	  Say Y here if you want to use Griffin PowerMate or Contour Jog devices.
	  These are aluminum dials which can measure clockwise and anticlockwise
	  rotation.  The dial also acts as a pushbutton.  The base contains an LED
	  which can be instructed to pulse or to switch to a particular intensity.

	  You can download userspace tools from
	  <http://sowerbutts.com/powermate/>.

	  To compile this driver as a module, choose M here: the
	  module will be called powermate.

config INPUT_YEALINK
	tristate "Yealink usb-p1k voip phone"
	depends on EXPERIMENTAL
	depends on USB_ARCH_HAS_HCD
	select USB
	help
	  Say Y here if you want to enable keyboard and LCD functions of the
	  Yealink usb-p1k usb phones. The audio part is enabled by the generic
	  usb sound driver, so you might want to enable that as well.

	  For information about how to use these additional functions, see
	  <file:Documentation/input/yealink.txt>.

	  To compile this driver as a module, choose M here: the module will be
	  called yealink.

config INPUT_CM109
	tristate "C-Media CM109 USB I/O Controller"
	depends on EXPERIMENTAL
	depends on USB_ARCH_HAS_HCD
	select USB
	help
	  Say Y here if you want to enable keyboard and buzzer functions of the
	  C-Media CM109 usb phones. The audio part is enabled by the generic
	  usb sound driver, so you might want to enable that as well.

	  To compile this driver as a module, choose M here: the module will be
	  called cm109.

config INPUT_TWL4030_PWRBUTTON
	tristate "TWL4030 Power button Driver"
	depends on TWL4030_CORE
	help
	  Say Y here if you want to enable power key reporting via the
	  TWL4030 family of chips.

	  To compile this driver as a module, choose M here. The module will
	  be called twl4030_pwrbutton.

config INPUT_TWL4030_VIBRA
	tristate "Support for TWL4030 Vibrator"
	depends on TWL4030_CORE
	select MFD_TWL4030_AUDIO
	select INPUT_FF_MEMLESS
	help
	  This option enables support for TWL4030 Vibrator Driver.

	  To compile this driver as a module, choose M here. The module will
	  be called twl4030_vibra.

config INPUT_TWL6040_VIBRA
	tristate "Support for TWL6040 Vibrator"
<<<<<<< HEAD
	depends on TWL6040_CORE
=======
	depends on TWL4030_CORE
	select TWL6040_CORE
>>>>>>> 3f6240f3
	select INPUT_FF_MEMLESS
	help
	  This option enables support for TWL6040 Vibrator Driver.

	  To compile this driver as a module, choose M here. The module will
	  be called twl6040_vibra.

config INPUT_UINPUT
	tristate "User level driver support"
	help
	  Say Y here if you want to support user level drivers for input
	  subsystem accessible under char device 10:223 - /dev/input/uinput.

	  To compile this driver as a module, choose M here: the
	  module will be called uinput.

config INPUT_SGI_BTNS
	tristate "SGI Indy/O2 volume button interface"
	depends on SGI_IP22 || SGI_IP32
	select INPUT_POLLDEV
	help
	  Say Y here if you want to support SGI Indy/O2 volume button interface.

	  To compile this driver as a module, choose M here: the
	  module will be called sgi_btns.

config INPUT_GPIO
	tristate "GPIO driver support"
	help
	  Say Y here if you want to support gpio based keys, wheels etc...

<<<<<<< HEAD
=======
config INPUT_ISA1200_FF_MEMLESS
	tristate "ISA1200 haptic ff-memless support"
	depends on I2C
	select INPUT_FF_MEMLESS
	help
	  ISA1200 is a high performance enhanced haptic chip.
	  Say Y here if you want to support ISA1200 connected via I2C,
	  and select N if you are unsure.

	  To compile this driver as a module, choose M here: the
	  module will be called isa1200-ff-memless.

>>>>>>> 3f6240f3
config HP_SDC_RTC
	tristate "HP SDC Real Time Clock"
	depends on (GSC || HP300) && SERIO
	select HP_SDC
	help
	  Say Y here if you want to support the built-in real time clock
	  of the HP SDC controller.

config INPUT_PCF50633_PMU
	tristate "PCF50633 PMU events"
	depends on MFD_PCF50633
	help
	 Say Y to include support for delivering  PMU events via  input
	 layer on NXP PCF50633.

config INPUT_PCF8574
	tristate "PCF8574 Keypad input device"
	depends on I2C && EXPERIMENTAL
	help
	  Say Y here if you want to support a keypad connected via I2C
	  with a PCF8574.

	  To compile this driver as a module, choose M here: the
	  module will be called pcf8574_keypad.

config INPUT_PWM_BEEPER
	tristate "PWM beeper support"
	depends on HAVE_PWM
	help
	  Say Y here to get support for PWM based beeper devices.

	  If unsure, say N.

	  To compile this driver as a module, choose M here: the module will be
	  called pwm-beeper.

config INPUT_GPIO_ROTARY_ENCODER
	tristate "Rotary encoders connected to GPIO pins"
	depends on GPIOLIB && GENERIC_GPIO
	help
	  Say Y here to add support for rotary encoders connected to GPIO lines.
	  Check file:Documentation/input/rotary-encoder.txt for more
	  information.

	  To compile this driver as a module, choose M here: the
	  module will be called rotary_encoder.

config INPUT_RB532_BUTTON
	tristate "Mikrotik Routerboard 532 button interface"
	depends on MIKROTIK_RB532
	depends on GPIOLIB && GENERIC_GPIO
	select INPUT_POLLDEV
	help
	  Say Y here if you want support for the S1 button built into
	  Mikrotik's Routerboard 532.

	  To compile this driver as a module, choose M here: the
	  module will be called rb532_button.

config INPUT_DA9052_ONKEY
	tristate "Dialog DA9052/DA9053 Onkey"
	depends on PMIC_DA9052
	help
	  Support the ONKEY of Dialog DA9052 PMICs as an input device
	  reporting power button status.

	  To compile this driver as a module, choose M here: the
	  module will be called da9052_onkey.

config INPUT_DM355EVM
	tristate "TI DaVinci DM355 EVM Keypad and IR Remote"
	depends on MFD_DM355EVM_MSP
	select INPUT_SPARSEKMAP
	help
	  Supports the pushbuttons and IR remote used with
	  the DM355 EVM board.

	  To compile this driver as a module, choose M here: the
	  module will be called dm355evm_keys.

config INPUT_BFIN_ROTARY
	tristate "Blackfin Rotary support"
	depends on BF54x || BF52x
	help
	  Say Y here if you want to use the Blackfin Rotary.

	  To compile this driver as a module, choose M here: the
	  module will be called bfin-rotary.

config INPUT_WM831X_ON
	tristate "WM831X ON pin"
	depends on MFD_WM831X
	help
	  Support the ON pin of WM831X PMICs as an input device
	  reporting power button status.

	  To compile this driver as a module, choose M here: the module
	  will be called wm831x_on.

config INPUT_PCAP
	tristate "Motorola EZX PCAP misc input events"
	depends on EZX_PCAP
	help
	  Say Y here if you want to use Power key and Headphone button
	  on Motorola EZX phones.

	  To compile this driver as a module, choose M here: the
	  module will be called pcap_keys.

config INPUT_ADXL34X
	tristate "Analog Devices ADXL34x Three-Axis Digital Accelerometer"
	default n
	help
	  Say Y here if you have a Accelerometer interface using the
	  ADXL345/6 controller, and your board-specific initialization
	  code includes that in its table of devices.

	  This driver can use either I2C or SPI communication to the
	  ADXL345/6 controller.  Select the appropriate method for
	  your system.

	  If unsure, say N (but it's safe to say "Y").

	  To compile this driver as a module, choose M here: the
	  module will be called adxl34x.

config INPUT_ADXL34X_I2C
	tristate "support I2C bus connection"
	depends on INPUT_ADXL34X && I2C
	default y
	help
	  Say Y here if you have ADXL345/6 hooked to an I2C bus.

	  To compile this driver as a module, choose M here: the
	  module will be called adxl34x-i2c.

config INPUT_ADXL34X_SPI
	tristate "support SPI bus connection"
	depends on INPUT_ADXL34X && SPI
	default y
	help
	  Say Y here if you have ADXL345/6 hooked to a SPI bus.

	  To compile this driver as a module, choose M here: the
	  module will be called adxl34x-spi.

config INPUT_CMA3000
	tristate "VTI CMA3000 Tri-axis accelerometer"
	help
	  Say Y here if you want to use VTI CMA3000_D0x Accelerometer
	  driver

	  This driver currently only supports I2C interface to the
	  controller. Also select the I2C method.

	  If unsure, say N

	  To compile this driver as a module, choose M here: the
	  module will be called cma3000_d0x.

config INPUT_CMA3000_I2C
	tristate "Support I2C bus connection"
	depends on INPUT_CMA3000 && I2C
	help
	  Say Y here if you want to use VTI CMA3000_D0x Accelerometer
	  through I2C interface.

	  To compile this driver as a module, choose M here: the
	  module will be called cma3000_d0x_i2c.

config INPUT_XEN_KBDDEV_FRONTEND
	tristate "Xen virtual keyboard and mouse support"
	depends on XEN
	default y
	select XEN_XENBUS_FRONTEND
	help
	  This driver implements the front-end of the Xen virtual
	  keyboard and mouse device driver.  It communicates with a back-end
	  in another domain.

	  To compile this driver as a module, choose M here: the
	  module will be called xen-kbdfront.

config PMIC8058_OTHC
        tristate "Qualcomm PMIC8058 OTHC support"
        default n
        depends on PMIC8058
        help
          Say Y here if you want support PMIC8058 OTHC.

          To compile this driver as a module, choose M here: the
          module will be called pmic8058-othc.

config INPUT_PMIC8058_VIBRA_MEMLESS
	tristate "Qualcomm PM8058 vibrator support (ff-memless)"
	depends on PMIC8058 && INPUT_FF_MEMLESS
	default n
	help
	  This option enables device driver support for the vibrator
	  on Qualcomm PM8058 chip. This driver supports ff-memless interface
	  from input framework.

	  To compile this driver as module, choose M here: the
	  module will be called pmic8058-vib-memless.

config BOSCH_BMA150
        tristate "SMB380/BMA150 acceleration sensor support"
        depends on I2C=y
        help
          If you say yes here you get support for Bosch Sensortec's
          acceleration sensors SMB380/BMA150.

endif<|MERGE_RESOLUTION|>--- conflicted
+++ resolved
@@ -391,12 +391,7 @@
 
 config INPUT_TWL6040_VIBRA
 	tristate "Support for TWL6040 Vibrator"
-<<<<<<< HEAD
 	depends on TWL6040_CORE
-=======
-	depends on TWL4030_CORE
-	select TWL6040_CORE
->>>>>>> 3f6240f3
 	select INPUT_FF_MEMLESS
 	help
 	  This option enables support for TWL6040 Vibrator Driver.
@@ -428,8 +423,6 @@
 	help
 	  Say Y here if you want to support gpio based keys, wheels etc...
 
-<<<<<<< HEAD
-=======
 config INPUT_ISA1200_FF_MEMLESS
 	tristate "ISA1200 haptic ff-memless support"
 	depends on I2C
@@ -442,7 +435,6 @@
 	  To compile this driver as a module, choose M here: the
 	  module will be called isa1200-ff-memless.
 
->>>>>>> 3f6240f3
 config HP_SDC_RTC
 	tristate "HP SDC Real Time Clock"
 	depends on (GSC || HP300) && SERIO
