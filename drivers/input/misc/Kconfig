#
# Input misc drivers configuration
#
menuconfig INPUT_MISC
	bool "Miscellaneous devices"
	help
	  Say Y here, and a list of miscellaneous input drivers will be displayed.
	  Everything that didn't fit into the other categories is here. This option
	  doesn't affect the kernel.

	  If unsure, say Y.

if INPUT_MISC

config INPUT_88PM860X_ONKEY
	tristate "88PM860x ONKEY support"
	depends on MFD_88PM860X
	help
	  Support the ONKEY of Marvell 88PM860x PMICs as an input device
	  reporting power button status.

	  To compile this driver as a module, choose M here: the module
	  will be called 88pm860x_onkey.

config INPUT_AB8500_PONKEY
	tristate "AB8500 Pon (PowerOn) Key"
	depends on AB8500_CORE
	help
	  Say Y here to use the PowerOn Key for ST-Ericsson's AB8500
	  Mix-Sig PMIC.

	  To compile this driver as a module, choose M here: the module
	  will be called ab8500-ponkey.

config INPUT_AD714X
	tristate "Analog Devices AD714x Capacitance Touch Sensor"
	help
	  Say Y here if you want to support an AD7142/3/7/8/7A touch sensor.

	  You should select a bus connection too.

	  To compile this driver as a module, choose M here: the
	  module will be called ad714x.

config INPUT_AD714X_I2C
	tristate "support I2C bus connection"
	depends on INPUT_AD714X && I2C
	default y
	help
	  Say Y here if you have AD7142/AD7147 hooked to an I2C bus.

	  To compile this driver as a module, choose M here: the
	  module will be called ad714x-i2c.

config INPUT_AD714X_SPI
	tristate "support SPI bus connection"
	depends on INPUT_AD714X && SPI
	default y
	help
	  Say Y here if you have AD7142/AD7147 hooked to a SPI bus.

	  To compile this driver as a module, choose M here: the
	  module will be called ad714x-spi.

config INPUT_BMA150
	tristate "BMA150/SMB380 acceleration sensor support"
	depends on I2C
	select INPUT_POLLDEV
	help
	  Say Y here if you have Bosch Sensortec's BMA150 or SMB380
	  acceleration sensor hooked to an I2C bus.

	  To compile this driver as a module, choose M here: the
	  module will be called bma150.

config INPUT_PCSPKR
	tristate "PC Speaker support"
	depends on PCSPKR_PLATFORM
	help
	  Say Y here if you want the standard PC Speaker to be used for
	  bells and whistles.

	  If unsure, say Y.

	  To compile this driver as a module, choose M here: the
	  module will be called pcspkr.

config INPUT_PM8XXX_VIBRATOR
	tristate "Qualcomm PM8XXX vibrator support"
	depends on MFD_PM8XXX
	select INPUT_FF_MEMLESS
	help
	  This option enables device driver support for the vibrator
	  on Qualcomm PM8xxx chip. This driver supports ff-memless interface
	  from input framework.

	  To compile this driver as module, choose M here: the
	  module will be called pm8xxx-vibrator.

config INPUT_PMIC8XXX_PWRKEY
	tristate "PMIC8XXX power key support"
	depends on MFD_PM8XXX
	help
	  Say Y here if you want support for the PMIC8XXX power key.

	  If unsure, say N.

	  To compile this driver as a module, choose M here: the
	  module will be called pmic8xxx-pwrkey.

config INPUT_SPARCSPKR
	tristate "SPARC Speaker support"
	depends on PCI && SPARC64
	help
	  Say Y here if you want the standard Speaker on Sparc PCI systems
	  to be used for bells and whistles.

	  If unsure, say Y.

	  To compile this driver as a module, choose M here: the
	  module will be called sparcspkr.

config INPUT_M68K_BEEP
	tristate "M68k Beeper support"
	depends on M68K

config INPUT_MAX8925_ONKEY
	tristate "MAX8925 ONKEY support"
	depends on MFD_MAX8925
	help
	  Support the ONKEY of MAX8925 PMICs as an input device
	  reporting power button status.

	  To compile this driver as a module, choose M here: the module
	  will be called max8925_onkey.

config INPUT_MAX8997_HAPTIC
	tristate "MAXIM MAX8997 haptic controller support"
	depends on HAVE_PWM && MFD_MAX8997
	select INPUT_FF_MEMLESS
	help
	  This option enables device driver support for the haptic controller
	  on MAXIM MAX8997 chip. This driver supports ff-memless interface
	  from input framework.

	  To compile this driver as module, choose M here: the
	  module will be called max8997-haptic.

config INPUT_MC13783_PWRBUTTON
	tristate "MC13783 ON buttons"
	depends on MFD_MC13783
	help
	  Support the ON buttons of MC13783 PMIC as an input device
	  reporting power button status.

	  To compile this driver as a module, choose M here: the module
	  will be called mc13783-pwrbutton.

config INPUT_MMA8450
	tristate "MMA8450 - Freescale's 3-Axis, 8/12-bit Digital Accelerometer"
	depends on I2C
	select INPUT_POLLDEV
	help
	  Say Y here if you want to support Freescale's MMA8450 Accelerometer
	  through I2C interface.

	  To compile this driver as a module, choose M here: the
	  module will be called mma8450.

config INPUT_MPU3050
	tristate "MPU3050 Triaxial gyroscope sensor"
	depends on I2C
	help
	  Say Y here if you want to support InvenSense MPU3050
	  connected via an I2C bus.

	  To compile this driver as a module, choose M here: the
	  module will be called mpu3050.

config INPUT_APANEL
	tristate "Fujitsu Lifebook Application Panel buttons"
	depends on X86 && I2C && LEDS_CLASS
	select INPUT_POLLDEV
	select CHECK_SIGNATURE
	help
	 Say Y here for support of the Application Panel buttons, used on
	 Fujitsu Lifebook. These are attached to the mainboard through
	 an SMBus interface managed by the I2C Intel ICH (i801) driver,
	 which you should also build for this kernel.

	 To compile this driver as a module, choose M here: the module will
	 be called apanel.

config INPUT_GP2A
	tristate "Sharp GP2AP002A00F I2C Proximity/Opto sensor driver"
	depends on I2C
	depends on GENERIC_GPIO
	help
	  Say Y here if you have a Sharp GP2AP002A00F proximity/als combo-chip
	  hooked to an I2C bus.

	  To compile this driver as a module, choose M here: the
	  module will be called gp2ap002a00f.

config INPUT_GPIO_TILT_POLLED
	tristate "Polled GPIO tilt switch"
	depends on GENERIC_GPIO
	select INPUT_POLLDEV
	help
	  This driver implements support for tilt switches connected
	  to GPIO pins that are not capable of generating interrupts.

	  The list of gpios to use and the mapping of their states
	  to specific angles is done via platform data.

	  To compile this driver as a module, choose M here: the
	  module will be called gpio_tilt_polled.

config INPUT_IXP4XX_BEEPER
	tristate "IXP4XX Beeper support"
	depends on ARCH_IXP4XX
	help
	  If you say yes here, you can connect a beeper to the
	  ixp4xx gpio pins. This is used by the LinkSys NSLU2.

	  If unsure, say Y.

	  To compile this driver as a module, choose M here: the
	  module will be called ixp4xx-beeper.

config INPUT_COBALT_BTNS
	tristate "Cobalt button interface"
	depends on MIPS_COBALT
	select INPUT_POLLDEV
	help
	  Say Y here if you want to support MIPS Cobalt button interface.

	  To compile this driver as a module, choose M here: the
	  module will be called cobalt_btns.

config INPUT_WISTRON_BTNS
	tristate "x86 Wistron laptop button interface"
	depends on X86 && !X86_64
	select INPUT_POLLDEV
	select INPUT_SPARSEKMAP
	select NEW_LEDS
	select LEDS_CLASS
	select CHECK_SIGNATURE
	help
	  Say Y here for support of Wistron laptop button interfaces, used on
	  laptops of various brands, including Acer and Fujitsu-Siemens. If
	  available, mail and wifi LEDs will be controllable via /sys/class/leds.

	  To compile this driver as a module, choose M here: the module will
	  be called wistron_btns.

config INPUT_ATLAS_BTNS
	tristate "x86 Atlas button interface"
	depends on X86 && ACPI
	help
	  Say Y here for support of Atlas wallmount touchscreen buttons.
	  The events will show up as scancodes F1 through F9 via evdev.

	  To compile this driver as a module, choose M here: the module will
	  be called atlas_btns.

config INPUT_ATI_REMOTE2
	tristate "ATI / Philips USB RF remote control"
	depends on USB_ARCH_HAS_HCD
	select USB
	help
	  Say Y here if you want to use an ATI or Philips USB RF remote control.
	  These are RF remotes with USB receivers.
	  ATI Remote Wonder II comes with some ATI's All-In-Wonder video cards
	  and is also available as a separate product.
	  This driver provides mouse pointer, left and right mouse buttons,
	  and maps all the other remote buttons to keypress events.

	  To compile this driver as a module, choose M here: the module will be
	  called ati_remote2.

config INPUT_KEYCHORD
	tristate "Key chord input driver support"
	help
	  Say Y here if you want to enable the key chord driver
	  accessible at /dev/keychord.  This driver can be used
	  for receiving notifications when client specified key
	  combinations are pressed.

	  To compile this driver as a module, choose M here: the
	  module will be called keychord.

config INPUT_KEYSPAN_REMOTE
	tristate "Keyspan DMR USB remote control (EXPERIMENTAL)"
	depends on EXPERIMENTAL
	depends on USB_ARCH_HAS_HCD
	select USB
	help
	  Say Y here if you want to use a Keyspan DMR USB remote control.
	  Currently only the UIA-11 type of receiver has been tested.  The tag
	  on the receiver that connects to the USB port should have a P/N that
	  will tell you what type of DMR you have.  The UIA-10 type is not
	  supported at this time.  This driver maps all buttons to keypress
	  events.

	  To compile this driver as a module, choose M here: the module will
	  be called keyspan_remote.

config INPUT_KXTJ9
	tristate "Kionix KXTJ9 tri-axis digital accelerometer"
	depends on I2C
	help
	  Say Y here to enable support for the Kionix KXTJ9 digital tri-axis
	  accelerometer.

	  To compile this driver as a module, choose M here: the module will
	  be called kxtj9.

config INPUT_KXTJ9_POLLED_MODE
	bool "Enable polling mode support"
	depends on INPUT_KXTJ9
	select INPUT_POLLDEV
	help
	  Say Y here if you need accelerometer to work in polling mode.

config INPUT_POWERMATE
	tristate "Griffin PowerMate and Contour Jog support"
	depends on USB_ARCH_HAS_HCD
	select USB
	help
	  Say Y here if you want to use Griffin PowerMate or Contour Jog devices.
	  These are aluminum dials which can measure clockwise and anticlockwise
	  rotation.  The dial also acts as a pushbutton.  The base contains an LED
	  which can be instructed to pulse or to switch to a particular intensity.

	  You can download userspace tools from
	  <http://sowerbutts.com/powermate/>.

	  To compile this driver as a module, choose M here: the
	  module will be called powermate.

config INPUT_YEALINK
	tristate "Yealink usb-p1k voip phone"
	depends on EXPERIMENTAL
	depends on USB_ARCH_HAS_HCD
	select USB
	help
	  Say Y here if you want to enable keyboard and LCD functions of the
	  Yealink usb-p1k usb phones. The audio part is enabled by the generic
	  usb sound driver, so you might want to enable that as well.

	  For information about how to use these additional functions, see
	  <file:Documentation/input/yealink.txt>.

	  To compile this driver as a module, choose M here: the module will be
	  called yealink.

config INPUT_CM109
	tristate "C-Media CM109 USB I/O Controller"
	depends on EXPERIMENTAL
	depends on USB_ARCH_HAS_HCD
	select USB
	help
	  Say Y here if you want to enable keyboard and buzzer functions of the
	  C-Media CM109 usb phones. The audio part is enabled by the generic
	  usb sound driver, so you might want to enable that as well.

	  To compile this driver as a module, choose M here: the module will be
	  called cm109.

config INPUT_TWL4030_PWRBUTTON
	tristate "TWL4030 Power button Driver"
	depends on TWL4030_CORE
	help
	  Say Y here if you want to enable power key reporting via the
	  TWL4030 family of chips.

	  To compile this driver as a module, choose M here. The module will
	  be called twl4030_pwrbutton.

config INPUT_TWL4030_VIBRA
	tristate "Support for TWL4030 Vibrator"
	depends on TWL4030_CORE
	select MFD_TWL4030_AUDIO
	select INPUT_FF_MEMLESS
	help
	  This option enables support for TWL4030 Vibrator Driver.

	  To compile this driver as a module, choose M here. The module will
	  be called twl4030_vibra.

config INPUT_TWL6040_VIBRA
	tristate "Support for TWL6040 Vibrator"
	depends on TWL6040_CORE
	select INPUT_FF_MEMLESS
	help
	  This option enables support for TWL6040 Vibrator Driver.

	  To compile this driver as a module, choose M here. The module will
	  be called twl6040_vibra.

config INPUT_UINPUT
	tristate "User level driver support"
	help
	  Say Y here if you want to support user level drivers for input
	  subsystem accessible under char device 10:223 - /dev/input/uinput.

	  To compile this driver as a module, choose M here: the
	  module will be called uinput.

config INPUT_SGI_BTNS
	tristate "SGI Indy/O2 volume button interface"
	depends on SGI_IP22 || SGI_IP32
	select INPUT_POLLDEV
	help
	  Say Y here if you want to support SGI Indy/O2 volume button interface.

	  To compile this driver as a module, choose M here: the
	  module will be called sgi_btns.

config INPUT_GPIO
	tristate "GPIO driver support"
	help
	  Say Y here if you want to support gpio based keys, wheels etc...

config INPUT_ISA1200_FF_MEMLESS
	tristate "ISA1200 haptic ff-memless support"
	depends on I2C
	select INPUT_FF_MEMLESS
	help
	  ISA1200 is a high performance enhanced haptic chip.
	  Say Y here if you want to support ISA1200 connected via I2C,
	  and select N if you are unsure.

	  To compile this driver as a module, choose M here: the
	  module will be called isa1200-ff-memless.

config HP_SDC_RTC
	tristate "HP SDC Real Time Clock"
	depends on (GSC || HP300) && SERIO
	select HP_SDC
	help
	  Say Y here if you want to support the built-in real time clock
	  of the HP SDC controller.

config INPUT_PCF50633_PMU
	tristate "PCF50633 PMU events"
	depends on MFD_PCF50633
	help
	 Say Y to include support for delivering  PMU events via  input
	 layer on NXP PCF50633.

config INPUT_PCF8574
	tristate "PCF8574 Keypad input device"
	depends on I2C && EXPERIMENTAL
	help
	  Say Y here if you want to support a keypad connected via I2C
	  with a PCF8574.

	  To compile this driver as a module, choose M here: the
	  module will be called pcf8574_keypad.

config INPUT_PWM_BEEPER
	tristate "PWM beeper support"
	depends on HAVE_PWM
	help
	  Say Y here to get support for PWM based beeper devices.

	  If unsure, say N.

	  To compile this driver as a module, choose M here: the module will be
	  called pwm-beeper.

config INPUT_GPIO_ROTARY_ENCODER
	tristate "Rotary encoders connected to GPIO pins"
	depends on GPIOLIB && GENERIC_GPIO
	help
	  Say Y here to add support for rotary encoders connected to GPIO lines.
	  Check file:Documentation/input/rotary-encoder.txt for more
	  information.

	  To compile this driver as a module, choose M here: the
	  module will be called rotary_encoder.

config INPUT_RB532_BUTTON
	tristate "Mikrotik Routerboard 532 button interface"
	depends on MIKROTIK_RB532
	depends on GPIOLIB && GENERIC_GPIO
	select INPUT_POLLDEV
	help
	  Say Y here if you want support for the S1 button built into
	  Mikrotik's Routerboard 532.

	  To compile this driver as a module, choose M here: the
	  module will be called rb532_button.

config INPUT_DA9052_ONKEY
	tristate "Dialog DA9052/DA9053 Onkey"
	depends on PMIC_DA9052
	help
	  Support the ONKEY of Dialog DA9052 PMICs as an input device
	  reporting power button status.

	  To compile this driver as a module, choose M here: the
	  module will be called da9052_onkey.

config INPUT_DM355EVM
	tristate "TI DaVinci DM355 EVM Keypad and IR Remote"
	depends on MFD_DM355EVM_MSP
	select INPUT_SPARSEKMAP
	help
	  Supports the pushbuttons and IR remote used with
	  the DM355 EVM board.

	  To compile this driver as a module, choose M here: the
	  module will be called dm355evm_keys.

config INPUT_BFIN_ROTARY
	tristate "Blackfin Rotary support"
	depends on BF54x || BF52x
	help
	  Say Y here if you want to use the Blackfin Rotary.

	  To compile this driver as a module, choose M here: the
	  module will be called bfin-rotary.

config INPUT_WM831X_ON
	tristate "WM831X ON pin"
	depends on MFD_WM831X
	help
	  Support the ON pin of WM831X PMICs as an input device
	  reporting power button status.

	  To compile this driver as a module, choose M here: the module
	  will be called wm831x_on.

config INPUT_PCAP
	tristate "Motorola EZX PCAP misc input events"
	depends on EZX_PCAP
	help
	  Say Y here if you want to use Power key and Headphone button
	  on Motorola EZX phones.

	  To compile this driver as a module, choose M here: the
	  module will be called pcap_keys.

config INPUT_ADXL34X
	tristate "Analog Devices ADXL34x Three-Axis Digital Accelerometer"
	default n
	help
	  Say Y here if you have a Accelerometer interface using the
	  ADXL345/6 controller, and your board-specific initialization
	  code includes that in its table of devices.

	  This driver can use either I2C or SPI communication to the
	  ADXL345/6 controller.  Select the appropriate method for
	  your system.

	  If unsure, say N (but it's safe to say "Y").

	  To compile this driver as a module, choose M here: the
	  module will be called adxl34x.

config INPUT_ADXL34X_I2C
	tristate "support I2C bus connection"
	depends on INPUT_ADXL34X && I2C
	default y
	help
	  Say Y here if you have ADXL345/6 hooked to an I2C bus.

	  To compile this driver as a module, choose M here: the
	  module will be called adxl34x-i2c.

config INPUT_ADXL34X_SPI
	tristate "support SPI bus connection"
	depends on INPUT_ADXL34X && SPI
	default y
	help
	  Say Y here if you have ADXL345/6 hooked to a SPI bus.

	  To compile this driver as a module, choose M here: the
	  module will be called adxl34x-spi.

config INPUT_CMA3000
	tristate "VTI CMA3000 Tri-axis accelerometer"
	help
	  Say Y here if you want to use VTI CMA3000_D0x Accelerometer
	  driver

	  This driver currently only supports I2C interface to the
	  controller. Also select the I2C method.

	  If unsure, say N

	  To compile this driver as a module, choose M here: the
	  module will be called cma3000_d0x.

config INPUT_CMA3000_I2C
	tristate "Support I2C bus connection"
	depends on INPUT_CMA3000 && I2C
	help
	  Say Y here if you want to use VTI CMA3000_D0x Accelerometer
	  through I2C interface.

	  To compile this driver as a module, choose M here: the
	  module will be called cma3000_d0x_i2c.

config INPUT_XEN_KBDDEV_FRONTEND
	tristate "Xen virtual keyboard and mouse support"
	depends on XEN
	default y
	select XEN_XENBUS_FRONTEND
	help
	  This driver implements the front-end of the Xen virtual
	  keyboard and mouse device driver.  It communicates with a back-end
	  in another domain.

	  To compile this driver as a module, choose M here: the
	  module will be called xen-kbdfront.

config PMIC8058_OTHC
        tristate "Qualcomm PMIC8058 OTHC support"
        default n
        depends on PMIC8058
        help
          Say Y here if you want support PMIC8058 OTHC.

          To compile this driver as a module, choose M here: the
          module will be called pmic8058-othc.

config INPUT_PMIC8058_VIBRA_MEMLESS
	tristate "Qualcomm PM8058 vibrator support (ff-memless)"
	depends on PMIC8058 && INPUT_FF_MEMLESS
	default n
	help
	  This option enables device driver support for the vibrator
	  on Qualcomm PM8058 chip. This driver supports ff-memless interface
	  from input framework.

	  To compile this driver as module, choose M here: the
	  module will be called pmic8058-vib-memless.

config BOSCH_BMA150
        tristate "SMB380/BMA150 acceleration sensor support"
        depends on I2C=y
        help
          If you say yes here you get support for Bosch Sensortec's
          acceleration sensors SMB380/BMA150.

config STM_LIS3DH
        tristate "STM LIS3DH acceleration sensor support"
        depends on I2C=y
        help
          If you say yes here you get support for STMicroelectronics's
          acceleration sensors LIS3DH.

config BMP18X
       tristate "BMP18X digital pressure sensor"
       depends on (I2C ) && SYSFS
       help
         If you say yes here you get support for Bosch Sensortec
	 digital pressure sensors BMP085, BMP180.

         To compile this driver as a module, choose M here: the
         module will be called bmp18x-core.

config BMP18X_I2C
       tristate "support I2C bus connection"
       depends on BMP18X && I2C
       help
         Say Y here if you want to support Bosch Sensortec digital pressure
         sensor hooked to an I2C bus.

         To compile this driver as a module, choose M here: the
         module will be called bmp18x-i2c.

endif

config SENSORS_AKM8963_NST
	tristate "AK8963 compass support with Magnetic Filed Uncalibrated"
	default n
	depends on I2C
	help
	  If you say yes here you get support for Asahi Kasei's
	  orientation sensor AK8963 with Magnetic Filed Uncalibrated.

config SENSORS_AKM8963
	tristate "AKM8963 compass driver"
	depends on I2C
	help
	  AKM8963 compass driver for HTC.

config SENSORS_AKM8975
	tristate "AKM8975 compass driver"
	depends on I2C
	help
	  AKM8975 compass driver for HTC.

config SENSORS_PANASONIC_GYRO
	tristate "Panasonic gyroscope sensor support"
	depends on I2C
	help
	  Panasonic gyroscope driver for HTC

config SENSORS_BMA250
	tristate "BMA250 accelerometer sensor support"
	depends on I2C
	help
	  BMA250 G-sensor driver for HTC

config SENSORS_ONLY_BMA250
	tristate "BMA250 acceleration sensor support"
	depends on I2C=y
	help
	  BMA250 ONLY G-sensor Driver implemented by HTC.

config SENSORS_BMA250_BOSCH
	tristate "BMA250 accelerometer sensor support (M7)"
	depends on I2C=y
	help
	  If you say yes here you get support for Bosch Sensortec's
	  BMA250 acceleration sensor.

config SIG_MOTION
	bool "BMA250 (M7) Significant Motion support"
	depends on SENSORS_BMA250_BOSCH
	default y
	help
	  Enable BMA250 (M7) significant motion support

config INPUT_CAPELLA_CM3628
	tristate "CM3629 proximity and light sensor"
	help
	  Say Y here to enable the CM3629 short distance proximity
	  sensor with ambient light sensor.

config INPUT_CAPELLA_CM3629
	tristate "CM3629 proximity and light sensor"
	help
	  Say Y here to enable the CM3629 short distance proximity
	  sensor with ambient light sensor.

config INPUT_ISL29028
	tristate "ISL29028 proximity and light sensor"
	help
	  Say Y here to enable the ISL29028 Short Distance Proximity
	  Sensor with Ambient Light Sensor.

config INPUT_ISL29029
	tristate "ISL29029 proximity and light sensor"
	help
	 Say Y here to enable the ISL29029 Short Distance Proximity
	 Sensor with Ambient Light Sensor.

config SENSORS_R3GD20
	tristate "ST R3GD20 3-axis gyroscope"
	depends on I2C
	help
	  This driver provides support for the R3GD20 chip which is a 3-axis
	  gyroscope.

	  This driver can also be built as a module. If so the module for the
	  gyroscope will be called r3gd20.

	  Say Y here if you have a device containing the r3gd20 chip.

config R3GD20_NEW_SENSOR_TYPE
	bool "R3GD20 New Sensor type"
	depends on SENSORS_R3GD20
	default n
	help
	  Enable R3GD20 new sensor type

<<<<<<< HEAD
config INPUT_LSM303DLH
	tristate "ST LSM303DLH 3-axis accelerometer and 3-axis magnetometer"
	depends on I2C
    depends on INPUT_POLLDEV
	default n
	help
	  This driver provides support for the LSM303DLH chip which includes a
	  3-axis accelerometer and a 3-axis magnetometer.

config INPUT_ISL29023
	tristate "Intersil ISL29023 ambient light sensor"
	depends on I2C && SYSFS
	help
	  If you say yes here you get support for the Intersil ISL29023
	  ambient light sensor.

	  This driver can also be built as a module.  If so, the module
	  will be called isl29023.

if CONFIG_MACH_HTC
source "drivers/input/misc/mpu3050/Kconfig"
endif

if !CONFIG_MACH_HTC
source "drivers/input/misc/mpu3050_hp/Kconfig"
endif
=======
config SENSORS_LSM330_ACC
	tristate "ST LSM330 3-axis accelerometer"
	depends on I2C=y
	default n
	help
	  This driver provides support for the LSM330 chip which is a
	  3-axis accelerometer.

	  This driver can also be built as modules.  If so, the module for
	  accelerometer will be called lsm330.

	  Say Y here if you have a device containing lsm330 chip.

config SENSORS_LSM330_GYRO
	tristate "ST LSM330 3-axis gyroscope"
	depends on I2C=y
	default n
	help
	  This driver provides support for the LSM330 chip which is a
	  3-axis gyroscope.

	  This driver can also be built as modules.  If so, the module for
	  accelerometer will be called LSM330.

	  Say Y here if you have a device containing LSM330 chip.

source "drivers/input/misc/mpu3050/Kconfig"
>>>>>>> b4d27f2f
<|MERGE_RESOLUTION|>--- conflicted
+++ resolved
@@ -771,7 +771,6 @@
 	help
 	  Enable R3GD20 new sensor type
 
-<<<<<<< HEAD
 config INPUT_LSM303DLH
 	tristate "ST LSM303DLH 3-axis accelerometer and 3-axis magnetometer"
 	depends on I2C
@@ -791,14 +790,6 @@
 	  This driver can also be built as a module.  If so, the module
 	  will be called isl29023.
 
-if CONFIG_MACH_HTC
-source "drivers/input/misc/mpu3050/Kconfig"
-endif
-
-if !CONFIG_MACH_HTC
-source "drivers/input/misc/mpu3050_hp/Kconfig"
-endif
-=======
 config SENSORS_LSM330_ACC
 	tristate "ST LSM330 3-axis accelerometer"
 	depends on I2C=y
@@ -825,5 +816,10 @@
 
 	  Say Y here if you have a device containing LSM330 chip.
 
+if CONFIG_MACH_HTC
 source "drivers/input/misc/mpu3050/Kconfig"
->>>>>>> b4d27f2f
+endif
+
+if !CONFIG_MACH_HTC
+source "drivers/input/misc/mpu3050_hp/Kconfig"
+endif
