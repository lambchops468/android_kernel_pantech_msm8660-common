/*
 *  linux/drivers/mmc/core/core.c
 *
 *  Copyright (C) 2003-2004 Russell King, All Rights Reserved.
 *  SD support Copyright (C) 2004 Ian Molton, All Rights Reserved.
 *  Copyright (C) 2005-2008 Pierre Ossman, All Rights Reserved.
 *  MMCv4 support Copyright (C) 2006 Philip Langdale, All Rights Reserved.
 *
 * This program is free software; you can redistribute it and/or modify
 * it under the terms of the GNU General Public License version 2 as
 * published by the Free Software Foundation.
 */
#include <linux/module.h>
#include <linux/init.h>
#include <linux/interrupt.h>
#include <linux/completion.h>
#include <linux/device.h>
#include <linux/delay.h>
#include <linux/pagemap.h>
#include <linux/err.h>
#include <linux/leds.h>
#include <linux/scatterlist.h>
#include <linux/log2.h>
#include <linux/regulator/consumer.h>
#include <linux/pm_runtime.h>
#include <linux/wakelock.h>
#include <linux/pm.h>

#include <linux/mmc/card.h>
#include <linux/mmc/host.h>
#include <linux/mmc/mmc.h>
#include <linux/mmc/sd.h>

#include "core.h"
#include "bus.h"
#include "host.h"
#include "sdio_bus.h"

#include "mmc_ops.h"
#include "sd_ops.h"
#include "sdio_ops.h"

static struct workqueue_struct *workqueue;

/*
 * Enabling software CRCs on the data blocks can be a significant (30%)
 * performance cost, and for other reasons may not always be desired.
 * So we allow it it to be disabled.
 */
int use_spi_crc = 1;
module_param(use_spi_crc, bool, 0);

/*
 * We normally treat cards as removed during suspend if they are not
 * known to be on a non-removable bus, to avoid the risk of writing
 * back data to a different card after resume.  Allow this to be
 * overridden if necessary.
 */
#ifdef CONFIG_MMC_UNSAFE_RESUME
int mmc_assume_removable;
#else
int mmc_assume_removable = 1;
#endif
EXPORT_SYMBOL(mmc_assume_removable);
module_param_named(removable, mmc_assume_removable, bool, 0644);
MODULE_PARM_DESC(
	removable,
	"MMC/SD cards are removable and may be removed during suspend");

/*
 * Internal function. Schedule delayed work in the MMC work queue.
 */
static int mmc_schedule_delayed_work(struct delayed_work *work,
				     unsigned long delay)
{
	return queue_delayed_work(workqueue, work, delay);
}

/*
 * Internal function. Flush all scheduled work from the MMC work queue.
 */
static void mmc_flush_scheduled_work(void)
{
	flush_workqueue(workqueue);
}

/**
 *	mmc_request_done - finish processing an MMC request
 *	@host: MMC host which completed request
 *	@mrq: MMC request which request
 *
 *	MMC drivers should call this function when they have completed
 *	their processing of a request.
 */
void mmc_request_done(struct mmc_host *host, struct mmc_request *mrq)
{
	struct mmc_command *cmd = mrq->cmd;
	int err = cmd->error;
#ifdef CONFIG_MMC_PERF_PROFILING
	ktime_t diff;
#endif

	if (err && cmd->retries && mmc_host_is_spi(host)) {
		if (cmd->resp[0] & R1_SPI_ILLEGAL_COMMAND)
			cmd->retries = 0;
	}

	if (err && cmd->retries && !mmc_card_removed(host->card)) {
		pr_debug("%s: req failed (CMD%u): %d, retrying...\n",
			mmc_hostname(host), cmd->opcode, err);

		cmd->retries--;
		cmd->error = 0;
		host->ops->request(host, mrq);
	} else {
		led_trigger_event(host->led, LED_OFF);

		pr_debug("%s: req done (CMD%u): %d: %08x %08x %08x %08x\n",
			mmc_hostname(host), cmd->opcode, err,
			cmd->resp[0], cmd->resp[1],
			cmd->resp[2], cmd->resp[3]);

		if (mrq->data) {
#ifdef CONFIG_MMC_PERF_PROFILING
			if (host->perf_enable) {
				diff = ktime_sub(ktime_get(), host->perf.start);
				if (mrq->data->flags == MMC_DATA_READ) {
					host->perf.rbytes_drv +=
							mrq->data->bytes_xfered;
					host->perf.rtime_drv =
						ktime_add(host->perf.rtime_drv,
							diff);
				} else {
					host->perf.wbytes_drv +=
						mrq->data->bytes_xfered;
					host->perf.wtime_drv =
						ktime_add(host->perf.wtime_drv,
							diff);
				}
			}
#endif
			pr_debug("%s:     %d bytes transferred: %d\n",
				mmc_hostname(host),
				mrq->data->bytes_xfered, mrq->data->error);
		}

		if (mrq->stop) {
			pr_debug("%s:     (CMD%u): %d: %08x %08x %08x %08x\n",
				mmc_hostname(host), mrq->stop->opcode,
				mrq->stop->error,
				mrq->stop->resp[0], mrq->stop->resp[1],
				mrq->stop->resp[2], mrq->stop->resp[3]);
		}

		if (mrq->done)
			mrq->done(mrq);

		mmc_host_clk_release(host);
	}
}

EXPORT_SYMBOL(mmc_request_done);

static void
mmc_start_request(struct mmc_host *host, struct mmc_request *mrq)
{
#ifdef CONFIG_MMC_DEBUG
	unsigned int i, sz;
	struct scatterlist *sg;
#endif

	pr_debug("%s: starting CMD%u arg %08x flags %08x\n",
		 mmc_hostname(host), mrq->cmd->opcode,
		 mrq->cmd->arg, mrq->cmd->flags);

	if (mrq->data) {
		pr_debug("%s:     blksz %d blocks %d flags %08x "
			"tsac %d ms nsac %d\n",
			mmc_hostname(host), mrq->data->blksz,
			mrq->data->blocks, mrq->data->flags,
			mrq->data->timeout_ns / 1000000,
			mrq->data->timeout_clks);
	}

	if (mrq->stop) {
		pr_debug("%s:     CMD%u arg %08x flags %08x\n",
			 mmc_hostname(host), mrq->stop->opcode,
			 mrq->stop->arg, mrq->stop->flags);
	}

	WARN_ON(!host->claimed);

	mrq->cmd->error = 0;
	mrq->cmd->mrq = mrq;
	if (mrq->data) {
		BUG_ON(mrq->data->blksz > host->max_blk_size);
		BUG_ON(mrq->data->blocks > host->max_blk_count);
		BUG_ON(mrq->data->blocks * mrq->data->blksz >
			host->max_req_size);

#ifdef CONFIG_MMC_DEBUG
		sz = 0;
		for_each_sg(mrq->data->sg, sg, mrq->data->sg_len, i)
			sz += sg->length;
		BUG_ON(sz != mrq->data->blocks * mrq->data->blksz);
#endif

		mrq->cmd->data = mrq->data;
		mrq->data->error = 0;
		mrq->data->mrq = mrq;
		if (mrq->stop) {
			mrq->data->stop = mrq->stop;
			mrq->stop->error = 0;
			mrq->stop->mrq = mrq;
		}
#ifdef CONFIG_MMC_PERF_PROFILING
		if (host->perf_enable)
			host->perf.start = ktime_get();
#endif
	}
	mmc_host_clk_hold(host);
	led_trigger_event(host->led, LED_FULL);
	host->ops->request(host, mrq);
}

static void mmc_wait_done(struct mmc_request *mrq)
{
	complete(mrq->done_data);
}

/**
 *	mmc_wait_for_req - start a request and wait for completion
 *	@host: MMC host to start command
 *	@mrq: MMC request to start
 *
 *	Start a new MMC custom command request for a host, and wait
 *	for the command to complete. Does not attempt to parse the
 *	response.
 */
void mmc_wait_for_req(struct mmc_host *host, struct mmc_request *mrq)
{
	DECLARE_COMPLETION_ONSTACK(complete);

	mrq->done_data = &complete;
	mrq->done = mmc_wait_done;
	if (mmc_card_removed(host->card)) {
		mrq->cmd->error = -ENOMEDIUM;
		return;
	}

	mmc_start_request(host, mrq);

	wait_for_completion_io(&complete);
}

EXPORT_SYMBOL(mmc_wait_for_req);

/**
 *	mmc_wait_for_cmd - start a command and wait for completion
 *	@host: MMC host to start command
 *	@cmd: MMC command to start
 *	@retries: maximum number of retries
 *
 *	Start a new MMC command for a host, and wait for the command
 *	to complete.  Return any error that occurred while the command
 *	was executing.  Do not attempt to parse the response.
 */
int mmc_wait_for_cmd(struct mmc_host *host, struct mmc_command *cmd, int retries)
{
	struct mmc_request mrq = {0};

	WARN_ON(!host->claimed);

	memset(cmd->resp, 0, sizeof(cmd->resp));
	cmd->retries = retries;

	mrq.cmd = cmd;
	cmd->data = NULL;

	mmc_wait_for_req(host, &mrq);

	return cmd->error;
}

EXPORT_SYMBOL(mmc_wait_for_cmd);

/**
 *	mmc_set_data_timeout - set the timeout for a data command
 *	@data: data phase for command
 *	@card: the MMC card associated with the data transfer
 *
 *	Computes the data timeout parameters according to the
 *	correct algorithm given the card type.
 */
void mmc_set_data_timeout(struct mmc_data *data, const struct mmc_card *card)
{
	unsigned int mult;

	/*
	 * SDIO cards only define an upper 1 s limit on access.
	 */
	if (mmc_card_sdio(card)) {
		data->timeout_ns = 1000000000;
		data->timeout_clks = 0;
		return;
	}

	/*
	 * SD cards use a 100 multiplier rather than 10
	 */
	mult = mmc_card_sd(card) ? 100 : 10;

	/*
	 * Scale up the multiplier (and therefore the timeout) by
	 * the r2w factor for writes.
	 */
	if (data->flags & MMC_DATA_WRITE)
		mult <<= card->csd.r2w_factor;

	data->timeout_ns = card->csd.tacc_ns * mult;
	data->timeout_clks = card->csd.tacc_clks * mult;

	/*
	 * SD cards also have an upper limit on the timeout.
	 */
	if (mmc_card_sd(card)) {
		unsigned int timeout_us, limit_us;

		timeout_us = data->timeout_ns / 1000;
		if (mmc_host_clk_rate(card->host))
			timeout_us += data->timeout_clks * 1000 /
				(mmc_host_clk_rate(card->host) / 1000);

		if (data->flags & MMC_DATA_WRITE)
			/*
			 * The limit is really 250 ms, but that is
			 * insufficient for some crappy cards.
			 */
			limit_us = 800000;
		else
			limit_us = 100000;

		/*
		 * SDHC cards always use these fixed values.
		 */
		if (timeout_us > limit_us || mmc_card_blockaddr(card)) {
			data->timeout_ns = limit_us * 1000;
			data->timeout_clks = 0;
		}
	}
	/*
	 * Some cards need very high timeouts if driven in SPI mode.
	 * The worst observed timeout was 900ms after writing a
	 * continuous stream of data until the internal logic
	 * overflowed.
	 */
	if (mmc_host_is_spi(card->host)) {
		if (data->flags & MMC_DATA_WRITE) {
			if (data->timeout_ns < 1000000000)
				data->timeout_ns = 1000000000;	/* 1s */
		} else {
			if (data->timeout_ns < 100000000)
				data->timeout_ns =  100000000;	/* 100ms */
		}
	}
}
EXPORT_SYMBOL(mmc_set_data_timeout);

/**
 *	mmc_align_data_size - pads a transfer size to a more optimal value
 *	@card: the MMC card associated with the data transfer
 *	@sz: original transfer size
 *
 *	Pads the original data size with a number of extra bytes in
 *	order to avoid controller bugs and/or performance hits
 *	(e.g. some controllers revert to PIO for certain sizes).
 *
 *	Returns the improved size, which might be unmodified.
 *
 *	Note that this function is only relevant when issuing a
 *	single scatter gather entry.
 */
unsigned int mmc_align_data_size(struct mmc_card *card, unsigned int sz)
{
	/*
	 * FIXME: We don't have a system for the controller to tell
	 * the core about its problems yet, so for now we just 32-bit
	 * align the size.
	 */
	sz = ((sz + 3) / 4) * 4;

	return sz;
}
EXPORT_SYMBOL(mmc_align_data_size);

/**
 *	mmc_host_enable - enable a host.
 *	@host: mmc host to enable
 *
 *	Hosts that support power saving can use the 'enable' and 'disable'
 *	methods to exit and enter power saving states. For more information
 *	see comments for struct mmc_host_ops.
 */
int mmc_host_enable(struct mmc_host *host)
{
	if (!(host->caps & MMC_CAP_DISABLE))
		return 0;

	if (host->en_dis_recurs)
		return 0;

	if (host->nesting_cnt++)
		return 0;

	cancel_delayed_work_sync(&host->disable);

	if (host->enabled)
		return 0;

	if (host->ops->enable) {
		int err;

		host->en_dis_recurs = 1;
		mmc_host_clk_hold(host);
		err = host->ops->enable(host);
		mmc_host_clk_release(host);
		host->en_dis_recurs = 0;

		if (err) {
			pr_debug("%s: enable error %d\n",
				 mmc_hostname(host), err);
			return err;
		}
	}
	host->enabled = 1;
	return 0;
}
EXPORT_SYMBOL(mmc_host_enable);

static int mmc_host_do_disable(struct mmc_host *host, int lazy)
{
	if (host->ops->disable) {
		int err;

		host->en_dis_recurs = 1;
		mmc_host_clk_hold(host);
		err = host->ops->disable(host, lazy);
		mmc_host_clk_release(host);
		host->en_dis_recurs = 0;

		if (err < 0) {
			pr_debug("%s: disable error %d\n",
				 mmc_hostname(host), err);
			return err;
		}
		if (err > 0) {
			unsigned long delay = msecs_to_jiffies(err);

			mmc_schedule_delayed_work(&host->disable, delay);
		}
	}
	host->enabled = 0;
	return 0;
}

/**
 *	mmc_host_disable - disable a host.
 *	@host: mmc host to disable
 *
 *	Hosts that support power saving can use the 'enable' and 'disable'
 *	methods to exit and enter power saving states. For more information
 *	see comments for struct mmc_host_ops.
 */
int mmc_host_disable(struct mmc_host *host)
{
	int err;

	if (!(host->caps & MMC_CAP_DISABLE))
		return 0;

	if (host->en_dis_recurs)
		return 0;

	if (--host->nesting_cnt)
		return 0;

	if (!host->enabled)
		return 0;

	err = mmc_host_do_disable(host, 0);
	return err;
}
EXPORT_SYMBOL(mmc_host_disable);

/**
 *	__mmc_claim_host - exclusively claim a host
 *	@host: mmc host to claim
 *	@abort: whether or not the operation should be aborted
 *
 *	Claim a host for a set of operations.  If @abort is non null and
 *	dereference a non-zero value then this will return prematurely with
 *	that non-zero value without acquiring the lock.  Returns zero
 *	with the lock held otherwise.
 */
int __mmc_claim_host(struct mmc_host *host, atomic_t *abort)
{
	DECLARE_WAITQUEUE(wait, current);
	unsigned long flags;
	int stop;

	might_sleep();

	add_wait_queue(&host->wq, &wait);

	spin_lock_irqsave(&host->lock, flags);
	while (1) {
		set_current_state(TASK_UNINTERRUPTIBLE);
		stop = abort ? atomic_read(abort) : 0;
		if (stop || !host->claimed || host->claimer == current)
			break;
		spin_unlock_irqrestore(&host->lock, flags);
		schedule();
		spin_lock_irqsave(&host->lock, flags);
	}
	set_current_state(TASK_RUNNING);
	if (!stop) {
		host->claimed = 1;
		host->claimer = current;
		host->claim_cnt += 1;
	} else
		wake_up(&host->wq);
	spin_unlock_irqrestore(&host->lock, flags);
	remove_wait_queue(&host->wq, &wait);
	if (!stop)
		mmc_host_enable(host);
	return stop;
}

EXPORT_SYMBOL(__mmc_claim_host);

/**
 *	mmc_try_claim_host - try exclusively to claim a host
 *	@host: mmc host to claim
 *
 *	Returns %1 if the host is claimed, %0 otherwise.
 */
int mmc_try_claim_host(struct mmc_host *host)
{
	int claimed_host = 0;
	unsigned long flags;

	spin_lock_irqsave(&host->lock, flags);
	if (!host->claimed || host->claimer == current) {
		host->claimed = 1;
		host->claimer = current;
		host->claim_cnt += 1;
		claimed_host = 1;
	}
	spin_unlock_irqrestore(&host->lock, flags);
	return claimed_host;
}
EXPORT_SYMBOL(mmc_try_claim_host);

/**
 *	mmc_do_release_host - release a claimed host
 *	@host: mmc host to release
 *
 *	If you successfully claimed a host, this function will
 *	release it again.
 */
void mmc_do_release_host(struct mmc_host *host)
{
	unsigned long flags;

	spin_lock_irqsave(&host->lock, flags);
	if (--host->claim_cnt) {
		/* Release for nested claim */
		spin_unlock_irqrestore(&host->lock, flags);
	} else {
		host->claimed = 0;
		host->claimer = NULL;
		spin_unlock_irqrestore(&host->lock, flags);
		wake_up(&host->wq);
	}
}
EXPORT_SYMBOL(mmc_do_release_host);

void mmc_host_deeper_disable(struct work_struct *work)
{
	struct mmc_host *host =
		container_of(work, struct mmc_host, disable.work);

	/* If the host is claimed then we do not want to disable it anymore */
	if (!mmc_try_claim_host(host))
		return;
	mmc_host_do_disable(host, 1);
	mmc_do_release_host(host);
}

/**
 *	mmc_host_lazy_disable - lazily disable a host.
 *	@host: mmc host to disable
 *
 *	Hosts that support power saving can use the 'enable' and 'disable'
 *	methods to exit and enter power saving states. For more information
 *	see comments for struct mmc_host_ops.
 */
int mmc_host_lazy_disable(struct mmc_host *host)
{
	if (!(host->caps & MMC_CAP_DISABLE))
		return 0;

	if (host->en_dis_recurs)
		return 0;

	if (--host->nesting_cnt)
		return 0;

	if (!host->enabled)
		return 0;

	if (host->disable_delay) {
		mmc_schedule_delayed_work(&host->disable,
				msecs_to_jiffies(host->disable_delay));
		return 0;
	} else
		return mmc_host_do_disable(host, 1);
}
EXPORT_SYMBOL(mmc_host_lazy_disable);

/**
 *	mmc_release_host - release a host
 *	@host: mmc host to release
 *
 *	Release a MMC host, allowing others to claim the host
 *	for their operations.
 */
void mmc_release_host(struct mmc_host *host)
{
	WARN_ON(!host->claimed);

	mmc_host_lazy_disable(host);

	mmc_do_release_host(host);
}

EXPORT_SYMBOL(mmc_release_host);

/*
 * Internal function that does the actual ios call to the host driver,
 * optionally printing some debug output.
 */
void mmc_set_ios(struct mmc_host *host)
{
	struct mmc_ios *ios = &host->ios;

	pr_debug("%s: clock %uHz busmode %u powermode %u cs %u Vdd %u "
		"width %u timing %u\n",
		 mmc_hostname(host), ios->clock, ios->bus_mode,
		 ios->power_mode, ios->chip_select, ios->vdd,
		 ios->bus_width, ios->timing);

	if (ios->clock > 0)
		mmc_set_ungated(host);
	host->ops->set_ios(host, ios);
}
EXPORT_SYMBOL(mmc_set_ios);

/*
 * Control chip select pin on a host.
 */
void mmc_set_chip_select(struct mmc_host *host, int mode)
{
	mmc_host_clk_hold(host);
	host->ios.chip_select = mode;
	mmc_set_ios(host);
	mmc_host_clk_release(host);
}

/*
 * Sets the host clock to the highest possible frequency that
 * is below "hz".
 */
static void __mmc_set_clock(struct mmc_host *host, unsigned int hz)
{
	WARN_ON(hz < host->f_min);

	if (hz > host->f_max)
		hz = host->f_max;

	host->ios.clock = hz;
	mmc_set_ios(host);
}

void mmc_set_clock(struct mmc_host *host, unsigned int hz)
{
	mmc_host_clk_hold(host);
	__mmc_set_clock(host, hz);
	mmc_host_clk_release(host);
}

#ifdef CONFIG_MMC_CLKGATE
/*
 * This gates the clock by setting it to 0 Hz.
 */
void mmc_gate_clock(struct mmc_host *host)
{
	unsigned long flags;

	WARN_ON(!host->ios.clock);

	spin_lock_irqsave(&host->clk_lock, flags);
	host->clk_old = host->ios.clock;
	host->ios.clock = 0;
	host->clk_gated = true;
	spin_unlock_irqrestore(&host->clk_lock, flags);
	mmc_set_ios(host);
}

/*
 * This restores the clock from gating by using the cached
 * clock value.
 */
void mmc_ungate_clock(struct mmc_host *host)
{
	/*
	 * We should previously have gated the clock, so the clock shall
	 * be 0 here! The clock may however be 0 during initialization,
	 * when some request operations are performed before setting
	 * the frequency. When ungate is requested in that situation
	 * we just ignore the call.
	 */
	if (host->clk_old) {
		WARN_ON(host->ios.clock);
		/* This call will also set host->clk_gated to false */
		__mmc_set_clock(host, host->clk_old);
	}
}

void mmc_set_ungated(struct mmc_host *host)
{
	unsigned long flags;

	/*
	 * We've been given a new frequency while the clock is gated,
	 * so make sure we regard this as ungating it.
	 */
	spin_lock_irqsave(&host->clk_lock, flags);
	host->clk_gated = false;
	spin_unlock_irqrestore(&host->clk_lock, flags);
}

#else
void mmc_set_ungated(struct mmc_host *host)
{
}
#endif

/*
 * Change the bus mode (open drain/push-pull) of a host.
 */
void mmc_set_bus_mode(struct mmc_host *host, unsigned int mode)
{
	mmc_host_clk_hold(host);
	host->ios.bus_mode = mode;
	mmc_set_ios(host);
	mmc_host_clk_release(host);
}

/*
 * Change data bus width of a host.
 */
void mmc_set_bus_width(struct mmc_host *host, unsigned int width)
{
	mmc_host_clk_hold(host);
	host->ios.bus_width = width;
	mmc_set_ios(host);
	mmc_host_clk_release(host);
}

/**
 * mmc_vdd_to_ocrbitnum - Convert a voltage to the OCR bit number
 * @vdd:	voltage (mV)
 * @low_bits:	prefer low bits in boundary cases
 *
 * This function returns the OCR bit number according to the provided @vdd
 * value. If conversion is not possible a negative errno value returned.
 *
 * Depending on the @low_bits flag the function prefers low or high OCR bits
 * on boundary voltages. For example,
 * with @low_bits = true, 3300 mV translates to ilog2(MMC_VDD_32_33);
 * with @low_bits = false, 3300 mV translates to ilog2(MMC_VDD_33_34);
 *
 * Any value in the [1951:1999] range translates to the ilog2(MMC_VDD_20_21).
 */
static int mmc_vdd_to_ocrbitnum(int vdd, bool low_bits)
{
	const int max_bit = ilog2(MMC_VDD_35_36);
	int bit;

	if (vdd < 1650 || vdd > 3600)
		return -EINVAL;

	if (vdd >= 1650 && vdd <= 1950)
		return ilog2(MMC_VDD_165_195);

	if (low_bits)
		vdd -= 1;

	/* Base 2000 mV, step 100 mV, bit's base 8. */
	bit = (vdd - 2000) / 100 + 8;
	if (bit > max_bit)
		return max_bit;
	return bit;
}

/**
 * mmc_vddrange_to_ocrmask - Convert a voltage range to the OCR mask
 * @vdd_min:	minimum voltage value (mV)
 * @vdd_max:	maximum voltage value (mV)
 *
 * This function returns the OCR mask bits according to the provided @vdd_min
 * and @vdd_max values. If conversion is not possible the function returns 0.
 *
 * Notes wrt boundary cases:
 * This function sets the OCR bits for all boundary voltages, for example
 * [3300:3400] range is translated to MMC_VDD_32_33 | MMC_VDD_33_34 |
 * MMC_VDD_34_35 mask.
 */
u32 mmc_vddrange_to_ocrmask(int vdd_min, int vdd_max)
{
	u32 mask = 0;

	if (vdd_max < vdd_min)
		return 0;

	/* Prefer high bits for the boundary vdd_max values. */
	vdd_max = mmc_vdd_to_ocrbitnum(vdd_max, false);
	if (vdd_max < 0)
		return 0;

	/* Prefer low bits for the boundary vdd_min values. */
	vdd_min = mmc_vdd_to_ocrbitnum(vdd_min, true);
	if (vdd_min < 0)
		return 0;

	/* Fill the mask, from max bit to min bit. */
	while (vdd_max >= vdd_min)
		mask |= 1 << vdd_max--;

	return mask;
}
EXPORT_SYMBOL(mmc_vddrange_to_ocrmask);

#ifdef CONFIG_REGULATOR

/**
 * mmc_regulator_get_ocrmask - return mask of supported voltages
 * @supply: regulator to use
 *
 * This returns either a negative errno, or a mask of voltages that
 * can be provided to MMC/SD/SDIO devices using the specified voltage
 * regulator.  This would normally be called before registering the
 * MMC host adapter.
 */
int mmc_regulator_get_ocrmask(struct regulator *supply)
{
	int			result = 0;
	int			count;
	int			i;

	count = regulator_count_voltages(supply);
	if (count < 0)
		return count;

	for (i = 0; i < count; i++) {
		int		vdd_uV;
		int		vdd_mV;

		vdd_uV = regulator_list_voltage(supply, i);
		if (vdd_uV <= 0)
			continue;

		vdd_mV = vdd_uV / 1000;
		result |= mmc_vddrange_to_ocrmask(vdd_mV, vdd_mV);
	}

	return result;
}
EXPORT_SYMBOL(mmc_regulator_get_ocrmask);

/**
 * mmc_regulator_set_ocr - set regulator to match host->ios voltage
 * @mmc: the host to regulate
 * @supply: regulator to use
 * @vdd_bit: zero for power off, else a bit number (host->ios.vdd)
 *
 * Returns zero on success, else negative errno.
 *
 * MMC host drivers may use this to enable or disable a regulator using
 * a particular supply voltage.  This would normally be called from the
 * set_ios() method.
 */
int mmc_regulator_set_ocr(struct mmc_host *mmc,
			struct regulator *supply,
			unsigned short vdd_bit)
{
	int			result = 0;
	int			min_uV, max_uV;

	if (vdd_bit) {
		int		tmp;
		int		voltage;

		/* REVISIT mmc_vddrange_to_ocrmask() may have set some
		 * bits this regulator doesn't quite support ... don't
		 * be too picky, most cards and regulators are OK with
		 * a 0.1V range goof (it's a small error percentage).
		 */
		tmp = vdd_bit - ilog2(MMC_VDD_165_195);
		if (tmp == 0) {
			min_uV = 1650 * 1000;
			max_uV = 1950 * 1000;
		} else {
			min_uV = 1900 * 1000 + tmp * 100 * 1000;
			max_uV = min_uV + 100 * 1000;
		}

		/* avoid needless changes to this voltage; the regulator
		 * might not allow this operation
		 */
		voltage = regulator_get_voltage(supply);
		if (voltage < 0)
			result = voltage;
		else if (voltage < min_uV || voltage > max_uV)
			result = regulator_set_voltage(supply, min_uV, max_uV);
		else
			result = 0;

		if (result == 0 && !mmc->regulator_enabled) {
			result = regulator_enable(supply);
			if (!result)
				mmc->regulator_enabled = true;
		}
	} else if (mmc->regulator_enabled) {
		result = regulator_disable(supply);
		if (result == 0)
			mmc->regulator_enabled = false;
	}

	if (result)
		dev_err(mmc_dev(mmc),
			"could not set regulator OCR (%d)\n", result);
	return result;
}
EXPORT_SYMBOL(mmc_regulator_set_ocr);

#endif /* CONFIG_REGULATOR */

/*
 * Mask off any voltages we don't support and select
 * the lowest voltage
 */
u32 mmc_select_voltage(struct mmc_host *host, u32 ocr)
{
	int bit;

	ocr &= host->ocr_avail;

	bit = ffs(ocr);
	if (bit) {
		bit -= 1;

		ocr &= 3 << bit;

		mmc_host_clk_hold(host);
		host->ios.vdd = bit;
		mmc_set_ios(host);
		mmc_host_clk_release(host);
	} else {
		pr_warning("%s: host doesn't support card's voltages\n",
				mmc_hostname(host));
		ocr = 0;
	}

	return ocr;
}

int mmc_set_signal_voltage(struct mmc_host *host, int signal_voltage, bool cmd11)
{
	struct mmc_command cmd = {0};
	int err = 0;

	BUG_ON(!host);

	/*
	 * Send CMD11 only if the request is to switch the card to
	 * 1.8V signalling.
	 */
	if ((signal_voltage != MMC_SIGNAL_VOLTAGE_330) && cmd11) {
		cmd.opcode = SD_SWITCH_VOLTAGE;
		cmd.arg = 0;
		cmd.flags = MMC_RSP_R1 | MMC_CMD_AC;

		err = mmc_wait_for_cmd(host, &cmd, 0);
		if (err)
			return err;

		if (!mmc_host_is_spi(host) && (cmd.resp[0] & R1_ERROR))
			return -EIO;
	}

	host->ios.signal_voltage = signal_voltage;

	if (host->ops->start_signal_voltage_switch) {
		mmc_host_clk_hold(host);
		err = host->ops->start_signal_voltage_switch(host, &host->ios);
		mmc_host_clk_release(host);
	}

	return err;
}

/*
 * Select timing parameters for host.
 */
void mmc_set_timing(struct mmc_host *host, unsigned int timing)
{
	mmc_host_clk_hold(host);
	host->ios.timing = timing;
	mmc_set_ios(host);
	mmc_host_clk_release(host);
}

/*
 * Select appropriate driver type for host.
 */
void mmc_set_driver_type(struct mmc_host *host, unsigned int drv_type)
{
	mmc_host_clk_hold(host);
	host->ios.drv_type = drv_type;
	mmc_set_ios(host);
	mmc_host_clk_release(host);
}

/*
 * Apply power to the MMC stack.  This is a two-stage process.
 * First, we enable power to the card without the clock running.
 * We then wait a bit for the power to stabilise.  Finally,
 * enable the bus drivers and clock to the card.
 *
 * We must _NOT_ enable the clock prior to power stablising.
 *
 * If a host does all the power sequencing itself, ignore the
 * initial MMC_POWER_UP stage.
 */
void mmc_power_up(struct mmc_host *host)
{
	int bit;

	mmc_host_clk_hold(host);

	/* If ocr is set, we use it */
	if (host->ocr)
		bit = ffs(host->ocr) - 1;
	else
		bit = fls(host->ocr_avail) - 1;

	host->ios.vdd = bit;
	if (mmc_host_is_spi(host)) {
		host->ios.chip_select = MMC_CS_HIGH;
		host->ios.bus_mode = MMC_BUSMODE_PUSHPULL;
	} else {
		host->ios.chip_select = MMC_CS_DONTCARE;
		host->ios.bus_mode = MMC_BUSMODE_OPENDRAIN;
	}
	host->ios.power_mode = MMC_POWER_UP;
	host->ios.bus_width = MMC_BUS_WIDTH_1;
	host->ios.timing = MMC_TIMING_LEGACY;
	mmc_set_ios(host);

	/*
	 * This delay should be sufficient to allow the power supply
	 * to reach the minimum voltage.
	 */
	mmc_delay(10);

	host->ios.clock = host->f_init;

	host->ios.power_mode = MMC_POWER_ON;
	mmc_set_ios(host);

	/*
	 * This delay must be at least 74 clock sizes, or 1 ms, or the
	 * time required to reach a stable voltage.
	 */
	mmc_delay(10);

	mmc_host_clk_release(host);
}

void mmc_power_off(struct mmc_host *host)
{
	mmc_host_clk_hold(host);

	host->ios.clock = 0;
	host->ios.vdd = 0;

	/*
	 * Reset ocr mask to be the highest possible voltage supported for
	 * this mmc host. This value will be used at next power up.
	 */
	host->ocr = 1 << (fls(host->ocr_avail) - 1);

	if (!mmc_host_is_spi(host)) {
		host->ios.bus_mode = MMC_BUSMODE_OPENDRAIN;
		host->ios.chip_select = MMC_CS_DONTCARE;
	}
	host->ios.power_mode = MMC_POWER_OFF;
	host->ios.bus_width = MMC_BUS_WIDTH_1;
	host->ios.timing = MMC_TIMING_LEGACY;
	mmc_set_ios(host);

	mmc_host_clk_release(host);
}

/*
 * Cleanup when the last reference to the bus operator is dropped.
 */
static void __mmc_release_bus(struct mmc_host *host)
{
	BUG_ON(!host);
	BUG_ON(host->bus_refs);
	BUG_ON(!host->bus_dead);

	host->bus_ops = NULL;
}

/*
 * Increase reference count of bus operator
 */
static inline void mmc_bus_get(struct mmc_host *host)
{
	unsigned long flags;

	spin_lock_irqsave(&host->lock, flags);
	host->bus_refs++;
	spin_unlock_irqrestore(&host->lock, flags);
}

/*
 * Decrease reference count of bus operator and free it if
 * it is the last reference.
 */
static inline void mmc_bus_put(struct mmc_host *host)
{
	unsigned long flags;

	spin_lock_irqsave(&host->lock, flags);
	host->bus_refs--;
	if ((host->bus_refs == 0) && host->bus_ops)
		__mmc_release_bus(host);
	spin_unlock_irqrestore(&host->lock, flags);
}

int mmc_resume_bus(struct mmc_host *host)
{
	unsigned long flags;

	if (!mmc_bus_needs_resume(host))
		return -EINVAL;

	printk("%s: Starting deferred resume\n", mmc_hostname(host));
	spin_lock_irqsave(&host->lock, flags);
	host->bus_resume_flags &= ~MMC_BUSRESUME_NEEDS_RESUME;
	host->rescan_disable = 0;
	spin_unlock_irqrestore(&host->lock, flags);

	mmc_bus_get(host);
	if (host->bus_ops && !host->bus_dead) {
		mmc_power_up(host);
		BUG_ON(!host->bus_ops->resume);
		host->bus_ops->resume(host);
	}

	if (host->bus_ops->detect && !host->bus_dead)
		host->bus_ops->detect(host);

	mmc_bus_put(host);
	printk("%s: Deferred resume completed\n", mmc_hostname(host));
	return 0;
}

EXPORT_SYMBOL(mmc_resume_bus);

/*
 * Assign a mmc bus handler to a host. Only one bus handler may control a
 * host at any given time.
 */
void mmc_attach_bus(struct mmc_host *host, const struct mmc_bus_ops *ops)
{
	unsigned long flags;

	BUG_ON(!host);
	BUG_ON(!ops);

	WARN_ON(!host->claimed);

	spin_lock_irqsave(&host->lock, flags);

	BUG_ON(host->bus_ops);
	BUG_ON(host->bus_refs);

	host->bus_ops = ops;
	host->bus_refs = 1;
	host->bus_dead = 0;

	spin_unlock_irqrestore(&host->lock, flags);
}

/*
 * Remove the current bus handler from a host.
 */
void mmc_detach_bus(struct mmc_host *host)
{
	unsigned long flags;

	BUG_ON(!host);

	WARN_ON(!host->claimed);
	WARN_ON(!host->bus_ops);

	spin_lock_irqsave(&host->lock, flags);

	host->bus_dead = 1;

	spin_unlock_irqrestore(&host->lock, flags);

	mmc_bus_put(host);
}

/**
 *	mmc_detect_change - process change of state on a MMC socket
 *	@host: host which changed state.
 *	@delay: optional delay to wait before detection (jiffies)
 *
 *	MMC drivers should call this when they detect a card has been
 *	inserted or removed. The MMC layer will confirm that any
 *	present card is still functional, and initialize any newly
 *	inserted.
 */
void mmc_detect_change(struct mmc_host *host, unsigned long delay)
{
#ifdef CONFIG_MMC_DEBUG
	unsigned long flags;
	spin_lock_irqsave(&host->lock, flags);
	WARN_ON(host->removed);
	spin_unlock_irqrestore(&host->lock, flags);
#endif

	wake_lock(&host->detect_wake_lock);
	host->detect_change = 1;
	mmc_schedule_delayed_work(&host->detect, delay);
}

EXPORT_SYMBOL(mmc_detect_change);

void mmc_init_erase(struct mmc_card *card)
{
	unsigned int sz;

	if (is_power_of_2(card->erase_size))
		card->erase_shift = ffs(card->erase_size) - 1;
	else
		card->erase_shift = 0;

	/*
	 * It is possible to erase an arbitrarily large area of an SD or MMC
	 * card.  That is not desirable because it can take a long time
	 * (minutes) potentially delaying more important I/O, and also the
	 * timeout calculations become increasingly hugely over-estimated.
	 * Consequently, 'pref_erase' is defined as a guide to limit erases
	 * to that size and alignment.
	 *
	 * For SD cards that define Allocation Unit size, limit erases to one
	 * Allocation Unit at a time.  For MMC cards that define High Capacity
	 * Erase Size, whether it is switched on or not, limit to that size.
	 * Otherwise just have a stab at a good value.  For modern cards it
	 * will end up being 4MiB.  Note that if the value is too small, it
	 * can end up taking longer to erase.
	 */
	if (mmc_card_sd(card) && card->ssr.au) {
		card->pref_erase = card->ssr.au;
		card->erase_shift = ffs(card->ssr.au) - 1;
	} else if (card->ext_csd.hc_erase_size) {
		card->pref_erase = card->ext_csd.hc_erase_size;
	} else {
		sz = (card->csd.capacity << (card->csd.read_blkbits - 9)) >> 11;
		if (sz < 128)
			card->pref_erase = 512 * 1024 / 512;
		else if (sz < 512)
			card->pref_erase = 1024 * 1024 / 512;
		else if (sz < 1024)
			card->pref_erase = 2 * 1024 * 1024 / 512;
		else
			card->pref_erase = 4 * 1024 * 1024 / 512;
		if (card->pref_erase < card->erase_size)
			card->pref_erase = card->erase_size;
		else {
			sz = card->pref_erase % card->erase_size;
			if (sz)
				card->pref_erase += card->erase_size - sz;
		}
	}
}

static unsigned int mmc_mmc_erase_timeout(struct mmc_card *card,
				          unsigned int arg, unsigned int qty)
{
	unsigned int erase_timeout;

	if (card->ext_csd.erase_group_def & 1) {
		/* High Capacity Erase Group Size uses HC timeouts */
		if (arg == MMC_TRIM_ARG)
			erase_timeout = card->ext_csd.trim_timeout;
		else
			erase_timeout = card->ext_csd.hc_erase_timeout;
	} else {
		/* CSD Erase Group Size uses write timeout */
		unsigned int mult = (10 << card->csd.r2w_factor);
		unsigned int timeout_clks = card->csd.tacc_clks * mult;
		unsigned int timeout_us;

		/* Avoid overflow: e.g. tacc_ns=80000000 mult=1280 */
		if (card->csd.tacc_ns < 1000000)
			timeout_us = (card->csd.tacc_ns * mult) / 1000;
		else
			timeout_us = (card->csd.tacc_ns / 1000) * mult;

		/*
		 * ios.clock is only a target.  The real clock rate might be
		 * less but not that much less, so fudge it by multiplying by 2.
		 */
		timeout_clks <<= 1;
		timeout_us += (timeout_clks * 1000) /
			      (mmc_host_clk_rate(card->host) / 1000);

		erase_timeout = timeout_us / 1000;

		/*
		 * Theoretically, the calculation could underflow so round up
		 * to 1ms in that case.
		 */
		if (!erase_timeout)
			erase_timeout = 1;
	}

	/* Multiplier for secure operations */
	if (arg & MMC_SECURE_ARGS) {
		if (arg == MMC_SECURE_ERASE_ARG)
			erase_timeout *= card->ext_csd.sec_erase_mult;
		else
			erase_timeout *= card->ext_csd.sec_trim_mult;
	}

	erase_timeout *= qty;

	/*
	 * Ensure at least a 1 second timeout for SPI as per
	 * 'mmc_set_data_timeout()'
	 */
	if (mmc_host_is_spi(card->host) && erase_timeout < 1000)
		erase_timeout = 1000;

	return erase_timeout;
}

static unsigned int mmc_sd_erase_timeout(struct mmc_card *card,
					 unsigned int arg,
					 unsigned int qty)
{
	unsigned int erase_timeout;

	if (card->ssr.erase_timeout) {
		/* Erase timeout specified in SD Status Register (SSR) */
		erase_timeout = card->ssr.erase_timeout * qty +
				card->ssr.erase_offset;
	} else {
		/*
		 * Erase timeout not specified in SD Status Register (SSR) so
		 * use 250ms per write block.
		 */
		erase_timeout = 250 * qty;
	}

	/* Must not be less than 1 second */
	if (erase_timeout < 1000)
		erase_timeout = 1000;

	return erase_timeout;
}

static unsigned int mmc_erase_timeout(struct mmc_card *card,
				      unsigned int arg,
				      unsigned int qty)
{
	if (mmc_card_sd(card))
		return mmc_sd_erase_timeout(card, arg, qty);
	else
		return mmc_mmc_erase_timeout(card, arg, qty);
}

static int mmc_do_erase(struct mmc_card *card, unsigned int from,
			unsigned int to, unsigned int arg)
{
	struct mmc_command cmd = {0};
	unsigned int qty = 0;
	int err;

	/*
	 * qty is used to calculate the erase timeout which depends on how many
	 * erase groups (or allocation units in SD terminology) are affected.
	 * We count erasing part of an erase group as one erase group.
	 * For SD, the allocation units are always a power of 2.  For MMC, the
	 * erase group size is almost certainly also power of 2, but it does not
	 * seem to insist on that in the JEDEC standard, so we fall back to
	 * division in that case.  SD may not specify an allocation unit size,
	 * in which case the timeout is based on the number of write blocks.
	 *
	 * Note that the timeout for secure trim 2 will only be correct if the
	 * number of erase groups specified is the same as the total of all
	 * preceding secure trim 1 commands.  Since the power may have been
	 * lost since the secure trim 1 commands occurred, it is generally
	 * impossible to calculate the secure trim 2 timeout correctly.
	 */
	if (card->erase_shift)
		qty += ((to >> card->erase_shift) -
			(from >> card->erase_shift)) + 1;
	else if (mmc_card_sd(card))
		qty += to - from + 1;
	else
		qty += ((to / card->erase_size) -
			(from / card->erase_size)) + 1;

	if (!mmc_card_blockaddr(card)) {
		from <<= 9;
		to <<= 9;
	}

	if (mmc_card_sd(card))
		cmd.opcode = SD_ERASE_WR_BLK_START;
	else
		cmd.opcode = MMC_ERASE_GROUP_START;
	cmd.arg = from;
	cmd.flags = MMC_RSP_SPI_R1 | MMC_RSP_R1 | MMC_CMD_AC;
	err = mmc_wait_for_cmd(card->host, &cmd, 0);
	if (err) {
		printk(KERN_ERR "mmc_erase: group start error %d, "
		       "status %#x\n", err, cmd.resp[0]);
		err = -EINVAL;
		goto out;
	}

	memset(&cmd, 0, sizeof(struct mmc_command));
	if (mmc_card_sd(card))
		cmd.opcode = SD_ERASE_WR_BLK_END;
	else
		cmd.opcode = MMC_ERASE_GROUP_END;
	cmd.arg = to;
	cmd.flags = MMC_RSP_SPI_R1 | MMC_RSP_R1 | MMC_CMD_AC;
	err = mmc_wait_for_cmd(card->host, &cmd, 0);
	if (err) {
		printk(KERN_ERR "mmc_erase: group end error %d, status %#x\n",
		       err, cmd.resp[0]);
		err = -EINVAL;
		goto out;
	}

	memset(&cmd, 0, sizeof(struct mmc_command));
	cmd.opcode = MMC_ERASE;
	cmd.arg = arg;
	cmd.flags = MMC_RSP_SPI_R1B | MMC_RSP_R1B | MMC_CMD_AC;
	cmd.cmd_timeout_ms = mmc_erase_timeout(card, arg, qty);
	err = mmc_wait_for_cmd(card->host, &cmd, 0);
	if (err) {
		printk(KERN_ERR "mmc_erase: erase error %d, status %#x\n",
		       err, cmd.resp[0]);
		err = -EIO;
		goto out;
	}

	if (mmc_host_is_spi(card->host))
		goto out;

	do {
		memset(&cmd, 0, sizeof(struct mmc_command));
		cmd.opcode = MMC_SEND_STATUS;
		cmd.arg = card->rca << 16;
		cmd.flags = MMC_RSP_R1 | MMC_CMD_AC;
		/* Do not retry else we can't see errors */
		err = mmc_wait_for_cmd(card->host, &cmd, 0);
		if (err || (cmd.resp[0] & 0xFDF92000)) {
			printk(KERN_ERR "error %d requesting status %#x\n",
				err, cmd.resp[0]);
			err = -EIO;
			goto out;
		}
	} while (!(cmd.resp[0] & R1_READY_FOR_DATA) ||
		 R1_CURRENT_STATE(cmd.resp[0]) == 7);
out:
	return err;
}

/**
 * mmc_erase - erase sectors.
 * @card: card to erase
 * @from: first sector to erase
 * @nr: number of sectors to erase
 * @arg: erase command argument (SD supports only %MMC_ERASE_ARG)
 *
 * Caller must claim host before calling this function.
 */
int mmc_erase(struct mmc_card *card, unsigned int from, unsigned int nr,
	      unsigned int arg)
{
	unsigned int rem, to = from + nr;

	if (!(card->host->caps & MMC_CAP_ERASE) ||
	    !(card->csd.cmdclass & CCC_ERASE))
		return -EOPNOTSUPP;

	if (!card->erase_size)
		return -EOPNOTSUPP;

	if (mmc_card_sd(card) && arg != MMC_ERASE_ARG)
		return -EOPNOTSUPP;

	if ((arg & MMC_SECURE_ARGS) &&
	    !(card->ext_csd.sec_feature_support & EXT_CSD_SEC_ER_EN))
		return -EOPNOTSUPP;

	if ((arg & MMC_TRIM_ARGS) &&
	    !(card->ext_csd.sec_feature_support & EXT_CSD_SEC_GB_CL_EN))
		return -EOPNOTSUPP;

	if (arg == MMC_SECURE_ERASE_ARG) {
		if (from % card->erase_size || nr % card->erase_size)
			return -EINVAL;
	}

	if (arg == MMC_ERASE_ARG) {
		rem = from % card->erase_size;
		if (rem) {
			rem = card->erase_size - rem;
			from += rem;
			if (nr > rem)
				nr -= rem;
			else
				return 0;
		}
		rem = nr % card->erase_size;
		if (rem)
			nr -= rem;
	}

	if (nr == 0)
		return 0;

	to = from + nr;

	if (to <= from)
		return -EINVAL;

	/* 'from' and 'to' are inclusive */
	to -= 1;

	return mmc_do_erase(card, from, to, arg);
}
EXPORT_SYMBOL(mmc_erase);

int mmc_can_erase(struct mmc_card *card)
{
	if ((card->host->caps & MMC_CAP_ERASE) &&
	    (card->csd.cmdclass & CCC_ERASE) && card->erase_size)
		return 1;
	return 0;
}
EXPORT_SYMBOL(mmc_can_erase);

int mmc_can_trim(struct mmc_card *card)
{
	if (card->ext_csd.sec_feature_support & EXT_CSD_SEC_GB_CL_EN)
		return 1;
	return 0;
}
EXPORT_SYMBOL(mmc_can_trim);

int mmc_can_secure_erase_trim(struct mmc_card *card)
{
	if (card->ext_csd.sec_feature_support & EXT_CSD_SEC_ER_EN)
		return 1;
	return 0;
}
EXPORT_SYMBOL(mmc_can_secure_erase_trim);

int mmc_erase_group_aligned(struct mmc_card *card, unsigned int from,
			    unsigned int nr)
{
	if (!card->erase_size)
		return 0;
	if (from % card->erase_size || nr % card->erase_size)
		return 0;
	return 1;
}
EXPORT_SYMBOL(mmc_erase_group_aligned);

int mmc_set_blocklen(struct mmc_card *card, unsigned int blocklen)
{
	struct mmc_command cmd = {0};

	if (mmc_card_blockaddr(card) || mmc_card_ddr_mode(card))
		return 0;

	cmd.opcode = MMC_SET_BLOCKLEN;
	cmd.arg = blocklen;
	cmd.flags = MMC_RSP_SPI_R1 | MMC_RSP_R1 | MMC_CMD_AC;
	return mmc_wait_for_cmd(card->host, &cmd, 5);
}
EXPORT_SYMBOL(mmc_set_blocklen);

static int mmc_rescan_try_freq(struct mmc_host *host, unsigned freq)
{
	host->f_init = freq;

#ifdef CONFIG_MMC_DEBUG
	pr_info("%s: %s: trying to init card at %u Hz\n",
		mmc_hostname(host), __func__, host->f_init);
#endif
	mmc_power_up(host);

	/*
	 * sdio_reset sends CMD52 to reset card.  Since we do not know
	 * if the card is being re-initialized, just send it.  CMD52
	 * should be ignored by SD/eMMC cards.
	 */
	sdio_reset(host);
	mmc_go_idle(host);

	mmc_send_if_cond(host, host->ocr_avail);

	/* Order's important: probe SDIO, then SD, then MMC */
	if (!mmc_attach_sdio(host))
		return 0;

	if (!host->ios.vdd)
		mmc_power_up(host);

	if (!mmc_attach_sd(host))
		return 0;

	if (!host->ios.vdd)
		mmc_power_up(host);

	if (!mmc_attach_mmc(host))
		return 0;

	mmc_power_off(host);
	return -EIO;
}

int _mmc_detect_card_removed(struct mmc_host *host)
{
	int ret;

	if ((host->caps & MMC_CAP_NONREMOVABLE) || !host->bus_ops->alive)
		return 0;

	if (!host->card || mmc_card_removed(host->card))
		return 1;

	ret = host->bus_ops->alive(host);
	if (ret) {
		mmc_card_set_removed(host->card);
		pr_debug("%s: card remove detected\n", mmc_hostname(host));
	}

	return ret;
}

int mmc_detect_card_removed(struct mmc_host *host)
{
	struct mmc_card *card = host->card;

	WARN_ON(!host->claimed);
	/*
	 * The card will be considered unchanged unless we have been asked to
	 * detect a change or host requires polling to provide card detection.
	 */
	if (card && !host->detect_change && !(host->caps & MMC_CAP_NEEDS_POLL))
		return mmc_card_removed(card);

	host->detect_change = 0;

	return _mmc_detect_card_removed(host);
}
EXPORT_SYMBOL(mmc_detect_card_removed);

void mmc_rescan(struct work_struct *work)
{
	struct mmc_host *host =
		container_of(work, struct mmc_host, detect.work);
	bool extend_wakelock = false;

	if (host->rescan_disable)
		return;

	mmc_bus_get(host);

	/*
	 * if there is a _removable_ card registered, check whether it is
	 * still present
	 */
	if (host->bus_ops && host->bus_ops->detect && !host->bus_dead
	    && !(host->caps & MMC_CAP_NONREMOVABLE))
		host->bus_ops->detect(host);

	/* If the card was removed the bus will be marked
	 * as dead - extend the wakelock so userspace
	 * can respond */
	if (host->bus_dead)
		extend_wakelock = 1;

	host->detect_change = 0;

	/*
	 * Let mmc_bus_put() free the bus/bus_ops if we've found that
	 * the card is no longer present.
	 */
	mmc_bus_put(host);
	mmc_bus_get(host);

	/* if there still is a card present, stop here */
	if (host->bus_ops != NULL) {
		mmc_bus_put(host);
		goto out;
	}

	/*
	 * Only we can add a new handler, so it's safe to
	 * release the lock here.
	 */
	mmc_bus_put(host);

	if (host->ops->get_cd && host->ops->get_cd(host) == 0)
		goto out;

	mmc_claim_host(host);
	if (!mmc_rescan_try_freq(host, host->f_min))
		extend_wakelock = true;
	mmc_release_host(host);

 out:
	if (extend_wakelock)
		wake_lock_timeout(&host->detect_wake_lock, HZ / 2);
	else
		wake_unlock(&host->detect_wake_lock);
	if (host->caps & MMC_CAP_NEEDS_POLL) {
		wake_lock(&host->detect_wake_lock);
		mmc_schedule_delayed_work(&host->detect, HZ);
	}
}

void mmc_start_host(struct mmc_host *host)
{
	mmc_power_off(host);
	mmc_detect_change(host, 0);
}

void mmc_stop_host(struct mmc_host *host)
{
#ifdef CONFIG_MMC_DEBUG
	unsigned long flags;
	spin_lock_irqsave(&host->lock, flags);
	host->removed = 1;
	spin_unlock_irqrestore(&host->lock, flags);
#endif

	if (host->caps & MMC_CAP_DISABLE)
		cancel_delayed_work(&host->disable);
	if (cancel_delayed_work_sync(&host->detect))
		wake_unlock(&host->detect_wake_lock);
	mmc_flush_scheduled_work();

	/* clear pm flags now and let card drivers set them as needed */
	host->pm_flags = 0;

	mmc_bus_get(host);
	if (host->bus_ops && !host->bus_dead) {
		if (host->bus_ops->remove)
			host->bus_ops->remove(host);

		mmc_claim_host(host);
		mmc_detach_bus(host);
		mmc_power_off(host);
		mmc_release_host(host);
		mmc_bus_put(host);
		return;
	}
	mmc_bus_put(host);

	BUG_ON(host->card);

	mmc_power_off(host);
}

int mmc_power_save_host(struct mmc_host *host)
{
	int ret = 0;

	mmc_bus_get(host);

	if (!host->bus_ops || host->bus_dead || !host->bus_ops->power_restore) {
		mmc_bus_put(host);
		return -EINVAL;
	}

	if (host->bus_ops->power_save)
		ret = host->bus_ops->power_save(host);

	mmc_bus_put(host);

	mmc_power_off(host);

	return ret;
}
EXPORT_SYMBOL(mmc_power_save_host);

int mmc_power_restore_host(struct mmc_host *host)
{
	int ret;

	mmc_bus_get(host);

	if (!host->bus_ops || host->bus_dead || !host->bus_ops->power_restore) {
		mmc_bus_put(host);
		return -EINVAL;
	}

	mmc_power_up(host);
	ret = host->bus_ops->power_restore(host);

	mmc_bus_put(host);

	return ret;
}
EXPORT_SYMBOL(mmc_power_restore_host);

int mmc_card_awake(struct mmc_host *host)
{
	int err = -ENOSYS;

	mmc_bus_get(host);

	if (host->bus_ops && !host->bus_dead && host->bus_ops->awake)
		err = host->bus_ops->awake(host);

	mmc_bus_put(host);

	return err;
}
EXPORT_SYMBOL(mmc_card_awake);

int mmc_card_sleep(struct mmc_host *host)
{
	int err = -ENOSYS;

	mmc_bus_get(host);

	if (host->bus_ops && !host->bus_dead && host->bus_ops->awake)
		err = host->bus_ops->sleep(host);

	mmc_bus_put(host);

	return err;
}
EXPORT_SYMBOL(mmc_card_sleep);

int mmc_card_can_sleep(struct mmc_host *host)
{
	struct mmc_card *card = host->card;

	if (card && mmc_card_mmc(card) && card->ext_csd.rev >= 3)
		return 1;
	return 0;
}
EXPORT_SYMBOL(mmc_card_can_sleep);

#ifdef CONFIG_PM

/**
 *	mmc_suspend_host - suspend a host
 *	@host: mmc host
 */
int mmc_suspend_host(struct mmc_host *host)
{
	int err = 0;

	if (mmc_bus_needs_resume(host))
		return 0;

	if (host->caps & MMC_CAP_DISABLE)
		cancel_delayed_work(&host->disable);
	if (cancel_delayed_work(&host->detect))
		wake_unlock(&host->detect_wake_lock);
	mmc_flush_scheduled_work();

	mmc_bus_get(host);
	if (host->bus_ops && !host->bus_dead) {
<<<<<<< HEAD

		/*
		 * A long response time is not acceptable for device drivers
		 * when doing suspend. Prevent mmc_claim_host in the suspend
		 * sequence, to potentially wait "forever" by trying to
		 * pre-claim the host.
		 *
		 * Skip try claim host for SDIO cards, doing so fixes deadlock
		 * conditions. The function driver suspend may again call into
		 * SDIO driver within a different context for enabling power
		 * save mode in the card and hence wait in mmc_claim_host
		 * causing deadlock.
		 */
		if (!(host->card && mmc_card_sdio(host->card)))
			if (!mmc_try_claim_host(host))
				err = -EBUSY;

		if (!err) {
			if (host->bus_ops->suspend)
				err = host->bus_ops->suspend(host);
			if (!(host->card && mmc_card_sdio(host->card)))
				mmc_do_release_host(host);

			if (err == -ENOSYS || !host->bus_ops->resume) {
				/*
				 * We simply "remove" the card in this case.
				 * It will be redetected on resume.
				 */
				if (host->bus_ops->remove)
					host->bus_ops->remove(host);
				mmc_claim_host(host);
				mmc_detach_bus(host);
				mmc_power_off(host);
				mmc_release_host(host);
				host->pm_flags = 0;
				err = 0;
			}
=======
		if (host->bus_ops->suspend)
			err = host->bus_ops->suspend(host);
		if (err == -ENOSYS || !host->bus_ops->resume) {
			/*
			 * We simply "remove" the card in this case.
			 * It will be redetected on resume.
			 */
			if (host->bus_ops->remove)
				host->bus_ops->remove(host);
			mmc_claim_host(host);
			mmc_detach_bus(host);
			mmc_power_off(host);
			mmc_release_host(host);
			host->pm_flags = 0;
			err = 0;
>>>>>>> 62618c1b
		}
	}
	mmc_bus_put(host);

	if (!err && !mmc_card_keep_power(host))
		mmc_power_off(host);

	return err;
}

EXPORT_SYMBOL(mmc_suspend_host);

/**
 *	mmc_resume_host - resume a previously suspended host
 *	@host: mmc host
 */
int mmc_resume_host(struct mmc_host *host)
{
	int err = 0;

	mmc_bus_get(host);
	if (mmc_bus_manual_resume(host)) {
		host->bus_resume_flags |= MMC_BUSRESUME_NEEDS_RESUME;
		mmc_bus_put(host);
		return 0;
	}

	if (host->bus_ops && !host->bus_dead) {
		if (!mmc_card_keep_power(host)) {
			mmc_power_up(host);
			mmc_select_voltage(host, host->ocr);
			/*
			 * Tell runtime PM core we just powered up the card,
			 * since it still believes the card is powered off.
			 * Note that currently runtime PM is only enabled
			 * for SDIO cards that are MMC_CAP_POWER_OFF_CARD
			 */
			if (mmc_card_sdio(host->card) &&
			    (host->caps & MMC_CAP_POWER_OFF_CARD)) {
				pm_runtime_disable(&host->card->dev);
				pm_runtime_set_active(&host->card->dev);
				pm_runtime_enable(&host->card->dev);
			}
		}
		BUG_ON(!host->bus_ops->resume);
		err = host->bus_ops->resume(host);
		if (err) {
			printk(KERN_WARNING "%s: error %d during resume "
					    "(card was removed?)\n",
					    mmc_hostname(host), err);
			err = 0;
		}
	}
	host->pm_flags &= ~MMC_PM_KEEP_POWER;
	mmc_bus_put(host);

	return err;
}
EXPORT_SYMBOL(mmc_resume_host);

/* Do the card removal on suspend if card is assumed removeable
 * Do that in pm notifier while userspace isn't yet frozen, so we will be able
   to sync the card.
*/
int mmc_pm_notify(struct notifier_block *notify_block,
					unsigned long mode, void *unused)
{
	struct mmc_host *host = container_of(
		notify_block, struct mmc_host, pm_notify);
	unsigned long flags;


	switch (mode) {
	case PM_HIBERNATION_PREPARE:
	case PM_SUSPEND_PREPARE:

		spin_lock_irqsave(&host->lock, flags);
		if (mmc_bus_needs_resume(host)) {
			spin_unlock_irqrestore(&host->lock, flags);
			break;
		}
		host->rescan_disable = 1;
		spin_unlock_irqrestore(&host->lock, flags);
		if (cancel_delayed_work_sync(&host->detect))
			wake_unlock(&host->detect_wake_lock);

		if (!host->bus_ops || host->bus_ops->suspend)
			break;

		mmc_claim_host(host);

		if (host->bus_ops->remove)
			host->bus_ops->remove(host);

		mmc_detach_bus(host);
		mmc_power_off(host);
		mmc_release_host(host);
		host->pm_flags = 0;
		break;

	case PM_POST_SUSPEND:
	case PM_POST_HIBERNATION:
	case PM_POST_RESTORE:

		spin_lock_irqsave(&host->lock, flags);
		if (mmc_bus_manual_resume(host)) {
			spin_unlock_irqrestore(&host->lock, flags);
			break;
		}
		host->rescan_disable = 0;
		spin_unlock_irqrestore(&host->lock, flags);
		mmc_detect_change(host, 0);

	}

	return 0;
}
#endif

#ifdef CONFIG_MMC_EMBEDDED_SDIO
void mmc_set_embedded_sdio_data(struct mmc_host *host,
				struct sdio_cis *cis,
				struct sdio_cccr *cccr,
				struct sdio_embedded_func *funcs,
				int num_funcs)
{
	host->embedded_sdio_data.cis = cis;
	host->embedded_sdio_data.cccr = cccr;
	host->embedded_sdio_data.funcs = funcs;
	host->embedded_sdio_data.num_funcs = num_funcs;
}

EXPORT_SYMBOL(mmc_set_embedded_sdio_data);
#endif

static int __init mmc_init(void)
{
	int ret;

	workqueue = alloc_ordered_workqueue("kmmcd", 0);
	if (!workqueue)
		return -ENOMEM;

	ret = mmc_register_bus();
	if (ret)
		goto destroy_workqueue;

	ret = mmc_register_host_class();
	if (ret)
		goto unregister_bus;

	ret = sdio_register_bus();
	if (ret)
		goto unregister_host_class;

	return 0;

unregister_host_class:
	mmc_unregister_host_class();
unregister_bus:
	mmc_unregister_bus();
destroy_workqueue:
	destroy_workqueue(workqueue);

	return ret;
}

static void __exit mmc_exit(void)
{
	sdio_unregister_bus();
	mmc_unregister_host_class();
	mmc_unregister_bus();
	destroy_workqueue(workqueue);
}

subsys_initcall(mmc_init);
module_exit(mmc_exit);

MODULE_LICENSE("GPL");<|MERGE_RESOLUTION|>--- conflicted
+++ resolved
@@ -1916,7 +1916,6 @@
 
 	mmc_bus_get(host);
 	if (host->bus_ops && !host->bus_dead) {
-<<<<<<< HEAD
 
 		/*
 		 * A long response time is not acceptable for device drivers
@@ -1954,23 +1953,6 @@
 				host->pm_flags = 0;
 				err = 0;
 			}
-=======
-		if (host->bus_ops->suspend)
-			err = host->bus_ops->suspend(host);
-		if (err == -ENOSYS || !host->bus_ops->resume) {
-			/*
-			 * We simply "remove" the card in this case.
-			 * It will be redetected on resume.
-			 */
-			if (host->bus_ops->remove)
-				host->bus_ops->remove(host);
-			mmc_claim_host(host);
-			mmc_detach_bus(host);
-			mmc_power_off(host);
-			mmc_release_host(host);
-			host->pm_flags = 0;
-			err = 0;
->>>>>>> 62618c1b
 		}
 	}
 	mmc_bus_put(host);
