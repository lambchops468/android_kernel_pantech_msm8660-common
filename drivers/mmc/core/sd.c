/*
 *  linux/drivers/mmc/core/sd.c
 *
 *  Copyright (C) 2003-2004 Russell King, All Rights Reserved.
 *  SD support Copyright (C) 2004 Ian Molton, All Rights Reserved.
 *  Copyright (C) 2005-2007 Pierre Ossman, All Rights Reserved.
 *
 * This program is free software; you can redistribute it and/or modify
 * it under the terms of the GNU General Public License version 2 as
 * published by the Free Software Foundation.
 */

#include <linux/err.h>
#include <linux/slab.h>

#include <linux/mmc/host.h>
#include <linux/mmc/card.h>
#include <linux/mmc/mmc.h>
#include <linux/mmc/sd.h>

#include "core.h"
#include "bus.h"
#include "mmc_ops.h"
#include "sd.h"
#include "sd_ops.h"

static const unsigned int tran_exp[] = {
	10000,		100000,		1000000,	10000000,
	0,		0,		0,		0
};

static const unsigned char tran_mant[] = {
	0,	10,	12,	13,	15,	20,	25,	30,
	35,	40,	45,	50,	55,	60,	70,	80,
};

static const unsigned int tacc_exp[] = {
	1,	10,	100,	1000,	10000,	100000,	1000000, 10000000,
};

static const unsigned int tacc_mant[] = {
	0,	10,	12,	13,	15,	20,	25,	30,
	35,	40,	45,	50,	55,	60,	70,	80,
};

#define UNSTUFF_BITS(resp,start,size)					\
	({								\
		const int __size = size;				\
		const u32 __mask = (__size < 32 ? 1 << __size : 0) - 1;	\
		const int __off = 3 - ((start) / 32);			\
		const int __shft = (start) & 31;			\
		u32 __res;						\
									\
		__res = resp[__off] >> __shft;				\
		if (__size + __shft > 32)				\
			__res |= resp[__off-1] << ((32 - __shft) % 32);	\
		__res & __mask;						\
	})

/*
 * Given the decoded CSD structure, decode the raw CID to our CID structure.
 */
void mmc_decode_cid(struct mmc_card *card)
{
	u32 *resp = card->raw_cid;

	memset(&card->cid, 0, sizeof(struct mmc_cid));

	/*
	 * SD doesn't currently have a version field so we will
	 * have to assume we can parse this.
	 */
	card->cid.manfid		= UNSTUFF_BITS(resp, 120, 8);
	card->cid.oemid			= UNSTUFF_BITS(resp, 104, 16);
	card->cid.prod_name[0]		= UNSTUFF_BITS(resp, 96, 8);
	card->cid.prod_name[1]		= UNSTUFF_BITS(resp, 88, 8);
	card->cid.prod_name[2]		= UNSTUFF_BITS(resp, 80, 8);
	card->cid.prod_name[3]		= UNSTUFF_BITS(resp, 72, 8);
	card->cid.prod_name[4]		= UNSTUFF_BITS(resp, 64, 8);
	card->cid.hwrev			= UNSTUFF_BITS(resp, 60, 4);
	card->cid.fwrev			= UNSTUFF_BITS(resp, 56, 4);
	card->cid.serial		= UNSTUFF_BITS(resp, 24, 32);
	card->cid.year			= UNSTUFF_BITS(resp, 12, 8);
	card->cid.month			= UNSTUFF_BITS(resp, 8, 4);

	card->cid.year += 2000; /* SD cards year offset */
}

/*
 * Given a 128-bit response, decode to our card CSD structure.
 */
static int mmc_decode_csd(struct mmc_card *card)
{
	struct mmc_csd *csd = &card->csd;
	unsigned int e, m, csd_struct;
	u32 *resp = card->raw_csd;

	csd_struct = UNSTUFF_BITS(resp, 126, 2);

	switch (csd_struct) {
	case 0:
		m = UNSTUFF_BITS(resp, 115, 4);
		e = UNSTUFF_BITS(resp, 112, 3);
		csd->tacc_ns	 = (tacc_exp[e] * tacc_mant[m] + 9) / 10;
		csd->tacc_clks	 = UNSTUFF_BITS(resp, 104, 8) * 100;

		m = UNSTUFF_BITS(resp, 99, 4);
		e = UNSTUFF_BITS(resp, 96, 3);
		csd->max_dtr	  = tran_exp[e] * tran_mant[m];
		csd->cmdclass	  = UNSTUFF_BITS(resp, 84, 12);

		e = UNSTUFF_BITS(resp, 47, 3);
		m = UNSTUFF_BITS(resp, 62, 12);
		csd->capacity	  = (1 + m) << (e + 2);

		csd->read_blkbits = UNSTUFF_BITS(resp, 80, 4);
		csd->read_partial = UNSTUFF_BITS(resp, 79, 1);
		csd->write_misalign = UNSTUFF_BITS(resp, 78, 1);
		csd->read_misalign = UNSTUFF_BITS(resp, 77, 1);
		csd->r2w_factor = UNSTUFF_BITS(resp, 26, 3);
		csd->write_blkbits = UNSTUFF_BITS(resp, 22, 4);
		csd->write_partial = UNSTUFF_BITS(resp, 21, 1);

		if (UNSTUFF_BITS(resp, 46, 1)) {
			csd->erase_size = 1;
		} else if (csd->write_blkbits >= 9) {
			csd->erase_size = UNSTUFF_BITS(resp, 39, 7) + 1;
			csd->erase_size <<= csd->write_blkbits - 9;
		}
		break;
	case 1:
		/*
		 * This is a block-addressed SDHC or SDXC card. Most
		 * interesting fields are unused and have fixed
		 * values. To avoid getting tripped by buggy cards,
		 * we assume those fixed values ourselves.
		 */
		mmc_card_set_blockaddr(card);

		csd->tacc_ns	 = 0; /* Unused */
		csd->tacc_clks	 = 0; /* Unused */

		m = UNSTUFF_BITS(resp, 99, 4);
		e = UNSTUFF_BITS(resp, 96, 3);
		csd->max_dtr	  = tran_exp[e] * tran_mant[m];
		csd->cmdclass	  = UNSTUFF_BITS(resp, 84, 12);
		csd->c_size	  = UNSTUFF_BITS(resp, 48, 22);

		/* SDXC cards have a minimum C_SIZE of 0x00FFFF */
		if (csd->c_size >= 0xFFFF)
			mmc_card_set_ext_capacity(card);

		m = UNSTUFF_BITS(resp, 48, 22);
		csd->capacity     = (1 + m) << 10;

		csd->read_blkbits = 9;
		csd->read_partial = 0;
		csd->write_misalign = 0;
		csd->read_misalign = 0;
		csd->r2w_factor = 4; /* Unused */
		csd->write_blkbits = 9;
		csd->write_partial = 0;
		csd->erase_size = 1;
		break;
	default:
		printk(KERN_ERR "%s: unrecognised CSD structure version %d\n",
			mmc_hostname(card->host), csd_struct);
		return -EINVAL;
	}

	card->erase_size = csd->erase_size;

	return 0;
}

/*
 * Given a 64-bit response, decode to our card SCR structure.
 */
static int mmc_decode_scr(struct mmc_card *card)
{
	struct sd_scr *scr = &card->scr;
	unsigned int scr_struct;
	u32 resp[4];

	resp[3] = card->raw_scr[1];
	resp[2] = card->raw_scr[0];

	scr_struct = UNSTUFF_BITS(resp, 60, 4);
	if (scr_struct != 0) {
		printk(KERN_ERR "%s: unrecognised SCR structure version %d\n",
			mmc_hostname(card->host), scr_struct);
		return -EINVAL;
	}

	scr->sda_vsn = UNSTUFF_BITS(resp, 56, 4);
	scr->bus_widths = UNSTUFF_BITS(resp, 48, 4);
	if (scr->sda_vsn == SCR_SPEC_VER_2)
		/* Check if Physical Layer Spec v3.0 is supported */
		scr->sda_spec3 = UNSTUFF_BITS(resp, 47, 1);

	if (UNSTUFF_BITS(resp, 55, 1))
		card->erased_byte = 0xFF;
	else
		card->erased_byte = 0x0;

	if (scr->sda_spec3)
		scr->cmds = UNSTUFF_BITS(resp, 32, 2);
	return 0;
}

/*
 * Fetch and process SD Status register.
 */
static int mmc_read_ssr(struct mmc_card *card)
{
	unsigned int au, es, et, eo;
	int err, i;
	u32 *ssr;

	if (!(card->csd.cmdclass & CCC_APP_SPEC)) {
		printk(KERN_WARNING "%s: card lacks mandatory SD Status "
			"function.\n", mmc_hostname(card->host));
		return 0;
	}

	ssr = kmalloc(64, GFP_KERNEL);
	if (!ssr)
		return -ENOMEM;

	err = mmc_app_sd_status(card, ssr);
	if (err) {
		printk(KERN_WARNING "%s: problem reading SD Status "
			"register.\n", mmc_hostname(card->host));
		err = 0;
		goto out;
	}

	for (i = 0; i < 16; i++)
		ssr[i] = be32_to_cpu(ssr[i]);

	/*
	 * UNSTUFF_BITS only works with four u32s so we have to offset the
	 * bitfield positions accordingly.
	 */
	au = UNSTUFF_BITS(ssr, 428 - 384, 4);
	if (au > 0 || au <= 9) {
		card->ssr.au = 1 << (au + 4);
		es = UNSTUFF_BITS(ssr, 408 - 384, 16);
		et = UNSTUFF_BITS(ssr, 402 - 384, 6);
		eo = UNSTUFF_BITS(ssr, 400 - 384, 2);
		if (es && et) {
			card->ssr.erase_timeout = (et * 1000) / es;
			card->ssr.erase_offset = eo * 1000;
		}
	} else {
		printk(KERN_WARNING "%s: SD Status: Invalid Allocation Unit "
			"size.\n", mmc_hostname(card->host));
	}
out:
	kfree(ssr);
	return err;
}

/*
 * Fetches and decodes switch information
 */
static int mmc_read_switch(struct mmc_card *card)
{
	int err;
	u8 *status;

	if (card->scr.sda_vsn < SCR_SPEC_VER_1)
		return 0;

	if (!(card->csd.cmdclass & CCC_SWITCH)) {
		printk(KERN_WARNING "%s: card lacks mandatory switch "
			"function, performance might suffer.\n",
			mmc_hostname(card->host));
		return 0;
	}

	err = -EIO;

	status = kmalloc(64, GFP_KERNEL);
	if (!status) {
		printk(KERN_ERR "%s: could not allocate a buffer for "
			"switch capabilities.\n",
			mmc_hostname(card->host));
		return -ENOMEM;
	}

	/* Find out the supported Bus Speed Modes. */
	err = mmc_sd_switch(card, 0, 0, 1, status);
	if (err) {
		/*
		 * If the host or the card can't do the switch,
		 * fail more gracefully.
		 */
		if (err != -EINVAL && err != -ENOSYS && err != -EFAULT)
			goto out;

		printk(KERN_WARNING "%s: problem reading Bus Speed modes.\n",
			mmc_hostname(card->host));
		err = 0;

		goto out;
	}

<<<<<<< HEAD
	if (status[13] & 0x02)
=======
	if (status[13] & UHS_SDR50_BUS_SPEED)
>>>>>>> d9ee258b
		card->sw_caps.hs_max_dtr = 50000000;

	if (card->scr.sda_spec3) {
		card->sw_caps.sd3_bus_mode = status[13];

		/* Find out Driver Strengths supported by the card */
		err = mmc_sd_switch(card, 0, 2, 1, status);
		if (err) {
			/*
			 * If the host or the card can't do the switch,
			 * fail more gracefully.
			 */
			if (err != -EINVAL && err != -ENOSYS && err != -EFAULT)
				goto out;

			printk(KERN_WARNING "%s: problem reading "
				"Driver Strength.\n",
				mmc_hostname(card->host));
			err = 0;

			goto out;
		}

		card->sw_caps.sd3_drv_type = status[9];

		/* Find out Current Limits supported by the card */
		err = mmc_sd_switch(card, 0, 3, 1, status);
		if (err) {
			/*
			 * If the host or the card can't do the switch,
			 * fail more gracefully.
			 */
			if (err != -EINVAL && err != -ENOSYS && err != -EFAULT)
				goto out;

			printk(KERN_WARNING "%s: problem reading "
				"Current Limit.\n",
				mmc_hostname(card->host));
			err = 0;

			goto out;
		}

		card->sw_caps.sd3_curr_limit = status[7];
	}

out:
	kfree(status);

	return err;
}

/*
 * Test if the card supports high-speed mode and, if so, switch to it.
 */
int mmc_sd_switch_hs(struct mmc_card *card)
{
	int err;
	u8 *status;

	if (card->scr.sda_vsn < SCR_SPEC_VER_1)
		return 0;

	if (!(card->csd.cmdclass & CCC_SWITCH))
		return 0;

	if (!(card->host->caps & MMC_CAP_SD_HIGHSPEED))
		return 0;

	if (card->sw_caps.hs_max_dtr == 0)
		return 0;

	err = -EIO;

	status = kmalloc(64, GFP_KERNEL);
	if (!status) {
		printk(KERN_ERR "%s: could not allocate a buffer for "
			"switch capabilities.\n", mmc_hostname(card->host));
		return -ENOMEM;
	}

	err = mmc_sd_switch(card, 1, 0, 1, status);
	if (err)
		goto out;

	if ((status[16] & 0xF) != 1) {
		printk(KERN_WARNING "%s: Problem switching card "
			"into high-speed mode!\n",
			mmc_hostname(card->host));
		err = 0;
	} else {
		err = 1;
	}

out:
	kfree(status);

	return err;
}

static int sd_select_driver_type(struct mmc_card *card, u8 *status)
{
	int host_drv_type = 0, card_drv_type = 0;
	int err;

	/*
	 * If the host doesn't support any of the Driver Types A,C or D,
	 * default Driver Type B is used.
	 */
	if (!(card->host->caps & (MMC_CAP_DRIVER_TYPE_A | MMC_CAP_DRIVER_TYPE_C
	    | MMC_CAP_DRIVER_TYPE_D)))
		return 0;

	if (card->host->caps & MMC_CAP_DRIVER_TYPE_A) {
		host_drv_type = MMC_SET_DRIVER_TYPE_A;
		if (card->sw_caps.sd3_drv_type & SD_DRIVER_TYPE_A)
			card_drv_type = MMC_SET_DRIVER_TYPE_A;
		else if (card->sw_caps.sd3_drv_type & SD_DRIVER_TYPE_B)
			card_drv_type = MMC_SET_DRIVER_TYPE_B;
		else if (card->sw_caps.sd3_drv_type & SD_DRIVER_TYPE_C)
			card_drv_type = MMC_SET_DRIVER_TYPE_C;
	} else if (card->host->caps & MMC_CAP_DRIVER_TYPE_C) {
		host_drv_type = MMC_SET_DRIVER_TYPE_C;
		if (card->sw_caps.sd3_drv_type & SD_DRIVER_TYPE_C)
			card_drv_type = MMC_SET_DRIVER_TYPE_C;
	} else if (!(card->host->caps & MMC_CAP_DRIVER_TYPE_D)) {
		/*
		 * If we are here, that means only the default driver type
		 * B is supported by the host.
		 */
		host_drv_type = MMC_SET_DRIVER_TYPE_B;
		if (card->sw_caps.sd3_drv_type & SD_DRIVER_TYPE_B)
			card_drv_type = MMC_SET_DRIVER_TYPE_B;
		else if (card->sw_caps.sd3_drv_type & SD_DRIVER_TYPE_C)
			card_drv_type = MMC_SET_DRIVER_TYPE_C;
	}

	err = mmc_sd_switch(card, 1, 2, card_drv_type, status);
	if (err)
		return err;

	if ((status[15] & 0xF) != card_drv_type) {
		printk(KERN_WARNING "%s: Problem setting driver strength!\n",
			mmc_hostname(card->host));
		return 0;
	}

	mmc_set_driver_type(card->host, host_drv_type);

	return 0;
}

static void sd_update_bus_speed_mode(struct mmc_card *card)
{
	/*
	 * If the host doesn't support any of the UHS-I modes, fallback on
	 * default speed.
	 */
	if (!(card->host->caps & (MMC_CAP_UHS_SDR12 | MMC_CAP_UHS_SDR25 |
	    MMC_CAP_UHS_SDR50 | MMC_CAP_UHS_SDR104 | MMC_CAP_UHS_DDR50))) {
		card->sd_bus_speed = 0;
		return;
	}

	if ((card->host->caps & MMC_CAP_UHS_SDR104) &&
	    (card->sw_caps.sd3_bus_mode & SD_MODE_UHS_SDR104)) {
			card->sd_bus_speed = UHS_SDR104_BUS_SPEED;
	} else if ((card->host->caps & MMC_CAP_UHS_DDR50) &&
		   (card->sw_caps.sd3_bus_mode & SD_MODE_UHS_DDR50)) {
			card->sd_bus_speed = UHS_DDR50_BUS_SPEED;
	} else if ((card->host->caps & (MMC_CAP_UHS_SDR104 |
		    MMC_CAP_UHS_SDR50)) && (card->sw_caps.sd3_bus_mode &
		    SD_MODE_UHS_SDR50)) {
			card->sd_bus_speed = UHS_SDR50_BUS_SPEED;
	} else if ((card->host->caps & (MMC_CAP_UHS_SDR104 |
		    MMC_CAP_UHS_SDR50 | MMC_CAP_UHS_SDR25)) &&
		   (card->sw_caps.sd3_bus_mode & SD_MODE_UHS_SDR25)) {
			card->sd_bus_speed = UHS_SDR25_BUS_SPEED;
	} else if ((card->host->caps & (MMC_CAP_UHS_SDR104 |
		    MMC_CAP_UHS_SDR50 | MMC_CAP_UHS_SDR25 |
		    MMC_CAP_UHS_SDR12)) && (card->sw_caps.sd3_bus_mode &
		    SD_MODE_UHS_SDR12)) {
			card->sd_bus_speed = UHS_SDR12_BUS_SPEED;
	}
}

static int sd_set_bus_speed_mode(struct mmc_card *card, u8 *status)
{
	int err;
	unsigned int timing = 0;

	switch (card->sd_bus_speed) {
	case UHS_SDR104_BUS_SPEED:
		timing = MMC_TIMING_UHS_SDR104;
		card->sw_caps.uhs_max_dtr = UHS_SDR104_MAX_DTR;
		break;
	case UHS_DDR50_BUS_SPEED:
		timing = MMC_TIMING_UHS_DDR50;
		card->sw_caps.uhs_max_dtr = UHS_DDR50_MAX_DTR;
		break;
	case UHS_SDR50_BUS_SPEED:
		timing = MMC_TIMING_UHS_SDR50;
		card->sw_caps.uhs_max_dtr = UHS_SDR50_MAX_DTR;
		break;
	case UHS_SDR25_BUS_SPEED:
		timing = MMC_TIMING_UHS_SDR25;
		card->sw_caps.uhs_max_dtr = UHS_SDR25_MAX_DTR;
		break;
	case UHS_SDR12_BUS_SPEED:
		timing = MMC_TIMING_UHS_SDR12;
		card->sw_caps.uhs_max_dtr = UHS_SDR12_MAX_DTR;
		break;
	default:
		return 0;
	}

	err = mmc_sd_switch(card, 1, 0, card->sd_bus_speed, status);
	if (err)
		return err;

	if ((status[16] & 0xF) != card->sd_bus_speed)
		printk(KERN_WARNING "%s: Problem setting bus speed mode!\n",
			mmc_hostname(card->host));
	else {
		mmc_set_timing(card->host, timing);
		mmc_set_clock(card->host, card->sw_caps.uhs_max_dtr);
	}

	return 0;
}

static int sd_set_current_limit(struct mmc_card *card, u8 *status)
{
	int current_limit = 0;
	int err;

	/*
	 * Current limit switch is only defined for SDR50, SDR104, and DDR50
	 * bus speed modes. For other bus speed modes, we set the default
	 * current limit of 200mA.
	 */
	if ((card->sd_bus_speed == UHS_SDR50_BUS_SPEED) ||
	    (card->sd_bus_speed == UHS_SDR104_BUS_SPEED) ||
	    (card->sd_bus_speed == UHS_DDR50_BUS_SPEED)) {
		if (card->host->caps & MMC_CAP_MAX_CURRENT_800) {
			if (card->sw_caps.sd3_curr_limit & SD_MAX_CURRENT_800)
				current_limit = SD_SET_CURRENT_LIMIT_800;
			else if (card->sw_caps.sd3_curr_limit &
					SD_MAX_CURRENT_600)
				current_limit = SD_SET_CURRENT_LIMIT_600;
			else if (card->sw_caps.sd3_curr_limit &
					SD_MAX_CURRENT_400)
				current_limit = SD_SET_CURRENT_LIMIT_400;
			else if (card->sw_caps.sd3_curr_limit &
					SD_MAX_CURRENT_200)
				current_limit = SD_SET_CURRENT_LIMIT_200;
		} else if (card->host->caps & MMC_CAP_MAX_CURRENT_600) {
			if (card->sw_caps.sd3_curr_limit & SD_MAX_CURRENT_600)
				current_limit = SD_SET_CURRENT_LIMIT_600;
			else if (card->sw_caps.sd3_curr_limit &
					SD_MAX_CURRENT_400)
				current_limit = SD_SET_CURRENT_LIMIT_400;
			else if (card->sw_caps.sd3_curr_limit &
					SD_MAX_CURRENT_200)
				current_limit = SD_SET_CURRENT_LIMIT_200;
		} else if (card->host->caps & MMC_CAP_MAX_CURRENT_400) {
			if (card->sw_caps.sd3_curr_limit & SD_MAX_CURRENT_400)
				current_limit = SD_SET_CURRENT_LIMIT_400;
			else if (card->sw_caps.sd3_curr_limit &
					SD_MAX_CURRENT_200)
				current_limit = SD_SET_CURRENT_LIMIT_200;
		} else if (card->host->caps & MMC_CAP_MAX_CURRENT_200) {
			if (card->sw_caps.sd3_curr_limit & SD_MAX_CURRENT_200)
				current_limit = SD_SET_CURRENT_LIMIT_200;
		}
	} else
		current_limit = SD_SET_CURRENT_LIMIT_200;

	err = mmc_sd_switch(card, 1, 3, current_limit, status);
	if (err)
		return err;

	if (((status[15] >> 4) & 0x0F) != current_limit)
		printk(KERN_WARNING "%s: Problem setting current limit!\n",
			mmc_hostname(card->host));

	return 0;
}

/*
 * UHS-I specific initialization procedure
 */
static int mmc_sd_init_uhs_card(struct mmc_card *card)
{
	int err;
	u8 *status;

	if (!card->scr.sda_spec3)
		return 0;

	if (!(card->csd.cmdclass & CCC_SWITCH))
		return 0;

	status = kmalloc(64, GFP_KERNEL);
	if (!status) {
		printk(KERN_ERR "%s: could not allocate a buffer for "
			"switch capabilities.\n", mmc_hostname(card->host));
		return -ENOMEM;
	}

	/* Set 4-bit bus width */
	if ((card->host->caps & MMC_CAP_4_BIT_DATA) &&
	    (card->scr.bus_widths & SD_SCR_BUS_WIDTH_4)) {
		err = mmc_app_set_bus_width(card, MMC_BUS_WIDTH_4);
		if (err)
			goto out;

		mmc_set_bus_width(card->host, MMC_BUS_WIDTH_4);
	}

	/*
	 * Select the bus speed mode depending on host
	 * and card capability.
	 */
	sd_update_bus_speed_mode(card);

	/* Set the driver strength for the card */
	err = sd_select_driver_type(card, status);
	if (err)
		goto out;

	/* Set current limit for the card */
	err = sd_set_current_limit(card, status);
	if (err)
		goto out;

	/* Set bus speed mode of the card */
	err = sd_set_bus_speed_mode(card, status);
	if (err)
		goto out;

	/* SPI mode doesn't define CMD19 */
	if (!mmc_host_is_spi(card->host) && card->host->ops->execute_tuning) {
		mmc_host_clk_hold(card->host);
		err = card->host->ops->execute_tuning(card->host);
		mmc_host_clk_release(card->host);
	}

out:
	kfree(status);

	return err;
}

MMC_DEV_ATTR(cid, "%08x%08x%08x%08x\n", card->raw_cid[0], card->raw_cid[1],
	card->raw_cid[2], card->raw_cid[3]);
MMC_DEV_ATTR(csd, "%08x%08x%08x%08x\n", card->raw_csd[0], card->raw_csd[1],
	card->raw_csd[2], card->raw_csd[3]);
MMC_DEV_ATTR(scr, "%08x%08x\n", card->raw_scr[0], card->raw_scr[1]);
MMC_DEV_ATTR(date, "%02d/%04d\n", card->cid.month, card->cid.year);
MMC_DEV_ATTR(erase_size, "%u\n", card->erase_size << 9);
MMC_DEV_ATTR(preferred_erase_size, "%u\n", card->pref_erase << 9);
MMC_DEV_ATTR(fwrev, "0x%x\n", card->cid.fwrev);
MMC_DEV_ATTR(hwrev, "0x%x\n", card->cid.hwrev);
MMC_DEV_ATTR(manfid, "0x%06x\n", card->cid.manfid);
MMC_DEV_ATTR(name, "%s\n", card->cid.prod_name);
MMC_DEV_ATTR(oemid, "0x%04x\n", card->cid.oemid);
MMC_DEV_ATTR(serial, "0x%08x\n", card->cid.serial);


static struct attribute *sd_std_attrs[] = {
	&dev_attr_cid.attr,
	&dev_attr_csd.attr,
	&dev_attr_scr.attr,
	&dev_attr_date.attr,
	&dev_attr_erase_size.attr,
	&dev_attr_preferred_erase_size.attr,
	&dev_attr_fwrev.attr,
	&dev_attr_hwrev.attr,
	&dev_attr_manfid.attr,
	&dev_attr_name.attr,
	&dev_attr_oemid.attr,
	&dev_attr_serial.attr,
	NULL,
};

static struct attribute_group sd_std_attr_group = {
	.attrs = sd_std_attrs,
};

static const struct attribute_group *sd_attr_groups[] = {
	&sd_std_attr_group,
	NULL,
};

struct device_type sd_type = {
	.groups = sd_attr_groups,
};

/*
 * Fetch CID from card.
 */
int mmc_sd_get_cid(struct mmc_host *host, u32 ocr, u32 *cid, u32 *rocr)
{
	int err;

	/*
	 * Since we're changing the OCR value, we seem to
	 * need to tell some cards to go back to the idle
	 * state.  We wait 1ms to give cards time to
	 * respond.
	 */
	mmc_go_idle(host);

	/*
	 * If SD_SEND_IF_COND indicates an SD 2.0
	 * compliant card and we should set bit 30
	 * of the ocr to indicate that we can handle
	 * block-addressed SDHC cards.
	 */
	err = mmc_send_if_cond(host, ocr);
	if (!err)
		ocr |= SD_OCR_CCS;

	/*
	 * If the host supports one of UHS-I modes, request the card
	 * to switch to 1.8V signaling level.
	 */
	if (host->caps & (MMC_CAP_UHS_SDR12 | MMC_CAP_UHS_SDR25 |
	    MMC_CAP_UHS_SDR50 | MMC_CAP_UHS_SDR104 | MMC_CAP_UHS_DDR50))
		ocr |= SD_OCR_S18R;

	/* If the host can supply more than 150mA, XPC should be set to 1. */
	if (host->caps & (MMC_CAP_SET_XPC_330 | MMC_CAP_SET_XPC_300 |
	    MMC_CAP_SET_XPC_180))
		ocr |= SD_OCR_XPC;

try_again:
	err = mmc_send_app_op_cond(host, ocr, rocr);
	if (err)
		return err;

	/*
	 * In case CCS and S18A in the response is set, start Signal Voltage
	 * Switch procedure. SPI mode doesn't support CMD11.
	 */
	if (!mmc_host_is_spi(host) && rocr &&
	   ((*rocr & 0x41000000) == 0x41000000)) {
		err = mmc_set_signal_voltage(host, MMC_SIGNAL_VOLTAGE_180, true);
		if (err) {
			ocr &= ~SD_OCR_S18R;
			goto try_again;
		}
	}

	if (mmc_host_is_spi(host))
		err = mmc_send_cid(host, cid);
	else
		err = mmc_all_send_cid(host, cid);

	return err;
}

int mmc_sd_get_csd(struct mmc_host *host, struct mmc_card *card)
{
	int err;

	/*
	 * Fetch CSD from card.
	 */
	err = mmc_send_csd(card, card->raw_csd);
	if (err)
		return err;

	err = mmc_decode_csd(card);
	if (err)
		return err;

	return 0;
}

int mmc_sd_setup_card(struct mmc_host *host, struct mmc_card *card,
	bool reinit)
{
	int err;
#ifdef CONFIG_MMC_PARANOID_SD_INIT
	int retries;
#endif

	if (!reinit) {
		/*
		 * Fetch SCR from card.
		 */
		err = mmc_app_send_scr(card, card->raw_scr);
		if (err)
			return err;

		err = mmc_decode_scr(card);
		if (err)
			return err;

		/*
		 * Fetch and process SD Status register.
		 */
		err = mmc_read_ssr(card);
		if (err)
			return err;

		/* Erase init depends on CSD and SSR */
		mmc_init_erase(card);

		/*
		 * Fetch switch information from card.
		 */
#ifdef CONFIG_MMC_PARANOID_SD_INIT
		for (retries = 1; retries <= 3; retries++) {
			err = mmc_read_switch(card);
			if (!err) {
				if (retries > 1) {
					printk(KERN_WARNING
					       "%s: recovered\n", 
					       mmc_hostname(host));
				}
				break;
			} else {
				printk(KERN_WARNING
				       "%s: read switch failed (attempt %d)\n",
				       mmc_hostname(host), retries);
			}
		}
#else
		err = mmc_read_switch(card);
#endif

		if (err)
			return err;
	}

	/*
	 * For SPI, enable CRC as appropriate.
	 * This CRC enable is located AFTER the reading of the
	 * card registers because some SDHC cards are not able
	 * to provide valid CRCs for non-512-byte blocks.
	 */
	if (mmc_host_is_spi(host)) {
		err = mmc_spi_set_crc(host, use_spi_crc);
		if (err)
			return err;
	}

	/*
	 * Check if read-only switch is active.
	 */
	if (!reinit) {
		int ro = -1;

		if (host->ops->get_ro) {
			mmc_host_clk_hold(host);
			ro = host->ops->get_ro(host);
			mmc_host_clk_release(host);
		}

		if (ro < 0) {
			printk(KERN_WARNING "%s: host does not "
				"support reading read-only "
				"switch. assuming write-enable.\n",
				mmc_hostname(host));
		} else if (ro > 0) {
			mmc_card_set_readonly(card);
		}
	}

	return 0;
}

unsigned mmc_sd_get_max_clock(struct mmc_card *card)
{
	unsigned max_dtr = (unsigned int)-1;

	if (mmc_card_highspeed(card)) {
		if (max_dtr > card->sw_caps.hs_max_dtr)
			max_dtr = card->sw_caps.hs_max_dtr;
	} else if (max_dtr > card->csd.max_dtr) {
		max_dtr = card->csd.max_dtr;
	}

	return max_dtr;
}

void mmc_sd_go_highspeed(struct mmc_card *card)
{
	mmc_card_set_highspeed(card);
	mmc_set_timing(card->host, MMC_TIMING_SD_HS);
}

/*
 * Handle the detection and initialisation of a card.
 *
 * In the case of a resume, "oldcard" will contain the card
 * we're trying to reinitialise.
 */
static int mmc_sd_init_card(struct mmc_host *host, u32 ocr,
	struct mmc_card *oldcard)
{
	struct mmc_card *card;
	int err;
	u32 cid[4];
	u32 rocr = 0;

	BUG_ON(!host);
	WARN_ON(!host->claimed);

	err = mmc_sd_get_cid(host, ocr, cid, &rocr);
	if (err)
		return err;

	if (oldcard) {
		if (memcmp(cid, oldcard->raw_cid, sizeof(cid)) != 0)
			return -ENOENT;

		card = oldcard;
	} else {
		/*
		 * Allocate card structure.
		 */
		card = mmc_alloc_card(host, &sd_type);
		if (IS_ERR(card))
			return PTR_ERR(card);

		card->type = MMC_TYPE_SD;
		memcpy(card->raw_cid, cid, sizeof(card->raw_cid));
	}

	/*
	 * For native busses:  get card RCA and quit open drain mode.
	 */
	if (!mmc_host_is_spi(host)) {
		err = mmc_send_relative_addr(host, &card->rca);
		if (err)
			return err;

		mmc_set_bus_mode(host, MMC_BUSMODE_PUSHPULL);
	}

	if (!oldcard) {
		err = mmc_sd_get_csd(host, card);
		if (err)
			return err;

		mmc_decode_cid(card);
	}

	/*
	 * Select card, as all following commands rely on that.
	 */
	if (!mmc_host_is_spi(host)) {
		err = mmc_select_card(card);
		if (err)
			return err;
	}

	err = mmc_sd_setup_card(host, card, oldcard != NULL);
	if (err)
		goto free_card;

	/* Initialization sequence for UHS-I cards */
	if (rocr & SD_ROCR_S18A) {
		err = mmc_sd_init_uhs_card(card);
		if (err)
			goto free_card;

		/* Card is an ultra-high-speed card */
		mmc_sd_card_set_uhs(card);

		/*
		 * Since initialization is now complete, enable preset
		 * value registers for UHS-I cards.
		 */
		if (host->ops->enable_preset_value) {
			mmc_host_clk_hold(host);
			host->ops->enable_preset_value(host, true);
			mmc_host_clk_release(host);
		}
	} else {
		/*
		 * Attempt to change to high-speed (if supported)
		 */
		err = mmc_sd_switch_hs(card);
		if (err > 0)
			mmc_sd_go_highspeed(card);
		else if (err)
			goto free_card;

		/*
		 * Set bus speed.
		 */
		mmc_set_clock(host, mmc_sd_get_max_clock(card));

		/*
		 * Switch to wider bus (if supported).
		 */
		if ((host->caps & MMC_CAP_4_BIT_DATA) &&
			(card->scr.bus_widths & SD_SCR_BUS_WIDTH_4)) {
			err = mmc_app_set_bus_width(card, MMC_BUS_WIDTH_4);
			if (err)
				goto free_card;

			mmc_set_bus_width(host, MMC_BUS_WIDTH_4);
		}
	}

	host->card = card;
	return 0;

free_card:
	if (!oldcard)
		mmc_remove_card(card);

	return err;
}

/*
 * Host is being removed. Free up the current card.
 */
static void mmc_sd_remove(struct mmc_host *host)
{
	BUG_ON(!host);
	BUG_ON(!host->card);

	mmc_remove_card(host->card);

	mmc_claim_host(host);
	host->card = NULL;
	mmc_release_host(host);
}

/*
 * Card detection - card is alive.
 */
static int mmc_sd_alive(struct mmc_host *host)
{
	return mmc_send_status(host->card, NULL);
}

/*
 * Card detection callback from host.
 */
static void mmc_sd_detect(struct mmc_host *host)
{
	int err = 0;
#ifdef CONFIG_MMC_PARANOID_SD_INIT
        int retries = 5;
#endif

	BUG_ON(!host);
	BUG_ON(!host->card);
       
	mmc_claim_host(host);

	/*
	 * Just check if our card has been removed.
	 */
#ifdef CONFIG_MMC_PARANOID_SD_INIT
	while(retries) {
		err = _mmc_detect_card_removed(host);
		if (err) {
			retries--;
			udelay(5);
			continue;
		}
		break;
	}
	if (!retries) {
		printk(KERN_ERR "%s(%s): Unable to re-detect card (%d)\n",
		       __func__, mmc_hostname(host), err);
	}
#else
	err = _mmc_detect_card_removed(host);
#endif
	mmc_release_host(host);

	if (err) {
		mmc_sd_remove(host);

		mmc_claim_host(host);
		mmc_detach_bus(host);
		mmc_power_off(host);
		mmc_release_host(host);
	}
}

/*
 * Suspend callback from host.
 */
static int mmc_sd_suspend(struct mmc_host *host)
{
	BUG_ON(!host);
	BUG_ON(!host->card);

	mmc_claim_host(host);
	if (!mmc_host_is_spi(host))
		mmc_deselect_cards(host);
	host->card->state &= ~MMC_STATE_HIGHSPEED;
	mmc_release_host(host);

	return 0;
}

/*
 * Resume callback from host.
 *
 * This function tries to determine if the same card is still present
 * and, if so, restore all state to it.
 */
static int mmc_sd_resume(struct mmc_host *host)
{
	int err;
#ifdef CONFIG_MMC_PARANOID_SD_INIT
	int retries;
#endif

	BUG_ON(!host);
	BUG_ON(!host->card);

	mmc_claim_host(host);
#ifdef CONFIG_MMC_PARANOID_SD_INIT
	retries = 5;
	while (retries) {
		err = mmc_sd_init_card(host, host->ocr, host->card);

		if (err) {
			printk(KERN_ERR "%s: Re-init card rc = %d (retries = %d)\n",
			       mmc_hostname(host), err, retries);
			retries--;
			mmc_power_off(host);
			usleep_range(5000, 5500);
			mmc_power_up(host);
			mmc_select_voltage(host, host->ocr);
			continue;
		}
		break;
	}
#else
	err = mmc_sd_init_card(host, host->ocr, host->card);
#endif
	mmc_release_host(host);

	return err;
}

static int mmc_sd_power_restore(struct mmc_host *host)
{
	int ret;

	host->card->state &= ~MMC_STATE_HIGHSPEED;
	mmc_claim_host(host);
	ret = mmc_sd_init_card(host, host->ocr, host->card);
	mmc_release_host(host);

	return ret;
}

static const struct mmc_bus_ops mmc_sd_ops = {
	.remove = mmc_sd_remove,
	.detect = mmc_sd_detect,
	.suspend = NULL,
	.resume = NULL,
	.power_restore = mmc_sd_power_restore,
	.alive = mmc_sd_alive,
};

static const struct mmc_bus_ops mmc_sd_ops_unsafe = {
	.remove = mmc_sd_remove,
	.detect = mmc_sd_detect,
	.suspend = mmc_sd_suspend,
	.resume = mmc_sd_resume,
	.power_restore = mmc_sd_power_restore,
	.alive = mmc_sd_alive,
};

static void mmc_sd_attach_bus_ops(struct mmc_host *host)
{
	const struct mmc_bus_ops *bus_ops;

	if (!mmc_card_is_removable(host))
		bus_ops = &mmc_sd_ops_unsafe;
	else
		bus_ops = &mmc_sd_ops;
	mmc_attach_bus(host, bus_ops);
}

/*
 * Starting point for SD card init.
 */
int mmc_attach_sd(struct mmc_host *host)
{
	int err;
	u32 ocr;
#ifdef CONFIG_MMC_PARANOID_SD_INIT
	int retries;
#endif

	BUG_ON(!host);
	WARN_ON(!host->claimed);

	/* Make sure we are at 3.3V signalling voltage */
	err = mmc_set_signal_voltage(host, MMC_SIGNAL_VOLTAGE_330, false);
	if (err)
		return err;

	/* Disable preset value enable if already set since last time */
	if (host->ops->enable_preset_value) {
		mmc_host_clk_hold(host);
		host->ops->enable_preset_value(host, false);
		mmc_host_clk_release(host);
	}

	err = mmc_send_app_op_cond(host, 0, &ocr);
	if (err)
		return err;

	mmc_sd_attach_bus_ops(host);
	if (host->ocr_avail_sd)
		host->ocr_avail = host->ocr_avail_sd;

	/*
	 * We need to get OCR a different way for SPI.
	 */
	if (mmc_host_is_spi(host)) {
		mmc_go_idle(host);

		err = mmc_spi_read_ocr(host, 0, &ocr);
		if (err)
			goto err;
	}

	/*
	 * Sanity check the voltages that the card claims to
	 * support.
	 */
	if (ocr & 0x7F) {
		printk(KERN_WARNING "%s: card claims to support voltages "
		       "below the defined range. These will be ignored.\n",
		       mmc_hostname(host));
		ocr &= ~0x7F;
	}

	if ((ocr & MMC_VDD_165_195) &&
	    !(host->ocr_avail_sd & MMC_VDD_165_195)) {
		printk(KERN_WARNING "%s: SD card claims to support the "
		       "incompletely defined 'low voltage range'. This "
		       "will be ignored.\n", mmc_hostname(host));
		ocr &= ~MMC_VDD_165_195;
	}

	host->ocr = mmc_select_voltage(host, ocr);

	/*
	 * Can we support the voltage(s) of the card(s)?
	 */
	if (!host->ocr) {
		err = -EINVAL;
		goto err;
	}

	/*
	 * Detect and init the card.
	 */
#ifdef CONFIG_MMC_PARANOID_SD_INIT
	retries = 5;
	while (retries) {
		err = mmc_sd_init_card(host, host->ocr, NULL);
		if (err) {
			retries--;
			mmc_power_off(host);
			usleep_range(5000, 5500);
			mmc_power_up(host);
			mmc_select_voltage(host, host->ocr);
			continue;
		}
		break;
	}

	if (!retries) {
		printk(KERN_ERR "%s: mmc_sd_init_card() failure (err = %d)\n",
		       mmc_hostname(host), err);
		goto err;
	}
#else
	err = mmc_sd_init_card(host, host->ocr, NULL);
	if (err)
		goto err;
#endif

	mmc_release_host(host);
	err = mmc_add_card(host->card);
	mmc_claim_host(host);
	if (err)
		goto remove_card;

	return 0;

remove_card:
	mmc_release_host(host);
	mmc_remove_card(host->card);
	host->card = NULL;
	mmc_claim_host(host);
err:
	mmc_detach_bus(host);

	printk(KERN_ERR "%s: error %d whilst initialising SD card\n",
		mmc_hostname(host), err);

	return err;
}
<|MERGE_RESOLUTION|>--- conflicted
+++ resolved
@@ -306,11 +306,7 @@
 		goto out;
 	}
 
-<<<<<<< HEAD
-	if (status[13] & 0x02)
-=======
 	if (status[13] & UHS_SDR50_BUS_SPEED)
->>>>>>> d9ee258b
 		card->sw_caps.hs_max_dtr = 50000000;
 
 	if (card->scr.sda_spec3) {
