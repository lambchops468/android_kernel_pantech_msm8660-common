/*
 *  linux/drivers/mmc/host/sdhci.c - Secure Digital Host Controller Interface driver
 *
 *  Copyright (C) 2005-2008 Pierre Ossman, All Rights Reserved.
 *
 * This program is free software; you can redistribute it and/or modify
 * it under the terms of the GNU General Public License as published by
 * the Free Software Foundation; either version 2 of the License, or (at
 * your option) any later version.
 *
 * Thanks to the following companies for their support:
 *
 *     - JMicron (hardware and technical support)
 */

#include <linux/delay.h>
#include <linux/highmem.h>
#include <linux/io.h>
#include <linux/module.h>
#include <linux/dma-mapping.h>
#include <linux/slab.h>
#include <linux/scatterlist.h>
#include <linux/regulator/consumer.h>

#include <linux/leds.h>

#include <linux/mmc/mmc.h>
#include <linux/mmc/host.h>
#include <linux/mmc/card.h>

#include "sdhci.h"

#define DRIVER_NAME "sdhci"

#define DBG(f, x...) \
	pr_debug(DRIVER_NAME " [%s()]: " f, __func__,## x)

#if defined(CONFIG_LEDS_CLASS) || (defined(CONFIG_LEDS_CLASS_MODULE) && \
	defined(CONFIG_MMC_SDHCI_MODULE))
#define SDHCI_USE_LEDS_CLASS
#endif

#define MAX_TUNING_LOOP 40

static unsigned int debug_quirks = 0;

static void sdhci_finish_data(struct sdhci_host *);

static void sdhci_send_command(struct sdhci_host *, struct mmc_command *);
static void sdhci_finish_command(struct sdhci_host *);
static int sdhci_execute_tuning(struct mmc_host *mmc);
static void sdhci_tuning_timer(unsigned long data);

static void sdhci_dumpregs(struct sdhci_host *host)
{
	printk(KERN_DEBUG DRIVER_NAME ": =========== REGISTER DUMP (%s)===========\n",
		mmc_hostname(host->mmc));

	printk(KERN_DEBUG DRIVER_NAME ": Sys addr: 0x%08x | Version:  0x%08x\n",
		sdhci_readl(host, SDHCI_DMA_ADDRESS),
		sdhci_readw(host, SDHCI_HOST_VERSION));
	printk(KERN_DEBUG DRIVER_NAME ": Blk size: 0x%08x | Blk cnt:  0x%08x\n",
		sdhci_readw(host, SDHCI_BLOCK_SIZE),
		sdhci_readw(host, SDHCI_BLOCK_COUNT));
	printk(KERN_DEBUG DRIVER_NAME ": Argument: 0x%08x | Trn mode: 0x%08x\n",
		sdhci_readl(host, SDHCI_ARGUMENT),
		sdhci_readw(host, SDHCI_TRANSFER_MODE));
	printk(KERN_DEBUG DRIVER_NAME ": Present:  0x%08x | Host ctl: 0x%08x\n",
		sdhci_readl(host, SDHCI_PRESENT_STATE),
		sdhci_readb(host, SDHCI_HOST_CONTROL));
	printk(KERN_DEBUG DRIVER_NAME ": Power:    0x%08x | Blk gap:  0x%08x\n",
		sdhci_readb(host, SDHCI_POWER_CONTROL),
		sdhci_readb(host, SDHCI_BLOCK_GAP_CONTROL));
	printk(KERN_DEBUG DRIVER_NAME ": Wake-up:  0x%08x | Clock:    0x%08x\n",
		sdhci_readb(host, SDHCI_WAKE_UP_CONTROL),
		sdhci_readw(host, SDHCI_CLOCK_CONTROL));
	printk(KERN_DEBUG DRIVER_NAME ": Timeout:  0x%08x | Int stat: 0x%08x\n",
		sdhci_readb(host, SDHCI_TIMEOUT_CONTROL),
		sdhci_readl(host, SDHCI_INT_STATUS));
	printk(KERN_DEBUG DRIVER_NAME ": Int enab: 0x%08x | Sig enab: 0x%08x\n",
		sdhci_readl(host, SDHCI_INT_ENABLE),
		sdhci_readl(host, SDHCI_SIGNAL_ENABLE));
	printk(KERN_DEBUG DRIVER_NAME ": AC12 err: 0x%08x | Slot int: 0x%08x\n",
		sdhci_readw(host, SDHCI_ACMD12_ERR),
		sdhci_readw(host, SDHCI_SLOT_INT_STATUS));
	printk(KERN_DEBUG DRIVER_NAME ": Caps:     0x%08x | Caps_1:   0x%08x\n",
		sdhci_readl(host, SDHCI_CAPABILITIES),
		sdhci_readl(host, SDHCI_CAPABILITIES_1));
	printk(KERN_DEBUG DRIVER_NAME ": Cmd:      0x%08x | Max curr: 0x%08x\n",
		sdhci_readw(host, SDHCI_COMMAND),
		sdhci_readl(host, SDHCI_MAX_CURRENT));
	printk(KERN_DEBUG DRIVER_NAME ": Host ctl2: 0x%08x\n",
		sdhci_readw(host, SDHCI_HOST_CONTROL2));

	if (host->flags & SDHCI_USE_ADMA)
		printk(KERN_DEBUG DRIVER_NAME ": ADMA Err: 0x%08x | ADMA Ptr: 0x%08x\n",
		       readl(host->ioaddr + SDHCI_ADMA_ERROR),
		       readl(host->ioaddr + SDHCI_ADMA_ADDRESS));

	printk(KERN_DEBUG DRIVER_NAME ": ===========================================\n");
}

/*****************************************************************************\
 *                                                                           *
 * Low level functions                                                       *
 *                                                                           *
\*****************************************************************************/

static void sdhci_clear_set_irqs(struct sdhci_host *host, u32 clear, u32 set)
{
	u32 ier;

	ier = sdhci_readl(host, SDHCI_INT_ENABLE);
	ier &= ~clear;
	ier |= set;
	sdhci_writel(host, ier, SDHCI_INT_ENABLE);
	sdhci_writel(host, ier, SDHCI_SIGNAL_ENABLE);
}

static void sdhci_unmask_irqs(struct sdhci_host *host, u32 irqs)
{
	sdhci_clear_set_irqs(host, 0, irqs);
}

static void sdhci_mask_irqs(struct sdhci_host *host, u32 irqs)
{
	sdhci_clear_set_irqs(host, irqs, 0);
}

static void sdhci_set_card_detection(struct sdhci_host *host, bool enable)
{
	u32 irqs = SDHCI_INT_CARD_REMOVE | SDHCI_INT_CARD_INSERT;

	if ((host->quirks & SDHCI_QUIRK_BROKEN_CARD_DETECTION) ||
	    (host->mmc->caps & MMC_CAP_NONREMOVABLE))
		return;

	if (enable)
		sdhci_unmask_irqs(host, irqs);
	else
		sdhci_mask_irqs(host, irqs);
}

static void sdhci_enable_card_detection(struct sdhci_host *host)
{
	sdhci_set_card_detection(host, true);
}

static void sdhci_disable_card_detection(struct sdhci_host *host)
{
	sdhci_set_card_detection(host, false);
}

static void sdhci_reset(struct sdhci_host *host, u8 mask)
{
	unsigned long timeout;
	u32 uninitialized_var(ier);

	if (host->quirks & SDHCI_QUIRK_NO_CARD_NO_RESET) {
		if (!(sdhci_readl(host, SDHCI_PRESENT_STATE) &
			SDHCI_CARD_PRESENT))
			return;
	}

	if (host->quirks & SDHCI_QUIRK_RESTORE_IRQS_AFTER_RESET)
		ier = sdhci_readl(host, SDHCI_INT_ENABLE);

	if (host->ops->platform_reset_enter)
		host->ops->platform_reset_enter(host, mask);

	sdhci_writeb(host, mask, SDHCI_SOFTWARE_RESET);

	if (mask & SDHCI_RESET_ALL)
		host->clock = 0;

	/* Wait max 100 ms */
	timeout = 100;

	/* hw clears the bit when it's done */
	while (sdhci_readb(host, SDHCI_SOFTWARE_RESET) & mask) {
		if (timeout == 0) {
			printk(KERN_ERR "%s: Reset 0x%x never completed.\n",
				mmc_hostname(host->mmc), (int)mask);
			sdhci_dumpregs(host);
			return;
		}
		timeout--;
		mdelay(1);
	}

	if (host->ops->platform_reset_exit)
		host->ops->platform_reset_exit(host, mask);

	if (host->quirks & SDHCI_QUIRK_RESTORE_IRQS_AFTER_RESET)
		sdhci_clear_set_irqs(host, SDHCI_INT_ALL_MASK, ier);
}

static void sdhci_set_ios(struct mmc_host *mmc, struct mmc_ios *ios);

static void sdhci_init(struct sdhci_host *host, int soft)
{
	if (soft)
		sdhci_reset(host, SDHCI_RESET_CMD|SDHCI_RESET_DATA);
	else
		sdhci_reset(host, SDHCI_RESET_ALL);

	sdhci_clear_set_irqs(host, SDHCI_INT_ALL_MASK,
		SDHCI_INT_BUS_POWER | SDHCI_INT_DATA_END_BIT |
		SDHCI_INT_DATA_CRC | SDHCI_INT_DATA_TIMEOUT | SDHCI_INT_INDEX |
		SDHCI_INT_END_BIT | SDHCI_INT_CRC | SDHCI_INT_TIMEOUT |
		SDHCI_INT_DATA_END | SDHCI_INT_RESPONSE);

	if (soft) {
		/* force clock reconfiguration */
		host->clock = 0;
		sdhci_set_ios(host->mmc, &host->mmc->ios);
	}
}

static void sdhci_reinit(struct sdhci_host *host)
{
	sdhci_init(host, 0);
	sdhci_enable_card_detection(host);
}

static void sdhci_activate_led(struct sdhci_host *host)
{
	u8 ctrl;

	ctrl = sdhci_readb(host, SDHCI_HOST_CONTROL);
	ctrl |= SDHCI_CTRL_LED;
	sdhci_writeb(host, ctrl, SDHCI_HOST_CONTROL);
}

static void sdhci_deactivate_led(struct sdhci_host *host)
{
	u8 ctrl;

	ctrl = sdhci_readb(host, SDHCI_HOST_CONTROL);
	ctrl &= ~SDHCI_CTRL_LED;
	sdhci_writeb(host, ctrl, SDHCI_HOST_CONTROL);
}

#ifdef SDHCI_USE_LEDS_CLASS
static void sdhci_led_control(struct led_classdev *led,
	enum led_brightness brightness)
{
	struct sdhci_host *host = container_of(led, struct sdhci_host, led);
	unsigned long flags;

	spin_lock_irqsave(&host->lock, flags);

	if (brightness == LED_OFF)
		sdhci_deactivate_led(host);
	else
		sdhci_activate_led(host);

	spin_unlock_irqrestore(&host->lock, flags);
}
#endif

/*****************************************************************************\
 *                                                                           *
 * Core functions                                                            *
 *                                                                           *
\*****************************************************************************/

static void sdhci_read_block_pio(struct sdhci_host *host)
{
	unsigned long flags;
	size_t blksize, len, chunk;
	u32 uninitialized_var(scratch);
	u8 *buf;

	DBG("PIO reading\n");

	blksize = host->data->blksz;
	chunk = 0;

	local_irq_save(flags);

	while (blksize) {
		if (!sg_miter_next(&host->sg_miter))
			BUG();

		len = min(host->sg_miter.length, blksize);

		blksize -= len;
		host->sg_miter.consumed = len;

		buf = host->sg_miter.addr;

		while (len) {
			if (chunk == 0) {
				scratch = sdhci_readl(host, SDHCI_BUFFER);
				chunk = 4;
			}

			*buf = scratch & 0xFF;

			buf++;
			scratch >>= 8;
			chunk--;
			len--;
		}
	}

	sg_miter_stop(&host->sg_miter);

	local_irq_restore(flags);
}

static void sdhci_write_block_pio(struct sdhci_host *host)
{
	unsigned long flags;
	size_t blksize, len, chunk;
	u32 scratch;
	u8 *buf;

	DBG("PIO writing\n");

	blksize = host->data->blksz;
	chunk = 0;
	scratch = 0;

	local_irq_save(flags);

	while (blksize) {
		if (!sg_miter_next(&host->sg_miter))
			BUG();

		len = min(host->sg_miter.length, blksize);

		blksize -= len;
		host->sg_miter.consumed = len;

		buf = host->sg_miter.addr;

		while (len) {
			scratch |= (u32)*buf << (chunk * 8);

			buf++;
			chunk++;
			len--;

			if ((chunk == 4) || ((len == 0) && (blksize == 0))) {
				sdhci_writel(host, scratch, SDHCI_BUFFER);
				chunk = 0;
				scratch = 0;
			}
		}
	}

	sg_miter_stop(&host->sg_miter);

	local_irq_restore(flags);
}

static void sdhci_transfer_pio(struct sdhci_host *host)
{
	u32 mask;

	BUG_ON(!host->data);

	if (host->blocks == 0)
		return;

	if (host->data->flags & MMC_DATA_READ)
		mask = SDHCI_DATA_AVAILABLE;
	else
		mask = SDHCI_SPACE_AVAILABLE;

	/*
	 * Some controllers (JMicron JMB38x) mess up the buffer bits
	 * for transfers < 4 bytes. As long as it is just one block,
	 * we can ignore the bits.
	 */
	if ((host->quirks & SDHCI_QUIRK_BROKEN_SMALL_PIO) &&
		(host->data->blocks == 1))
		mask = ~0;

	while (sdhci_readl(host, SDHCI_PRESENT_STATE) & mask) {
		if (host->quirks & SDHCI_QUIRK_PIO_NEEDS_DELAY)
			udelay(100);

		if (host->data->flags & MMC_DATA_READ)
			sdhci_read_block_pio(host);
		else
			sdhci_write_block_pio(host);

		host->blocks--;
		if (host->blocks == 0)
			break;
	}

	DBG("PIO transfer complete.\n");
}

static char *sdhci_kmap_atomic(struct scatterlist *sg, unsigned long *flags)
{
	local_irq_save(*flags);
	return kmap_atomic(sg_page(sg), KM_BIO_SRC_IRQ) + sg->offset;
}

static void sdhci_kunmap_atomic(void *buffer, unsigned long *flags)
{
	kunmap_atomic(buffer, KM_BIO_SRC_IRQ);
	local_irq_restore(*flags);
}

static void sdhci_set_adma_desc(u8 *desc, u32 addr, int len, unsigned cmd)
{
	__le32 *dataddr = (__le32 __force *)(desc + 4);
	__le16 *cmdlen = (__le16 __force *)desc;

	/* SDHCI specification says ADMA descriptors should be 4 byte
	 * aligned, so using 16 or 32bit operations should be safe. */

	cmdlen[0] = cpu_to_le16(cmd);
	cmdlen[1] = cpu_to_le16(len);

	dataddr[0] = cpu_to_le32(addr);
}

static int sdhci_adma_table_pre(struct sdhci_host *host,
	struct mmc_data *data)
{
	int direction;

	u8 *desc;
	u8 *align;
	dma_addr_t addr;
	dma_addr_t align_addr;
	int len, offset;

	struct scatterlist *sg;
	int i;
	char *buffer;
	unsigned long flags;

	/*
	 * The spec does not specify endianness of descriptor table.
	 * We currently guess that it is LE.
	 */

	if (data->flags & MMC_DATA_READ)
		direction = DMA_FROM_DEVICE;
	else
		direction = DMA_TO_DEVICE;

	/*
	 * The ADMA descriptor table is mapped further down as we
	 * need to fill it with data first.
	 */

	host->align_addr = dma_map_single(mmc_dev(host->mmc),
		host->align_buffer, 128 * 4, direction);
	if (dma_mapping_error(mmc_dev(host->mmc), host->align_addr))
		goto fail;
	BUG_ON(host->align_addr & 0x3);

	host->sg_count = dma_map_sg(mmc_dev(host->mmc),
		data->sg, data->sg_len, direction);
	if (host->sg_count == 0)
		goto unmap_align;

	desc = host->adma_desc;
	align = host->align_buffer;

	align_addr = host->align_addr;

	for_each_sg(data->sg, sg, host->sg_count, i) {
		addr = sg_dma_address(sg);
		len = sg_dma_len(sg);

		/*
		 * The SDHCI specification states that ADMA
		 * addresses must be 32-bit aligned. If they
		 * aren't, then we use a bounce buffer for
		 * the (up to three) bytes that screw up the
		 * alignment.
		 */
		offset = (4 - (addr & 0x3)) & 0x3;
		if (offset) {
			if (data->flags & MMC_DATA_WRITE) {
				buffer = sdhci_kmap_atomic(sg, &flags);
				WARN_ON(((long)buffer & PAGE_MASK) > (PAGE_SIZE - 3));
				memcpy(align, buffer, offset);
				sdhci_kunmap_atomic(buffer, &flags);
			}

			/* tran, valid */
			sdhci_set_adma_desc(desc, align_addr, offset, 0x21);

			BUG_ON(offset > 65536);

			align += 4;
			align_addr += 4;

			desc += 8;

			addr += offset;
			len -= offset;
		}

		BUG_ON(len > 65536);

		/* tran, valid */
		sdhci_set_adma_desc(desc, addr, len, 0x21);
		desc += 8;

		/*
		 * If this triggers then we have a calculation bug
		 * somewhere. :/
		 */
		WARN_ON((desc - host->adma_desc) > (128 * 2 + 1) * 4);
	}

	if (host->quirks & SDHCI_QUIRK_NO_ENDATTR_IN_NOPDESC) {
		/*
		* Mark the last descriptor as the terminating descriptor
		*/
		if (desc != host->adma_desc) {
			desc -= 8;
			desc[0] |= 0x2; /* end */
		}
	} else {
		/*
		* Add a terminating entry.
		*/

		/* nop, end, valid */
		sdhci_set_adma_desc(desc, 0, 0, 0x3);
	}

	/*
	 * Resync align buffer as we might have changed it.
	 */
	if (data->flags & MMC_DATA_WRITE) {
		dma_sync_single_for_device(mmc_dev(host->mmc),
			host->align_addr, 128 * 4, direction);
	}

	host->adma_addr = dma_map_single(mmc_dev(host->mmc),
		host->adma_desc, (128 * 2 + 1) * 4, DMA_TO_DEVICE);
	if (dma_mapping_error(mmc_dev(host->mmc), host->adma_addr))
		goto unmap_entries;
	BUG_ON(host->adma_addr & 0x3);

	return 0;

unmap_entries:
	dma_unmap_sg(mmc_dev(host->mmc), data->sg,
		data->sg_len, direction);
unmap_align:
	dma_unmap_single(mmc_dev(host->mmc), host->align_addr,
		128 * 4, direction);
fail:
	return -EINVAL;
}

static void sdhci_adma_table_post(struct sdhci_host *host,
	struct mmc_data *data)
{
	int direction;

	struct scatterlist *sg;
	int i, size;
	u8 *align;
	char *buffer;
	unsigned long flags;

	if (data->flags & MMC_DATA_READ)
		direction = DMA_FROM_DEVICE;
	else
		direction = DMA_TO_DEVICE;

	dma_unmap_single(mmc_dev(host->mmc), host->adma_addr,
		(128 * 2 + 1) * 4, DMA_TO_DEVICE);

	dma_unmap_single(mmc_dev(host->mmc), host->align_addr,
		128 * 4, direction);

	if (data->flags & MMC_DATA_READ) {
		dma_sync_sg_for_cpu(mmc_dev(host->mmc), data->sg,
			data->sg_len, direction);

		align = host->align_buffer;

		for_each_sg(data->sg, sg, host->sg_count, i) {
			if (sg_dma_address(sg) & 0x3) {
				size = 4 - (sg_dma_address(sg) & 0x3);

				buffer = sdhci_kmap_atomic(sg, &flags);
				WARN_ON(((long)buffer & PAGE_MASK) > (PAGE_SIZE - 3));
				memcpy(buffer, align, size);
				sdhci_kunmap_atomic(buffer, &flags);

				align += 4;
			}
		}
	}

	dma_unmap_sg(mmc_dev(host->mmc), data->sg,
		data->sg_len, direction);
}

static u8 sdhci_calc_timeout(struct sdhci_host *host, struct mmc_command *cmd)
{
	u8 count;
	struct mmc_data *data = cmd->data;
	unsigned target_timeout, current_timeout;

	/*
	 * If the host controller provides us with an incorrect timeout
	 * value, just skip the check and use 0xE.  The hardware may take
	 * longer to time out, but that's much better than having a too-short
	 * timeout value.
	 */
	if (host->quirks & SDHCI_QUIRK_BROKEN_TIMEOUT_VAL)
		return 0xE;

	/* Unspecified timeout, assume max */
	if (!data && !cmd->cmd_timeout_ms)
		return 0xE;

	/* timeout in us */
	if (!data)
		target_timeout = cmd->cmd_timeout_ms * 1000;
	else
		target_timeout = data->timeout_ns / 1000 +
			data->timeout_clks / host->clock;

	if (host->quirks & SDHCI_QUIRK_DATA_TIMEOUT_USES_SDCLK)
		host->timeout_clk = host->clock / 1000;

	/*
	 * Figure out needed cycles.
	 * We do this in steps in order to fit inside a 32 bit int.
	 * The first step is the minimum timeout, which will have a
	 * minimum resolution of 6 bits:
	 * (1) 2^13*1000 > 2^22,
	 * (2) host->timeout_clk < 2^16
	 *     =>
	 *     (1) / (2) > 2^6
	 */
	BUG_ON(!host->timeout_clk);
	count = 0;
	current_timeout = (1 << 13) * 1000 / host->timeout_clk;
	while (current_timeout < target_timeout) {
		count++;
		current_timeout <<= 1;
		if (count >= 0xF)
			break;
	}

	if (count >= 0xF) {
		printk(KERN_WARNING "%s: Too large timeout requested for CMD%d!\n",
		       mmc_hostname(host->mmc), cmd->opcode);
		count = 0xE;

	return count;
}

static void sdhci_set_transfer_irqs(struct sdhci_host *host)
{
	u32 pio_irqs = SDHCI_INT_DATA_AVAIL | SDHCI_INT_SPACE_AVAIL;
	u32 dma_irqs = SDHCI_INT_DMA_END | SDHCI_INT_ADMA_ERROR;

	if (host->flags & SDHCI_REQ_USE_DMA)
		sdhci_clear_set_irqs(host, pio_irqs, dma_irqs);
	else
		sdhci_clear_set_irqs(host, dma_irqs, pio_irqs);
}

static void sdhci_prepare_data(struct sdhci_host *host, struct mmc_command *cmd)
{
	u8 count;
	u8 ctrl;
	struct mmc_data *data = cmd->data;
	int ret;

	WARN_ON(host->data);

	if (data || (cmd->flags & MMC_RSP_BUSY)) {
		count = sdhci_calc_timeout(host, cmd);
		sdhci_writeb(host, count, SDHCI_TIMEOUT_CONTROL);
	}

	if (!data)
		return;

	/* Sanity checks */
	BUG_ON(data->blksz * data->blocks > 524288);
	BUG_ON(data->blksz > host->mmc->max_blk_size);
	BUG_ON(data->blocks > 65535);

	host->data = data;
	host->data_early = 0;
	host->data->bytes_xfered = 0;

	if (host->flags & (SDHCI_USE_SDMA | SDHCI_USE_ADMA))
		host->flags |= SDHCI_REQ_USE_DMA;

	/*
	 * FIXME: This doesn't account for merging when mapping the
	 * scatterlist.
	 */
	if (host->flags & SDHCI_REQ_USE_DMA) {
		int broken, i;
		struct scatterlist *sg;

		broken = 0;
		if (host->flags & SDHCI_USE_ADMA) {
			if (host->quirks & SDHCI_QUIRK_32BIT_ADMA_SIZE)
				broken = 1;
		} else {
			if (host->quirks & SDHCI_QUIRK_32BIT_DMA_SIZE)
				broken = 1;
		}

		if (unlikely(broken)) {
			for_each_sg(data->sg, sg, data->sg_len, i) {
				if (sg->length & 0x3) {
					DBG("Reverting to PIO because of "
						"transfer size (%d)\n",
						sg->length);
					host->flags &= ~SDHCI_REQ_USE_DMA;
					break;
				}
			}
		}
	}

	/*
	 * The assumption here being that alignment is the same after
	 * translation to device address space.
	 */
	if (host->flags & SDHCI_REQ_USE_DMA) {
		int broken, i;
		struct scatterlist *sg;

		broken = 0;
		if (host->flags & SDHCI_USE_ADMA) {
			/*
			 * As we use 3 byte chunks to work around
			 * alignment problems, we need to check this
			 * quirk.
			 */
			if (host->quirks & SDHCI_QUIRK_32BIT_ADMA_SIZE)
				broken = 1;
		} else {
			if (host->quirks & SDHCI_QUIRK_32BIT_DMA_ADDR)
				broken = 1;
		}

		if (unlikely(broken)) {
			for_each_sg(data->sg, sg, data->sg_len, i) {
				if (sg->offset & 0x3) {
					DBG("Reverting to PIO because of "
						"bad alignment\n");
					host->flags &= ~SDHCI_REQ_USE_DMA;
					break;
				}
			}
		}
	}

	if (host->flags & SDHCI_REQ_USE_DMA) {
		if (host->flags & SDHCI_USE_ADMA) {
			ret = sdhci_adma_table_pre(host, data);
			if (ret) {
				/*
				 * This only happens when someone fed
				 * us an invalid request.
				 */
				WARN_ON(1);
				host->flags &= ~SDHCI_REQ_USE_DMA;
			} else {
				sdhci_writel(host, host->adma_addr,
					SDHCI_ADMA_ADDRESS);
			}
		} else {
			int sg_cnt;

			sg_cnt = dma_map_sg(mmc_dev(host->mmc),
					data->sg, data->sg_len,
					(data->flags & MMC_DATA_READ) ?
						DMA_FROM_DEVICE :
						DMA_TO_DEVICE);
			if (sg_cnt == 0) {
				/*
				 * This only happens when someone fed
				 * us an invalid request.
				 */
				WARN_ON(1);
				host->flags &= ~SDHCI_REQ_USE_DMA;
			} else {
				WARN_ON(sg_cnt != 1);
				sdhci_writel(host, sg_dma_address(data->sg),
					SDHCI_DMA_ADDRESS);
			}
		}
	}

	/*
	 * Always adjust the DMA selection as some controllers
	 * (e.g. JMicron) can't do PIO properly when the selection
	 * is ADMA.
	 */
	if (host->version >= SDHCI_SPEC_200) {
		ctrl = sdhci_readb(host, SDHCI_HOST_CONTROL);
		ctrl &= ~SDHCI_CTRL_DMA_MASK;
		if ((host->flags & SDHCI_REQ_USE_DMA) &&
			(host->flags & SDHCI_USE_ADMA))
			ctrl |= SDHCI_CTRL_ADMA32;
		else
			ctrl |= SDHCI_CTRL_SDMA;
		sdhci_writeb(host, ctrl, SDHCI_HOST_CONTROL);
	}

	if (!(host->flags & SDHCI_REQ_USE_DMA)) {
		int flags;

		flags = SG_MITER_ATOMIC;
		if (host->data->flags & MMC_DATA_READ)
			flags |= SG_MITER_TO_SG;
		else
			flags |= SG_MITER_FROM_SG;
		sg_miter_start(&host->sg_miter, data->sg, data->sg_len, flags);
		host->blocks = data->blocks;
	}

	sdhci_set_transfer_irqs(host);

	/* Set the DMA boundary value and block size */
	sdhci_writew(host, SDHCI_MAKE_BLKSZ(SDHCI_DEFAULT_BOUNDARY_ARG,
		data->blksz), SDHCI_BLOCK_SIZE);
	sdhci_writew(host, data->blocks, SDHCI_BLOCK_COUNT);
}

static void sdhci_set_transfer_mode(struct sdhci_host *host,
	struct mmc_command *cmd)
{
	u16 mode;
	struct mmc_data *data = cmd->data;

	if (data == NULL)
		return;

	WARN_ON(!host->data);

	mode = SDHCI_TRNS_BLK_CNT_EN;
	if (mmc_op_multi(cmd->opcode) || data->blocks > 1) {
		mode |= SDHCI_TRNS_MULTI;
		/*
		 * If we are sending CMD23, CMD12 never gets sent
		 * on successful completion (so no Auto-CMD12).
		 */
		if (!host->mrq->sbc && (host->flags & SDHCI_AUTO_CMD12))
			mode |= SDHCI_TRNS_AUTO_CMD12;
		else if (host->mrq->sbc && (host->flags & SDHCI_AUTO_CMD23)) {
			mode |= SDHCI_TRNS_AUTO_CMD23;
			sdhci_writel(host, host->mrq->sbc->arg, SDHCI_ARGUMENT2);
		}
	}

	if (data->flags & MMC_DATA_READ)
		mode |= SDHCI_TRNS_READ;
	if (host->flags & SDHCI_REQ_USE_DMA)
		mode |= SDHCI_TRNS_DMA;

	sdhci_writew(host, mode, SDHCI_TRANSFER_MODE);
}

static void sdhci_finish_data(struct sdhci_host *host)
{
	struct mmc_data *data;

	BUG_ON(!host->data);

	data = host->data;
	host->data = NULL;

	if (host->flags & SDHCI_REQ_USE_DMA) {
		if (host->flags & SDHCI_USE_ADMA)
			sdhci_adma_table_post(host, data);
		else {
			dma_unmap_sg(mmc_dev(host->mmc), data->sg,
				data->sg_len, (data->flags & MMC_DATA_READ) ?
					DMA_FROM_DEVICE : DMA_TO_DEVICE);
		}
	}

	/*
	 * The specification states that the block count register must
	 * be updated, but it does not specify at what point in the
	 * data flow. That makes the register entirely useless to read
	 * back so we have to assume that nothing made it to the card
	 * in the event of an error.
	 */
	if (data->error)
		data->bytes_xfered = 0;
	else
		data->bytes_xfered = data->blksz * data->blocks;

	/*
	 * Need to send CMD12 if -
	 * a) open-ended multiblock transfer (no CMD23)
	 * b) error in multiblock transfer
	 */
	if (data->stop &&
	    (data->error ||
	     !host->mrq->sbc)) {

		/*
		 * The controller needs a reset of internal state machines
		 * upon error conditions.
		 */
		if (data->error) {
			sdhci_reset(host, SDHCI_RESET_CMD);
			sdhci_reset(host, SDHCI_RESET_DATA);
		}

		sdhci_send_command(host, data->stop);
	} else
		tasklet_schedule(&host->finish_tasklet);
}

static void sdhci_send_command(struct sdhci_host *host, struct mmc_command *cmd)
{
	int flags;
	u32 mask;
	unsigned long timeout;

	WARN_ON(host->cmd);

	/* Wait max 10 ms */
	timeout = 10;

	mask = SDHCI_CMD_INHIBIT;
	if ((cmd->data != NULL) || (cmd->flags & MMC_RSP_BUSY))
		mask |= SDHCI_DATA_INHIBIT;

	/* We shouldn't wait for data inihibit for stop commands, even
	   though they might use busy signaling */
	if (host->mrq->data && (cmd == host->mrq->data->stop))
		mask &= ~SDHCI_DATA_INHIBIT;

	while (sdhci_readl(host, SDHCI_PRESENT_STATE) & mask) {
		if (timeout == 0) {
			printk(KERN_ERR "%s: Controller never released "
				"inhibit bit(s).\n", mmc_hostname(host->mmc));
			sdhci_dumpregs(host);
			cmd->error = -EIO;
			tasklet_schedule(&host->finish_tasklet);
			return;
		}
		timeout--;
		mdelay(1);
	}

	mod_timer(&host->timer, jiffies + 10 * HZ);

	host->cmd = cmd;

	sdhci_prepare_data(host, cmd);

	sdhci_writel(host, cmd->arg, SDHCI_ARGUMENT);

	sdhci_set_transfer_mode(host, cmd);

	if ((cmd->flags & MMC_RSP_136) && (cmd->flags & MMC_RSP_BUSY)) {
		printk(KERN_ERR "%s: Unsupported response type!\n",
			mmc_hostname(host->mmc));
		cmd->error = -EINVAL;
		tasklet_schedule(&host->finish_tasklet);
		return;
	}

	if (!(cmd->flags & MMC_RSP_PRESENT))
		flags = SDHCI_CMD_RESP_NONE;
	else if (cmd->flags & MMC_RSP_136)
		flags = SDHCI_CMD_RESP_LONG;
	else if (cmd->flags & MMC_RSP_BUSY)
		flags = SDHCI_CMD_RESP_SHORT_BUSY;
	else
		flags = SDHCI_CMD_RESP_SHORT;

	if (cmd->flags & MMC_RSP_CRC)
		flags |= SDHCI_CMD_CRC;
	if (cmd->flags & MMC_RSP_OPCODE)
		flags |= SDHCI_CMD_INDEX;

	/* CMD19 is special in that the Data Present Select should be set */
	if (cmd->data || (cmd->opcode == MMC_SEND_TUNING_BLOCK))
		flags |= SDHCI_CMD_DATA;

	sdhci_writew(host, SDHCI_MAKE_CMD(cmd->opcode, flags), SDHCI_COMMAND);
}

static void sdhci_finish_command(struct sdhci_host *host)
{
	int i;

	BUG_ON(host->cmd == NULL);

	if (host->cmd->flags & MMC_RSP_PRESENT) {
		if (host->cmd->flags & MMC_RSP_136) {
			/* CRC is stripped so we need to do some shifting. */
			for (i = 0;i < 4;i++) {
				host->cmd->resp[i] = sdhci_readl(host,
					SDHCI_RESPONSE + (3-i)*4) << 8;
				if (i != 3)
					host->cmd->resp[i] |=
						sdhci_readb(host,
						SDHCI_RESPONSE + (3-i)*4-1);
			}
		} else {
			host->cmd->resp[0] = sdhci_readl(host, SDHCI_RESPONSE);
		}
	}

	host->cmd->error = 0;

	/* Finished CMD23, now send actual command. */
	if (host->cmd == host->mrq->sbc) {
		host->cmd = NULL;
		sdhci_send_command(host, host->mrq->cmd);
	} else {

		/* Processed actual command. */
		if (host->data && host->data_early)
			sdhci_finish_data(host);

		if (!host->cmd->data)
			tasklet_schedule(&host->finish_tasklet);

		host->cmd = NULL;
	}
}

static void sdhci_set_clock(struct sdhci_host *host, unsigned int clock)
{
	int div = 0; /* Initialized for compiler warning */
	u16 clk = 0;
	unsigned long timeout;

	if (clock && clock == host->clock)
		return;

	if (host->ops->set_clock) {
		host->ops->set_clock(host, clock);
		if (host->quirks & SDHCI_QUIRK_NONSTANDARD_CLOCK)
			return;
	}

	sdhci_writew(host, 0, SDHCI_CLOCK_CONTROL);

	if (clock == 0)
		goto out;

	if (host->version >= SDHCI_SPEC_300) {
		/*
		 * Check if the Host Controller supports Programmable Clock
		 * Mode.
		 */
		if (host->clk_mul) {
			u16 ctrl;

			/*
			 * We need to figure out whether the Host Driver needs
			 * to select Programmable Clock Mode, or the value can
			 * be set automatically by the Host Controller based on
			 * the Preset Value registers.
			 */
			ctrl = sdhci_readw(host, SDHCI_HOST_CONTROL2);
			if (!(ctrl & SDHCI_CTRL_PRESET_VAL_ENABLE)) {
				for (div = 1; div <= 1024; div++) {
					if (((host->max_clk * host->clk_mul) /
					      div) <= clock)
						break;
				}
				/*
				 * Set Programmable Clock Mode in the Clock
				 * Control register.
				 */
				clk = SDHCI_PROG_CLOCK_MODE;
				div--;
			}
		} else {
			/* Version 3.00 divisors must be a multiple of 2. */
			if (host->max_clk <= clock)
				div = 1;
			else {
				for (div = 2; div < SDHCI_MAX_DIV_SPEC_300;
				     div += 2) {
					if ((host->max_clk / div) <= clock)
						break;
				}
			}
			div >>= 1;
		}
	} else {
		/* Version 2.00 divisors must be a power of 2. */
		for (div = 1; div < SDHCI_MAX_DIV_SPEC_200; div *= 2) {
			if ((host->max_clk / div) <= clock)
				break;
		}
		div >>= 1;
	}

	clk |= (div & SDHCI_DIV_MASK) << SDHCI_DIVIDER_SHIFT;
	clk |= ((div & SDHCI_DIV_HI_MASK) >> SDHCI_DIV_MASK_LEN)
		<< SDHCI_DIVIDER_HI_SHIFT;
	clk |= SDHCI_CLOCK_INT_EN;
	sdhci_writew(host, clk, SDHCI_CLOCK_CONTROL);

	/* Wait max 20 ms */
	timeout = 20;
	while (!((clk = sdhci_readw(host, SDHCI_CLOCK_CONTROL))
		& SDHCI_CLOCK_INT_STABLE)) {
		if (timeout == 0) {
			printk(KERN_ERR "%s: Internal clock never "
				"stabilised.\n", mmc_hostname(host->mmc));
			sdhci_dumpregs(host);
			return;
		}
		timeout--;
		mdelay(1);
	}

	clk |= SDHCI_CLOCK_CARD_EN;
	sdhci_writew(host, clk, SDHCI_CLOCK_CONTROL);

out:
	host->clock = clock;
}

static void sdhci_set_power(struct sdhci_host *host, unsigned short power)
{
	u8 pwr = 0;

	if (power != (unsigned short)-1) {
		switch (1 << power) {
		case MMC_VDD_165_195:
			pwr = SDHCI_POWER_180;
			break;
		case MMC_VDD_29_30:
		case MMC_VDD_30_31:
			pwr = SDHCI_POWER_300;
			break;
		case MMC_VDD_32_33:
		case MMC_VDD_33_34:
			pwr = SDHCI_POWER_330;
			break;
		default:
			BUG();
		}
	}

	if (host->pwr == pwr)
		return;

	host->pwr = pwr;

	if (pwr == 0) {
		sdhci_writeb(host, 0, SDHCI_POWER_CONTROL);
		return;
	}

	/*
	 * Spec says that we should clear the power reg before setting
	 * a new value. Some controllers don't seem to like this though.
	 */
	if (!(host->quirks & SDHCI_QUIRK_SINGLE_POWER_WRITE))
		sdhci_writeb(host, 0, SDHCI_POWER_CONTROL);

	/*
	 * At least the Marvell CaFe chip gets confused if we set the voltage
	 * and set turn on power at the same time, so set the voltage first.
	 */
	if (host->quirks & SDHCI_QUIRK_NO_SIMULT_VDD_AND_POWER)
		sdhci_writeb(host, pwr, SDHCI_POWER_CONTROL);

	pwr |= SDHCI_POWER_ON;

	sdhci_writeb(host, pwr, SDHCI_POWER_CONTROL);

	/*
	 * Some controllers need an extra 10ms delay of 10ms before they
	 * can apply clock after applying power
	 */
	if (host->quirks & SDHCI_QUIRK_DELAY_AFTER_POWER)
		mdelay(10);
}

/*****************************************************************************\
 *                                                                           *
 * MMC callbacks                                                             *
 *                                                                           *
\*****************************************************************************/

static void sdhci_request(struct mmc_host *mmc, struct mmc_request *mrq)
{
	struct sdhci_host *host;
	bool present;
	unsigned long flags;
	u32 tuning_opcode;

	host = mmc_priv(mmc);

	spin_lock_irqsave(&host->lock, flags);

	WARN_ON(host->mrq != NULL);

#ifndef SDHCI_USE_LEDS_CLASS
	sdhci_activate_led(host);
#endif

	/*
	 * Ensure we don't send the STOP for non-SET_BLOCK_COUNTED
	 * requests if Auto-CMD12 is enabled.
	 */
	if (!mrq->sbc && (host->flags & SDHCI_AUTO_CMD12)) {
		if (mrq->stop) {
			mrq->data->stop = NULL;
			mrq->stop = NULL;
		}
	}

	host->mrq = mrq;

	/* If polling, assume that the card is always present. */
	if (host->quirks & SDHCI_QUIRK_BROKEN_CARD_DETECTION)
		present = true;
	else
		present = sdhci_readl(host, SDHCI_PRESENT_STATE) &
				SDHCI_CARD_PRESENT;

	if (!present || host->flags & SDHCI_DEVICE_DEAD) {
		host->mrq->cmd->error = -ENOMEDIUM;
		tasklet_schedule(&host->finish_tasklet);
	} else {
		u32 present_state;

		present_state = sdhci_readl(host, SDHCI_PRESENT_STATE);
		/*
		 * Check if the re-tuning timer has already expired and there
		 * is no on-going data transfer. If so, we need to execute
		 * tuning procedure before sending command.
		 */
		if ((host->flags & SDHCI_NEEDS_RETUNING) &&
		    !(present_state & (SDHCI_DOING_WRITE | SDHCI_DOING_READ))) {
			/* eMMC uses cmd21 while sd and sdio use cmd19 */
			tuning_opcode = mmc->card->type == MMC_TYPE_MMC ?
				MMC_SEND_TUNING_BLOCK_HS200 :
				MMC_SEND_TUNING_BLOCK;
			spin_unlock_irqrestore(&host->lock, flags);
<<<<<<< HEAD
			sdhci_execute_tuning(mmc);
=======
			sdhci_execute_tuning(mmc, tuning_opcode);
>>>>>>> f95b9789
			spin_lock_irqsave(&host->lock, flags);

			/* Restore original mmc_request structure */
			host->mrq = mrq;
		}

		if (mrq->sbc && !(host->flags & SDHCI_AUTO_CMD23))
			sdhci_send_command(host, mrq->sbc);
		else
			sdhci_send_command(host, mrq->cmd);
	}

	mmiowb();
	spin_unlock_irqrestore(&host->lock, flags);
}

static void sdhci_set_ios(struct mmc_host *mmc, struct mmc_ios *ios)
{
	struct sdhci_host *host;
	unsigned long flags;
	u8 ctrl;

	host = mmc_priv(mmc);

	spin_lock_irqsave(&host->lock, flags);

	if (host->flags & SDHCI_DEVICE_DEAD)
		goto out;

	/*
	 * Reset the chip on each power off.
	 * Should clear out any weird states.
	 */
	if (ios->power_mode == MMC_POWER_OFF) {
		sdhci_writel(host, 0, SDHCI_SIGNAL_ENABLE);
		sdhci_reinit(host);
	}

	sdhci_set_clock(host, ios->clock);

	if (ios->power_mode == MMC_POWER_OFF)
		sdhci_set_power(host, -1);
	else
		sdhci_set_power(host, ios->vdd);

	if (host->ops->platform_send_init_74_clocks)
		host->ops->platform_send_init_74_clocks(host, ios->power_mode);

	/*
	 * If your platform has 8-bit width support but is not a v3 controller,
	 * or if it requires special setup code, you should implement that in
	 * platform_8bit_width().
	 */
	if (host->ops->platform_8bit_width)
		host->ops->platform_8bit_width(host, ios->bus_width);
	else {
		ctrl = sdhci_readb(host, SDHCI_HOST_CONTROL);
		if (ios->bus_width == MMC_BUS_WIDTH_8) {
			ctrl &= ~SDHCI_CTRL_4BITBUS;
			if (host->version >= SDHCI_SPEC_300)
				ctrl |= SDHCI_CTRL_8BITBUS;
		} else {
			if (host->version >= SDHCI_SPEC_300)
				ctrl &= ~SDHCI_CTRL_8BITBUS;
			if (ios->bus_width == MMC_BUS_WIDTH_4)
				ctrl |= SDHCI_CTRL_4BITBUS;
			else
				ctrl &= ~SDHCI_CTRL_4BITBUS;
		}
		sdhci_writeb(host, ctrl, SDHCI_HOST_CONTROL);
	}

	ctrl = sdhci_readb(host, SDHCI_HOST_CONTROL);

	if ((ios->timing == MMC_TIMING_SD_HS ||
	     ios->timing == MMC_TIMING_MMC_HS)
	    && !(host->quirks & SDHCI_QUIRK_NO_HISPD_BIT))
		ctrl |= SDHCI_CTRL_HISPD;
	else
		ctrl &= ~SDHCI_CTRL_HISPD;

	if (host->version >= SDHCI_SPEC_300) {
		u16 clk, ctrl_2;
		unsigned int clock;

		/* In case of UHS-I modes, set High Speed Enable */
		if ((ios->timing == MMC_TIMING_UHS_SDR50) ||
		    (ios->timing == MMC_TIMING_UHS_SDR104) ||
		    (ios->timing == MMC_TIMING_UHS_DDR50) ||
		    (ios->timing == MMC_TIMING_UHS_SDR25))
			ctrl |= SDHCI_CTRL_HISPD;

		ctrl_2 = sdhci_readw(host, SDHCI_HOST_CONTROL2);
		if (!(ctrl_2 & SDHCI_CTRL_PRESET_VAL_ENABLE)) {
			sdhci_writeb(host, ctrl, SDHCI_HOST_CONTROL);
			/*
			 * We only need to set Driver Strength if the
			 * preset value enable is not set.
			 */
			ctrl_2 &= ~SDHCI_CTRL_DRV_TYPE_MASK;
			if (ios->drv_type == MMC_SET_DRIVER_TYPE_A)
				ctrl_2 |= SDHCI_CTRL_DRV_TYPE_A;
			else if (ios->drv_type == MMC_SET_DRIVER_TYPE_C)
				ctrl_2 |= SDHCI_CTRL_DRV_TYPE_C;

			sdhci_writew(host, ctrl_2, SDHCI_HOST_CONTROL2);
		} else {
			/*
			 * According to SDHC Spec v3.00, if the Preset Value
			 * Enable in the Host Control 2 register is set, we
			 * need to reset SD Clock Enable before changing High
			 * Speed Enable to avoid generating clock gliches.
			 */

			/* Reset SD Clock Enable */
			clk = sdhci_readw(host, SDHCI_CLOCK_CONTROL);
			clk &= ~SDHCI_CLOCK_CARD_EN;
			sdhci_writew(host, clk, SDHCI_CLOCK_CONTROL);

			sdhci_writeb(host, ctrl, SDHCI_HOST_CONTROL);

			/* Re-enable SD Clock */
			clock = host->clock;
			host->clock = 0;
			sdhci_set_clock(host, clock);
		}


		/* Reset SD Clock Enable */
		clk = sdhci_readw(host, SDHCI_CLOCK_CONTROL);
		clk &= ~SDHCI_CLOCK_CARD_EN;
		sdhci_writew(host, clk, SDHCI_CLOCK_CONTROL);

		if (host->ops->set_uhs_signaling)
			host->ops->set_uhs_signaling(host, ios->timing);
		else {
			ctrl_2 = sdhci_readw(host, SDHCI_HOST_CONTROL2);
			/* Select Bus Speed Mode for host */
			ctrl_2 &= ~SDHCI_CTRL_UHS_MASK;
			if (ios->timing == MMC_TIMING_UHS_SDR12)
				ctrl_2 |= SDHCI_CTRL_UHS_SDR12;
			else if (ios->timing == MMC_TIMING_UHS_SDR25)
				ctrl_2 |= SDHCI_CTRL_UHS_SDR25;
			else if (ios->timing == MMC_TIMING_UHS_SDR50)
				ctrl_2 |= SDHCI_CTRL_UHS_SDR50;
			else if (ios->timing == MMC_TIMING_UHS_SDR104)
				ctrl_2 |= SDHCI_CTRL_UHS_SDR104;
			else if (ios->timing == MMC_TIMING_UHS_DDR50)
				ctrl_2 |= SDHCI_CTRL_UHS_DDR50;
			sdhci_writew(host, ctrl_2, SDHCI_HOST_CONTROL2);
		}

		/* Re-enable SD Clock */
		clock = host->clock;
		host->clock = 0;
		sdhci_set_clock(host, clock);
	} else
		sdhci_writeb(host, ctrl, SDHCI_HOST_CONTROL);

	/*
	 * Some (ENE) controllers go apeshit on some ios operation,
	 * signalling timeout and CRC errors even on CMD0. Resetting
	 * it on each ios seems to solve the problem.
	 */
	if(host->quirks & SDHCI_QUIRK_RESET_CMD_DATA_ON_IOS)
		sdhci_reset(host, SDHCI_RESET_CMD | SDHCI_RESET_DATA);

out:
	mmiowb();
	spin_unlock_irqrestore(&host->lock, flags);
}

static int check_ro(struct sdhci_host *host)
{
	unsigned long flags;
	int is_readonly;

	spin_lock_irqsave(&host->lock, flags);

	if (host->flags & SDHCI_DEVICE_DEAD)
		is_readonly = 0;
	else if (host->ops->get_ro)
		is_readonly = host->ops->get_ro(host);
	else
		is_readonly = !(sdhci_readl(host, SDHCI_PRESENT_STATE)
				& SDHCI_WRITE_PROTECT);

	spin_unlock_irqrestore(&host->lock, flags);

	/* This quirk needs to be replaced by a callback-function later */
	return host->quirks & SDHCI_QUIRK_INVERTED_WRITE_PROTECT ?
		!is_readonly : is_readonly;
}

#define SAMPLE_COUNT	5

static int sdhci_get_ro(struct mmc_host *mmc)
{
	struct sdhci_host *host;
	int i, ro_count;

	host = mmc_priv(mmc);

	if (!(host->quirks & SDHCI_QUIRK_UNSTABLE_RO_DETECT))
		return check_ro(host);

	ro_count = 0;
	for (i = 0; i < SAMPLE_COUNT; i++) {
		if (check_ro(host)) {
			if (++ro_count > SAMPLE_COUNT / 2)
				return 1;
		}
		msleep(30);
	}
	return 0;
}

static void sdhci_enable_sdio_irq(struct mmc_host *mmc, int enable)
{
	struct sdhci_host *host;
	unsigned long flags;

	host = mmc_priv(mmc);

	spin_lock_irqsave(&host->lock, flags);

	if (host->flags & SDHCI_DEVICE_DEAD)
		goto out;

	if (enable)
		sdhci_unmask_irqs(host, SDHCI_INT_CARD_INT);
	else
		sdhci_mask_irqs(host, SDHCI_INT_CARD_INT);
out:
	mmiowb();

	spin_unlock_irqrestore(&host->lock, flags);
}

static int sdhci_start_signal_voltage_switch(struct mmc_host *mmc,
	struct mmc_ios *ios)
{
	struct sdhci_host *host;
	u8 pwr;
	u16 clk, ctrl;
	u32 present_state;

	host = mmc_priv(mmc);

	/*
	 * Signal Voltage Switching is only applicable for Host Controllers
	 * v3.00 and above.
	 */
	if (host->version < SDHCI_SPEC_300)
		return 0;

	/*
	 * We first check whether the request is to set signalling voltage
	 * to 3.3V. If so, we change the voltage to 3.3V and return quickly.
	 */
	ctrl = sdhci_readw(host, SDHCI_HOST_CONTROL2);
	if (ios->signal_voltage == MMC_SIGNAL_VOLTAGE_330) {
		/* Set 1.8V Signal Enable in the Host Control2 register to 0 */
		ctrl &= ~SDHCI_CTRL_VDD_180;
		sdhci_writew(host, ctrl, SDHCI_HOST_CONTROL2);

		/* Wait for 5ms */
		usleep_range(5000, 5500);

		/* 3.3V regulator output should be stable within 5 ms */
		ctrl = sdhci_readw(host, SDHCI_HOST_CONTROL2);
		if (!(ctrl & SDHCI_CTRL_VDD_180))
			return 0;
		else {
			printk(KERN_INFO DRIVER_NAME ": Switching to 3.3V "
				"signalling voltage failed\n");
			return -EIO;
		}
	} else if (!(ctrl & SDHCI_CTRL_VDD_180) &&
		  (ios->signal_voltage == MMC_SIGNAL_VOLTAGE_180)) {
		/* Stop SDCLK */
		clk = sdhci_readw(host, SDHCI_CLOCK_CONTROL);
		clk &= ~SDHCI_CLOCK_CARD_EN;
		sdhci_writew(host, clk, SDHCI_CLOCK_CONTROL);

		/* Check whether DAT[3:0] is 0000 */
		present_state = sdhci_readl(host, SDHCI_PRESENT_STATE);
		if (!((present_state & SDHCI_DATA_LVL_MASK) >>
		       SDHCI_DATA_LVL_SHIFT)) {
			/*
			 * Enable 1.8V Signal Enable in the Host Control2
			 * register
			 */
			ctrl |= SDHCI_CTRL_VDD_180;
			sdhci_writew(host, ctrl, SDHCI_HOST_CONTROL2);

			/* Wait for 5ms */
			usleep_range(5000, 5500);

			ctrl = sdhci_readw(host, SDHCI_HOST_CONTROL2);
			if (ctrl & SDHCI_CTRL_VDD_180) {
				/* Provide SDCLK again and wait for 1ms*/
				clk = sdhci_readw(host, SDHCI_CLOCK_CONTROL);
				clk |= SDHCI_CLOCK_CARD_EN;
				sdhci_writew(host, clk, SDHCI_CLOCK_CONTROL);
				usleep_range(1000, 1500);

				/*
				 * If DAT[3:0] level is 1111b, then the card
				 * was successfully switched to 1.8V signaling.
				 */
				present_state = sdhci_readl(host,
							SDHCI_PRESENT_STATE);
				if ((present_state & SDHCI_DATA_LVL_MASK) ==
				     SDHCI_DATA_LVL_MASK)
					return 0;
			}
		}

		/*
		 * If we are here, that means the switch to 1.8V signaling
		 * failed. We power cycle the card, and retry initialization
		 * sequence by setting S18R to 0.
		 */
		pwr = sdhci_readb(host, SDHCI_POWER_CONTROL);
		pwr &= ~SDHCI_POWER_ON;
		sdhci_writeb(host, pwr, SDHCI_POWER_CONTROL);

		/* Wait for 1ms as per the spec */
		usleep_range(1000, 1500);
		pwr |= SDHCI_POWER_ON;
		sdhci_writeb(host, pwr, SDHCI_POWER_CONTROL);

		printk(KERN_INFO DRIVER_NAME ": Switching to 1.8V signalling "
			"voltage failed, retrying with S18R set to 0\n");
		return -EAGAIN;
	} else
		/* No signal voltage switch required */
		return 0;
}

static int sdhci_execute_tuning(struct mmc_host *mmc)
{
	struct sdhci_host *host;
	u16 ctrl;
	u32 ier;
	int tuning_loop_counter = MAX_TUNING_LOOP;
	unsigned long timeout;
	int err = 0;

	host = mmc_priv(mmc);

	disable_irq(host->irq);
	spin_lock(&host->lock);

	ctrl = sdhci_readw(host, SDHCI_HOST_CONTROL2);

	/*
	 * Host Controller needs tuning only in case of SDR104 mode
	 * and for SDR50 mode when Use Tuning for SDR50 is set in
	 * Capabilities register.
	 */
	if (((ctrl & SDHCI_CTRL_UHS_MASK) == SDHCI_CTRL_UHS_SDR104) ||
	    (((ctrl & SDHCI_CTRL_UHS_MASK) == SDHCI_CTRL_UHS_SDR50) &&
	    (host->flags & SDHCI_SDR50_NEEDS_TUNING)))
		ctrl |= SDHCI_CTRL_EXEC_TUNING;
	else {
		spin_unlock(&host->lock);
		enable_irq(host->irq);
		return 0;
	}

	sdhci_writew(host, ctrl, SDHCI_HOST_CONTROL2);

	/*
	 * As per the Host Controller spec v3.00, tuning command
	 * generates Buffer Read Ready interrupt, so enable that.
	 *
	 * Note: The spec clearly says that when tuning sequence
	 * is being performed, the controller does not generate
	 * interrupts other than Buffer Read Ready interrupt. But
	 * to make sure we don't hit a controller bug, we _only_
	 * enable Buffer Read Ready interrupt here.
	 */
	ier = sdhci_readl(host, SDHCI_INT_ENABLE);
	sdhci_clear_set_irqs(host, ier, SDHCI_INT_DATA_AVAIL);

	/*
	 * Issue CMD19 repeatedly till Execute Tuning is set to 0 or the number
	 * of loops reaches 40 times or a timeout of 150ms occurs.
	 */
	timeout = 150;
	do {
		struct mmc_command cmd = {0};
		struct mmc_request mrq = {0};

		if (!tuning_loop_counter && !timeout)
			break;

		cmd.opcode = MMC_SEND_TUNING_BLOCK;
		cmd.arg = 0;
		cmd.flags = MMC_RSP_R1 | MMC_CMD_ADTC;
		cmd.retries = 0;
		cmd.data = NULL;
		cmd.error = 0;

		mrq.cmd = &cmd;
		host->mrq = &mrq;

		/*
		 * In response to CMD19, the card sends 64 bytes of tuning
		 * block to the Host Controller. So we set the block size
		 * to 64 here.
		 */
		sdhci_writew(host, SDHCI_MAKE_BLKSZ(7, 64), SDHCI_BLOCK_SIZE);

		/*
		 * The tuning block is sent by the card to the host controller.
		 * So we set the TRNS_READ bit in the Transfer Mode register.
		 * This also takes care of setting DMA Enable and Multi Block
		 * Select in the same register to 0.
		 */
		sdhci_writew(host, SDHCI_TRNS_READ, SDHCI_TRANSFER_MODE);

		sdhci_send_command(host, &cmd);

		host->cmd = NULL;
		host->mrq = NULL;

		spin_unlock(&host->lock);
		enable_irq(host->irq);

		/* Wait for Buffer Read Ready interrupt */
		wait_event_interruptible_timeout(host->buf_ready_int,
					(host->tuning_done == 1),
					msecs_to_jiffies(50));
		disable_irq(host->irq);
		spin_lock(&host->lock);

		if (!host->tuning_done) {
			printk(KERN_INFO DRIVER_NAME ": Timeout waiting for "
				"Buffer Read Ready interrupt during tuning "
				"procedure, falling back to fixed sampling "
				"clock\n");
			ctrl = sdhci_readw(host, SDHCI_HOST_CONTROL2);
			ctrl &= ~SDHCI_CTRL_TUNED_CLK;
			ctrl &= ~SDHCI_CTRL_EXEC_TUNING;
			sdhci_writew(host, ctrl, SDHCI_HOST_CONTROL2);

			err = -EIO;
			goto out;
		}

		host->tuning_done = 0;

		ctrl = sdhci_readw(host, SDHCI_HOST_CONTROL2);
		tuning_loop_counter--;
		timeout--;
		mdelay(1);
	} while (ctrl & SDHCI_CTRL_EXEC_TUNING);

	/*
	 * The Host Driver has exhausted the maximum number of loops allowed,
	 * so use fixed sampling frequency.
	 */
	if (!tuning_loop_counter || !timeout) {
		ctrl &= ~SDHCI_CTRL_TUNED_CLK;
		sdhci_writew(host, ctrl, SDHCI_HOST_CONTROL2);
	} else {
		if (!(ctrl & SDHCI_CTRL_TUNED_CLK)) {
			printk(KERN_INFO DRIVER_NAME ": Tuning procedure"
				" failed, falling back to fixed sampling"
				" clock\n");
			err = -EIO;
		}
	}

out:
	/*
	 * If this is the very first time we are here, we start the retuning
	 * timer. Since only during the first time, SDHCI_NEEDS_RETUNING
	 * flag won't be set, we check this condition before actually starting
	 * the timer.
	 */
	if (!(host->flags & SDHCI_NEEDS_RETUNING) && host->tuning_count &&
	    (host->tuning_mode == SDHCI_TUNING_MODE_1)) {
		mod_timer(&host->tuning_timer, jiffies +
			host->tuning_count * HZ);
		/* Tuning mode 1 limits the maximum data length to 4MB */
		mmc->max_blk_count = (4 * 1024 * 1024) / mmc->max_blk_size;
	} else {
		host->flags &= ~SDHCI_NEEDS_RETUNING;
		/* Reload the new initial value for timer */
		if (host->tuning_mode == SDHCI_TUNING_MODE_1)
			mod_timer(&host->tuning_timer, jiffies +
				host->tuning_count * HZ);
	}

	/*
	 * In case tuning fails, host controllers which support re-tuning can
	 * try tuning again at a later time, when the re-tuning timer expires.
	 * So for these controllers, we return 0. Since there might be other
	 * controllers who do not have this capability, we return error for
	 * them.
	 */
	if (err && host->tuning_count &&
	    host->tuning_mode == SDHCI_TUNING_MODE_1)
		err = 0;

	sdhci_clear_set_irqs(host, SDHCI_INT_DATA_AVAIL, ier);
	spin_unlock(&host->lock);
	enable_irq(host->irq);

	return err;
}

static void sdhci_enable_preset_value(struct mmc_host *mmc, bool enable)
{
	struct sdhci_host *host;
	u16 ctrl;
	unsigned long flags;

	host = mmc_priv(mmc);

	/* Host Controller v3.00 defines preset value registers */
	if (host->version < SDHCI_SPEC_300)
		return;

	spin_lock_irqsave(&host->lock, flags);

	ctrl = sdhci_readw(host, SDHCI_HOST_CONTROL2);

	/*
	 * We only enable or disable Preset Value if they are not already
	 * enabled or disabled respectively. Otherwise, we bail out.
	 */
	if (enable && !(ctrl & SDHCI_CTRL_PRESET_VAL_ENABLE)) {
		ctrl |= SDHCI_CTRL_PRESET_VAL_ENABLE;
		sdhci_writew(host, ctrl, SDHCI_HOST_CONTROL2);
	} else if (!enable && (ctrl & SDHCI_CTRL_PRESET_VAL_ENABLE)) {
		ctrl &= ~SDHCI_CTRL_PRESET_VAL_ENABLE;
		sdhci_writew(host, ctrl, SDHCI_HOST_CONTROL2);
	}

	spin_unlock_irqrestore(&host->lock, flags);
}

static const struct mmc_host_ops sdhci_ops = {
	.request	= sdhci_request,
	.set_ios	= sdhci_set_ios,
	.get_ro		= sdhci_get_ro,
	.enable_sdio_irq = sdhci_enable_sdio_irq,
	.start_signal_voltage_switch	= sdhci_start_signal_voltage_switch,
	.execute_tuning			= sdhci_execute_tuning,
	.enable_preset_value		= sdhci_enable_preset_value,
};

/*****************************************************************************\
 *                                                                           *
 * Tasklets                                                                  *
 *                                                                           *
\*****************************************************************************/

static void sdhci_tasklet_card(unsigned long param)
{
	struct sdhci_host *host;
	unsigned long flags;

	host = (struct sdhci_host*)param;

	spin_lock_irqsave(&host->lock, flags);

	if (!(sdhci_readl(host, SDHCI_PRESENT_STATE) & SDHCI_CARD_PRESENT)) {
		if (host->mrq) {
			printk(KERN_ERR "%s: Card removed during transfer!\n",
				mmc_hostname(host->mmc));
			printk(KERN_ERR "%s: Resetting controller.\n",
				mmc_hostname(host->mmc));

			sdhci_reset(host, SDHCI_RESET_CMD);
			sdhci_reset(host, SDHCI_RESET_DATA);

			host->mrq->cmd->error = -ENOMEDIUM;
			tasklet_schedule(&host->finish_tasklet);
		}
	}

	spin_unlock_irqrestore(&host->lock, flags);

	mmc_detect_change(host->mmc, msecs_to_jiffies(200));
}

static void sdhci_tasklet_finish(unsigned long param)
{
	struct sdhci_host *host;
	unsigned long flags;
	struct mmc_request *mrq;

	host = (struct sdhci_host*)param;

        /*
         * If this tasklet gets rescheduled while running, it will
         * be run again afterwards but without any active request.
         */
	if (!host->mrq)
		return;

	spin_lock_irqsave(&host->lock, flags);

	del_timer(&host->timer);

	mrq = host->mrq;

	/*
	 * The controller needs a reset of internal state machines
	 * upon error conditions.
	 */
	if (!(host->flags & SDHCI_DEVICE_DEAD) &&
	    ((mrq->cmd && mrq->cmd->error) ||
		 (mrq->data && (mrq->data->error ||
		  (mrq->data->stop && mrq->data->stop->error))) ||
		   (host->quirks & SDHCI_QUIRK_RESET_AFTER_REQUEST))) {

		/* Some controllers need this kick or reset won't work here */
		if (host->quirks & SDHCI_QUIRK_CLOCK_BEFORE_RESET) {
			unsigned int clock;

			/* This is to force an update */
			clock = host->clock;
			host->clock = 0;
			sdhci_set_clock(host, clock);
		}

		/* Spec says we should do both at the same time, but Ricoh
		   controllers do not like that. */
		sdhci_reset(host, SDHCI_RESET_CMD);
		sdhci_reset(host, SDHCI_RESET_DATA);
	}

	host->mrq = NULL;
	host->cmd = NULL;
	host->data = NULL;

#ifndef SDHCI_USE_LEDS_CLASS
	sdhci_deactivate_led(host);
#endif

	mmiowb();
	spin_unlock_irqrestore(&host->lock, flags);

	mmc_request_done(host->mmc, mrq);
}

static void sdhci_timeout_timer(unsigned long data)
{
	struct sdhci_host *host;
	unsigned long flags;

	host = (struct sdhci_host*)data;

	spin_lock_irqsave(&host->lock, flags);

	if (host->mrq) {
		printk(KERN_ERR "%s: Timeout waiting for hardware "
			"interrupt.\n", mmc_hostname(host->mmc));
		sdhci_dumpregs(host);

		if (host->data) {
			host->data->error = -ETIMEDOUT;
			sdhci_finish_data(host);
		} else {
			if (host->cmd)
				host->cmd->error = -ETIMEDOUT;
			else
				host->mrq->cmd->error = -ETIMEDOUT;

			tasklet_schedule(&host->finish_tasklet);
		}
	}

	mmiowb();
	spin_unlock_irqrestore(&host->lock, flags);
}

static void sdhci_tuning_timer(unsigned long data)
{
	struct sdhci_host *host;
	unsigned long flags;

	host = (struct sdhci_host *)data;

	spin_lock_irqsave(&host->lock, flags);

	host->flags |= SDHCI_NEEDS_RETUNING;

	spin_unlock_irqrestore(&host->lock, flags);
}

/*****************************************************************************\
 *                                                                           *
 * Interrupt handling                                                        *
 *                                                                           *
\*****************************************************************************/

static void sdhci_cmd_irq(struct sdhci_host *host, u32 intmask)
{
	BUG_ON(intmask == 0);

	if (!host->cmd) {
		printk(KERN_ERR "%s: Got command interrupt 0x%08x even "
			"though no command operation was in progress.\n",
			mmc_hostname(host->mmc), (unsigned)intmask);
		sdhci_dumpregs(host);
		return;
	}

	if (intmask & SDHCI_INT_TIMEOUT)
		host->cmd->error = -ETIMEDOUT;
	else if (intmask & (SDHCI_INT_CRC | SDHCI_INT_END_BIT |
			SDHCI_INT_INDEX))
		host->cmd->error = -EILSEQ;

	if (host->cmd->error) {
		tasklet_schedule(&host->finish_tasklet);
		return;
	}

	/*
	 * The host can send and interrupt when the busy state has
	 * ended, allowing us to wait without wasting CPU cycles.
	 * Unfortunately this is overloaded on the "data complete"
	 * interrupt, so we need to take some care when handling
	 * it.
	 *
	 * Note: The 1.0 specification is a bit ambiguous about this
	 *       feature so there might be some problems with older
	 *       controllers.
	 */
	if (host->cmd->flags & MMC_RSP_BUSY) {
		if (host->cmd->data)
			DBG("Cannot wait for busy signal when also "
				"doing a data transfer");
		else if (!(host->quirks & SDHCI_QUIRK_NO_BUSY_IRQ))
			return;

		/* The controller does not support the end-of-busy IRQ,
		 * fall through and take the SDHCI_INT_RESPONSE */
	}

	if (intmask & SDHCI_INT_RESPONSE)
		sdhci_finish_command(host);
}

#ifdef CONFIG_MMC_DEBUG
static void sdhci_show_adma_error(struct sdhci_host *host)
{
	const char *name = mmc_hostname(host->mmc);
	u8 *desc = host->adma_desc;
	__le32 *dma;
	__le16 *len;
	u8 attr;

	sdhci_dumpregs(host);

	while (true) {
		dma = (__le32 *)(desc + 4);
		len = (__le16 *)(desc + 2);
		attr = *desc;

		DBG("%s: %p: DMA 0x%08x, LEN 0x%04x, Attr=0x%02x\n",
		    name, desc, le32_to_cpu(*dma), le16_to_cpu(*len), attr);

		desc += 8;

		if (attr & 2)
			break;
	}
}
#else
static void sdhci_show_adma_error(struct sdhci_host *host) { }
#endif

static void sdhci_data_irq(struct sdhci_host *host, u32 intmask)
{
	BUG_ON(intmask == 0);

	/* CMD19 generates _only_ Buffer Read Ready interrupt */
	if (intmask & SDHCI_INT_DATA_AVAIL) {
		if (SDHCI_GET_CMD(sdhci_readw(host, SDHCI_COMMAND)) ==
		    MMC_SEND_TUNING_BLOCK) {
			host->tuning_done = 1;
			wake_up(&host->buf_ready_int);
			return;
		}
	}

	if (!host->data) {
		/*
		 * The "data complete" interrupt is also used to
		 * indicate that a busy state has ended. See comment
		 * above in sdhci_cmd_irq().
		 */
		if (host->cmd && (host->cmd->flags & MMC_RSP_BUSY)) {
			if (intmask & SDHCI_INT_DATA_END) {
				sdhci_finish_command(host);
				return;
			}
		}

		printk(KERN_ERR "%s: Got data interrupt 0x%08x even "
			"though no data operation was in progress.\n",
			mmc_hostname(host->mmc), (unsigned)intmask);
		sdhci_dumpregs(host);

		return;
	}

	if (intmask & SDHCI_INT_DATA_TIMEOUT)
		host->data->error = -ETIMEDOUT;
	else if (intmask & SDHCI_INT_DATA_END_BIT)
		host->data->error = -EILSEQ;
	else if ((intmask & SDHCI_INT_DATA_CRC) &&
		SDHCI_GET_CMD(sdhci_readw(host, SDHCI_COMMAND))
			!= MMC_BUS_TEST_R)
		host->data->error = -EILSEQ;
	else if (intmask & SDHCI_INT_ADMA_ERROR) {
		printk(KERN_ERR "%s: ADMA error\n", mmc_hostname(host->mmc));
		sdhci_show_adma_error(host);
		host->data->error = -EIO;
	}

	if (host->data->error)
		sdhci_finish_data(host);
	else {
		if (intmask & (SDHCI_INT_DATA_AVAIL | SDHCI_INT_SPACE_AVAIL))
			sdhci_transfer_pio(host);

		/*
		 * We currently don't do anything fancy with DMA
		 * boundaries, but as we can't disable the feature
		 * we need to at least restart the transfer.
		 *
		 * According to the spec sdhci_readl(host, SDHCI_DMA_ADDRESS)
		 * should return a valid address to continue from, but as
		 * some controllers are faulty, don't trust them.
		 */
		if (intmask & SDHCI_INT_DMA_END) {
			u32 dmastart, dmanow;
			dmastart = sg_dma_address(host->data->sg);
			dmanow = dmastart + host->data->bytes_xfered;
			/*
			 * Force update to the next DMA block boundary.
			 */
			dmanow = (dmanow &
				~(SDHCI_DEFAULT_BOUNDARY_SIZE - 1)) +
				SDHCI_DEFAULT_BOUNDARY_SIZE;
			host->data->bytes_xfered = dmanow - dmastart;
			DBG("%s: DMA base 0x%08x, transferred 0x%06x bytes,"
				" next 0x%08x\n",
				mmc_hostname(host->mmc), dmastart,
				host->data->bytes_xfered, dmanow);
			sdhci_writel(host, dmanow, SDHCI_DMA_ADDRESS);
		}

		if (intmask & SDHCI_INT_DATA_END) {
			if (host->cmd) {
				/*
				 * Data managed to finish before the
				 * command completed. Make sure we do
				 * things in the proper order.
				 */
				host->data_early = 1;
			} else {
				sdhci_finish_data(host);
			}
		}
	}
}

static irqreturn_t sdhci_irq(int irq, void *dev_id)
{
	irqreturn_t result;
	struct sdhci_host *host = dev_id;
	u32 intmask, unexpected = 0;
	int cardint = 0, max_loops = 16;

	spin_lock(&host->lock);

	intmask = sdhci_readl(host, SDHCI_INT_STATUS);

	if (!intmask || intmask == 0xffffffff) {
		result = IRQ_NONE;
		goto out;
	}

again:
	DBG("*** %s got interrupt: 0x%08x\n",
		mmc_hostname(host->mmc), intmask);

	if (intmask & (SDHCI_INT_CARD_INSERT | SDHCI_INT_CARD_REMOVE)) {
		sdhci_writel(host, intmask & (SDHCI_INT_CARD_INSERT |
			SDHCI_INT_CARD_REMOVE), SDHCI_INT_STATUS);
		tasklet_schedule(&host->card_tasklet);
	}

	intmask &= ~(SDHCI_INT_CARD_INSERT | SDHCI_INT_CARD_REMOVE);

	if (intmask & SDHCI_INT_CMD_MASK) {
		sdhci_writel(host, intmask & SDHCI_INT_CMD_MASK,
			SDHCI_INT_STATUS);
		sdhci_cmd_irq(host, intmask & SDHCI_INT_CMD_MASK);
	}

	if (intmask & SDHCI_INT_DATA_MASK) {
		sdhci_writel(host, intmask & SDHCI_INT_DATA_MASK,
			SDHCI_INT_STATUS);
		sdhci_data_irq(host, intmask & SDHCI_INT_DATA_MASK);
	}

	intmask &= ~(SDHCI_INT_CMD_MASK | SDHCI_INT_DATA_MASK);

	intmask &= ~SDHCI_INT_ERROR;

	if (intmask & SDHCI_INT_BUS_POWER) {
		printk(KERN_ERR "%s: Card is consuming too much power!\n",
			mmc_hostname(host->mmc));
		sdhci_writel(host, SDHCI_INT_BUS_POWER, SDHCI_INT_STATUS);
	}

	intmask &= ~SDHCI_INT_BUS_POWER;

	if (intmask & SDHCI_INT_CARD_INT)
		cardint = 1;

	intmask &= ~SDHCI_INT_CARD_INT;

	if (intmask) {
		printk(KERN_ERR "%s: Unexpected interrupt 0x%08x.\n",
			mmc_hostname(host->mmc), intmask);
		sdhci_dumpregs(host);
		unexpected |= intmask;
		sdhci_writel(host, intmask, SDHCI_INT_STATUS);
	}

	result = IRQ_HANDLED;

	intmask = sdhci_readl(host, SDHCI_INT_STATUS);
	if (intmask && --max_loops)
		goto again;
out:
	spin_unlock(&host->lock);

	if (unexpected) {
		pr_err("%s: Unexpected interrupt 0x%08x.\n",
			   mmc_hostname(host->mmc), unexpected);
		sdhci_dumpregs(host);
	}
	/*
	 * We have to delay this as it calls back into the driver.
	 */
	if (cardint)
		mmc_signal_sdio_irq(host->mmc);

	return result;
}

/*****************************************************************************\
 *                                                                           *
 * Suspend/resume                                                            *
 *                                                                           *
\*****************************************************************************/

#ifdef CONFIG_PM

int sdhci_suspend_host(struct sdhci_host *host, pm_message_t state)
{
	int ret;

	if (host->ops->platform_suspend)
		host->ops->platform_suspend(host);

	sdhci_disable_card_detection(host);

	/* Disable tuning since we are suspending */
	if (host->version >= SDHCI_SPEC_300 && host->tuning_count &&
	    host->tuning_mode == SDHCI_TUNING_MODE_1) {
		del_timer_sync(&host->tuning_timer);
		host->flags &= ~SDHCI_NEEDS_RETUNING;
	}

	ret = mmc_suspend_host(host->mmc);
	if (ret)
		return ret;

	free_irq(host->irq, host);

	if (host->vmmc)
		ret = regulator_disable(host->vmmc);

	return ret;
}

EXPORT_SYMBOL_GPL(sdhci_suspend_host);

int sdhci_resume_host(struct sdhci_host *host)
{
	int ret;

	if (host->vmmc) {
		int ret = regulator_enable(host->vmmc);
		if (ret)
			return ret;
	}


	if (host->flags & (SDHCI_USE_SDMA | SDHCI_USE_ADMA)) {
		if (host->ops->enable_dma)
			host->ops->enable_dma(host);
	}

	ret = request_irq(host->irq, sdhci_irq, IRQF_SHARED,
			  mmc_hostname(host->mmc), host);
	if (ret)
		return ret;

	if ((host->mmc->pm_flags & MMC_PM_KEEP_POWER) &&
	    (host->quirks2 & SDHCI_QUIRK2_HOST_OFF_CARD_ON)) {
		/* Card keeps power but host controller does not */
		sdhci_init(host, 0);
		host->pwr = 0;
		host->clock = 0;
		sdhci_do_set_ios(host, &host->mmc->ios);
	} else {
		sdhci_init(host, (host->mmc->pm_flags & MMC_PM_KEEP_POWER));
		mmiowb();
	}

	ret = mmc_resume_host(host->mmc);
	sdhci_enable_card_detection(host);

	if (host->ops->platform_resume)
		host->ops->platform_resume(host);

	/* Set the re-tuning expiration flag */
	if ((host->version >= SDHCI_SPEC_300) && host->tuning_count &&
	    (host->tuning_mode == SDHCI_TUNING_MODE_1))
		host->flags |= SDHCI_NEEDS_RETUNING;

	return ret;
}

EXPORT_SYMBOL_GPL(sdhci_resume_host);

void sdhci_enable_irq_wakeups(struct sdhci_host *host)
{
	u8 val;
	val = sdhci_readb(host, SDHCI_WAKE_UP_CONTROL);
	val |= SDHCI_WAKE_ON_INT;
	sdhci_writeb(host, val, SDHCI_WAKE_UP_CONTROL);
}

EXPORT_SYMBOL_GPL(sdhci_enable_irq_wakeups);

#endif /* CONFIG_PM */

/*****************************************************************************\
 *                                                                           *
 * Device allocation/registration                                            *
 *                                                                           *
\*****************************************************************************/

struct sdhci_host *sdhci_alloc_host(struct device *dev,
	size_t priv_size)
{
	struct mmc_host *mmc;
	struct sdhci_host *host;

	WARN_ON(dev == NULL);

	mmc = mmc_alloc_host(sizeof(struct sdhci_host) + priv_size, dev);
	if (!mmc)
		return ERR_PTR(-ENOMEM);

	host = mmc_priv(mmc);
	host->mmc = mmc;

	return host;
}

EXPORT_SYMBOL_GPL(sdhci_alloc_host);

int sdhci_add_host(struct sdhci_host *host)
{
	struct mmc_host *mmc;
	u32 caps[2];
	u32 max_current_caps;
	unsigned int ocr_avail;
	int ret;

	WARN_ON(host == NULL);
	if (host == NULL)
		return -EINVAL;

	mmc = host->mmc;

	if (debug_quirks)
		host->quirks = debug_quirks;

	sdhci_reset(host, SDHCI_RESET_ALL);

	host->version = sdhci_readw(host, SDHCI_HOST_VERSION);
	host->version = (host->version & SDHCI_SPEC_VER_MASK)
				>> SDHCI_SPEC_VER_SHIFT;
	if (host->version > SDHCI_SPEC_300) {
		printk(KERN_ERR "%s: Unknown controller version (%d). "
			"You may experience problems.\n", mmc_hostname(mmc),
			host->version);
	}

	caps[0] = (host->quirks & SDHCI_QUIRK_MISSING_CAPS) ? host->caps :
		sdhci_readl(host, SDHCI_CAPABILITIES);

	caps[1] = (host->version >= SDHCI_SPEC_300) ?
		sdhci_readl(host, SDHCI_CAPABILITIES_1) : 0;

	if (host->quirks & SDHCI_QUIRK_FORCE_DMA)
		host->flags |= SDHCI_USE_SDMA;
	else if (!(caps[0] & SDHCI_CAN_DO_SDMA))
		DBG("Controller doesn't have SDMA capability\n");
	else
		host->flags |= SDHCI_USE_SDMA;

	if ((host->quirks & SDHCI_QUIRK_BROKEN_DMA) &&
		(host->flags & SDHCI_USE_SDMA)) {
		DBG("Disabling DMA as it is marked broken\n");
		host->flags &= ~SDHCI_USE_SDMA;
	}

	if ((host->version >= SDHCI_SPEC_200) &&
		(caps[0] & SDHCI_CAN_DO_ADMA2))
		host->flags |= SDHCI_USE_ADMA;

	if ((host->quirks & SDHCI_QUIRK_BROKEN_ADMA) &&
		(host->flags & SDHCI_USE_ADMA)) {
		DBG("Disabling ADMA as it is marked broken\n");
		host->flags &= ~SDHCI_USE_ADMA;
	}

	if (host->flags & (SDHCI_USE_SDMA | SDHCI_USE_ADMA)) {
		if (host->ops->enable_dma) {
			if (host->ops->enable_dma(host)) {
				printk(KERN_WARNING "%s: No suitable DMA "
					"available. Falling back to PIO.\n",
					mmc_hostname(mmc));
				host->flags &=
					~(SDHCI_USE_SDMA | SDHCI_USE_ADMA);
			}
		}
	}

	if (host->flags & SDHCI_USE_ADMA) {
		/*
		 * We need to allocate descriptors for all sg entries
		 * (128) and potentially one alignment transfer for
		 * each of those entries.
		 */
		host->adma_desc = kmalloc((128 * 2 + 1) * 4, GFP_KERNEL);
		host->align_buffer = kmalloc(128 * 4, GFP_KERNEL);
		if (!host->adma_desc || !host->align_buffer) {
			kfree(host->adma_desc);
			kfree(host->align_buffer);
			printk(KERN_WARNING "%s: Unable to allocate ADMA "
				"buffers. Falling back to standard DMA.\n",
				mmc_hostname(mmc));
			host->flags &= ~SDHCI_USE_ADMA;
		}
	}

	/*
	 * If we use DMA, then it's up to the caller to set the DMA
	 * mask, but PIO does not need the hw shim so we set a new
	 * mask here in that case.
	 */
	if (!(host->flags & (SDHCI_USE_SDMA | SDHCI_USE_ADMA))) {
		host->dma_mask = DMA_BIT_MASK(64);
		mmc_dev(host->mmc)->dma_mask = &host->dma_mask;
	}

	if (host->version >= SDHCI_SPEC_300)
		host->max_clk = (caps[0] & SDHCI_CLOCK_V3_BASE_MASK)
			>> SDHCI_CLOCK_BASE_SHIFT;
	else
		host->max_clk = (caps[0] & SDHCI_CLOCK_BASE_MASK)
			>> SDHCI_CLOCK_BASE_SHIFT;

	host->max_clk *= 1000000;
	if (host->max_clk == 0 || host->quirks &
			SDHCI_QUIRK_CAP_CLOCK_BASE_BROKEN) {
		if (!host->ops->get_max_clock) {
			printk(KERN_ERR
			       "%s: Hardware doesn't specify base clock "
			       "frequency.\n", mmc_hostname(mmc));
			return -ENODEV;
		}
		host->max_clk = host->ops->get_max_clock(host);
	}

	host->timeout_clk =
		(caps[0] & SDHCI_TIMEOUT_CLK_MASK) >> SDHCI_TIMEOUT_CLK_SHIFT;
	if (host->timeout_clk == 0) {
		if (host->ops->get_timeout_clock) {
			host->timeout_clk = host->ops->get_timeout_clock(host);
		} else if (!(host->quirks &
				SDHCI_QUIRK_DATA_TIMEOUT_USES_SDCLK)) {
			printk(KERN_ERR
			       "%s: Hardware doesn't specify timeout clock "
			       "frequency.\n", mmc_hostname(mmc));
			return -ENODEV;
		}
	}
	if (caps[0] & SDHCI_TIMEOUT_CLK_UNIT)
		host->timeout_clk *= 1000;

 	/*
	 * In case of Host Controller v3.00, find out whether clock
	 * multiplier is supported.
	 */
	host->clk_mul = (caps[1] & SDHCI_CLOCK_MUL_MASK) >>
		SDHCI_CLOCK_MUL_SHIFT;

	/*
	 * In case the value in Clock Multiplier is 0, then programmable
	 * clock mode is not supported, otherwise the actual clock
	 * multiplier is one more than the value of Clock Multiplier
	 * in the Capabilities Register.
	 */
	if (host->clk_mul)
		host->clk_mul += 1;

	/*
	 * In case of Host Controller v3.00, find out whether clock
	 * multiplier is supported.
	 */
	host->clk_mul = (caps[1] & SDHCI_CLOCK_MUL_MASK) >>
			SDHCI_CLOCK_MUL_SHIFT;

	/*
	 * In case the value in Clock Multiplier is 0, then programmable
	 * clock mode is not supported, otherwise the actual clock
	 * multiplier is one more than the value of Clock Multiplier
	 * in the Capabilities Register.
	 */
	if (host->clk_mul)
		host->clk_mul += 1;

	/*
	 * Set host parameters.
	 */
	mmc->ops = &sdhci_ops;
	mmc->f_max = host->max_clk;
	if (host->ops->get_min_clock)
		mmc->f_min = host->ops->get_min_clock(host);
	else if (host->version >= SDHCI_SPEC_300) {
		if (host->clk_mul) {
			mmc->f_min = (host->max_clk * host->clk_mul) / 1024;
			mmc->f_max = host->max_clk * host->clk_mul;
		} else
			mmc->f_min = host->max_clk / SDHCI_MAX_DIV_SPEC_300;
	} else
		mmc->f_min = host->max_clk / SDHCI_MAX_DIV_SPEC_200;

	mmc->caps |= MMC_CAP_SDIO_IRQ | MMC_CAP_ERASE | MMC_CAP_CMD23;

	if (host->quirks & SDHCI_QUIRK_MULTIBLOCK_READ_ACMD12)
		host->flags |= SDHCI_AUTO_CMD12;

	/* Auto-CMD23 stuff only works in ADMA or PIO. */
	if ((host->version >= SDHCI_SPEC_300) &&
	    ((host->flags & SDHCI_USE_ADMA) ||
	     !(host->flags & SDHCI_USE_SDMA))) {
		host->flags |= SDHCI_AUTO_CMD23;
		DBG("%s: Auto-CMD23 available\n", mmc_hostname(mmc));
	} else {
		DBG("%s: Auto-CMD23 unavailable\n", mmc_hostname(mmc));
	}

	/*
	 * A controller may support 8-bit width, but the board itself
	 * might not have the pins brought out.  Boards that support
	 * 8-bit width must set "mmc->caps |= MMC_CAP_8_BIT_DATA;" in
	 * their platform code before calling sdhci_add_host(), and we
	 * won't assume 8-bit width for hosts without that CAP.
	 */
	if (!(host->quirks & SDHCI_QUIRK_FORCE_1_BIT_DATA))
		mmc->caps |= MMC_CAP_4_BIT_DATA;

	if (caps[0] & SDHCI_CAN_DO_HISPD)
		mmc->caps |= MMC_CAP_SD_HIGHSPEED | MMC_CAP_MMC_HIGHSPEED;

	if ((host->quirks & SDHCI_QUIRK_BROKEN_CARD_DETECTION) &&
	    mmc_card_is_removable(mmc))
		mmc->caps |= MMC_CAP_NEEDS_POLL;

	/* Any UHS-I mode in caps implies SDR12 and SDR25 support. */
	if (caps[1] & (SDHCI_SUPPORT_SDR104 | SDHCI_SUPPORT_SDR50 |
		       SDHCI_SUPPORT_DDR50))
		mmc->caps |= MMC_CAP_UHS_SDR12 | MMC_CAP_UHS_SDR25;

	/* SDR104 supports also implies SDR50 support */
	if (caps[1] & SDHCI_SUPPORT_SDR104)
		mmc->caps |= MMC_CAP_UHS_SDR104 | MMC_CAP_UHS_SDR50;
	else if (caps[1] & SDHCI_SUPPORT_SDR50)
		mmc->caps |= MMC_CAP_UHS_SDR50;

	if (caps[1] & SDHCI_SUPPORT_DDR50)
		mmc->caps |= MMC_CAP_UHS_DDR50;

	/* Does the host needs tuning for SDR50? */
	if (caps[1] & SDHCI_USE_SDR50_TUNING)
		host->flags |= SDHCI_SDR50_NEEDS_TUNING;

	/* Driver Type(s) (A, C, D) supported by the host */
	if (caps[1] & SDHCI_DRIVER_TYPE_A)
		mmc->caps |= MMC_CAP_DRIVER_TYPE_A;
	if (caps[1] & SDHCI_DRIVER_TYPE_C)
		mmc->caps |= MMC_CAP_DRIVER_TYPE_C;
	if (caps[1] & SDHCI_DRIVER_TYPE_D)
		mmc->caps |= MMC_CAP_DRIVER_TYPE_D;

	/* Initial value for re-tuning timer count */
	host->tuning_count = (caps[1] & SDHCI_RETUNING_TIMER_COUNT_MASK) >>
			      SDHCI_RETUNING_TIMER_COUNT_SHIFT;

	/*
	 * In case Re-tuning Timer is not disabled, the actual value of
	 * re-tuning timer will be 2 ^ (n - 1).
	 */
	if (host->tuning_count)
		host->tuning_count = 1 << (host->tuning_count - 1);

	/* Re-tuning mode supported by the Host Controller */
	host->tuning_mode = (caps[1] & SDHCI_RETUNING_MODE_MASK) >>
			     SDHCI_RETUNING_MODE_SHIFT;

	ocr_avail = 0;
	/*
	 * According to SD Host Controller spec v3.00, if the Host System
	 * can afford more than 150mA, Host Driver should set XPC to 1. Also
	 * the value is meaningful only if Voltage Support in the Capabilities
	 * register is set. The actual current value is 4 times the register
	 * value.
	 */
	max_current_caps = sdhci_readl(host, SDHCI_MAX_CURRENT);

	if (caps[0] & SDHCI_CAN_VDD_330) {
		int max_current_330;

		ocr_avail |= MMC_VDD_32_33 | MMC_VDD_33_34;

		max_current_330 = ((max_current_caps &
				   SDHCI_MAX_CURRENT_330_MASK) >>
				   SDHCI_MAX_CURRENT_330_SHIFT) *
				   SDHCI_MAX_CURRENT_MULTIPLIER;

		if (max_current_330 > 150)
			mmc->caps |= MMC_CAP_SET_XPC_330;
	}
	if (caps[0] & SDHCI_CAN_VDD_300) {
		int max_current_300;

		ocr_avail |= MMC_VDD_29_30 | MMC_VDD_30_31;

		max_current_300 = ((max_current_caps &
				   SDHCI_MAX_CURRENT_300_MASK) >>
				   SDHCI_MAX_CURRENT_300_SHIFT) *
				   SDHCI_MAX_CURRENT_MULTIPLIER;

		if (max_current_300 > 150)
			mmc->caps |= MMC_CAP_SET_XPC_300;
	}
	if (caps[0] & SDHCI_CAN_VDD_180) {
		int max_current_180;

		ocr_avail |= MMC_VDD_165_195;

		max_current_180 = ((max_current_caps &
				   SDHCI_MAX_CURRENT_180_MASK) >>
				   SDHCI_MAX_CURRENT_180_SHIFT) *
				   SDHCI_MAX_CURRENT_MULTIPLIER;

		if (max_current_180 > 150)
			mmc->caps |= MMC_CAP_SET_XPC_180;

		/* Maximum current capabilities of the host at 1.8V */
		if (max_current_180 >= 800)
			mmc->caps |= MMC_CAP_MAX_CURRENT_800;
		else if (max_current_180 >= 600)
			mmc->caps |= MMC_CAP_MAX_CURRENT_600;
		else if (max_current_180 >= 400)
			mmc->caps |= MMC_CAP_MAX_CURRENT_400;
		else
			mmc->caps |= MMC_CAP_MAX_CURRENT_200;
	}

	mmc->ocr_avail = ocr_avail;
	mmc->ocr_avail_sdio = ocr_avail;
	if (host->ocr_avail_sdio)
		mmc->ocr_avail_sdio &= host->ocr_avail_sdio;
	mmc->ocr_avail_sd = ocr_avail;
	if (host->ocr_avail_sd)
		mmc->ocr_avail_sd &= host->ocr_avail_sd;
	else /* normal SD controllers don't support 1.8V */
		mmc->ocr_avail_sd &= ~MMC_VDD_165_195;
	mmc->ocr_avail_mmc = ocr_avail;
	if (host->ocr_avail_mmc)
		mmc->ocr_avail_mmc &= host->ocr_avail_mmc;

	if (mmc->ocr_avail == 0) {
		printk(KERN_ERR "%s: Hardware doesn't report any "
			"support voltages.\n", mmc_hostname(mmc));
		return -ENODEV;
	}

	spin_lock_init(&host->lock);

	/*
	 * Maximum number of segments. Depends on if the hardware
	 * can do scatter/gather or not.
	 */
	if (host->flags & SDHCI_USE_ADMA)
		mmc->max_segs = 128;
	else if (host->flags & SDHCI_USE_SDMA)
		mmc->max_segs = 1;
	else /* PIO */
		mmc->max_segs = 128;

	/*
	 * Maximum number of sectors in one transfer. Limited by DMA boundary
	 * size (512KiB).
	 */
	mmc->max_req_size = 524288;

	/*
	 * Maximum segment size. Could be one segment with the maximum number
	 * of bytes. When doing hardware scatter/gather, each entry cannot
	 * be larger than 64 KiB though.
	 */
	if (host->flags & SDHCI_USE_ADMA) {
		if (host->quirks & SDHCI_QUIRK_BROKEN_ADMA_ZEROLEN_DESC)
			mmc->max_seg_size = 65535;
		else
			mmc->max_seg_size = 65536;
	} else {
		mmc->max_seg_size = mmc->max_req_size;
	}

	/*
	 * Maximum block size. This varies from controller to controller and
	 * is specified in the capabilities register.
	 */
	if (host->quirks & SDHCI_QUIRK_FORCE_BLK_SZ_2048) {
		mmc->max_blk_size = 2;
	} else {
		mmc->max_blk_size = (caps[0] & SDHCI_MAX_BLOCK_MASK) >>
				SDHCI_MAX_BLOCK_SHIFT;
		if (mmc->max_blk_size >= 3) {
			printk(KERN_WARNING "%s: Invalid maximum block size, "
				"assuming 512 bytes\n", mmc_hostname(mmc));
			mmc->max_blk_size = 0;
		}
	}

	mmc->max_blk_size = 512 << mmc->max_blk_size;

	/*
	 * Maximum block count.
	 */
	mmc->max_blk_count = (host->quirks & SDHCI_QUIRK_NO_MULTIBLOCK) ? 1 : 65535;

	/*
	 * Init tasklets.
	 */
	tasklet_init(&host->card_tasklet,
		sdhci_tasklet_card, (unsigned long)host);
	tasklet_init(&host->finish_tasklet,
		sdhci_tasklet_finish, (unsigned long)host);

	setup_timer(&host->timer, sdhci_timeout_timer, (unsigned long)host);

	if (host->version >= SDHCI_SPEC_300) {
		init_waitqueue_head(&host->buf_ready_int);

		/* Initialize re-tuning timer */
		init_timer(&host->tuning_timer);
		host->tuning_timer.data = (unsigned long)host;
		host->tuning_timer.function = sdhci_tuning_timer;
	}

	ret = request_irq(host->irq, sdhci_irq, IRQF_SHARED,
		mmc_hostname(mmc), host);
	if (ret)
		goto untasklet;

	host->vmmc = regulator_get(mmc_dev(mmc), "vmmc");
	if (IS_ERR(host->vmmc)) {
		printk(KERN_INFO "%s: no vmmc regulator found\n", mmc_hostname(mmc));
		host->vmmc = NULL;
	} else {
		regulator_enable(host->vmmc);
	}

	sdhci_init(host, 0);

#ifdef CONFIG_MMC_DEBUG
	sdhci_dumpregs(host);
#endif

#ifdef SDHCI_USE_LEDS_CLASS
	snprintf(host->led_name, sizeof(host->led_name),
		"%s::", mmc_hostname(mmc));
	host->led.name = host->led_name;
	host->led.brightness = LED_OFF;
	host->led.default_trigger = mmc_hostname(mmc);
	host->led.brightness_set = sdhci_led_control;

	ret = led_classdev_register(mmc_dev(mmc), &host->led);
	if (ret)
		goto reset;
#endif

	mmiowb();

	mmc_add_host(mmc);

	printk(KERN_INFO "%s: SDHCI controller on %s [%s] using %s\n",
		mmc_hostname(mmc), host->hw_name, dev_name(mmc_dev(mmc)),
		(host->flags & SDHCI_USE_ADMA) ? "ADMA" :
		(host->flags & SDHCI_USE_SDMA) ? "DMA" : "PIO");

	sdhci_enable_card_detection(host);

	return 0;

#ifdef SDHCI_USE_LEDS_CLASS
reset:
	sdhci_reset(host, SDHCI_RESET_ALL);
	free_irq(host->irq, host);
#endif
untasklet:
	tasklet_kill(&host->card_tasklet);
	tasklet_kill(&host->finish_tasklet);

	return ret;
}

EXPORT_SYMBOL_GPL(sdhci_add_host);

void sdhci_remove_host(struct sdhci_host *host, int dead)
{
	unsigned long flags;

	if (dead) {
		spin_lock_irqsave(&host->lock, flags);

		host->flags |= SDHCI_DEVICE_DEAD;

		if (host->mrq) {
			printk(KERN_ERR "%s: Controller removed during "
				" transfer!\n", mmc_hostname(host->mmc));

			host->mrq->cmd->error = -ENOMEDIUM;
			tasklet_schedule(&host->finish_tasklet);
		}

		spin_unlock_irqrestore(&host->lock, flags);
	}

	sdhci_disable_card_detection(host);

	mmc_remove_host(host->mmc);

#ifdef SDHCI_USE_LEDS_CLASS
	led_classdev_unregister(&host->led);
#endif

	if (!dead)
		sdhci_reset(host, SDHCI_RESET_ALL);

	free_irq(host->irq, host);

	del_timer_sync(&host->timer);
	if (host->version >= SDHCI_SPEC_300)
		del_timer_sync(&host->tuning_timer);

	tasklet_kill(&host->card_tasklet);
	tasklet_kill(&host->finish_tasklet);

	if (host->vmmc) {
		regulator_disable(host->vmmc);
		regulator_put(host->vmmc);
	}

	kfree(host->adma_desc);
	kfree(host->align_buffer);

	host->adma_desc = NULL;
	host->align_buffer = NULL;
}

EXPORT_SYMBOL_GPL(sdhci_remove_host);

void sdhci_free_host(struct sdhci_host *host)
{
	mmc_free_host(host->mmc);
}

EXPORT_SYMBOL_GPL(sdhci_free_host);

/*****************************************************************************\
 *                                                                           *
 * Driver init/exit                                                          *
 *                                                                           *
\*****************************************************************************/

static int __init sdhci_drv_init(void)
{
	printk(KERN_INFO DRIVER_NAME
		": Secure Digital Host Controller Interface driver\n");
	printk(KERN_INFO DRIVER_NAME ": Copyright(c) Pierre Ossman\n");

	return 0;
}

static void __exit sdhci_drv_exit(void)
{
}

module_init(sdhci_drv_init);
module_exit(sdhci_drv_exit);

module_param(debug_quirks, uint, 0444);

MODULE_AUTHOR("Pierre Ossman <pierre@ossman.eu>");
MODULE_DESCRIPTION("Secure Digital Host Controller Interface core driver");
MODULE_LICENSE("GPL");

MODULE_PARM_DESC(debug_quirks, "Force certain quirks.");<|MERGE_RESOLUTION|>--- conflicted
+++ resolved
@@ -1257,11 +1257,7 @@
 				MMC_SEND_TUNING_BLOCK_HS200 :
 				MMC_SEND_TUNING_BLOCK;
 			spin_unlock_irqrestore(&host->lock, flags);
-<<<<<<< HEAD
-			sdhci_execute_tuning(mmc);
-=======
 			sdhci_execute_tuning(mmc, tuning_opcode);
->>>>>>> f95b9789
 			spin_lock_irqsave(&host->lock, flags);
 
 			/* Restore original mmc_request structure */
