--- conflicted
+++ resolved
@@ -5177,24 +5177,18 @@
 	struct mmc_host *mmc = dev_get_drvdata(dev);
 	struct msmsdcc_host *host = mmc_priv(mmc);
 	unsigned long flags;
-<<<<<<< HEAD
 	int rc = 0;
 
-	if (host->plat->is_sdio_al_client)
-		return 0;
+	if (host->plat->is_sdio_al_client) {
+		rc = 0;
+		goto out;
+	}
 
 	if (host->pdev_id == 4) {
 		host->mmc->pm_flags |= MMC_PM_KEEP_POWER;
 		printk(KERN_INFO "%s: Enter WIFI suspend\n", __func__);
 	}
 
-=======
-
-	if (host->plat->is_sdio_al_client) {
-		rc = 0;
-		goto out;
-	}
->>>>>>> d8045349
 	pr_debug("%s: %s: start\n", mmc_hostname(mmc), __func__);
 	if (mmc) {
 		host->sdcc_suspending = 1;
