/*
 * Block driver for media (i.e., flash cards)
 *
 * Copyright 2002 Hewlett-Packard Company
 * Copyright 2005-2008 Pierre Ossman
 *
 * Use consistent with the GNU GPL is permitted,
 * provided that this copyright notice is
 * preserved in its entirety in all copies and derived works.
 *
 * HEWLETT-PACKARD COMPANY MAKES NO WARRANTIES, EXPRESSED OR IMPLIED,
 * AS TO THE USEFULNESS OR CORRECTNESS OF THIS CODE OR ITS
 * FITNESS FOR ANY PARTICULAR PURPOSE.
 *
 * Many thanks to Alessandro Rubini and Jonathan Corbet!
 *
 * Author:  Andrew Christian
 *          28 May 2002
 */
#include <linux/moduleparam.h>
#include <linux/module.h>
#include <linux/init.h>

#include <linux/kernel.h>
#include <linux/fs.h>
#include <linux/slab.h>
#include <linux/errno.h>
#include <linux/hdreg.h>
#include <linux/kdev_t.h>
#include <linux/blkdev.h>
#include <linux/mutex.h>
#include <linux/scatterlist.h>
#include <linux/string_helpers.h>
#include <linux/delay.h>
#include <linux/capability.h>
#include <linux/compat.h>

#include <linux/mmc/ioctl.h>
#include <linux/mmc/card.h>
#include <linux/mmc/host.h>
#include <linux/mmc/mmc.h>
#include <linux/mmc/sd.h>

#include <asm/uaccess.h>

#include "queue.h"

MODULE_ALIAS("mmc:block");
#ifdef MODULE_PARAM_PREFIX
#undef MODULE_PARAM_PREFIX
#endif
#define MODULE_PARAM_PREFIX "mmcblk."

#define INAND_CMD38_ARG_EXT_CSD  113
#define INAND_CMD38_ARG_ERASE    0x00
#define INAND_CMD38_ARG_TRIM     0x01
#define INAND_CMD38_ARG_SECERASE 0x80
#define INAND_CMD38_ARG_SECTRIM1 0x81
#define INAND_CMD38_ARG_SECTRIM2 0x88
#define MMC_BLK_TIMEOUT_MS  (30 * 1000)        /* 30 sec timeout */

#define MMC_SANITIZE_REQ_TIMEOUT 240000 /* msec */

#define mmc_req_rel_wr(req)	(((req->cmd_flags & REQ_FUA) || \
			(req->cmd_flags & REQ_META)) && \
			(rq_data_dir(req) == WRITE))
#define PACKED_CMD_VER		0x01
#define PACKED_CMD_WR		0x02
#define MMC_BLK_UPDATE_STOP_REASON(stats, reason)			\
	do {								\
		if (stats->enabled)					\
			stats->pack_stop_reason[reason]++;		\
	} while (0)

static DEFINE_MUTEX(block_mutex);

/*
 * The defaults come from config options but can be overriden by module
 * or bootarg options.
 */
static int perdev_minors = CONFIG_MMC_BLOCK_MINORS;

/*
 * We've only got one major, so number of mmcblk devices is
 * limited to 256 / number of minors per device.
 */
static int max_devices;

/* 256 minors, so at most 256 separate devices */
static DECLARE_BITMAP(dev_use, 256);
static DECLARE_BITMAP(name_use, 256);

/*
 * There is one mmc_blk_data per slot.
 */
struct mmc_blk_data {
	spinlock_t	lock;
	struct gendisk	*disk;
	struct mmc_queue queue;
	struct list_head part;

	unsigned int	flags;
#define MMC_BLK_CMD23	(1 << 0)	/* Can do SET_BLOCK_COUNT for multiblock */
#define MMC_BLK_REL_WR	(1 << 1)	/* MMC Reliable write support */

	unsigned int	usage;
	unsigned int	read_only;
	unsigned int	part_type;
	unsigned int	name_idx;
	unsigned int	reset_done;
#define MMC_BLK_READ		BIT(0)
#define MMC_BLK_WRITE		BIT(1)
#define MMC_BLK_DISCARD		BIT(2)
#define MMC_BLK_SECDISCARD	BIT(3)

	/*
	 * Only set in main mmc_blk_data associated
	 * with mmc_card with mmc_set_drvdata, and keeps
	 * track of the current selected device partition.
	 */
	unsigned int	part_curr;
	struct device_attribute force_ro;
	struct device_attribute power_ro_lock;
	struct device_attribute num_wr_reqs_to_start_packing;
	struct device_attribute bkops_check_threshold;
	int	area_type;
};

static DEFINE_MUTEX(open_lock);

enum {
	MMC_PACKED_N_IDX = -1,
	MMC_PACKED_N_ZERO,
	MMC_PACKED_N_SINGLE,
};

module_param(perdev_minors, int, 0444);
MODULE_PARM_DESC(perdev_minors, "Minors numbers to allocate per device");

static inline void mmc_blk_clear_packed(struct mmc_queue_req *mqrq)
{
	mqrq->packed_cmd = MMC_PACKED_NONE;
	mqrq->packed_num = MMC_PACKED_N_ZERO;
}

static struct mmc_blk_data *mmc_blk_get(struct gendisk *disk)
{
	struct mmc_blk_data *md;

	mutex_lock(&open_lock);
	md = disk->private_data;
	if (md && md->usage == 0)
		md = NULL;
	if (md)
		md->usage++;
	mutex_unlock(&open_lock);

	return md;
}

static inline int mmc_get_devidx(struct gendisk *disk)
{
	int devidx = disk->first_minor / perdev_minors;
	return devidx;
}

static void mmc_blk_put(struct mmc_blk_data *md)
{
	mutex_lock(&open_lock);
	md->usage--;
	if (md->usage == 0) {
		int devidx = mmc_get_devidx(md->disk);
		blk_cleanup_queue(md->queue.queue);

		__clear_bit(devidx, dev_use);

		put_disk(md->disk);
		kfree(md);
	}
	mutex_unlock(&open_lock);
}

static ssize_t power_ro_lock_show(struct device *dev,
		struct device_attribute *attr, char *buf)
{
	int ret;
	struct mmc_blk_data *md = mmc_blk_get(dev_to_disk(dev));
	struct mmc_card *card = md->queue.card;
	int locked = 0;

	if (card->ext_csd.boot_ro_lock & EXT_CSD_BOOT_WP_B_PERM_WP_EN)
		locked = 2;
	else if (card->ext_csd.boot_ro_lock & EXT_CSD_BOOT_WP_B_PWR_WP_EN)
		locked = 1;

	ret = snprintf(buf, PAGE_SIZE, "%d\n", locked);

	return ret;
}

static ssize_t power_ro_lock_store(struct device *dev,
		struct device_attribute *attr, const char *buf, size_t count)
{
	int ret;
	struct mmc_blk_data *md, *part_md;
	struct mmc_card *card;
	unsigned long set;

	if (kstrtoul(buf, 0, &set))
		return -EINVAL;

	if (set != 1)
		return count;

	md = mmc_blk_get(dev_to_disk(dev));
	card = md->queue.card;

	mmc_claim_host(card->host);

	ret = mmc_switch(card, EXT_CSD_CMD_SET_NORMAL, EXT_CSD_BOOT_WP,
				card->ext_csd.boot_ro_lock |
				EXT_CSD_BOOT_WP_B_PWR_WP_EN,
				card->ext_csd.part_time);
	if (ret)
		pr_err("%s: Locking boot partition ro until next power on failed: %d\n", md->disk->disk_name, ret);
	else
		card->ext_csd.boot_ro_lock |= EXT_CSD_BOOT_WP_B_PWR_WP_EN;

	mmc_release_host(card->host);

	if (!ret) {
		pr_info("%s: Locking boot partition ro until next power on\n",
			md->disk->disk_name);
		set_disk_ro(md->disk, 1);

		list_for_each_entry(part_md, &md->part, part)
			if (part_md->area_type == MMC_BLK_DATA_AREA_BOOT) {
				pr_info("%s: Locking boot partition ro until next power on\n", part_md->disk->disk_name);
				set_disk_ro(part_md->disk, 1);
			}
	}

	mmc_blk_put(md);
	return count;
}

static ssize_t force_ro_show(struct device *dev, struct device_attribute *attr,
			     char *buf)
{
	int ret;
	struct mmc_blk_data *md = mmc_blk_get(dev_to_disk(dev));

	ret = snprintf(buf, PAGE_SIZE, "%d",
		       get_disk_ro(dev_to_disk(dev)) ^
		       md->read_only);
	mmc_blk_put(md);
	return ret;
}

static ssize_t force_ro_store(struct device *dev, struct device_attribute *attr,
			      const char *buf, size_t count)
{
	int ret;
	char *end;
	struct mmc_blk_data *md = mmc_blk_get(dev_to_disk(dev));
	unsigned long set = simple_strtoul(buf, &end, 0);
	if (end == buf) {
		ret = -EINVAL;
		goto out;
	}

	set_disk_ro(dev_to_disk(dev), set || md->read_only);
	ret = count;
out:
	mmc_blk_put(md);
	return ret;
}

static ssize_t
num_wr_reqs_to_start_packing_show(struct device *dev,
				  struct device_attribute *attr, char *buf)
{
	struct mmc_blk_data *md = mmc_blk_get(dev_to_disk(dev));
	int num_wr_reqs_to_start_packing;
	int ret;

	num_wr_reqs_to_start_packing = md->queue.num_wr_reqs_to_start_packing;

	ret = snprintf(buf, PAGE_SIZE, "%d\n", num_wr_reqs_to_start_packing);

	mmc_blk_put(md);
	return ret;
}

static ssize_t
num_wr_reqs_to_start_packing_store(struct device *dev,
				 struct device_attribute *attr,
				 const char *buf, size_t count)
{
	int value;
	struct mmc_blk_data *md = mmc_blk_get(dev_to_disk(dev));

	sscanf(buf, "%d", &value);
	if (value >= 0)
		md->queue.num_wr_reqs_to_start_packing = value;

	mmc_blk_put(md);
	return count;
}

static ssize_t
bkops_check_threshold_show(struct device *dev,
				  struct device_attribute *attr, char *buf)
{
	struct mmc_blk_data *md = mmc_blk_get(dev_to_disk(dev));
	struct mmc_card *card = md->queue.card;
	int ret;

	if (!card)
		ret = -EINVAL;
	else
	    ret = snprintf(buf, PAGE_SIZE, "%d\n",
		card->bkops_info.size_percentage_to_queue_delayed_work);

	mmc_blk_put(md);
	return ret;
}

static ssize_t
bkops_check_threshold_store(struct device *dev,
				 struct device_attribute *attr,
				 const char *buf, size_t count)
{
	int value;
	struct mmc_blk_data *md = mmc_blk_get(dev_to_disk(dev));
	struct mmc_card *card = md->queue.card;
	unsigned int card_size;
	int ret = count;

	if (!card) {
		ret = -EINVAL;
		goto exit;
	}

	sscanf(buf, "%d", &value);
	if ((value <= 0) || (value >= 100)) {
		ret = -EINVAL;
		goto exit;
	}

	card_size = (unsigned int)get_capacity(md->disk);
	if (card_size <= 0) {
		ret = -EINVAL;
		goto exit;
	}
	card->bkops_info.size_percentage_to_queue_delayed_work = value;
	card->bkops_info.min_sectors_to_queue_delayed_work =
		(card_size * value) / 100;

	pr_debug("%s: size_percentage = %d, min_sectors = %d",
			mmc_hostname(card->host),
			card->bkops_info.size_percentage_to_queue_delayed_work,
			card->bkops_info.min_sectors_to_queue_delayed_work);

exit:
	mmc_blk_put(md);
	return count;
}

static int mmc_blk_open(struct block_device *bdev, fmode_t mode)
{
	struct mmc_blk_data *md = mmc_blk_get(bdev->bd_disk);
	int ret = -ENXIO;

	mutex_lock(&block_mutex);
	if (md) {
		if (md->usage == 2)
			check_disk_change(bdev);
		ret = 0;

		if ((mode & FMODE_WRITE) && md->read_only) {
			mmc_blk_put(md);
			ret = -EROFS;
		}
	}
	mutex_unlock(&block_mutex);

	return ret;
}

static int mmc_blk_release(struct gendisk *disk, fmode_t mode)
{
	struct mmc_blk_data *md = disk->private_data;

	mutex_lock(&block_mutex);
	mmc_blk_put(md);
	mutex_unlock(&block_mutex);
	return 0;
}

static int
mmc_blk_getgeo(struct block_device *bdev, struct hd_geometry *geo)
{
	geo->cylinders = get_capacity(bdev->bd_disk) / (4 * 16);
	geo->heads = 4;
	geo->sectors = 16;
	return 0;
}

struct mmc_blk_ioc_data {
	struct mmc_ioc_cmd ic;
	unsigned char *buf;
	u64 buf_bytes;
};

static struct mmc_blk_ioc_data *mmc_blk_ioctl_copy_from_user(
	struct mmc_ioc_cmd __user *user)
{
	struct mmc_blk_ioc_data *idata;
	int err;

	idata = kzalloc(sizeof(*idata), GFP_KERNEL);
	if (!idata) {
		err = -ENOMEM;
		goto out;
	}

	if (copy_from_user(&idata->ic, user, sizeof(idata->ic))) {
		err = -EFAULT;
		goto idata_err;
	}

	idata->buf_bytes = (u64) idata->ic.blksz * idata->ic.blocks;
	if (idata->buf_bytes > MMC_IOC_MAX_BYTES) {
		err = -EOVERFLOW;
		goto idata_err;
	}

	if (!idata->buf_bytes)
		return idata;

	idata->buf = kzalloc(idata->buf_bytes, GFP_KERNEL);
	if (!idata->buf) {
		err = -ENOMEM;
		goto idata_err;
	}

	if (copy_from_user(idata->buf, (void __user *)(unsigned long)
					idata->ic.data_ptr, idata->buf_bytes)) {
		err = -EFAULT;
		goto copy_err;
	}

	return idata;

copy_err:
	kfree(idata->buf);
idata_err:
	kfree(idata);
out:
	return ERR_PTR(err);
}

static int mmc_blk_ioctl_cmd(struct block_device *bdev,
	struct mmc_ioc_cmd __user *ic_ptr)
{
	struct mmc_blk_ioc_data *idata;
	struct mmc_blk_data *md;
	struct mmc_card *card;
	struct mmc_command cmd = {0};
	struct mmc_data data = {0};
	struct mmc_request mrq = {NULL};
	struct scatterlist sg;
	int err;

	/*
	 * The caller must have CAP_SYS_RAWIO, and must be calling this on the
	 * whole block device, not on a partition.  This prevents overspray
	 * between sibling partitions.
	 */
	if ((!capable(CAP_SYS_RAWIO)) || (bdev != bdev->bd_contains))
		return -EPERM;

	idata = mmc_blk_ioctl_copy_from_user(ic_ptr);
	if (IS_ERR(idata))
		return PTR_ERR(idata);

	md = mmc_blk_get(bdev->bd_disk);
	if (!md) {
		err = -EINVAL;
		goto blk_err;
	}

	card = md->queue.card;
	if (IS_ERR(card)) {
		err = PTR_ERR(card);
		goto cmd_done;
	}

	cmd.opcode = idata->ic.opcode;
	cmd.arg = idata->ic.arg;
	cmd.flags = idata->ic.flags;

	if (idata->buf_bytes) {
		data.sg = &sg;
		data.sg_len = 1;
		data.blksz = idata->ic.blksz;
		data.blocks = idata->ic.blocks;

		sg_init_one(data.sg, idata->buf, idata->buf_bytes);

		if (idata->ic.write_flag)
			data.flags = MMC_DATA_WRITE;
		else
			data.flags = MMC_DATA_READ;

		/* data.flags must already be set before doing this. */
		mmc_set_data_timeout(&data, card);

		/* Allow overriding the timeout_ns for empirical tuning. */
		if (idata->ic.data_timeout_ns)
			data.timeout_ns = idata->ic.data_timeout_ns;

		if ((cmd.flags & MMC_RSP_R1B) == MMC_RSP_R1B) {
			/*
			 * Pretend this is a data transfer and rely on the
			 * host driver to compute timeout.  When all host
			 * drivers support cmd.cmd_timeout for R1B, this
			 * can be changed to:
			 *
			 *     mrq.data = NULL;
			 *     cmd.cmd_timeout = idata->ic.cmd_timeout_ms;
			 */
			data.timeout_ns = idata->ic.cmd_timeout_ms * 1000000;
		}

		mrq.data = &data;
	}

	mrq.cmd = &cmd;

	mmc_claim_host(card->host);

	if (idata->ic.is_acmd) {
		err = mmc_app_cmd(card->host, card);
		if (err)
			goto cmd_rel_host;
	}

	mmc_wait_for_req(card->host, &mrq);

	if (cmd.error) {
		dev_err(mmc_dev(card->host), "%s: cmd error %d\n",
						__func__, cmd.error);
		err = cmd.error;
		goto cmd_rel_host;
	}
	if (data.error) {
		dev_err(mmc_dev(card->host), "%s: data error %d\n",
						__func__, data.error);
		err = data.error;
		goto cmd_rel_host;
	}

	/*
	 * According to the SD specs, some commands require a delay after
	 * issuing the command.
	 */
	if (idata->ic.postsleep_min_us)
		usleep_range(idata->ic.postsleep_min_us, idata->ic.postsleep_max_us);

	if (copy_to_user(&(ic_ptr->response), cmd.resp, sizeof(cmd.resp))) {
		err = -EFAULT;
		goto cmd_rel_host;
	}

	if (!idata->ic.write_flag) {
		if (copy_to_user((void __user *)(unsigned long) idata->ic.data_ptr,
						idata->buf, idata->buf_bytes)) {
			err = -EFAULT;
			goto cmd_rel_host;
		}
	}

cmd_rel_host:
	mmc_release_host(card->host);

cmd_done:
	mmc_blk_put(md);
blk_err:
	kfree(idata->buf);
	kfree(idata);
	return err;
}

static int mmc_blk_ioctl(struct block_device *bdev, fmode_t mode,
	unsigned int cmd, unsigned long arg)
{
	int ret = -EINVAL;
	if (cmd == MMC_IOC_CMD)
		ret = mmc_blk_ioctl_cmd(bdev, (struct mmc_ioc_cmd __user *)arg);
	return ret;
}

#ifdef CONFIG_COMPAT
static int mmc_blk_compat_ioctl(struct block_device *bdev, fmode_t mode,
	unsigned int cmd, unsigned long arg)
{
	return mmc_blk_ioctl(bdev, mode, cmd, (unsigned long) compat_ptr(arg));
}
#endif

static const struct block_device_operations mmc_bdops = {
	.open			= mmc_blk_open,
	.release		= mmc_blk_release,
	.getgeo			= mmc_blk_getgeo,
	.owner			= THIS_MODULE,
	.ioctl			= mmc_blk_ioctl,
#ifdef CONFIG_COMPAT
	.compat_ioctl		= mmc_blk_compat_ioctl,
#endif
};

static inline int mmc_blk_part_switch(struct mmc_card *card,
				      struct mmc_blk_data *md)
{
	int ret;
	struct mmc_blk_data *main_md = mmc_get_drvdata(card);

	if (main_md->part_curr == md->part_type)
		return 0;

	if (mmc_card_mmc(card)) {
		u8 part_config = card->ext_csd.part_config;

		part_config &= ~EXT_CSD_PART_CONFIG_ACC_MASK;
		part_config |= md->part_type;

		ret = mmc_switch(card, EXT_CSD_CMD_SET_NORMAL,
				 EXT_CSD_PART_CONFIG, part_config,
				 card->ext_csd.part_time);
		if (ret)
			return ret;

		card->ext_csd.part_config = part_config;
	}

	main_md->part_curr = md->part_type;
	return 0;
}

static u32 mmc_sd_num_wr_blocks(struct mmc_card *card)
{
	int err;
	u32 result;
	__be32 *blocks;

	struct mmc_request mrq = {NULL};
	struct mmc_command cmd = {0};
	struct mmc_data data = {0};

	struct scatterlist sg;

	cmd.opcode = MMC_APP_CMD;
	cmd.arg = card->rca << 16;
	cmd.flags = MMC_RSP_SPI_R1 | MMC_RSP_R1 | MMC_CMD_AC;

	err = mmc_wait_for_cmd(card->host, &cmd, 0);
	if (err)
		return (u32)-1;
	if (!mmc_host_is_spi(card->host) && !(cmd.resp[0] & R1_APP_CMD))
		return (u32)-1;

	memset(&cmd, 0, sizeof(struct mmc_command));

	cmd.opcode = SD_APP_SEND_NUM_WR_BLKS;
	cmd.arg = 0;
	cmd.flags = MMC_RSP_SPI_R1 | MMC_RSP_R1 | MMC_CMD_ADTC;

	data.blksz = 4;
	data.blocks = 1;
	data.flags = MMC_DATA_READ;
	data.sg = &sg;
	data.sg_len = 1;
	mmc_set_data_timeout(&data, card);

	mrq.cmd = &cmd;
	mrq.data = &data;

	blocks = kmalloc(4, GFP_KERNEL);
	if (!blocks)
		return (u32)-1;

	sg_init_one(&sg, blocks, 4);

	mmc_wait_for_req(card->host, &mrq);

	result = ntohl(*blocks);
	kfree(blocks);

	if (cmd.error || data.error)
		result = (u32)-1;

	return result;
}

static int send_stop(struct mmc_card *card, u32 *status)
{
	struct mmc_command cmd = {0};
	int err;

	cmd.opcode = MMC_STOP_TRANSMISSION;
	cmd.flags = MMC_RSP_SPI_R1B | MMC_RSP_R1B | MMC_CMD_AC;
	err = mmc_wait_for_cmd(card->host, &cmd, 5);
	if (err == 0)
		*status = cmd.resp[0];
	return err;
}

static int get_card_status(struct mmc_card *card, u32 *status, int retries)
{
	struct mmc_command cmd = {0};
	int err;

	cmd.opcode = MMC_SEND_STATUS;
	if (!mmc_host_is_spi(card->host))
		cmd.arg = card->rca << 16;
	cmd.flags = MMC_RSP_SPI_R2 | MMC_RSP_R1 | MMC_CMD_AC;
	err = mmc_wait_for_cmd(card->host, &cmd, retries);
	if (err == 0)
		*status = cmd.resp[0];
	return err;
}

#define ERR_NOMEDIUM	3
#define ERR_RETRY	2
#define ERR_ABORT	1
#define ERR_CONTINUE	0

static int mmc_blk_cmd_error(struct request *req, const char *name, int error,
	bool status_valid, u32 status)
{
	switch (error) {
	case -EILSEQ:
		/* response crc error, retry the r/w cmd */
		pr_err("%s: %s sending %s command, card status %#x\n",
			req->rq_disk->disk_name, "response CRC error",
			name, status);
		return ERR_RETRY;

	case -ETIMEDOUT:
		pr_err("%s: %s sending %s command, card status %#x\n",
			req->rq_disk->disk_name, "timed out", name, status);

		/* If the status cmd initially failed, retry the r/w cmd */
		if (!status_valid) {
			pr_err("%s: status not valid, retrying timeout\n", req->rq_disk->disk_name);
			return ERR_RETRY;
		}
		/*
		 * If it was a r/w cmd crc error, or illegal command
		 * (eg, issued in wrong state) then retry - we should
		 * have corrected the state problem above.
		 */
		if (status & (R1_COM_CRC_ERROR | R1_ILLEGAL_COMMAND)) {
			pr_err("%s: command error, retrying timeout\n", req->rq_disk->disk_name);
			return ERR_RETRY;
		}

		/* Otherwise abort the command */
		pr_err("%s: not retrying timeout\n", req->rq_disk->disk_name);
		return ERR_ABORT;

	default:
		/* We don't understand the error code the driver gave us */
		pr_err("%s: unknown error %d sending read/write command, card status %#x\n",
		       req->rq_disk->disk_name, error, status);
		return ERR_ABORT;
	}
}

/*
 * Initial r/w and stop cmd error recovery.
 * We don't know whether the card received the r/w cmd or not, so try to
 * restore things back to a sane state.  Essentially, we do this as follows:
 * - Obtain card status.  If the first attempt to obtain card status fails,
 *   the status word will reflect the failed status cmd, not the failed
 *   r/w cmd.  If we fail to obtain card status, it suggests we can no
 *   longer communicate with the card.
 * - Check the card state.  If the card received the cmd but there was a
 *   transient problem with the response, it might still be in a data transfer
 *   mode.  Try to send it a stop command.  If this fails, we can't recover.
 * - If the r/w cmd failed due to a response CRC error, it was probably
 *   transient, so retry the cmd.
 * - If the r/w cmd timed out, but we didn't get the r/w cmd status, retry.
 * - If the r/w cmd timed out, and the r/w cmd failed due to CRC error or
 *   illegal cmd, retry.
 * Otherwise we don't understand what happened, so abort.
 */
static int mmc_blk_cmd_recovery(struct mmc_card *card, struct request *req,
	struct mmc_blk_request *brq, int *ecc_err, int *gen_err)
{
	bool prev_cmd_status_valid = true;
	u32 status, stop_status = 0;
	int err, retry;

	if (mmc_card_removed(card))
		return ERR_NOMEDIUM;

	/*
	 * Try to get card status which indicates both the card state
	 * and why there was no response.  If the first attempt fails,
	 * we can't be sure the returned status is for the r/w command.
	 */
	for (retry = 2; retry >= 0; retry--) {
		err = get_card_status(card, &status, 0);
		if (!err)
			break;

		prev_cmd_status_valid = false;
		pr_err("%s: error %d sending status command, %sing\n",
		       req->rq_disk->disk_name, err, retry ? "retry" : "abort");
	}

	/* We couldn't get a response from the card.  Give up. */
	if (err) {
		/* Check if the card is removed */
		if (mmc_detect_card_removed(card->host))
			return ERR_NOMEDIUM;
		return ERR_ABORT;
	}

	/* Flag ECC errors */
	if ((status & R1_CARD_ECC_FAILED) ||
	    (brq->stop.resp[0] & R1_CARD_ECC_FAILED) ||
	    (brq->cmd.resp[0] & R1_CARD_ECC_FAILED))
		*ecc_err = 1;

	/* Flag General errors */
	if (!mmc_host_is_spi(card->host) && rq_data_dir(req) != READ)
		if ((status & R1_ERROR) ||
			(brq->stop.resp[0] & R1_ERROR)) {
			pr_err("%s: %s: general error sending stop or status command, stop cmd response %#x, card status %#x\n",
			       req->rq_disk->disk_name, __func__,
			       brq->stop.resp[0], status);
			*gen_err = 1;
		}

	/*
	 * Check the current card state.  If it is in some data transfer
	 * mode, tell it to stop (and hopefully transition back to TRAN.)
	 */
	if (R1_CURRENT_STATE(status) == R1_STATE_DATA ||
	    R1_CURRENT_STATE(status) == R1_STATE_RCV) {
		err = send_stop(card, &stop_status);
		if (err)
			pr_err("%s: error %d sending stop command\n",
			       req->rq_disk->disk_name, err);

		/*
		 * If the stop cmd also timed out, the card is probably
		 * not present, so abort.  Other errors are bad news too.
		 */
		if (err)
			return ERR_ABORT;
		if (stop_status & R1_CARD_ECC_FAILED)
			*ecc_err = 1;
		if (!mmc_host_is_spi(card->host) && rq_data_dir(req) != READ)
			if (stop_status & R1_ERROR) {
				pr_err("%s: %s: general error sending stop command, stop cmd response %#x\n",
				       req->rq_disk->disk_name, __func__,
				       stop_status);
				*gen_err = 1;
			}
	}

	/* Check for set block count errors */
	if (brq->sbc.error)
		return mmc_blk_cmd_error(req, "SET_BLOCK_COUNT", brq->sbc.error,
				prev_cmd_status_valid, status);

	/* Check for r/w command errors */
	if (brq->cmd.error)
		return mmc_blk_cmd_error(req, "r/w cmd", brq->cmd.error,
				prev_cmd_status_valid, status);

	/* Data errors */
	if (!brq->stop.error)
		return ERR_CONTINUE;

	/* Now for stop errors.  These aren't fatal to the transfer. */
	pr_err("%s: error %d sending stop command, original cmd response %#x, card status %#x\n",
	       req->rq_disk->disk_name, brq->stop.error,
	       brq->cmd.resp[0], status);

	/*
	 * Subsitute in our own stop status as this will give the error
	 * state which happened during the execution of the r/w command.
	 */
	if (stop_status) {
		brq->stop.resp[0] = stop_status;
		brq->stop.error = 0;
	}
	return ERR_CONTINUE;
}

static int mmc_blk_reset(struct mmc_blk_data *md, struct mmc_host *host,
			 int type)
{
	int err;

	if (md->reset_done & type)
		return -EEXIST;

	md->reset_done |= type;
	err = mmc_hw_reset(host);
	/* Ensure we switch back to the correct partition */
	if (err != -EOPNOTSUPP) {
		struct mmc_blk_data *main_md = mmc_get_drvdata(host->card);
		int part_err;

		main_md->part_curr = main_md->part_type;
		part_err = mmc_blk_part_switch(host->card, md);
		if (part_err) {
			/*
			 * We have failed to get back into the correct
			 * partition, so we need to abort the whole request.
			 */
			return -ENODEV;
		}
	}
	return err;
}

static inline void mmc_blk_reset_success(struct mmc_blk_data *md, int type)
{
	md->reset_done &= ~type;
}

static int mmc_blk_issue_discard_rq(struct mmc_queue *mq, struct request *req)
{
	struct mmc_blk_data *md = mq->data;
	struct mmc_card *card = md->queue.card;
	unsigned int from, nr, arg;
	int err = 0, type = MMC_BLK_DISCARD;

	if (!mmc_can_erase(card)) {
		err = -EOPNOTSUPP;
		goto out;
	}

	from = blk_rq_pos(req);
	nr = blk_rq_sectors(req);

	if (card->ext_csd.bkops_en)
		card->bkops_info.sectors_changed += blk_rq_sectors(req);

	if (mmc_can_discard(card))
		arg = MMC_DISCARD_ARG;
	else if (mmc_can_trim(card))
		arg = MMC_TRIM_ARG;
	else
		arg = MMC_ERASE_ARG;
retry:
	if (card->quirks & MMC_QUIRK_INAND_CMD38) {
		err = mmc_switch(card, EXT_CSD_CMD_SET_NORMAL,
				 INAND_CMD38_ARG_EXT_CSD,
				 arg == MMC_TRIM_ARG ?
				 INAND_CMD38_ARG_TRIM :
				 INAND_CMD38_ARG_ERASE,
				 0);
		if (err)
			goto out;
	}
	err = mmc_erase(card, from, nr, arg);
out:
	if (err == -EIO && !mmc_blk_reset(md, card->host, type))
		goto retry;
	if (!err)
		mmc_blk_reset_success(md, type);
	blk_end_request(req, err, blk_rq_bytes(req));

	return err ? 0 : 1;
}

static int mmc_blk_issue_secdiscard_rq(struct mmc_queue *mq,
				       struct request *req)
{
	struct mmc_blk_data *md = mq->data;
	struct mmc_card *card = md->queue.card;
	unsigned int from, nr, arg;
	int err = 0, type = MMC_BLK_SECDISCARD;

	if (!(mmc_can_secure_erase_trim(card))) {
		err = -EOPNOTSUPP;
		goto out;
	}

	from = blk_rq_pos(req);
	nr = blk_rq_sectors(req);

	if (mmc_can_trim(card) && !mmc_erase_group_aligned(card, from, nr))
		arg = MMC_SECURE_TRIM1_ARG;
	else
		arg = MMC_SECURE_ERASE_ARG;
retry:
	if (card->quirks & MMC_QUIRK_INAND_CMD38) {
		err = mmc_switch(card, EXT_CSD_CMD_SET_NORMAL,
				 INAND_CMD38_ARG_EXT_CSD,
				 arg == MMC_SECURE_TRIM1_ARG ?
				 INAND_CMD38_ARG_SECTRIM1 :
				 INAND_CMD38_ARG_SECERASE,
				 0);
		if (err)
			goto out_retry;
	}

	err = mmc_erase(card, from, nr, arg);
	if (err == -EIO)
		goto out_retry;
	if (err)
		goto out;

	if (arg == MMC_SECURE_TRIM1_ARG) {
		if (card->quirks & MMC_QUIRK_INAND_CMD38) {
			err = mmc_switch(card, EXT_CSD_CMD_SET_NORMAL,
					 INAND_CMD38_ARG_EXT_CSD,
					 INAND_CMD38_ARG_SECTRIM2,
					 0);
			if (err)
				goto out_retry;
		}

		err = mmc_erase(card, from, nr, MMC_SECURE_TRIM2_ARG);
		if (err == -EIO)
			goto out_retry;
		if (err)
			goto out;
	}

out_retry:
	if (err && !mmc_blk_reset(md, card->host, type))
		goto retry;
	if (!err)
		mmc_blk_reset_success(md, type);
out:
	blk_end_request(req, err, blk_rq_bytes(req));

	return err ? 0 : 1;
}

static int mmc_blk_issue_sanitize_rq(struct mmc_queue *mq,
				      struct request *req)
{
	struct mmc_blk_data *md = mq->data;
	struct mmc_card *card = md->queue.card;
	int err = 0;

	BUG_ON(!card);
	BUG_ON(!card->host);

	if (!(mmc_can_sanitize(card) &&
	     (card->host->caps2 & MMC_CAP2_SANITIZE))) {
			pr_warning("%s: %s - SANITIZE is not supported\n",
				   mmc_hostname(card->host), __func__);
			err = -EOPNOTSUPP;
			goto out;
	}

	pr_debug("%s: %s - SANITIZE IN PROGRESS...\n",
		mmc_hostname(card->host), __func__);

	err = mmc_switch_ignore_timeout(card, EXT_CSD_CMD_SET_NORMAL,
					EXT_CSD_SANITIZE_START, 1,
					MMC_SANITIZE_REQ_TIMEOUT);

	if (err)
		pr_err("%s: %s - mmc_switch() with "
		       "EXT_CSD_SANITIZE_START failed. err=%d\n",
		       mmc_hostname(card->host), __func__, err);

	pr_debug("%s: %s - SANITIZE COMPLETED\n", mmc_hostname(card->host),
					     __func__);

out:
	blk_end_request(req, err, blk_rq_bytes(req));

	return err ? 0 : 1;
}

static int mmc_blk_issue_flush(struct mmc_queue *mq, struct request *req)
{
	struct mmc_blk_data *md = mq->data;
	struct mmc_card *card = md->queue.card;
	int ret = 0;

	ret = mmc_flush_cache(card);
	if (ret)
		ret = -EIO;

	blk_end_request_all(req, ret);

	return ret ? 0 : 1;
}

/*
 * Reformat current write as a reliable write, supporting
 * both legacy and the enhanced reliable write MMC cards.
 * In each transfer we'll handle only as much as a single
 * reliable write can handle, thus finish the request in
 * partial completions.
 */
static inline void mmc_apply_rel_rw(struct mmc_blk_request *brq,
				    struct mmc_card *card,
				    struct request *req)
{
	if (!(card->ext_csd.rel_param & EXT_CSD_WR_REL_PARAM_EN)) {
		/* Legacy mode imposes restrictions on transfers. */
		if (!IS_ALIGNED(brq->cmd.arg, card->ext_csd.rel_sectors))
			brq->data.blocks = 1;

		if (brq->data.blocks > card->ext_csd.rel_sectors)
			brq->data.blocks = card->ext_csd.rel_sectors;
		else if (brq->data.blocks < card->ext_csd.rel_sectors)
			brq->data.blocks = 1;
	}
}

#define CMD_ERRORS							\
	(R1_OUT_OF_RANGE |	/* Command argument out of range */	\
	 R1_ADDRESS_ERROR |	/* Misaligned address */		\
	 R1_BLOCK_LEN_ERROR |	/* Transferred block length incorrect */\
	 R1_WP_VIOLATION |	/* Tried to write to protected block */	\
	 R1_CC_ERROR |		/* Card controller error */		\
	 R1_ERROR)		/* General/unknown error */

static int mmc_blk_err_check(struct mmc_card *card,
			     struct mmc_async_req *areq)
{
	struct mmc_queue_req *mq_mrq = container_of(areq, struct mmc_queue_req,
						    mmc_active);
	struct mmc_blk_request *brq = &mq_mrq->brq;
	struct request *req = mq_mrq->req;
	int ecc_err = 0, gen_err = 0;

	/*
	 * sbc.error indicates a problem with the set block count
	 * command.  No data will have been transferred.
	 *
	 * cmd.error indicates a problem with the r/w command.  No
	 * data will have been transferred.
	 *
	 * stop.error indicates a problem with the stop command.  Data
	 * may have been transferred, or may still be transferring.
	 */
	if (brq->sbc.error || brq->cmd.error || brq->stop.error ||
	    brq->data.error) {
		switch (mmc_blk_cmd_recovery(card, req, brq, &ecc_err, &gen_err)) {
		case ERR_RETRY:
			return MMC_BLK_RETRY;
		case ERR_ABORT:
			return MMC_BLK_ABORT;
		case ERR_NOMEDIUM:
			return MMC_BLK_NOMEDIUM;
		case ERR_CONTINUE:
			break;
		}
	}

	/*
	 * Check for errors relating to the execution of the
	 * initial command - such as address errors.  No data
	 * has been transferred.
	 */
	if (brq->cmd.resp[0] & CMD_ERRORS) {
		pr_err("%s: r/w command failed, status = %#x\n",
		       req->rq_disk->disk_name, brq->cmd.resp[0]);
		return MMC_BLK_ABORT;
	}

	/*
	 * Everything else is either success, or a data error of some
	 * kind.  If it was a write, we may have transitioned to
	 * program mode, which we have to wait for it to complete.
	 */
	if (!mmc_host_is_spi(card->host) && rq_data_dir(req) != READ) {
		u32 status;
<<<<<<< HEAD
		unsigned long timeout;

		timeout = jiffies + msecs_to_jiffies(MMC_BLK_TIMEOUT_MS);
=======

		/* Check stop command response */
		if (brq->stop.resp[0] & R1_ERROR) {
			pr_err("%s: %s: general error sending stop command, stop cmd response %#x\n",
			       req->rq_disk->disk_name, __func__,
			       brq->stop.resp[0]);
			gen_err = 1;
		}

>>>>>>> 84dfcb75
		do {
			int err = get_card_status(card, &status, 5);
			if (err) {
				pr_err("%s: error %d requesting status\n",
				       req->rq_disk->disk_name, err);
				return MMC_BLK_CMD_ERR;
			}

<<<<<<< HEAD
			/* Timeout if the device never becomes ready for data
			 * and never leaves the program state.
			 */
			if (time_after(jiffies, timeout)) {
				pr_err("%s: Card stuck in programming state!"\
					" %s %s\n", mmc_hostname(card->host),
					req->rq_disk->disk_name, __func__);

				return MMC_BLK_CMD_ERR;
			}
=======
			if (status & R1_ERROR) {
				pr_err("%s: %s: general error sending status command, card status %#x\n",
				       req->rq_disk->disk_name, __func__,
				       status);
				gen_err = 1;
			}

>>>>>>> 84dfcb75
			/*
			 * Some cards mishandle the status bits,
			 * so make sure to check both the busy
			 * indication and the card state.
			 */
		} while (!(status & R1_READY_FOR_DATA) ||
			 (R1_CURRENT_STATE(status) == R1_STATE_PRG));
	}

	/* if general error occurs, retry the write operation. */
	if (gen_err) {
		pr_warning("%s: retrying write for general error\n",
				req->rq_disk->disk_name);
		return MMC_BLK_RETRY;
	}

	if (brq->data.error) {
		pr_err("%s: error %d transferring data, sector %u, nr %u, cmd response %#x, card status %#x\n",
		       req->rq_disk->disk_name, brq->data.error,
		       (unsigned)blk_rq_pos(req),
		       (unsigned)blk_rq_sectors(req),
		       brq->cmd.resp[0], brq->stop.resp[0]);

		if (rq_data_dir(req) == READ) {
			if (ecc_err)
				return MMC_BLK_ECC_ERR;
			return MMC_BLK_DATA_ERR;
		} else {
			return MMC_BLK_CMD_ERR;
		}
	}

	if (!brq->data.bytes_xfered)
		return MMC_BLK_RETRY;

	if (mq_mrq->packed_cmd != MMC_PACKED_NONE) {
		if (unlikely(brq->data.blocks << 9 != brq->data.bytes_xfered))
			return MMC_BLK_PARTIAL;
		else
			return MMC_BLK_SUCCESS;
	}

	if (blk_rq_bytes(req) != brq->data.bytes_xfered)
		return MMC_BLK_PARTIAL;

	return MMC_BLK_SUCCESS;
}

static int mmc_blk_packed_err_check(struct mmc_card *card,
				    struct mmc_async_req *areq)
{
	struct mmc_queue_req *mq_rq = container_of(areq, struct mmc_queue_req,
			mmc_active);
	struct request *req = mq_rq->req;
	int err, check, status;
	u8 ext_csd[512];

	mq_rq->packed_retries--;
	check = mmc_blk_err_check(card, areq);
	err = get_card_status(card, &status, 0);
	if (err) {
		pr_err("%s: error %d sending status command\n",
				req->rq_disk->disk_name, err);
		return MMC_BLK_ABORT;
	}

	if (status & R1_EXCEPTION_EVENT) {
		err = mmc_send_ext_csd(card, ext_csd);
		if (err) {
			pr_err("%s: error %d sending ext_csd\n",
					req->rq_disk->disk_name, err);
			return MMC_BLK_ABORT;
		}

		if ((ext_csd[EXT_CSD_EXP_EVENTS_STATUS] &
					EXT_CSD_PACKED_FAILURE) &&
				(ext_csd[EXT_CSD_PACKED_CMD_STATUS] &
				 EXT_CSD_PACKED_GENERIC_ERROR)) {
			if (ext_csd[EXT_CSD_PACKED_CMD_STATUS] &
					EXT_CSD_PACKED_INDEXED_ERROR) {
				mq_rq->packed_fail_idx =
				  ext_csd[EXT_CSD_PACKED_FAILURE_INDEX] - 1;
				return MMC_BLK_PARTIAL;
			}
		}
	}

	return check;
}

static void mmc_blk_rw_rq_prep(struct mmc_queue_req *mqrq,
			       struct mmc_card *card,
			       int disable_multi,
			       struct mmc_queue *mq)
{
	u32 readcmd, writecmd;
	struct mmc_blk_request *brq = &mqrq->brq;
	struct request *req = mqrq->req;
	struct mmc_blk_data *md = mq->data;
	bool do_data_tag;

	/*
	 * Reliable writes are used to implement Forced Unit Access and
	 * REQ_META accesses, and are supported only on MMCs.
	 *
	 * XXX: this really needs a good explanation of why REQ_META
	 * is treated special.
	 */
	bool do_rel_wr = ((req->cmd_flags & REQ_FUA) ||
			  (req->cmd_flags & REQ_META)) &&
		(rq_data_dir(req) == WRITE) &&
		(md->flags & MMC_BLK_REL_WR);

	memset(brq, 0, sizeof(struct mmc_blk_request));
	brq->mrq.cmd = &brq->cmd;
	brq->mrq.data = &brq->data;

	brq->cmd.arg = blk_rq_pos(req);
	if (!mmc_card_blockaddr(card))
		brq->cmd.arg <<= 9;
	brq->cmd.flags = MMC_RSP_SPI_R1 | MMC_RSP_R1 | MMC_CMD_ADTC;
	brq->data.blksz = 512;
	brq->stop.opcode = MMC_STOP_TRANSMISSION;
	brq->stop.arg = 0;
	brq->stop.flags = MMC_RSP_SPI_R1B | MMC_RSP_R1B | MMC_CMD_AC;
	brq->data.blocks = blk_rq_sectors(req);

	brq->data.fault_injected = false;
	/*
	 * The block layer doesn't support all sector count
	 * restrictions, so we need to be prepared for too big
	 * requests.
	 */
	if (brq->data.blocks > card->host->max_blk_count)
		brq->data.blocks = card->host->max_blk_count;

	if (brq->data.blocks > 1) {
		/*
		 * After a read error, we redo the request one sector
		 * at a time in order to accurately determine which
		 * sectors can be read successfully.
		 */
		if (disable_multi)
			brq->data.blocks = 1;

		/* Some controllers can't do multiblock reads due to hw bugs */
		if (card->host->caps2 & MMC_CAP2_NO_MULTI_READ &&
		    rq_data_dir(req) == READ)
			brq->data.blocks = 1;
	}

	if (brq->data.blocks > 1 || do_rel_wr) {
		/* SPI multiblock writes terminate using a special
		 * token, not a STOP_TRANSMISSION request.
		 */
		if (!mmc_host_is_spi(card->host) ||
		    rq_data_dir(req) == READ)
			brq->mrq.stop = &brq->stop;
		readcmd = MMC_READ_MULTIPLE_BLOCK;
		writecmd = MMC_WRITE_MULTIPLE_BLOCK;
	} else {
		brq->mrq.stop = NULL;
		readcmd = MMC_READ_SINGLE_BLOCK;
		writecmd = MMC_WRITE_BLOCK;
	}
	if (rq_data_dir(req) == READ) {
		brq->cmd.opcode = readcmd;
		brq->data.flags |= MMC_DATA_READ;
	} else {
		brq->cmd.opcode = writecmd;
		brq->data.flags |= MMC_DATA_WRITE;
	}

	if (do_rel_wr)
		mmc_apply_rel_rw(brq, card, req);

	/*
	 * Data tag is used only during writing meta data to speed
	 * up write and any subsequent read of this meta data
	 */
	do_data_tag = (card->ext_csd.data_tag_unit_size) &&
		(req->cmd_flags & REQ_META) &&
		(rq_data_dir(req) == WRITE) &&
		((brq->data.blocks * brq->data.blksz) >=
		 card->ext_csd.data_tag_unit_size);

	/*
	 * Pre-defined multi-block transfers are preferable to
	 * open ended-ones (and necessary for reliable writes).
	 * However, it is not sufficient to just send CMD23,
	 * and avoid the final CMD12, as on an error condition
	 * CMD12 (stop) needs to be sent anyway. This, coupled
	 * with Auto-CMD23 enhancements provided by some
	 * hosts, means that the complexity of dealing
	 * with this is best left to the host. If CMD23 is
	 * supported by card and host, we'll fill sbc in and let
	 * the host deal with handling it correctly. This means
	 * that for hosts that don't expose MMC_CAP_CMD23, no
	 * change of behavior will be observed.
	 *
	 * N.B: Some MMC cards experience perf degradation.
	 * We'll avoid using CMD23-bounded multiblock writes for
	 * these, while retaining features like reliable writes.
	 */
	if ((md->flags & MMC_BLK_CMD23) && mmc_op_multi(brq->cmd.opcode) &&
	    (do_rel_wr || !(card->quirks & MMC_QUIRK_BLK_NO_CMD23) ||
	     do_data_tag)) {
		brq->sbc.opcode = MMC_SET_BLOCK_COUNT;
		brq->sbc.arg = brq->data.blocks |
			(do_rel_wr ? (1 << 31) : 0) |
			(do_data_tag ? (1 << 29) : 0);
		brq->sbc.flags = MMC_RSP_R1 | MMC_CMD_AC;
		brq->mrq.sbc = &brq->sbc;
	}

	mmc_set_data_timeout(&brq->data, card);

	brq->data.sg = mqrq->sg;
	brq->data.sg_len = mmc_queue_map_sg(mq, mqrq);

	/*
	 * Adjust the sg list so it is the same size as the
	 * request.
	 */
	if (brq->data.blocks != blk_rq_sectors(req)) {
		int i, data_size = brq->data.blocks << 9;
		struct scatterlist *sg;

		for_each_sg(brq->data.sg, sg, brq->data.sg_len, i) {
			data_size -= sg->length;
			if (data_size <= 0) {
				sg->length += data_size;
				i++;
				break;
			}
		}
		brq->data.sg_len = i;
	}

	mqrq->mmc_active.mrq = &brq->mrq;
	mqrq->mmc_active.err_check = mmc_blk_err_check;

	mmc_queue_bounce_pre(mqrq);
}

static void mmc_blk_write_packing_control(struct mmc_queue *mq,
					  struct request *req)
{
	struct mmc_host *host = mq->card->host;
	int data_dir;

	if (!(host->caps2 & MMC_CAP2_PACKED_WR))
		return;

	/*
	 * In case the packing control is not supported by the host, it should
	 * not have an effect on the write packing. Therefore we have to enable
	 * the write packing
	 */
	if (!(host->caps2 & MMC_CAP2_PACKED_WR_CONTROL)) {
		mq->wr_packing_enabled = true;
		return;
	}

	if (!req || (req && (req->cmd_flags & REQ_FLUSH))) {
		if (mq->num_of_potential_packed_wr_reqs >
				mq->num_wr_reqs_to_start_packing)
			mq->wr_packing_enabled = true;
		mq->num_of_potential_packed_wr_reqs = 0;
		return;
	}

	data_dir = rq_data_dir(req);

	if (data_dir == READ) {
		mq->num_of_potential_packed_wr_reqs = 0;
		mq->wr_packing_enabled = false;
		return;
	} else if (data_dir == WRITE) {
		mq->num_of_potential_packed_wr_reqs++;
	}

	if (mq->num_of_potential_packed_wr_reqs >
			mq->num_wr_reqs_to_start_packing)
		mq->wr_packing_enabled = true;

}

struct mmc_wr_pack_stats *mmc_blk_get_packed_statistics(struct mmc_card *card)
{
	if (!card)
		return NULL;

	return &card->wr_pack_stats;
}
EXPORT_SYMBOL(mmc_blk_get_packed_statistics);

void mmc_blk_init_packed_statistics(struct mmc_card *card)
{
	int max_num_of_packed_reqs = 0;

	if (!card || !card->wr_pack_stats.packing_events)
		return;

	max_num_of_packed_reqs = card->ext_csd.max_packed_writes;

	spin_lock(&card->wr_pack_stats.lock);
	memset(card->wr_pack_stats.packing_events, 0,
		(max_num_of_packed_reqs + 1) *
	       sizeof(*card->wr_pack_stats.packing_events));
	memset(&card->wr_pack_stats.pack_stop_reason, 0,
		sizeof(card->wr_pack_stats.pack_stop_reason));
	card->wr_pack_stats.enabled = true;
	spin_unlock(&card->wr_pack_stats.lock);
}
EXPORT_SYMBOL(mmc_blk_init_packed_statistics);

void print_mmc_packing_stats(struct mmc_card *card)
{
	int i;
	int max_num_of_packed_reqs = 0;

	if ((!card) || (!card->wr_pack_stats.packing_events))
		return;

	max_num_of_packed_reqs = card->ext_csd.max_packed_writes;

	spin_lock(&card->wr_pack_stats.lock);

	pr_info("%s: write packing statistics:\n",
		mmc_hostname(card->host));

	for (i = 1 ; i <= max_num_of_packed_reqs ; ++i) {
		if (card->wr_pack_stats.packing_events[i] != 0)
			pr_info("%s: Packed %d reqs - %d times\n",
				mmc_hostname(card->host), i,
				card->wr_pack_stats.packing_events[i]);
	}

	pr_info("%s: stopped packing due to the following reasons:\n",
		mmc_hostname(card->host));

	if (card->wr_pack_stats.pack_stop_reason[EXCEEDS_SEGMENTS])
		pr_info("%s: %d times: exceedmax num of segments\n",
			mmc_hostname(card->host),
			card->wr_pack_stats.pack_stop_reason[EXCEEDS_SEGMENTS]);
	if (card->wr_pack_stats.pack_stop_reason[EXCEEDS_SECTORS])
		pr_info("%s: %d times: exceeding the max num of sectors\n",
			mmc_hostname(card->host),
			card->wr_pack_stats.pack_stop_reason[EXCEEDS_SECTORS]);
	if (card->wr_pack_stats.pack_stop_reason[WRONG_DATA_DIR])
		pr_info("%s: %d times: wrong data direction\n",
			mmc_hostname(card->host),
			card->wr_pack_stats.pack_stop_reason[WRONG_DATA_DIR]);
	if (card->wr_pack_stats.pack_stop_reason[FLUSH_OR_DISCARD])
		pr_info("%s: %d times: flush or discard\n",
			mmc_hostname(card->host),
			card->wr_pack_stats.pack_stop_reason[FLUSH_OR_DISCARD]);
	if (card->wr_pack_stats.pack_stop_reason[EMPTY_QUEUE])
		pr_info("%s: %d times: empty queue\n",
			mmc_hostname(card->host),
			card->wr_pack_stats.pack_stop_reason[EMPTY_QUEUE]);
	if (card->wr_pack_stats.pack_stop_reason[REL_WRITE])
		pr_info("%s: %d times: rel write\n",
			mmc_hostname(card->host),
			card->wr_pack_stats.pack_stop_reason[REL_WRITE]);
	if (card->wr_pack_stats.pack_stop_reason[THRESHOLD])
		pr_info("%s: %d times: Threshold\n",
			mmc_hostname(card->host),
			card->wr_pack_stats.pack_stop_reason[THRESHOLD]);

	spin_unlock(&card->wr_pack_stats.lock);
}
EXPORT_SYMBOL(print_mmc_packing_stats);

static u8 mmc_blk_prep_packed_list(struct mmc_queue *mq, struct request *req)
{
	struct request_queue *q = mq->queue;
	struct mmc_card *card = mq->card;
	struct request *cur = req, *next = NULL;
	struct mmc_blk_data *md = mq->data;
	bool en_rel_wr = card->ext_csd.rel_param & EXT_CSD_WR_REL_PARAM_EN;
	unsigned int req_sectors = 0, phys_segments = 0;
	unsigned int max_blk_count, max_phys_segs;
	u8 put_back = 0;
	u8 max_packed_rw = 0;
	u8 reqs = 0;
	struct mmc_wr_pack_stats *stats = &card->wr_pack_stats;

	mmc_blk_clear_packed(mq->mqrq_cur);

	if (!(md->flags & MMC_BLK_CMD23) ||
			!card->ext_csd.packed_event_en)
		goto no_packed;

	if (!mq->wr_packing_enabled)
		goto no_packed;

	if ((rq_data_dir(cur) == WRITE) &&
			(card->host->caps2 & MMC_CAP2_PACKED_WR))
		max_packed_rw = card->ext_csd.max_packed_writes;

	if (max_packed_rw == 0)
		goto no_packed;

	if (mmc_req_rel_wr(cur) &&
			(md->flags & MMC_BLK_REL_WR) &&
			!en_rel_wr)
		goto no_packed;

	if (mmc_large_sec(card) &&
			!IS_ALIGNED(blk_rq_sectors(cur), 8))
		goto no_packed;

	max_blk_count = min(card->host->max_blk_count,
			card->host->max_req_size >> 9);
	if (unlikely(max_blk_count > 0xffff))
		max_blk_count = 0xffff;

	max_phys_segs = queue_max_segments(q);
	req_sectors += blk_rq_sectors(cur);
	phys_segments += cur->nr_phys_segments;

	if (rq_data_dir(cur) == WRITE) {
		req_sectors++;
		phys_segments++;
	}

	spin_lock(&stats->lock);

	while (reqs < max_packed_rw - 1) {
		spin_lock_irq(q->queue_lock);
		next = blk_fetch_request(q);
		spin_unlock_irq(q->queue_lock);
		if (!next) {
			MMC_BLK_UPDATE_STOP_REASON(stats, EMPTY_QUEUE);
			break;
		}

		if (mmc_large_sec(card) &&
				!IS_ALIGNED(blk_rq_sectors(next), 8)) {
			MMC_BLK_UPDATE_STOP_REASON(stats, LARGE_SEC_ALIGN);
			put_back = 1;
			break;
		}

		if (next->cmd_flags & REQ_DISCARD ||
				next->cmd_flags & REQ_FLUSH) {
			MMC_BLK_UPDATE_STOP_REASON(stats, FLUSH_OR_DISCARD);
			put_back = 1;
			break;
		}

		if (rq_data_dir(cur) != rq_data_dir(next)) {
			MMC_BLK_UPDATE_STOP_REASON(stats, WRONG_DATA_DIR);
			put_back = 1;
			break;
		}

		if (mmc_req_rel_wr(next) &&
				(md->flags & MMC_BLK_REL_WR) &&
				!en_rel_wr) {
			MMC_BLK_UPDATE_STOP_REASON(stats, REL_WRITE);
			put_back = 1;
			break;
		}

		req_sectors += blk_rq_sectors(next);
		if (req_sectors > max_blk_count) {
			if (stats->enabled)
				stats->pack_stop_reason[EXCEEDS_SECTORS]++;
			put_back = 1;
			break;
		}

		phys_segments +=  next->nr_phys_segments;
		if (phys_segments > max_phys_segs) {
			MMC_BLK_UPDATE_STOP_REASON(stats, EXCEEDS_SEGMENTS);
			put_back = 1;
			break;
		}

		if (rq_data_dir(next) == WRITE) {
			mq->num_of_potential_packed_wr_reqs++;
			if (card->ext_csd.bkops_en)
				card->bkops_info.sectors_changed +=
					blk_rq_sectors(next);
		}
		list_add_tail(&next->queuelist, &mq->mqrq_cur->packed_list);
		cur = next;
		reqs++;
	}

	if (put_back) {
		spin_lock_irq(q->queue_lock);
		blk_requeue_request(q, next);
		spin_unlock_irq(q->queue_lock);
	}

	if (stats->enabled) {
		if (reqs + 1 <= card->ext_csd.max_packed_writes)
			stats->packing_events[reqs + 1]++;
		if (reqs + 1 == max_packed_rw)
			MMC_BLK_UPDATE_STOP_REASON(stats, THRESHOLD);
	}

	spin_unlock(&stats->lock);

	if (reqs > 0) {
		list_add(&req->queuelist, &mq->mqrq_cur->packed_list);
		mq->mqrq_cur->packed_num = ++reqs;
		mq->mqrq_cur->packed_retries = reqs;
		return reqs;
	}

no_packed:
	mmc_blk_clear_packed(mq->mqrq_cur);
	return 0;
}

static void mmc_blk_packed_hdr_wrq_prep(struct mmc_queue_req *mqrq,
					struct mmc_card *card,
					struct mmc_queue *mq)
{
	struct mmc_blk_request *brq = &mqrq->brq;
	struct request *req = mqrq->req;
	struct request *prq;
	struct mmc_blk_data *md = mq->data;
	bool do_rel_wr, do_data_tag;
	u32 *packed_cmd_hdr = mqrq->packed_cmd_hdr;
	u8 i = 1;

	mqrq->packed_cmd = MMC_PACKED_WRITE;
	mqrq->packed_blocks = 0;
	mqrq->packed_fail_idx = MMC_PACKED_N_IDX;

	memset(packed_cmd_hdr, 0, sizeof(mqrq->packed_cmd_hdr));
	packed_cmd_hdr[0] = (mqrq->packed_num << 16) |
		(PACKED_CMD_WR << 8) | PACKED_CMD_VER;

	/*
	 * Argument for each entry of packed group
	 */
	list_for_each_entry(prq, &mqrq->packed_list, queuelist) {
		do_rel_wr = mmc_req_rel_wr(prq) && (md->flags & MMC_BLK_REL_WR);
		do_data_tag = (card->ext_csd.data_tag_unit_size) &&
			(prq->cmd_flags & REQ_META) &&
			(rq_data_dir(prq) == WRITE) &&
			((brq->data.blocks * brq->data.blksz) >=
			 card->ext_csd.data_tag_unit_size);
		/* Argument of CMD23 */
		packed_cmd_hdr[(i * 2)] =
			(do_rel_wr ? MMC_CMD23_ARG_REL_WR : 0) |
			(do_data_tag ? MMC_CMD23_ARG_TAG_REQ : 0) |
			blk_rq_sectors(prq);
		/* Argument of CMD18 or CMD25 */
		packed_cmd_hdr[((i * 2)) + 1] =
			mmc_card_blockaddr(card) ?
			blk_rq_pos(prq) : blk_rq_pos(prq) << 9;
		mqrq->packed_blocks += blk_rq_sectors(prq);
		i++;
	}

	memset(brq, 0, sizeof(struct mmc_blk_request));
	brq->mrq.cmd = &brq->cmd;
	brq->mrq.data = &brq->data;
	brq->mrq.sbc = &brq->sbc;
	brq->mrq.stop = &brq->stop;

	brq->sbc.opcode = MMC_SET_BLOCK_COUNT;
	brq->sbc.arg = MMC_CMD23_ARG_PACKED | (mqrq->packed_blocks + 1);
	brq->sbc.flags = MMC_RSP_R1 | MMC_CMD_AC;

	brq->cmd.opcode = MMC_WRITE_MULTIPLE_BLOCK;
	brq->cmd.arg = blk_rq_pos(req);
	if (!mmc_card_blockaddr(card))
		brq->cmd.arg <<= 9;
	brq->cmd.flags = MMC_RSP_SPI_R1 | MMC_RSP_R1 | MMC_CMD_ADTC;

	brq->data.blksz = 512;
	brq->data.blocks = mqrq->packed_blocks + 1;
	brq->data.flags |= MMC_DATA_WRITE;
	brq->data.fault_injected = false;

	brq->stop.opcode = MMC_STOP_TRANSMISSION;
	brq->stop.arg = 0;
	brq->stop.flags = MMC_RSP_SPI_R1B | MMC_RSP_R1B | MMC_CMD_AC;

	mmc_set_data_timeout(&brq->data, card);

	brq->data.sg = mqrq->sg;
	brq->data.sg_len = mmc_queue_map_sg(mq, mqrq);

	mqrq->mmc_active.mrq = &brq->mrq;

	/*
	 * This is intended for packed commands tests usage - in case these
	 * functions are not in use the respective pointers are NULL
	 */
	if (mq->err_check_fn)
		mqrq->mmc_active.err_check = mq->err_check_fn;
	else
		mqrq->mmc_active.err_check = mmc_blk_packed_err_check;

	if (mq->packed_test_fn)
		mq->packed_test_fn(mq->queue, mqrq);

	mmc_queue_bounce_pre(mqrq);
}

static int mmc_blk_cmd_err(struct mmc_blk_data *md, struct mmc_card *card,
			   struct mmc_blk_request *brq, struct request *req,
			   int ret)
{
	struct mmc_queue_req *mq_rq;
	mq_rq = container_of(brq, struct mmc_queue_req, brq);

	/*
	 * If this is an SD card and we're writing, we can first
	 * mark the known good sectors as ok.
	 *
	 * If the card is not SD, we can still ok written sectors
	 * as reported by the controller (which might be less than
	 * the real number of written sectors, but never more).
	 */
	if (mmc_card_sd(card)) {
		u32 blocks;
		if (!brq->data.fault_injected) {
			blocks = mmc_sd_num_wr_blocks(card);
			if (blocks != (u32)-1)
				ret = blk_end_request(req, 0, blocks << 9);
		} else
			ret = blk_end_request(req, 0, brq->data.bytes_xfered);
	} else {
		if (mq_rq->packed_cmd == MMC_PACKED_NONE)
			ret = blk_end_request(req, 0, brq->data.bytes_xfered);
	}
	return ret;
}

static int mmc_blk_end_packed_req(struct mmc_queue_req *mq_rq)
{
	struct request *prq;
	int idx = mq_rq->packed_fail_idx, i = 0;
	int ret = 0;

	while (!list_empty(&mq_rq->packed_list)) {
		prq = list_entry_rq(mq_rq->packed_list.next);
		if (idx == i) {
			/* retry from error index */
			mq_rq->packed_num -= idx;
			mq_rq->req = prq;
			ret = 1;

			if (mq_rq->packed_num == MMC_PACKED_N_SINGLE) {
				list_del_init(&prq->queuelist);
				mmc_blk_clear_packed(mq_rq);
			}
			return ret;
		}
		list_del_init(&prq->queuelist);
		blk_end_request(prq, 0, blk_rq_bytes(prq));
		i++;
	}

	mmc_blk_clear_packed(mq_rq);
	return ret;
}
static void mmc_blk_abort_packed_req(struct mmc_queue_req *mq_rq)
{
	struct request *prq;

	while (!list_empty(&mq_rq->packed_list)) {
		prq = list_entry_rq(mq_rq->packed_list.next);
		list_del_init(&prq->queuelist);
		blk_end_request(prq, -EIO, blk_rq_bytes(prq));
	}

	mmc_blk_clear_packed(mq_rq);
}

static void mmc_blk_revert_packed_req(struct mmc_queue *mq,
				      struct mmc_queue_req *mq_rq)
{
	struct request *prq;
	struct request_queue *q = mq->queue;

	while (!list_empty(&mq_rq->packed_list)) {
		prq = list_entry_rq(mq_rq->packed_list.prev);
		if (prq->queuelist.prev != &mq_rq->packed_list) {
			list_del_init(&prq->queuelist);
			spin_lock_irq(q->queue_lock);
			blk_requeue_request(mq->queue, prq);
			spin_unlock_irq(q->queue_lock);
		} else {
			list_del_init(&prq->queuelist);
		}
	}

	mmc_blk_clear_packed(mq_rq);
}

static int mmc_blk_issue_rw_rq(struct mmc_queue *mq, struct request *rqc)
{
	struct mmc_blk_data *md = mq->data;
	struct mmc_card *card = md->queue.card;
	struct mmc_blk_request *brq = &mq->mqrq_cur->brq;
	int ret = 1, disable_multi = 0, retry = 0, type;
	enum mmc_blk_status status;
	struct mmc_queue_req *mq_rq;
	struct request *req;
	struct mmc_async_req *areq;
	const u8 packed_num = 2;
	u8 reqs = 0;

	if (!rqc && !mq->mqrq_prev->req)
		return 0;

	if (rqc) {
		if ((card->ext_csd.bkops_en) && (rq_data_dir(rqc) == WRITE))
			card->bkops_info.sectors_changed += blk_rq_sectors(rqc);
		reqs = mmc_blk_prep_packed_list(mq, rqc);
	}

	do {
		if (rqc) {
			if (reqs >= packed_num)
				mmc_blk_packed_hdr_wrq_prep(mq->mqrq_cur,
						card, mq);
			else
				mmc_blk_rw_rq_prep(mq->mqrq_cur, card, 0, mq);
			areq = &mq->mqrq_cur->mmc_active;
		} else
			areq = NULL;
		areq = mmc_start_req(card->host, areq, (int *) &status);
		if (!areq)
			return 0;

		mq_rq = container_of(areq, struct mmc_queue_req, mmc_active);
		brq = &mq_rq->brq;
		req = mq_rq->req;
		type = rq_data_dir(req) == READ ? MMC_BLK_READ : MMC_BLK_WRITE;
		mmc_queue_bounce_post(mq_rq);

		switch (status) {
		case MMC_BLK_SUCCESS:
		case MMC_BLK_PARTIAL:
			/*
			 * A block was successfully transferred.
			 */
			mmc_blk_reset_success(md, type);

			if (mq_rq->packed_cmd != MMC_PACKED_NONE) {
				ret = mmc_blk_end_packed_req(mq_rq);
				break;
			} else {
				ret = blk_end_request(req, 0,
						brq->data.bytes_xfered);
			}

			/*
			 * If the blk_end_request function returns non-zero even
			 * though all data has been transferred and no errors
			 * were returned by the host controller, it's a bug.
			 */
			if (status == MMC_BLK_SUCCESS && ret) {
				pr_err("%s BUG rq_tot %d d_xfer %d\n",
				       __func__, blk_rq_bytes(req),
				       brq->data.bytes_xfered);
				rqc = NULL;
				goto cmd_abort;
			}
			break;
		case MMC_BLK_CMD_ERR:
			ret = mmc_blk_cmd_err(md, card, brq, req, ret);
			if (!mmc_blk_reset(md, card->host, type))
				break;
			goto cmd_abort;
		case MMC_BLK_RETRY:
			if (retry++ < 5)
				break;
			/* Fall through */
		case MMC_BLK_ABORT:
			if (!mmc_blk_reset(md, card->host, type))
				break;
			goto cmd_abort;
		case MMC_BLK_DATA_ERR: {
			int err;

			err = mmc_blk_reset(md, card->host, type);
			if (!err)
				break;
			if (err == -ENODEV ||
				mq_rq->packed_cmd != MMC_PACKED_NONE)
				goto cmd_abort;
			/* Fall through */
		}
		case MMC_BLK_ECC_ERR:
			if (brq->data.blocks > 1) {
				/* Redo read one sector at a time */
				pr_warning("%s: retrying using single block read\n",
					   req->rq_disk->disk_name);
				disable_multi = 1;
				break;
			}
			/*
			 * After an error, we redo I/O one sector at a
			 * time, so we only reach here after trying to
			 * read a single sector.
			 */
			ret = blk_end_request(req, -EIO,
						brq->data.blksz);
			if (!ret)
				goto start_new_req;
			break;
		case MMC_BLK_NOMEDIUM:
			goto cmd_abort;
		}

		if (ret) {
			if (mq_rq->packed_cmd == MMC_PACKED_NONE) {
				/*
				 * In case of a incomplete request
				 * prepare it again and resend.
				 */
				mmc_blk_rw_rq_prep(mq_rq, card,
						disable_multi, mq);
				mmc_start_req(card->host,
						&mq_rq->mmc_active, NULL);
			} else {
				if (!mq_rq->packed_retries)
					goto cmd_abort;
				mmc_blk_packed_hdr_wrq_prep(mq_rq, card, mq);
				mmc_start_req(card->host,
						&mq_rq->mmc_active, NULL);
			}
		}
	} while (ret);

	return 1;

 cmd_abort:
	if (mq_rq->packed_cmd == MMC_PACKED_NONE) {
		if (mmc_card_removed(card))
			req->cmd_flags |= REQ_QUIET;
		while (ret)
			ret = blk_end_request(req, -EIO,
					blk_rq_cur_bytes(req));
	} else {
		mmc_blk_abort_packed_req(mq_rq);
	}

 start_new_req:
	if (rqc) {
		/*
		 * If current request is packed, it needs to put back.
		 */
		if (mq->mqrq_cur->packed_cmd != MMC_PACKED_NONE)
			mmc_blk_revert_packed_req(mq, mq->mqrq_cur);

		mmc_blk_rw_rq_prep(mq->mqrq_cur, card, 0, mq);
		mmc_start_req(card->host, &mq->mqrq_cur->mmc_active, NULL);
	}

	return 0;
}

static int mmc_blk_issue_rq(struct mmc_queue *mq, struct request *req)
{
	int ret;
	struct mmc_blk_data *md = mq->data;
	struct mmc_card *card = md->queue.card;

#ifdef CONFIG_MMC_BLOCK_DEFERRED_RESUME
	mmc_claim_host(card->host);
	if (mmc_bus_needs_resume(card->host)) {
		mmc_resume_bus(card->host);
	}
	mmc_release_host(card->host);
#endif

	if (req && !mq->mqrq_prev->req) {
		/* claim host only for the first request */
		mmc_claim_host(card->host);
		if (card->ext_csd.bkops_en)
			mmc_stop_bkops(card);
	}

	ret = mmc_blk_part_switch(card, md);
	if (ret) {
		if (req) {
			blk_end_request_all(req, -EIO);
		}
		ret = 0;
		goto out;
	}

	mmc_blk_write_packing_control(mq, req);

	if (req && req->cmd_flags & REQ_SANITIZE) {
		/* complete ongoing async transfer before issuing sanitize */
		if (card->host && card->host->areq)
			mmc_blk_issue_rw_rq(mq, NULL);
		ret = mmc_blk_issue_sanitize_rq(mq, req);
	} else if (req && req->cmd_flags & REQ_DISCARD) {
		/* complete ongoing async transfer before issuing discard */
		if (card->host->areq)
			mmc_blk_issue_rw_rq(mq, NULL);
		if (req->cmd_flags & REQ_SECURE &&
			!(card->quirks & MMC_QUIRK_SEC_ERASE_TRIM_BROKEN))
			ret = mmc_blk_issue_secdiscard_rq(mq, req);
		else
			ret = mmc_blk_issue_discard_rq(mq, req);
	} else if (req && req->cmd_flags & REQ_FLUSH) {
		/* complete ongoing async transfer before issuing flush */
		if (card->host->areq)
			mmc_blk_issue_rw_rq(mq, NULL);
		ret = mmc_blk_issue_flush(mq, req);
	} else {
		ret = mmc_blk_issue_rw_rq(mq, req);
	}

out:
	if (!req) {
		if (mmc_card_need_bkops(card))
			mmc_start_bkops(card, false);
		/* release host only when there are no more requests */
		mmc_release_host(card->host);
	}
	return ret;
}

static inline int mmc_blk_readonly(struct mmc_card *card)
{
	return mmc_card_readonly(card) ||
	       !(card->csd.cmdclass & CCC_BLOCK_WRITE);
}

static struct mmc_blk_data *mmc_blk_alloc_req(struct mmc_card *card,
					      struct device *parent,
					      sector_t size,
					      bool default_ro,
					      const char *subname,
					      int area_type)
{
	struct mmc_blk_data *md;
	int devidx, ret;
	unsigned int percentage =
		BKOPS_SIZE_PERCENTAGE_TO_QUEUE_DELAYED_WORK;

	devidx = find_first_zero_bit(dev_use, max_devices);
	if (devidx >= max_devices)
		return ERR_PTR(-ENOSPC);
	__set_bit(devidx, dev_use);

	md = kzalloc(sizeof(struct mmc_blk_data), GFP_KERNEL);
	if (!md) {
		ret = -ENOMEM;
		goto out;
	}

	/*
	 * !subname implies we are creating main mmc_blk_data that will be
	 * associated with mmc_card with mmc_set_drvdata. Due to device
	 * partitions, devidx will not coincide with a per-physical card
	 * index anymore so we keep track of a name index.
	 */
	if (!subname) {
		md->name_idx = find_first_zero_bit(name_use, max_devices);
		__set_bit(md->name_idx, name_use);
	} else
		md->name_idx = ((struct mmc_blk_data *)
				dev_to_disk(parent)->private_data)->name_idx;

	md->area_type = area_type;

	/*
	 * Set the read-only status based on the supported commands
	 * and the write protect switch.
	 */
	md->read_only = mmc_blk_readonly(card);

	md->disk = alloc_disk(perdev_minors);
	if (md->disk == NULL) {
		ret = -ENOMEM;
		goto err_kfree;
	}

	spin_lock_init(&md->lock);
	INIT_LIST_HEAD(&md->part);
	md->usage = 1;

	ret = mmc_init_queue(&md->queue, card, &md->lock, subname);
	if (ret)
		goto err_putdisk;

	md->queue.issue_fn = mmc_blk_issue_rq;
	md->queue.data = md;

	md->disk->major	= MMC_BLOCK_MAJOR;
	md->disk->first_minor = devidx * perdev_minors;
	md->disk->fops = &mmc_bdops;
	md->disk->private_data = md;
	md->disk->queue = md->queue.queue;
	md->disk->driverfs_dev = parent;
	set_disk_ro(md->disk, md->read_only || default_ro);
	md->disk->flags = GENHD_FL_EXT_DEVT;

	/*
	 * As discussed on lkml, GENHD_FL_REMOVABLE should:
	 *
	 * - be set for removable media with permanent block devices
	 * - be unset for removable block devices with permanent media
	 *
	 * Since MMC block devices clearly fall under the second
	 * case, we do not set GENHD_FL_REMOVABLE.  Userspace
	 * should use the block device creation/destruction hotplug
	 * messages to tell when the card is present.
	 */

	snprintf(md->disk->disk_name, sizeof(md->disk->disk_name),
		 "mmcblk%d%s", md->name_idx, subname ? subname : "");

	blk_queue_logical_block_size(md->queue.queue, 512);
	set_capacity(md->disk, size);

	card->bkops_info.size_percentage_to_queue_delayed_work = percentage;
	card->bkops_info.min_sectors_to_queue_delayed_work =
		((unsigned int)size * percentage) / 100;

	if (mmc_host_cmd23(card->host)) {
		if (mmc_card_mmc(card) ||
		    (mmc_card_sd(card) &&
		     card->scr.cmds & SD_SCR_CMD23_SUPPORT))
			md->flags |= MMC_BLK_CMD23;
	}

	if (mmc_card_mmc(card) &&
	    md->flags & MMC_BLK_CMD23 &&
	    ((card->ext_csd.rel_param & EXT_CSD_WR_REL_PARAM_EN) ||
	     card->ext_csd.rel_sectors)) {
		md->flags |= MMC_BLK_REL_WR;
		blk_queue_flush(md->queue.queue, REQ_FLUSH | REQ_FUA);
	}

	return md;

 err_putdisk:
	put_disk(md->disk);
 err_kfree:
	kfree(md);
 out:
	return ERR_PTR(ret);
}

static struct mmc_blk_data *mmc_blk_alloc(struct mmc_card *card)
{
	sector_t size;
	struct mmc_blk_data *md;

	if (!mmc_card_sd(card) && mmc_card_blockaddr(card)) {
		/*
		 * The EXT_CSD sector count is in number or 512 byte
		 * sectors.
		 */
		size = card->ext_csd.sectors;
	} else {
		/*
		 * The CSD capacity field is in units of read_blkbits.
		 * set_capacity takes units of 512 bytes.
		 */
		size = card->csd.capacity << (card->csd.read_blkbits - 9);
	}

	md = mmc_blk_alloc_req(card, &card->dev, size, false, NULL,
					MMC_BLK_DATA_AREA_MAIN);
	return md;
}

static int mmc_blk_alloc_part(struct mmc_card *card,
			      struct mmc_blk_data *md,
			      unsigned int part_type,
			      sector_t size,
			      bool default_ro,
			      const char *subname,
			      int area_type)
{
	char cap_str[10];
	struct mmc_blk_data *part_md;

	part_md = mmc_blk_alloc_req(card, disk_to_dev(md->disk), size, default_ro,
				    subname, area_type);
	if (IS_ERR(part_md))
		return PTR_ERR(part_md);
	part_md->part_type = part_type;
	list_add(&part_md->part, &md->part);

	string_get_size((u64)get_capacity(part_md->disk) << 9, STRING_UNITS_2,
			cap_str, sizeof(cap_str));
	pr_info("%s: %s %s partition %u %s\n",
	       part_md->disk->disk_name, mmc_card_id(card),
	       mmc_card_name(card), part_md->part_type, cap_str);
	return 0;
}

/* MMC Physical partitions consist of two boot partitions and
 * up to four general purpose partitions.
 * For each partition enabled in EXT_CSD a block device will be allocatedi
 * to provide access to the partition.
 */

static int mmc_blk_alloc_parts(struct mmc_card *card, struct mmc_blk_data *md)
{
	int idx, ret = 0;

	if (!mmc_card_mmc(card))
		return 0;

	for (idx = 0; idx < card->nr_parts; idx++) {
		if (card->part[idx].size) {
			ret = mmc_blk_alloc_part(card, md,
				card->part[idx].part_cfg,
				card->part[idx].size >> 9,
				card->part[idx].force_ro,
				card->part[idx].name,
				card->part[idx].area_type);
			if (ret)
				return ret;
		}
	}

	return ret;
}

static void mmc_blk_remove_req(struct mmc_blk_data *md)
{
	struct mmc_card *card;

	if (md) {
		card = md->queue.card;
		device_remove_file(disk_to_dev(md->disk),
				   &md->num_wr_reqs_to_start_packing);
		if (md->disk->flags & GENHD_FL_UP) {
			device_remove_file(disk_to_dev(md->disk), &md->force_ro);
			if ((md->area_type & MMC_BLK_DATA_AREA_BOOT) &&
					card->ext_csd.boot_ro_lockable)
				device_remove_file(disk_to_dev(md->disk),
					&md->power_ro_lock);

			/* Stop new requests from getting into the queue */
			del_gendisk(md->disk);
		}

		/* Then flush out any already in there */
		mmc_cleanup_queue(&md->queue);
		mmc_blk_put(md);
	}
}

static void mmc_blk_remove_parts(struct mmc_card *card,
				 struct mmc_blk_data *md)
{
	struct list_head *pos, *q;
	struct mmc_blk_data *part_md;

	__clear_bit(md->name_idx, name_use);
	list_for_each_safe(pos, q, &md->part) {
		part_md = list_entry(pos, struct mmc_blk_data, part);
		list_del(pos);
		mmc_blk_remove_req(part_md);
	}
}

static int mmc_add_disk(struct mmc_blk_data *md)
{
	int ret;
	struct mmc_card *card = md->queue.card;

	add_disk(md->disk);
	md->force_ro.show = force_ro_show;
	md->force_ro.store = force_ro_store;
	sysfs_attr_init(&md->force_ro.attr);
	md->force_ro.attr.name = "force_ro";
	md->force_ro.attr.mode = S_IRUGO | S_IWUSR;
	ret = device_create_file(disk_to_dev(md->disk), &md->force_ro);
	if (ret)
		goto force_ro_fail;

	if ((md->area_type & MMC_BLK_DATA_AREA_BOOT) &&
	     card->ext_csd.boot_ro_lockable) {
		umode_t mode;

		if (card->ext_csd.boot_ro_lock & EXT_CSD_BOOT_WP_B_PWR_WP_DIS)
			mode = S_IRUGO;
		else
			mode = S_IRUGO | S_IWUSR;

		md->power_ro_lock.show = power_ro_lock_show;
		md->power_ro_lock.store = power_ro_lock_store;
		sysfs_attr_init(&md->power_ro_lock.attr);
		md->power_ro_lock.attr.mode = mode;
		md->power_ro_lock.attr.name =
					"ro_lock_until_next_power_on";
		ret = device_create_file(disk_to_dev(md->disk),
				&md->power_ro_lock);
		if (ret)
			goto power_ro_lock_fail;
	}

	md->num_wr_reqs_to_start_packing.show =
		num_wr_reqs_to_start_packing_show;
	md->num_wr_reqs_to_start_packing.store =
		num_wr_reqs_to_start_packing_store;
	sysfs_attr_init(&md->num_wr_reqs_to_start_packing.attr);
	md->num_wr_reqs_to_start_packing.attr.name =
		"num_wr_reqs_to_start_packing";
	md->num_wr_reqs_to_start_packing.attr.mode = S_IRUGO | S_IWUSR;
	ret = device_create_file(disk_to_dev(md->disk),
				 &md->num_wr_reqs_to_start_packing);
	if (ret)
		goto num_wr_reqs_to_start_packing_fail;

	md->bkops_check_threshold.show = bkops_check_threshold_show;
	md->bkops_check_threshold.store = bkops_check_threshold_store;
	sysfs_attr_init(&md->bkops_check_threshold.attr);
	md->bkops_check_threshold.attr.name = "bkops_check_threshold";
	md->bkops_check_threshold.attr.mode = S_IRUGO | S_IWUSR;
	ret = device_create_file(disk_to_dev(md->disk),
				 &md->bkops_check_threshold);
	if (ret)
		goto bkops_check_threshold_fails;

	return ret;

bkops_check_threshold_fails:
	device_remove_file(disk_to_dev(md->disk),
			   &md->num_wr_reqs_to_start_packing);
num_wr_reqs_to_start_packing_fail:
	device_remove_file(disk_to_dev(md->disk), &md->power_ro_lock);
power_ro_lock_fail:
	device_remove_file(disk_to_dev(md->disk), &md->force_ro);
force_ro_fail:
	del_gendisk(md->disk);

	return ret;
}

#define CID_MANFID_SANDISK	0x2
#define CID_MANFID_TOSHIBA	0x11
#define CID_MANFID_MICRON	0x13
#define CID_MANFID_SAMSUNG	0x15

static const struct mmc_fixup blk_fixups[] =
{
	MMC_FIXUP("SEM02G", CID_MANFID_SANDISK, 0x100, add_quirk,
		  MMC_QUIRK_INAND_CMD38),
	MMC_FIXUP("SEM04G", CID_MANFID_SANDISK, 0x100, add_quirk,
		  MMC_QUIRK_INAND_CMD38),
	MMC_FIXUP("SEM08G", CID_MANFID_SANDISK, 0x100, add_quirk,
		  MMC_QUIRK_INAND_CMD38),
	MMC_FIXUP("SEM16G", CID_MANFID_SANDISK, 0x100, add_quirk,
		  MMC_QUIRK_INAND_CMD38),
	MMC_FIXUP("SEM32G", CID_MANFID_SANDISK, 0x100, add_quirk,
		  MMC_QUIRK_INAND_CMD38),

	/*
	 * Some MMC cards experience performance degradation with CMD23
	 * instead of CMD12-bounded multiblock transfers. For now we'll
	 * black list what's bad...
	 * - Certain Toshiba cards.
	 *
	 * N.B. This doesn't affect SD cards.
	 */
	MMC_FIXUP("MMC08G", CID_MANFID_TOSHIBA, CID_OEMID_ANY, add_quirk_mmc,
		  MMC_QUIRK_BLK_NO_CMD23),
	MMC_FIXUP("MMC16G", CID_MANFID_TOSHIBA, CID_OEMID_ANY, add_quirk_mmc,
		  MMC_QUIRK_BLK_NO_CMD23),
	MMC_FIXUP("MMC32G", CID_MANFID_TOSHIBA, CID_OEMID_ANY, add_quirk_mmc,
		  MMC_QUIRK_BLK_NO_CMD23),

	/*
	 * Some Micron MMC cards needs longer data read timeout than
	 * indicated in CSD.
	 */
	MMC_FIXUP(CID_NAME_ANY, CID_MANFID_MICRON, 0x200, add_quirk_mmc,
		  MMC_QUIRK_LONG_READ_TIME),

	/* Some INAND MCP devices advertise incorrect timeout values */
	MMC_FIXUP("SEM04G", 0x45, CID_OEMID_ANY, add_quirk_mmc,
		  MMC_QUIRK_INAND_DATA_TIMEOUT),

	/*
	 * On these Samsung MoviNAND parts, performing secure erase or
	 * secure trim can result in unrecoverable corruption due to a
	 * firmware bug.
	 */
	MMC_FIXUP("M8G2FA", CID_MANFID_SAMSUNG, CID_OEMID_ANY, add_quirk_mmc,
		  MMC_QUIRK_SEC_ERASE_TRIM_BROKEN),
	MMC_FIXUP("MAG4FA", CID_MANFID_SAMSUNG, CID_OEMID_ANY, add_quirk_mmc,
		  MMC_QUIRK_SEC_ERASE_TRIM_BROKEN),
	MMC_FIXUP("MBG8FA", CID_MANFID_SAMSUNG, CID_OEMID_ANY, add_quirk_mmc,
		  MMC_QUIRK_SEC_ERASE_TRIM_BROKEN),
	MMC_FIXUP("MCGAFA", CID_MANFID_SAMSUNG, CID_OEMID_ANY, add_quirk_mmc,
		  MMC_QUIRK_SEC_ERASE_TRIM_BROKEN),
	MMC_FIXUP("VAL00M", CID_MANFID_SAMSUNG, CID_OEMID_ANY, add_quirk_mmc,
		  MMC_QUIRK_SEC_ERASE_TRIM_BROKEN),
	MMC_FIXUP("VYL00M", CID_MANFID_SAMSUNG, CID_OEMID_ANY, add_quirk_mmc,
		  MMC_QUIRK_SEC_ERASE_TRIM_BROKEN),
	MMC_FIXUP("KYL00M", CID_MANFID_SAMSUNG, CID_OEMID_ANY, add_quirk_mmc,
		  MMC_QUIRK_SEC_ERASE_TRIM_BROKEN),
	MMC_FIXUP("VZL00M", CID_MANFID_SAMSUNG, CID_OEMID_ANY, add_quirk_mmc,
		  MMC_QUIRK_SEC_ERASE_TRIM_BROKEN),

	END_FIXUP
};

static int mmc_blk_probe(struct mmc_card *card)
{
	struct mmc_blk_data *md, *part_md;
	char cap_str[10];

	/*
	 * Check that the card supports the command class(es) we need.
	 */
	if (!(card->csd.cmdclass & CCC_BLOCK_READ))
		return -ENODEV;

	md = mmc_blk_alloc(card);
	if (IS_ERR(md))
		return PTR_ERR(md);

	string_get_size((u64)get_capacity(md->disk) << 9, STRING_UNITS_2,
			cap_str, sizeof(cap_str));
	pr_info("%s: %s %s %s %s\n",
		md->disk->disk_name, mmc_card_id(card), mmc_card_name(card),
		cap_str, md->read_only ? "(ro)" : "");

	if (mmc_blk_alloc_parts(card, md))
		goto out;

	mmc_set_drvdata(card, md);
	mmc_fixup_device(card, blk_fixups);

#ifdef CONFIG_MMC_BLOCK_DEFERRED_RESUME
	mmc_set_bus_resume_policy(card->host, 1);
#endif
	if (mmc_add_disk(md))
		goto out;

	list_for_each_entry(part_md, &md->part, part) {
		if (mmc_add_disk(part_md))
			goto out;
	}
	return 0;

 out:
	mmc_blk_remove_parts(card, md);
	mmc_blk_remove_req(md);
	return 0;
}

static void mmc_blk_remove(struct mmc_card *card)
{
	struct mmc_blk_data *md = mmc_get_drvdata(card);

	mmc_blk_remove_parts(card, md);
	mmc_claim_host(card->host);
	mmc_blk_part_switch(card, md);
	mmc_release_host(card->host);
	mmc_blk_remove_req(md);
	mmc_set_drvdata(card, NULL);
#ifdef CONFIG_MMC_BLOCK_DEFERRED_RESUME
	mmc_set_bus_resume_policy(card->host, 0);
#endif
}

#ifdef CONFIG_PM
static int mmc_blk_suspend(struct mmc_card *card)
{
	struct mmc_blk_data *part_md;
	struct mmc_blk_data *md = mmc_get_drvdata(card);
	int rc = 0;

	if (md) {
		rc = mmc_queue_suspend(&md->queue);
		if (rc)
			goto out;
		list_for_each_entry(part_md, &md->part, part) {
			rc = mmc_queue_suspend(&part_md->queue);
			if (rc)
				goto out_resume;
		}
	}
	goto out;

 out_resume:
	mmc_queue_resume(&md->queue);
	list_for_each_entry(part_md, &md->part, part) {
		mmc_queue_resume(&part_md->queue);
	}
 out:
	return rc;
}

static int mmc_blk_resume(struct mmc_card *card)
{
	struct mmc_blk_data *part_md;
	struct mmc_blk_data *md = mmc_get_drvdata(card);

	if (md) {
		/*
		 * Resume involves the card going into idle state,
		 * so current partition is always the main one.
		 */
		md->part_curr = md->part_type;
		mmc_queue_resume(&md->queue);
		list_for_each_entry(part_md, &md->part, part) {
			mmc_queue_resume(&part_md->queue);
		}
	}
	return 0;
}
#else
#define	mmc_blk_suspend	NULL
#define mmc_blk_resume	NULL
#endif

static struct mmc_driver mmc_driver = {
	.drv		= {
		.name	= "mmcblk",
	},
	.probe		= mmc_blk_probe,
	.remove		= mmc_blk_remove,
	.suspend	= mmc_blk_suspend,
	.resume		= mmc_blk_resume,
};

static int __init mmc_blk_init(void)
{
	int res;

	if (perdev_minors != CONFIG_MMC_BLOCK_MINORS)
		pr_info("mmcblk: using %d minors per device\n", perdev_minors);

	max_devices = 256 / perdev_minors;

	res = register_blkdev(MMC_BLOCK_MAJOR, "mmc");
	if (res)
		goto out;

	res = mmc_register_driver(&mmc_driver);
	if (res)
		goto out2;

	return 0;
 out2:
	unregister_blkdev(MMC_BLOCK_MAJOR, "mmc");
 out:
	return res;
}

static void __exit mmc_blk_exit(void)
{
	mmc_unregister_driver(&mmc_driver);
	unregister_blkdev(MMC_BLOCK_MAJOR, "mmc");
}

module_init(mmc_blk_init);
module_exit(mmc_blk_exit);

MODULE_LICENSE("GPL");
MODULE_DESCRIPTION("Multimedia Card (MMC) block device driver");
<|MERGE_RESOLUTION|>--- conflicted
+++ resolved
@@ -1185,11 +1185,9 @@
 	 */
 	if (!mmc_host_is_spi(card->host) && rq_data_dir(req) != READ) {
 		u32 status;
-<<<<<<< HEAD
 		unsigned long timeout;
 
 		timeout = jiffies + msecs_to_jiffies(MMC_BLK_TIMEOUT_MS);
-=======
 
 		/* Check stop command response */
 		if (brq->stop.resp[0] & R1_ERROR) {
@@ -1199,7 +1197,6 @@
 			gen_err = 1;
 		}
 
->>>>>>> 84dfcb75
 		do {
 			int err = get_card_status(card, &status, 5);
 			if (err) {
@@ -1208,7 +1205,6 @@
 				return MMC_BLK_CMD_ERR;
 			}
 
-<<<<<<< HEAD
 			/* Timeout if the device never becomes ready for data
 			 * and never leaves the program state.
 			 */
@@ -1219,7 +1215,7 @@
 
 				return MMC_BLK_CMD_ERR;
 			}
-=======
+
 			if (status & R1_ERROR) {
 				pr_err("%s: %s: general error sending status command, card status %#x\n",
 				       req->rq_disk->disk_name, __func__,
@@ -1227,7 +1223,6 @@
 				gen_err = 1;
 			}
 
->>>>>>> 84dfcb75
 			/*
 			 * Some cards mishandle the status bits,
 			 * so make sure to check both the busy
