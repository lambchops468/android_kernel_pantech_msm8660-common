--- conflicted
+++ resolved
@@ -1010,18 +1010,12 @@
 	if (error)
 		return error;
 	error = dpm_suspend_noirq(state);
-<<<<<<< HEAD
-	if (error)
-		dpm_resume_early(resume_event(state));
-	return error;
-=======
 	if (error) {
 		dpm_resume_early(resume_event(state));
 		return error;
 	}
 
 	return 0;
->>>>>>> 44d19f5a
 }
 EXPORT_SYMBOL_GPL(dpm_suspend_end);
 
