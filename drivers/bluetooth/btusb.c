--- conflicted
+++ resolved
@@ -135,12 +135,8 @@
 	{ USB_DEVICE(0x03f0, 0x311d), .driver_info = BTUSB_IGNORE },
 
 	/* Atheros 3012 with sflash firmware */
-<<<<<<< HEAD
-	{ USB_DEVICE(0x0cf3, 0x3004), .driver_info = BTUSB_IGNORE },
-=======
 	{ USB_DEVICE(0x0cf3, 0x0036), .driver_info = BTUSB_ATH3012 },
 	{ USB_DEVICE(0x0cf3, 0x3004), .driver_info = BTUSB_ATH3012 },
->>>>>>> 7f2aad72
 	{ USB_DEVICE(0x0cf3, 0x311d), .driver_info = BTUSB_ATH3012 },
 	{ USB_DEVICE(0x0cf3, 0x817a), .driver_info = BTUSB_ATH3012 },
 	{ USB_DEVICE(0x13d3, 0x3375), .driver_info = BTUSB_ATH3012 },
