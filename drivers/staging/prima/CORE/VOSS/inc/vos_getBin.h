--- conflicted
+++ resolved
@@ -52,19 +52,11 @@
 
    These APIs allow components to retrieve binary contents (firmware, 
    configuration data, etc.) from a storage medium on the platform.
-<<<<<<< HEAD:CORE/VOSS/inc/vos_getBin.h
-  
-   Copyright 2008 (c) Qualcomm, Incorporated.  All Rights Reserved.
-   
-   Qualcomm Confidential and Proprietary.
-  
-=======
 
    Copyright 2008 (c) Qualcomm Technologies, Inc.  All Rights Reserved.
 
    Qualcomm Technologies Confidential and Proprietary.
 
->>>>>>> 1cc7c78... wlan: voss: remove obsolete "WLAN_SOFTAP_FEATURE" featurization:prima/CORE/VOSS/inc/vos_getBin.h
   ========================================================================*/
 
 /* $Header$ */
