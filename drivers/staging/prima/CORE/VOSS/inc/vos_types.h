/*
 * Copyright (c) 2012-2013, The Linux Foundation. All rights reserved.
 *
 * Previously licensed under the ISC license by Qualcomm Atheros, Inc.
 *
 *
 * Permission to use, copy, modify, and/or distribute this software for
 * any purpose with or without fee is hereby granted, provided that the
 * above copyright notice and this permission notice appear in all
 * copies.
 *
 * THE SOFTWARE IS PROVIDED "AS IS" AND THE AUTHOR DISCLAIMS ALL
 * WARRANTIES WITH REGARD TO THIS SOFTWARE INCLUDING ALL IMPLIED
 * WARRANTIES OF MERCHANTABILITY AND FITNESS. IN NO EVENT SHALL THE
 * AUTHOR BE LIABLE FOR ANY SPECIAL, DIRECT, INDIRECT, OR CONSEQUENTIAL
 * DAMAGES OR ANY DAMAGES WHATSOEVER RESULTING FROM LOSS OF USE, DATA OR
 * PROFITS, WHETHER IN AN ACTION OF CONTRACT, NEGLIGENCE OR OTHER
 * TORTIOUS ACTION, ARISING OUT OF OR IN CONNECTION WITH THE USE OR
 * PERFORMANCE OF THIS SOFTWARE.
 */
/*
 * Copyright (c) 2012, The Linux Foundation. All rights reserved.
 *
 * Previously licensed under the ISC license by Qualcomm Atheros, Inc.
 *
 *
 * Permission to use, copy, modify, and/or distribute this software for
 * any purpose with or without fee is hereby granted, provided that the
 * above copyright notice and this permission notice appear in all
 * copies.
 *
 * THE SOFTWARE IS PROVIDED "AS IS" AND THE AUTHOR DISCLAIMS ALL
 * WARRANTIES WITH REGARD TO THIS SOFTWARE INCLUDING ALL IMPLIED
 * WARRANTIES OF MERCHANTABILITY AND FITNESS. IN NO EVENT SHALL THE
 * AUTHOR BE LIABLE FOR ANY SPECIAL, DIRECT, INDIRECT, OR CONSEQUENTIAL
 * DAMAGES OR ANY DAMAGES WHATSOEVER RESULTING FROM LOSS OF USE, DATA OR
 * PROFITS, WHETHER IN AN ACTION OF CONTRACT, NEGLIGENCE OR OTHER
 * TORTIOUS ACTION, ARISING OUT OF OR IN CONNECTION WITH THE USE OR
 * PERFORMANCE OF THIS SOFTWARE.
 */

#if !defined( __VOS_TYPES_H )
#define __VOS_TYPES_H
/*
* Copyright (c) 2013 Qualcomm Atheros, Inc.
* All Rights Reserved.
* Qualcomm Atheros Confidential and Proprietary.
*/


/**=========================================================================
  \file  vos_Types.h

  \brief virtual Operating System Servies (vOS)
<<<<<<< HEAD:CORE/VOSS/inc/vos_types.h
               
   Basic type definitions 
  
   Copyright 2008 (c) Qualcomm, Incorporated.  All Rights Reserved.
   
   Qualcomm Confidential and Proprietary.
  
=======

   Basic type definitions

   Copyright 2008 (c) Qualcomm, Incorporated.
   All Rights Reserved.
   Qualcomm Confidential and Proprietary.
>>>>>>> b682f18... wlan: qnx awareness to corestack:prima/CORE/VOSS/inc/vos_types.h
  ========================================================================*/

/* $Header$ */

/*--------------------------------------------------------------------------
  Include Files
  ------------------------------------------------------------------------*/
#include "i_vos_types.h"
#include <string.h>

/*-------------------------------------------------------------------------- 
  Preprocessor definitions and constants
  ------------------------------------------------------------------------*/
// macro to get maximum of two values.
#define VOS_MAX( _x, _y ) ( ( (_x) > (_y) ) ? (_x) : (_y) )  

// macro to get minimum of two values
#define VOS_MIN( _x, _y ) ( ( (_x) < (_y) ) ? (_x) : (_y)  )  

// macro to get the ceiling of an integer division operation...
#define VOS_CEIL_DIV( _a, _b ) (( 0 != (_a) % (_b) ) ? ( (_a) / (_b) + 1 ) : ( (_a) / (_b) ))

// macro to return the floor of an integer division operation
#define VOS_FLOOR_DIV( _a, _b ) ( ( (_a) - ( (_a) % (_b) ) ) / (_b) )

#define VOS_SWAP_U16(_x) \
   ( ( ( (_x) << 8 ) & 0xFF00 ) | ( ( (_x) >> 8 ) & 0x00FF ) )

#define VOS_SWAP_U32(_x) \
  (( ( ( (_x) << 24 ) & 0xFF000000 ) | ( ( (_x) >> 24 ) & 0x000000FF ) ) | \
   ( ( ( (_x) << 8 ) & 0x00FF0000 ) | ( ( (_x) >> 8 ) & 0x0000FF00 ) ))

// Endian operations for Big Endian and Small Endian modes
#ifdef ANI_LITTLE_BYTE_ENDIAN

#define vos_cpu_to_be32(_x) VOS_SWAP_U32(_x)
#define vos_be32_to_cpu(_x) VOS_SWAP_U32(_x)
#define vos_cpu_to_be16(_x) VOS_SWAP_U16(_x)
#define vos_be16_to_cpu(_x) VOS_SWAP_U16(_x)
#define vos_cpu_to_le32(_x) (_x)
#define vos_le32_to_cpu(_x) (_x)
#define vos_cpu_to_le16(_x) (_x)
#define vos_le16_to_cpu(_x) (_x)

#endif

#ifdef ANI_BIG_BYTE_ENDIAN

#define vos_cpu_to_be32(_x) (_x)
#define vos_be32_to_cpu(_x) (_x)
#define vos_cpu_to_be16(_x) (_x)
#define vos_be16_to_cpu(_x) (_x)
#define vos_cpu_to_le32(_x) VOS_SWAP_U32(_x)
#define vos_le32_to_cpu(_x) VOS_SWAP_U32(_x)
#define vos_cpu_to_le16(_x) VOS_SWAP_U16(_x)
#define vos_le16_to_cpu(_x) VOS_SWAP_U16(_x)

#endif


/*--------------------------------------------------------------------------
  Type declarations
  ------------------------------------------------------------------------*/

/// Module IDs.  These are generic IDs that identify the various modules
/// in the software system.
typedef enum
{
   VOS_MODULE_ID_BAP        = 0,
   VOS_MODULE_ID_TL         = 1,
   VOS_MODULE_ID_WDI        = 2,
   // 3 & 4 are unused for historical purposes
   VOS_MODULE_ID_HDD        = 5,
   VOS_MODULE_ID_SME        = 6,
   VOS_MODULE_ID_PE         = 7,
   VOS_MODULE_ID_WDA        = 8,
   VOS_MODULE_ID_SYS        = 9,
   VOS_MODULE_ID_VOSS       = 10,
   VOS_MODULE_ID_SAP        = 11,
   VOS_MODULE_ID_HDD_SOFTAP = 12,
   VOS_MODULE_ID_PMC        = 13,

   // not a real module ID.  This is used to identify the maxiumum
   // number of VOS_MODULE_IDs and should always be at the END of
   // this enum.  If IDs are added, they need to go in front of this
   VOS_MODULE_ID_MAX

} VOS_MODULE_ID;


/// Concurrency role.  These are generic IDs that identify the various roles
/// in the software system.
typedef enum
{ /*ON linux maintain 1-1 corespondence with device_mode_t in hdd*/
    VOS_STA_MODE=0, 
    VOS_STA_SAP_MODE=1, //to support softAp  mode . This is misleading. It means AP MODE only. 
                        //The constant name has historical reason
    VOS_P2P_CLIENT_MODE,
    VOS_P2P_GO_MODE,
    VOS_MONITOR_MODE,
    VOS_FTM_MODE = 5,
    VOS_MAX_NO_OF_MODE

} tVOS_CON_MODE;

//This is a bit pattern to be set for each mode
//bit 0 - sta mode
//bit 1 - ap mode
//bit 2 - p2p client mode
//bit 3 - p2p go mode
typedef enum
{
    VOS_STA=1, 
    VOS_SAP=2,
    VOS_STA_SAP=3, //to support sta, softAp  mode . This means STA+AP mode
    VOS_P2P_CLIENT=4,
    VOS_P2P_GO=8,
    VOS_MAX_CONCURRENCY_PERSONA=4
} tVOS_CONCURRENCY_MODE;
 
#if !defined( NULL )
#ifdef __cplusplus
#define NULL    0
#else
#define NULL    ((void *)0)
#endif
#endif

enum
{
   VOS_FALSE = 0, 
   VOS_TRUE  = ( !VOS_FALSE )
};

/// pointer to void types
typedef v_VOID_t *v_PVOID_t;

/// "Size" type... 
typedef v_UINT_t v_SIZE_t;

/// 'Time' type
typedef v_ULONG_t v_TIME_t;

// typedef for VOSS Context...
typedef v_VOID_t *v_CONTEXT_t;


/// MAC address data type and corresponding macros/functions to 
/// manipulate MAC addresses...
/// Macro defining the size of a MAC Address...
#define VOS_MAC_ADDR_SIZE ( 6 )

typedef struct
{
   /// the bytes that make up the macAddress.  
   v_BYTE_t bytes[ VOS_MAC_ADDR_SIZE ];
    
} v_MACADDR_t;


/// This macro is used to initialize a vOSS MacAddress to the 
/// broadcast MacAddress.  It is used like this...
/// v_MACADDR_t macAddress = VOS_MAC_ADDR_BROADCAST_INITIALIZER;
#define VOS_MAC_ADDR_BROADCAST_INITIALIZER { { 0xff, 0xff, 0xff, 0xff, 0xff, 0xff } }

/// This macro is used to initialize a vOSS MacAddress to zero
/// It is used like this...
/// v_MACADDR_t macAddress = VOS_MAC_ADDR_ZERO_INITIALIZER;
#define VOS_MAC_ADDR_ZERO_INITIALIZER { { 0, 0, 0, 0, 0, 0 } }



/*----------------------------------------------------------------------------
  
  \brief vos_is_macaddr_equal() - compare two vOSS MacAddress

  This function returns a boolean that tells if a two vOSS MacAddress' 
  are equivalent.
  
  \param pMacAddr1 - pointer to one voss MacAddress to compare
  \param pMacAddr2 - pointer to the other voss MacAddress to compare
  
  \return  true - the MacAddress's are equal
           not true - the MacAddress's are not equal
  
  \sa
    
  --------------------------------------------------------------------------*/
VOS_INLINE_FN v_BOOL_t vos_is_macaddr_equal( v_MACADDR_t *pMacAddr1, 
                                             v_MACADDR_t *pMacAddr2 )
{
   return ( 0 == memcmp( pMacAddr1, pMacAddr2, VOS_MAC_ADDR_SIZE ) );
}



/*----------------------------------------------------------------------------
  
  \brief vos_is_macaddr_zero() - check for a MacAddress of all zeros. 

  This function returns a boolean that tells if a MacAddress is made up of
  all zeros.
  
  \param pMacAddr - pointer to the v_MACADDR_t to check.
  
  \return  true - the MacAddress is all Zeros
           not true - the MacAddress is not all Zeros.
    
  \sa
  
  --------------------------------------------------------------------------*/
VOS_INLINE_FN v_BOOL_t vos_is_macaddr_zero( v_MACADDR_t *pMacAddr )
{
   v_MACADDR_t zeroMacAddr = VOS_MAC_ADDR_ZERO_INITIALIZER;
   
   return( vos_is_macaddr_equal( pMacAddr, &zeroMacAddr ) );
}


/*----------------------------------------------------------------------------
  
  \brief vos_zero_macaddr() - zero out a MacAddress

  This function zeros out a vOSS MacAddress type.
  
  \param pMacAddr - pointer to the v_MACADDR_t to zero.
  
  \return  nothing
    
  \sa
  
  --------------------------------------------------------------------------*/
VOS_INLINE_FN v_VOID_t vos_zero_macaddr( v_MACADDR_t *pMacAddr )
{
   memset( pMacAddr, 0, VOS_MAC_ADDR_SIZE );
}


/*----------------------------------------------------------------------------
  
  \brief vos_is_macaddr_group() - check for a MacAddress is a 'group' address 

  This function returns a boolean that tells if a the input vOSS MacAddress
  is a "group" address.  Group addresses have the 'group address bit' turned
  on in the MacAddress.  Group addresses are made up of Broadcast and 
  Multicast addresses.
  
  \param pMacAddr1 - pointer to the voss MacAddress to check
  
  \return  true - the input MacAddress is a Group address
           not true - the input MacAddress is not a Group address
  
  \sa
    
  --------------------------------------------------------------------------*/
VOS_INLINE_FN v_BOOL_t vos_is_macaddr_group( v_MACADDR_t *pMacAddr )
{
    return( pMacAddr->bytes[ 0 ] & 0x01 );
}


/*----------------------------------------------------------------------------
  
  \brief vos_is_macaddr_broadcast() - check for a MacAddress is a broadcast address 

  This function returns a boolean that tells if a the input vOSS MacAddress
  is a "broadcast" address.
  
  \param pMacAddr - pointer to the voss MacAddress to check
  
  \return  true - the input MacAddress is a broadcast address
           not true - the input MacAddress is not a broadcast address
  
  \sa
    
  --------------------------------------------------------------------------*/
VOS_INLINE_FN v_BOOL_t vos_is_macaddr_broadcast( v_MACADDR_t *pMacAddr )
{
   v_MACADDR_t broadcastMacAddr = VOS_MAC_ADDR_BROADCAST_INITIALIZER;
   
   return( vos_is_macaddr_equal( pMacAddr, &broadcastMacAddr ) );
}

/*----------------------------------------------------------------------------
  
  \brief vos_is_macaddr_multicast() - check for a MacAddress is a multicast address 

  This function returns a boolean that tells if a the input vOSS MacAddress
  is a "Multicast" address.
  
  \param pMacAddr - pointer to the voss MacAddress to check
  
  \return  true - the input MacAddress is a Multicast address
           not true - the input MacAddress is not a Multicast address
  
  \sa
    
  --------------------------------------------------------------------------*/
VOS_INLINE_FN v_BOOL_t vos_is_macaddr_multicast( v_MACADDR_t *pMacAddr )
{
   return( vos_is_macaddr_group( pMacAddr ) &&
          !vos_is_macaddr_broadcast( pMacAddr ) );
}



/*----------------------------------------------------------------------------
  
  \brief vos_is_macaddr_directed() - check for a MacAddress is a directed address 

  This function returns a boolean that tells if a the input vOSS MacAddress
  is a "directed" address.
  
  \param pMacAddr - pointer to the voss MacAddress to check
  
  \return  true - the input MacAddress is a directed address
           not true - the input MacAddress is not a directed address
  
  \sa
    
  --------------------------------------------------------------------------*/
VOS_INLINE_FN v_BOOL_t vos_is_macaddr_directed( v_MACADDR_t *pMacAddr )
{
    return( !vos_is_macaddr_group( pMacAddr ) );
}

/*----------------------------------------------------------------------------
  
  \brief vos_copy_macaddr() - copy a vOSS MacAddress

  This function copies a vOSS MacAddress into another vOSS MacAddress.
  
  \param pDst - pointer to the voss MacAddress to copy TO (the destination)
  \param pSrc - pointer to the voss MacAddress to copy FROM (the source)
  
  \return  nothing
    
  \sa
    
  --------------------------------------------------------------------------*/
VOS_INLINE_FN v_VOID_t vos_copy_macaddr( v_MACADDR_t *pDst, v_MACADDR_t *pSrc )
{
    *pDst = *pSrc;
}    


/*----------------------------------------------------------------------------
  
  \brief vos_set_macaddr_broadcast() - set a vOSS MacAddress to the 'broadcast' 
                                       
  This function sets a vOSS MacAddress to the 'broadcast' MacAddress. Broadcast
  MacAddress contains all 0xFF bytes.
  
  \param pMacAddr - pointer to the voss MacAddress to set to broadcast
  
  \return  nothing
    
  \sa
    
  --------------------------------------------------------------------------*/
VOS_INLINE_FN v_VOID_t vos_set_macaddr_broadcast( v_MACADDR_t *pMacAddr )
{
   memset( pMacAddr, 0xff, VOS_MAC_ADDR_SIZE );
}

/*----------------------------------------------------------------------------
  
  \brief vos_atomic_set_U32() - set a U32 variable atomically 
  
  \param pTarget - pointer to the v_U32_t to set.
  
  \param value - the value to set in the v_U32_t variable.
  
  \return This function returns the value previously in the v_U32_t before
          the new value is set.
    
  \sa vos_atomic_increment_U32(), vos_atomic_decrement_U32()
  
  --------------------------------------------------------------------------*/                                                 
v_U32_t vos_atomic_set_U32( v_U32_t *pTarget, v_U32_t value );


// TODO: the below function is a stub to perform atomic set on a BYTE
// Clearly the function below is not an atomic function
VOS_INLINE_FN v_U8_t vos_atomic_set_U8( v_U8_t *pVariable, v_U8_t value )
{
  if (pVariable == NULL)
  {
    return 0;
  }
  *pVariable = value;
  return value;
}

/*----------------------------------------------------------------------------
  
  \brief vos_atomic_increment_U32() - Increment a U32 variable atomically 
  
  \param pTarget - pointer to the v_U32_t to increment.
  
  \return This function returns the value of the variable after the 
          increment occurs.
    
  \sa vos_atomic_decrement_U32(), vos_atomic_set_U32()
  
  --------------------------------------------------------------------------*/                                                 
v_U32_t vos_atomic_increment_U32( v_U32_t *pTarget );


/*----------------------------------------------------------------------------
  
  \brief vos_atomic_decrement_U32() - Decrement a U32 variable atomically 
  
  \param pTarget - pointer to the v_U32_t to decrement.
  
  \return This function returns the value of the variable after the 
          decrement occurs.
    
  \sa vos_atomic_increment_U32(), vos_atomic_set_U32()
  
  --------------------------------------------------------------------------*/                                                 
v_U32_t vos_atomic_decrement_U32( v_U32_t *pTarget );

/*----------------------------------------------------------------------------
  
  \brief vos_atomic_increment_U32_by_value() - Increment a U32 variable atomically
  by a given value
  
  \param pTarget - pointer to the v_U32_t to decrement.
  \param value   - the value that needs to be added to target
  
  \return This function returns the value of the variable after the 
          decrement occurs.
    
  \sa vos_atomic_increment_U32(), vos_atomic_set_U32()
  
  --------------------------------------------------------------------------*/                                                 
v_U32_t vos_atomic_increment_U32_by_value( v_U32_t *pTarget, v_U32_t value  );

/*----------------------------------------------------------------------------
  
  \brief vos_atomic_decrement_U32_by_value() - Decrement a U32 variable atomically
  by a given value
  
  \param pTarget - pointer to the v_U32_t to decrement.
  \param value   - the value that needs to be substracted from target
  
  \return This function returns the value of the variable after the 
          decrement occurs.
    
  \sa vos_atomic_increment_U32(), vos_atomic_set_U32()
  
  --------------------------------------------------------------------------*/                                                 
v_U32_t vos_atomic_decrement_U32_by_value( v_U32_t *pTarget, v_U32_t value  );


v_U32_t vos_get_skip_ssid_check(void); 

v_U32_t vos_get_skip_11e_check(void); 



#endif // if !defined __VOSS_TYPES_H<|MERGE_RESOLUTION|>--- conflicted
+++ resolved
@@ -52,22 +52,12 @@
   \file  vos_Types.h
 
   \brief virtual Operating System Servies (vOS)
-<<<<<<< HEAD:CORE/VOSS/inc/vos_types.h
-               
-   Basic type definitions 
-  
-   Copyright 2008 (c) Qualcomm, Incorporated.  All Rights Reserved.
-   
-   Qualcomm Confidential and Proprietary.
-  
-=======
 
    Basic type definitions
 
    Copyright 2008 (c) Qualcomm, Incorporated.
    All Rights Reserved.
    Qualcomm Confidential and Proprietary.
->>>>>>> b682f18... wlan: qnx awareness to corestack:prima/CORE/VOSS/inc/vos_types.h
   ========================================================================*/
 
 /* $Header$ */
