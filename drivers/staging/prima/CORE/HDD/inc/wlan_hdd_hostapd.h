/*
 * Copyright (c) 2012-2014, The Linux Foundation. All rights reserved.
 *
 * Previously licensed under the ISC license by Qualcomm Atheros, Inc.
 *
 *
 * Permission to use, copy, modify, and/or distribute this software for
 * any purpose with or without fee is hereby granted, provided that the
 * above copyright notice and this permission notice appear in all
 * copies.
 *
 * THE SOFTWARE IS PROVIDED "AS IS" AND THE AUTHOR DISCLAIMS ALL
 * WARRANTIES WITH REGARD TO THIS SOFTWARE INCLUDING ALL IMPLIED
 * WARRANTIES OF MERCHANTABILITY AND FITNESS. IN NO EVENT SHALL THE
 * AUTHOR BE LIABLE FOR ANY SPECIAL, DIRECT, INDIRECT, OR CONSEQUENTIAL
 * DAMAGES OR ANY DAMAGES WHATSOEVER RESULTING FROM LOSS OF USE, DATA OR
 * PROFITS, WHETHER IN AN ACTION OF CONTRACT, NEGLIGENCE OR OTHER
 * TORTIOUS ACTION, ARISING OUT OF OR IN CONNECTION WITH THE USE OR
 * PERFORMANCE OF THIS SOFTWARE.
 */
/*
 * Copyright (c) 2012, The Linux Foundation. All rights reserved.
 *
 * Previously licensed under the ISC license by Qualcomm Atheros, Inc.
 *
 *
 * Permission to use, copy, modify, and/or distribute this software for
 * any purpose with or without fee is hereby granted, provided that the
 * above copyright notice and this permission notice appear in all
 * copies.
 *
 * THE SOFTWARE IS PROVIDED "AS IS" AND THE AUTHOR DISCLAIMS ALL
 * WARRANTIES WITH REGARD TO THIS SOFTWARE INCLUDING ALL IMPLIED
 * WARRANTIES OF MERCHANTABILITY AND FITNESS. IN NO EVENT SHALL THE
 * AUTHOR BE LIABLE FOR ANY SPECIAL, DIRECT, INDIRECT, OR CONSEQUENTIAL
 * DAMAGES OR ANY DAMAGES WHATSOEVER RESULTING FROM LOSS OF USE, DATA OR
 * PROFITS, WHETHER IN AN ACTION OF CONTRACT, NEGLIGENCE OR OTHER
 * TORTIOUS ACTION, ARISING OUT OF OR IN CONNECTION WITH THE USE OR
 * PERFORMANCE OF THIS SOFTWARE.
 */

#if !defined( WLAN_HDD_HOSTAPD_H )
#define WLAN_HDD_HOSTAPD_H

/**===========================================================================

  \file  WLAN_HDD_HOSTAPD_H.h

  \brief Linux HDD HOSTAPD include file
         Copyright 2008-2013 (c) Qualcomm, Incorporated.
         All Rights Reserved.
<<<<<<< HEAD:CORE/HDD/inc/wlan_hdd_hostapd.h
         Qualcomm Confidential and Proprietary.
  
=======
         Qualcomm Technologies Confidential and Proprietary.

>>>>>>> 009551c... wlan: hdd: remove obsolete "WLAN_SOFTAP_FEATURE" featurization:prima/CORE/HDD/inc/wlan_hdd_hostapd.h
  ==========================================================================*/

/*---------------------------------------------------------------------------
  Include files
  -------------------------------------------------------------------------*/

#include <linux/netdevice.h>
#include <linux/skbuff.h>
#include <vos_list.h>
#include <vos_types.h>

#include <wlan_qct_tl.h>
#include <wlan_hdd_main.h>

/*---------------------------------------------------------------------------
  Preprocessor definitions and constants
  -------------------------------------------------------------------------*/

/* max length of command string in hostapd ioctl */
#define HOSTAPD_IOCTL_COMMAND_STRLEN_MAX   2048

hdd_adapter_t* hdd_wlan_create_ap_dev( hdd_context_t *pHddCtx, tSirMacAddr macAddr, tANI_U8 *name);

VOS_STATUS hdd_register_hostapd(hdd_adapter_t *pAdapter, tANI_U8 rtnl_held);

VOS_STATUS hdd_unregister_hostapd(hdd_adapter_t *pAdapter);

eCsrAuthType 
hdd_TranslateRSNToCsrAuthType( u_int8_t auth_suite[4]);

eCsrEncryptionType 
hdd_TranslateRSNToCsrEncryptionType(u_int8_t cipher_suite[4]);

eCsrEncryptionType 
hdd_TranslateRSNToCsrEncryptionType(u_int8_t cipher_suite[4]);

eCsrAuthType 
hdd_TranslateWPAToCsrAuthType(u_int8_t auth_suite[4]);

eCsrEncryptionType 
hdd_TranslateWPAToCsrEncryptionType(u_int8_t cipher_suite[4]);

VOS_STATUS hdd_softap_sta_deauth(hdd_adapter_t*,v_U8_t*);
void hdd_softap_sta_disassoc(hdd_adapter_t*,v_U8_t*);
void hdd_softap_tkip_mic_fail_counter_measure(hdd_adapter_t*,v_BOOL_t);
int hdd_softap_unpackIE( tHalHandle halHandle,
                eCsrEncryptionType *pEncryptType, 
                eCsrEncryptionType *mcEncryptType, 
                eCsrAuthType *pAuthType, 
                u_int16_t gen_ie_len, 
                u_int8_t *gen_ie );

VOS_STATUS hdd_hostapd_SAPEventCB( tpSap_Event pSapEvent, v_PVOID_t usrDataForCallback);
VOS_STATUS hdd_init_ap_mode( hdd_adapter_t *pAdapter );
void hdd_set_ap_ops( struct net_device *pWlanHostapdDev );
int hdd_hostapd_stop (struct net_device *dev);
#endif    // end #if !defined( WLAN_HDD_HOSTAPD_H )<|MERGE_RESOLUTION|>--- conflicted
+++ resolved
@@ -49,13 +49,8 @@
   \brief Linux HDD HOSTAPD include file
          Copyright 2008-2013 (c) Qualcomm, Incorporated.
          All Rights Reserved.
-<<<<<<< HEAD:CORE/HDD/inc/wlan_hdd_hostapd.h
-         Qualcomm Confidential and Proprietary.
-  
-=======
          Qualcomm Technologies Confidential and Proprietary.
 
->>>>>>> 009551c... wlan: hdd: remove obsolete "WLAN_SOFTAP_FEATURE" featurization:prima/CORE/HDD/inc/wlan_hdd_hostapd.h
   ==========================================================================*/
 
 /*---------------------------------------------------------------------------
