/* binder.c
 *
 * Android IPC Subsystem
 *
 * Copyright (C) 2007-2008 Google, Inc.
 * Copyright (c) 2012, The Linux Foundation. All rights reserved.
 *
 * This software is licensed under the terms of the GNU General Public
 * License version 2, as published by the Free Software Foundation, and
 * may be copied, distributed, and modified under those terms.
 *
 * This program is distributed in the hope that it will be useful,
 * but WITHOUT ANY WARRANTY; without even the implied warranty of
 * MERCHANTABILITY or FITNESS FOR A PARTICULAR PURPOSE.  See the
 * GNU General Public License for more details.
 *
 */

#include <asm/cacheflush.h>
#include <linux/fdtable.h>
#include <linux/file.h>
#include <linux/fs.h>
#include <linux/list.h>
#include <linux/miscdevice.h>
#include <linux/mm.h>
#include <linux/module.h>
#include <linux/mutex.h>
#include <linux/nsproxy.h>
#include <linux/poll.h>
#include <linux/debugfs.h>
#include <linux/rbtree.h>
#include <linux/sched.h>
#include <linux/seq_file.h>
#include <linux/slab.h>
#include <linux/uaccess.h>
#include <linux/vmalloc.h>
#include <linux/security.h>

#include "binder.h"

static DEFINE_MUTEX(binder_lock);
static DEFINE_MUTEX(binder_deferred_lock);

static HLIST_HEAD(binder_procs);
static HLIST_HEAD(binder_deferred_list);
static HLIST_HEAD(binder_dead_nodes);

static struct dentry *binder_debugfs_dir_entry_root;
static struct dentry *binder_debugfs_dir_entry_proc;
static struct binder_node *binder_context_mgr_node;
static uid_t binder_context_mgr_uid = -1;
static int binder_last_id;
static struct workqueue_struct *binder_deferred_workqueue;

#define BINDER_DEBUG_ENTRY(name) \
static int binder_##name##_open(struct inode *inode, struct file *file) \
{ \
	return single_open(file, binder_##name##_show, inode->i_private); \
} \
\
static const struct file_operations binder_##name##_fops = { \
	.owner = THIS_MODULE, \
	.open = binder_##name##_open, \
	.read = seq_read, \
	.llseek = seq_lseek, \
	.release = single_release, \
}

static int binder_proc_show(struct seq_file *m, void *unused);
BINDER_DEBUG_ENTRY(proc);

/* This is only defined in include/asm-arm/sizes.h */
#ifndef SZ_1K
#define SZ_1K                               0x400
#endif

#ifndef SZ_4M
#define SZ_4M                               0x400000
#endif

#define FORBIDDEN_MMAP_FLAGS                (VM_WRITE)

#define BINDER_SMALL_BUF_SIZE (PAGE_SIZE * 64)

enum {
	BINDER_DEBUG_USER_ERROR             = 1U << 0,
	BINDER_DEBUG_FAILED_TRANSACTION     = 1U << 1,
	BINDER_DEBUG_DEAD_TRANSACTION       = 1U << 2,
	BINDER_DEBUG_OPEN_CLOSE             = 1U << 3,
	BINDER_DEBUG_DEAD_BINDER            = 1U << 4,
	BINDER_DEBUG_DEATH_NOTIFICATION     = 1U << 5,
	BINDER_DEBUG_READ_WRITE             = 1U << 6,
	BINDER_DEBUG_USER_REFS              = 1U << 7,
	BINDER_DEBUG_THREADS                = 1U << 8,
	BINDER_DEBUG_TRANSACTION            = 1U << 9,
	BINDER_DEBUG_TRANSACTION_COMPLETE   = 1U << 10,
	BINDER_DEBUG_FREE_BUFFER            = 1U << 11,
	BINDER_DEBUG_INTERNAL_REFS          = 1U << 12,
	BINDER_DEBUG_BUFFER_ALLOC           = 1U << 13,
	BINDER_DEBUG_PRIORITY_CAP           = 1U << 14,
	BINDER_DEBUG_BUFFER_ALLOC_ASYNC     = 1U << 15,
	BINDER_DEBUG_TOP_ERRORS             = 1U << 16,
};
static uint32_t binder_debug_mask;
module_param_named(debug_mask, binder_debug_mask, uint, S_IWUSR | S_IRUGO);

static int binder_debug_no_lock;
module_param_named(proc_no_lock, binder_debug_no_lock, bool, S_IWUSR | S_IRUGO);

static DECLARE_WAIT_QUEUE_HEAD(binder_user_error_wait);
static int binder_stop_on_user_error;

static int binder_set_stop_on_user_error(const char *val,
					 struct kernel_param *kp)
{
	int ret;
	ret = param_set_int(val, kp);
	if (binder_stop_on_user_error < 2)
		wake_up(&binder_user_error_wait);
	return ret;
}
module_param_call(stop_on_user_error, binder_set_stop_on_user_error,
	param_get_int, &binder_stop_on_user_error, S_IWUSR | S_IRUGO);

#define binder_debug(mask, x...) \
	do { \
		if (binder_debug_mask & mask) \
			printk(KERN_INFO x); \
	} while (0)

#define binder_user_error(x...) \
	do { \
		if (binder_debug_mask & BINDER_DEBUG_USER_ERROR) \
			printk(KERN_INFO x); \
		if (binder_stop_on_user_error) \
			binder_stop_on_user_error = 2; \
	} while (0)

enum binder_stat_types {
	BINDER_STAT_PROC,
	BINDER_STAT_THREAD,
	BINDER_STAT_NODE,
	BINDER_STAT_REF,
	BINDER_STAT_DEATH,
	BINDER_STAT_TRANSACTION,
	BINDER_STAT_TRANSACTION_COMPLETE,
	BINDER_STAT_COUNT
};

struct binder_stats {
	int br[_IOC_NR(BR_FAILED_REPLY) + 1];
	int bc[_IOC_NR(BC_DEAD_BINDER_DONE) + 1];
	int obj_created[BINDER_STAT_COUNT];
	int obj_deleted[BINDER_STAT_COUNT];
};

static struct binder_stats binder_stats;

static inline void binder_stats_deleted(enum binder_stat_types type)
{
	binder_stats.obj_deleted[type]++;
}

static inline void binder_stats_created(enum binder_stat_types type)
{
	binder_stats.obj_created[type]++;
}

struct binder_transaction_log_entry {
	int debug_id;
	int call_type;
	int from_proc;
	int from_thread;
	int target_handle;
	int to_proc;
	int to_thread;
	int to_node;
	int data_size;
	int offsets_size;
};
struct binder_transaction_log {
	int next;
	int full;
	struct binder_transaction_log_entry entry[32];
};
static struct binder_transaction_log binder_transaction_log;
static struct binder_transaction_log binder_transaction_log_failed;

static struct binder_transaction_log_entry *binder_transaction_log_add(
	struct binder_transaction_log *log)
{
	struct binder_transaction_log_entry *e;
	e = &log->entry[log->next];
	memset(e, 0, sizeof(*e));
	log->next++;
	if (log->next == ARRAY_SIZE(log->entry)) {
		log->next = 0;
		log->full = 1;
	}
	return e;
}

struct binder_work {
	struct list_head entry;
	enum {
		BINDER_WORK_TRANSACTION = 1,
		BINDER_WORK_TRANSACTION_COMPLETE,
		BINDER_WORK_NODE,
		BINDER_WORK_DEAD_BINDER,
		BINDER_WORK_DEAD_BINDER_AND_CLEAR,
		BINDER_WORK_CLEAR_DEATH_NOTIFICATION,
	} type;
};

struct binder_node {
	int debug_id;
	struct binder_work work;
	union {
		struct rb_node rb_node;
		struct hlist_node dead_node;
	};
	struct binder_proc *proc;
	struct hlist_head refs;
	int internal_strong_refs;
	int local_weak_refs;
	int local_strong_refs;
	void __user *ptr;
	void __user *cookie;
	unsigned has_strong_ref:1;
	unsigned pending_strong_ref:1;
	unsigned has_weak_ref:1;
	unsigned pending_weak_ref:1;
	unsigned has_async_transaction:1;
	unsigned accept_fds:1;
	unsigned min_priority:8;
	struct list_head async_todo;
};

struct binder_ref_death {
	struct binder_work work;
	void __user *cookie;
};

struct binder_ref {
	/* Lookups needed: */
	/*   node + proc => ref (transaction) */
	/*   desc + proc => ref (transaction, inc/dec ref) */
	/*   node => refs + procs (proc exit) */
	int debug_id;
	struct rb_node rb_node_desc;
	struct rb_node rb_node_node;
	struct hlist_node node_entry;
	struct binder_proc *proc;
	struct binder_node *node;
	uint32_t desc;
	int strong;
	int weak;
	struct binder_ref_death *death;
};

struct binder_buffer {
	struct list_head entry; /* free and allocated entries by addesss */
	struct rb_node rb_node; /* free entry by size or allocated entry */
				/* by address */
	unsigned free:1;
	unsigned allow_user_free:1;
	unsigned async_transaction:1;
	unsigned debug_id:29;

	struct binder_transaction *transaction;

	struct binder_node *target_node;
	size_t data_size;
	size_t offsets_size;
	uint8_t data[0];
};

enum binder_deferred_state {
	BINDER_DEFERRED_PUT_FILES    = 0x01,
	BINDER_DEFERRED_FLUSH        = 0x02,
	BINDER_DEFERRED_RELEASE      = 0x04,
};

struct binder_proc {
	struct hlist_node proc_node;
	struct rb_root threads;
	struct rb_root nodes;
	struct rb_root refs_by_desc;
	struct rb_root refs_by_node;
	int pid;
	struct vm_area_struct *vma;
	struct task_struct *tsk;
	struct files_struct *files;
	struct hlist_node deferred_work_node;
	int deferred_work;
	void *buffer;
	ptrdiff_t user_buffer_offset;

	struct list_head buffers;
	struct rb_root free_buffers;
	struct rb_root allocated_buffers;
	size_t free_async_space;

	struct page **pages;
	size_t buffer_size;
	uint32_t buffer_free;
	struct list_head todo;
	wait_queue_head_t wait;
	struct binder_stats stats;
	struct list_head delivered_death;
	int max_threads;
	int requested_threads;
	int requested_threads_started;
	int ready_threads;
	long default_priority;
	struct dentry *debugfs_entry;
};

enum {
	BINDER_LOOPER_STATE_REGISTERED  = 0x01,
	BINDER_LOOPER_STATE_ENTERED     = 0x02,
	BINDER_LOOPER_STATE_EXITED      = 0x04,
	BINDER_LOOPER_STATE_INVALID     = 0x08,
	BINDER_LOOPER_STATE_WAITING     = 0x10,
	BINDER_LOOPER_STATE_NEED_RETURN = 0x20
};

struct binder_thread {
	struct binder_proc *proc;
	struct rb_node rb_node;
	int pid;
	int looper;
	struct binder_transaction *transaction_stack;
	struct list_head todo;
	uint32_t return_error; /* Write failed, return error code in read buf */
	uint32_t return_error2; /* Write failed, return error code in read */
		/* buffer. Used when sending a reply to a dead process that */
		/* we are also waiting on */
	wait_queue_head_t wait;
	struct binder_stats stats;
};

struct binder_transaction {
	int debug_id;
	struct binder_work work;
	struct binder_thread *from;
	struct binder_transaction *from_parent;
	struct binder_proc *to_proc;
	struct binder_thread *to_thread;
	struct binder_transaction *to_parent;
	unsigned need_reply:1;
	/* unsigned is_dead:1; */	/* not used at the moment */

	struct binder_buffer *buffer;
	unsigned int	code;
	unsigned int	flags;
	long	priority;
	long	saved_priority;
	uid_t	sender_euid;
};

static void
binder_defer_work(struct binder_proc *proc, enum binder_deferred_state defer);

/*
 * copied from get_unused_fd_flags
 */
int task_get_unused_fd_flags(struct binder_proc *proc, int flags)
{
	struct files_struct *files = proc->files;
	int fd, error;
	struct fdtable *fdt;
	unsigned long rlim_cur;
	unsigned long irqs;

	if (files == NULL)
		return -ESRCH;

	error = -EMFILE;
	spin_lock(&files->file_lock);

repeat:
	fdt = files_fdtable(files);
	fd = find_next_zero_bit(fdt->open_fds->fds_bits, fdt->max_fds,
				files->next_fd);

	/*
	 * N.B. For clone tasks sharing a files structure, this test
	 * will limit the total number of files that can be opened.
	 */
	rlim_cur = 0;
	if (lock_task_sighand(proc->tsk, &irqs)) {
		rlim_cur = proc->tsk->signal->rlim[RLIMIT_NOFILE].rlim_cur;
		unlock_task_sighand(proc->tsk, &irqs);
	}
	if (fd >= rlim_cur)
		goto out;

	/* Do we need to expand the fd array or fd set?  */
	error = expand_files(files, fd);
	if (error < 0)
		goto out;

	if (error) {
		/*
		 * If we needed to expand the fs array we
		 * might have blocked - try again.
		 */
		error = -EMFILE;
		goto repeat;
	}

	FD_SET(fd, fdt->open_fds);
	if (flags & O_CLOEXEC)
		FD_SET(fd, fdt->close_on_exec);
	else
		FD_CLR(fd, fdt->close_on_exec);
	files->next_fd = fd + 1;
#if 1
	/* Sanity check */
	if (fdt->fd[fd] != NULL) {
		printk(KERN_WARNING "get_unused_fd: slot %d not NULL!\n", fd);
		fdt->fd[fd] = NULL;
	}
#endif
	error = fd;

out:
	spin_unlock(&files->file_lock);
	return error;
}

/*
 * copied from fd_install
 */
static void task_fd_install(
	struct binder_proc *proc, unsigned int fd, struct file *file)
{
	struct files_struct *files = proc->files;
	struct fdtable *fdt;

	if (files == NULL)
		return;

	spin_lock(&files->file_lock);
	fdt = files_fdtable(files);
	BUG_ON(fdt->fd[fd] != NULL);
	rcu_assign_pointer(fdt->fd[fd], file);
	spin_unlock(&files->file_lock);
}

/*
 * copied from __put_unused_fd in open.c
 */
static void __put_unused_fd(struct files_struct *files, unsigned int fd)
{
	struct fdtable *fdt = files_fdtable(files);
	__FD_CLR(fd, fdt->open_fds);
	if (fd < files->next_fd)
		files->next_fd = fd;
}

/*
 * copied from sys_close
 */
static long task_close_fd(struct binder_proc *proc, unsigned int fd)
{
	struct file *filp;
	struct files_struct *files = proc->files;
	struct fdtable *fdt;
	int retval;

	if (files == NULL)
		return -ESRCH;

	spin_lock(&files->file_lock);
	fdt = files_fdtable(files);
	if (fd >= fdt->max_fds)
		goto out_unlock;
	filp = fdt->fd[fd];
	if (!filp)
		goto out_unlock;
	rcu_assign_pointer(fdt->fd[fd], NULL);
	FD_CLR(fd, fdt->close_on_exec);
	__put_unused_fd(files, fd);
	spin_unlock(&files->file_lock);
	retval = filp_close(filp, files);

	/* can't restart close syscall because file table entry was cleared */
	if (unlikely(retval == -ERESTARTSYS ||
		     retval == -ERESTARTNOINTR ||
		     retval == -ERESTARTNOHAND ||
		     retval == -ERESTART_RESTARTBLOCK))
		retval = -EINTR;

	return retval;

out_unlock:
	spin_unlock(&files->file_lock);
	return -EBADF;
}

static void binder_set_nice(long nice)
{
	long min_nice;
	if (can_nice(current, nice)) {
		set_user_nice(current, nice);
		return;
	}
	min_nice = 20 - current->signal->rlim[RLIMIT_NICE].rlim_cur;
	binder_debug(BINDER_DEBUG_PRIORITY_CAP,
		     "binder: %d: nice value %ld not allowed use "
		     "%ld instead\n", current->pid, nice, min_nice);
	set_user_nice(current, min_nice);
	if (min_nice < 20)
		return;
	binder_user_error("binder: %d RLIMIT_NICE not set\n", current->pid);
}

static size_t binder_buffer_size(struct binder_proc *proc,
				 struct binder_buffer *buffer)
{
	if (list_is_last(&buffer->entry, &proc->buffers))
		return proc->buffer + proc->buffer_size - (void *)buffer->data;
	else
		return (size_t)list_entry(buffer->entry.next,
			struct binder_buffer, entry) - (size_t)buffer->data;
}

static void binder_insert_free_buffer(struct binder_proc *proc,
				      struct binder_buffer *new_buffer)
{
	struct rb_node **p = &proc->free_buffers.rb_node;
	struct rb_node *parent = NULL;
	struct binder_buffer *buffer;
	size_t buffer_size;
	size_t new_buffer_size;

	BUG_ON(!new_buffer->free);

	new_buffer_size = binder_buffer_size(proc, new_buffer);

	binder_debug(BINDER_DEBUG_BUFFER_ALLOC,
		     "binder: %d: add free buffer, size %zd, "
		     "at %p\n", proc->pid, new_buffer_size, new_buffer);

	while (*p) {
		parent = *p;
		buffer = rb_entry(parent, struct binder_buffer, rb_node);
		BUG_ON(!buffer->free);

		buffer_size = binder_buffer_size(proc, buffer);

		if (new_buffer_size < buffer_size)
			p = &parent->rb_left;
		else
			p = &parent->rb_right;
	}
	rb_link_node(&new_buffer->rb_node, parent, p);
	rb_insert_color(&new_buffer->rb_node, &proc->free_buffers);
}

static void binder_insert_allocated_buffer(struct binder_proc *proc,
					   struct binder_buffer *new_buffer)
{
	struct rb_node **p = &proc->allocated_buffers.rb_node;
	struct rb_node *parent = NULL;
	struct binder_buffer *buffer;

	BUG_ON(new_buffer->free);

	while (*p) {
		parent = *p;
		buffer = rb_entry(parent, struct binder_buffer, rb_node);
		BUG_ON(buffer->free);

		if (new_buffer < buffer)
			p = &parent->rb_left;
		else if (new_buffer > buffer)
			p = &parent->rb_right;
		else
			BUG();
	}
	rb_link_node(&new_buffer->rb_node, parent, p);
	rb_insert_color(&new_buffer->rb_node, &proc->allocated_buffers);
}

static struct binder_buffer *binder_buffer_lookup(struct binder_proc *proc,
						  void __user *user_ptr)
{
	struct rb_node *n = proc->allocated_buffers.rb_node;
	struct binder_buffer *buffer;
	struct binder_buffer *kern_ptr;

	kern_ptr = user_ptr - proc->user_buffer_offset
		- offsetof(struct binder_buffer, data);

	while (n) {
		buffer = rb_entry(n, struct binder_buffer, rb_node);
		BUG_ON(buffer->free);

		if (kern_ptr < buffer)
			n = n->rb_left;
		else if (kern_ptr > buffer)
			n = n->rb_right;
		else
			return buffer;
	}
	return NULL;
}

static int binder_update_page_range(struct binder_proc *proc, int allocate,
				    void *start, void *end,
				    struct vm_area_struct *vma)
{
	void *page_addr;
	unsigned long user_page_addr;
	struct vm_struct tmp_area;
	struct page **page;
	struct mm_struct *mm;

	binder_debug(BINDER_DEBUG_BUFFER_ALLOC,
		     "binder: %d: %s pages %p-%p\n", proc->pid,
		     allocate ? "allocate" : "free", start, end);

	if (end <= start)
		return 0;

	if (vma)
		mm = NULL;
	else
		mm = get_task_mm(proc->tsk);

	if (mm) {
		down_write(&mm->mmap_sem);
		vma = proc->vma;
	}

	if (allocate == 0)
		goto free_range;

	if (vma == NULL) {
		binder_debug(BINDER_DEBUG_TOP_ERRORS,
		       "binder: %d: binder_alloc_buf failed to "
		       "map pages in userspace, no vma\n", proc->pid);
		goto err_no_vma;
	}

	for (page_addr = start; page_addr < end; page_addr += PAGE_SIZE) {
		int ret;
		struct page **page_array_ptr;
		page = &proc->pages[(page_addr - proc->buffer) / PAGE_SIZE];

		BUG_ON(*page);
		*page = alloc_page(GFP_KERNEL | __GFP_ZERO);
		if (*page == NULL) {
			binder_debug(BINDER_DEBUG_TOP_ERRORS,
			       "binder: %d: binder_alloc_buf failed "
			       "for page at %p\n", proc->pid, page_addr);
			goto err_alloc_page_failed;
		}
		tmp_area.addr = page_addr;
		tmp_area.size = PAGE_SIZE + PAGE_SIZE /* guard page? */;
		page_array_ptr = page;
		ret = map_vm_area(&tmp_area, PAGE_KERNEL, &page_array_ptr);
		if (ret) {
			binder_debug(BINDER_DEBUG_TOP_ERRORS,
			       "binder: %d: binder_alloc_buf failed "
			       "to map page at %p in kernel\n",
			       proc->pid, page_addr);
			goto err_map_kernel_failed;
		}
		user_page_addr =
			(uintptr_t)page_addr + proc->user_buffer_offset;
		ret = vm_insert_page(vma, user_page_addr, page[0]);
		if (ret) {
			binder_debug(BINDER_DEBUG_TOP_ERRORS,
			       "binder: %d: binder_alloc_buf failed "
			       "to map page at %lx in userspace\n",
			       proc->pid, user_page_addr);
			goto err_vm_insert_page_failed;
		}
		/* vm_insert_page does not seem to increment the refcount */
	}
	if (mm) {
		up_write(&mm->mmap_sem);
		mmput(mm);
	}
	return 0;

free_range:
	for (page_addr = end - PAGE_SIZE; page_addr >= start;
	     page_addr -= PAGE_SIZE) {
		page = &proc->pages[(page_addr - proc->buffer) / PAGE_SIZE];
		if (vma)
			zap_page_range(vma, (uintptr_t)page_addr +
				proc->user_buffer_offset, PAGE_SIZE, NULL);
err_vm_insert_page_failed:
		unmap_kernel_range((unsigned long)page_addr, PAGE_SIZE);
err_map_kernel_failed:
		__free_page(*page);
		*page = NULL;
err_alloc_page_failed:
		;
	}
err_no_vma:
	if (mm) {
		up_write(&mm->mmap_sem);
		mmput(mm);
	}
	return -ENOMEM;
}

static struct binder_buffer *binder_alloc_buf(struct binder_proc *proc,
					      size_t data_size,
					      size_t offsets_size, int is_async)
{
	struct rb_node *n = proc->free_buffers.rb_node;
	struct binder_buffer *buffer;
	size_t buffer_size;
	struct rb_node *best_fit = NULL;
	void *has_page_addr;
	void *end_page_addr;
	size_t size;

	if (proc->vma == NULL) {
		binder_debug(BINDER_DEBUG_TOP_ERRORS,
		       "binder: %d: binder_alloc_buf, no vma\n",
		       proc->pid);
		return NULL;
	}

	size = ALIGN(data_size, sizeof(void *)) +
		ALIGN(offsets_size, sizeof(void *));

	if (size < data_size || size < offsets_size) {
		binder_user_error("binder: %d: got transaction with invalid "
			"size %zd-%zd\n", proc->pid, data_size, offsets_size);
		return NULL;
	}

	if (is_async &&
	    proc->free_async_space < size + sizeof(struct binder_buffer)) {
		binder_debug(BINDER_DEBUG_BUFFER_ALLOC,
			     "binder: %d: binder_alloc_buf size %zd"
			     "failed, no async space left\n", proc->pid, size);
		return NULL;
	}

	while (n) {
		buffer = rb_entry(n, struct binder_buffer, rb_node);
		BUG_ON(!buffer->free);
		buffer_size = binder_buffer_size(proc, buffer);

		if (size < buffer_size) {
			best_fit = n;
			n = n->rb_left;
		} else if (size > buffer_size)
			n = n->rb_right;
		else {
			best_fit = n;
			break;
		}
	}
	if (best_fit == NULL) {
		binder_debug(BINDER_DEBUG_TOP_ERRORS,
		       "binder: %d: binder_alloc_buf size %zd failed, "
		       "no address space\n", proc->pid, size);
		return NULL;
	}
	if (n == NULL) {
		buffer = rb_entry(best_fit, struct binder_buffer, rb_node);
		buffer_size = binder_buffer_size(proc, buffer);
	}

	binder_debug(BINDER_DEBUG_BUFFER_ALLOC,
		     "binder: %d: binder_alloc_buf size %zd got buff"
		     "er %p size %zd\n", proc->pid, size, buffer, buffer_size);

	has_page_addr =
		(void *)(((uintptr_t)buffer->data + buffer_size) & PAGE_MASK);
	if (n == NULL) {
		if (size + sizeof(struct binder_buffer) + 4 >= buffer_size)
			buffer_size = size; /* no room for other buffers */
		else
			buffer_size = size + sizeof(struct binder_buffer);
	}
	end_page_addr =
		(void *)PAGE_ALIGN((uintptr_t)buffer->data + buffer_size);
	if (end_page_addr > has_page_addr)
		end_page_addr = has_page_addr;
	if (binder_update_page_range(proc, 1,
	    (void *)PAGE_ALIGN((uintptr_t)buffer->data), end_page_addr, NULL))
		return NULL;

	rb_erase(best_fit, &proc->free_buffers);
	buffer->free = 0;
	binder_insert_allocated_buffer(proc, buffer);
	if (buffer_size != size) {
		struct binder_buffer *new_buffer = (void *)buffer->data + size;
		list_add(&new_buffer->entry, &buffer->entry);
		new_buffer->free = 1;
		binder_insert_free_buffer(proc, new_buffer);
	}
	binder_debug(BINDER_DEBUG_BUFFER_ALLOC,
		     "binder: %d: binder_alloc_buf size %zd got "
		     "%p\n", proc->pid, size, buffer);
	buffer->data_size = data_size;
	buffer->offsets_size = offsets_size;
	buffer->async_transaction = is_async;
	if (is_async) {
		proc->free_async_space -= size + sizeof(struct binder_buffer);
		binder_debug(BINDER_DEBUG_BUFFER_ALLOC_ASYNC,
			     "binder: %d: binder_alloc_buf size %zd "
			     "async free %zd\n", proc->pid, size,
			     proc->free_async_space);
	}

	return buffer;
}

static void *buffer_start_page(struct binder_buffer *buffer)
{
	return (void *)((uintptr_t)buffer & PAGE_MASK);
}

static void *buffer_end_page(struct binder_buffer *buffer)
{
	return (void *)(((uintptr_t)(buffer + 1) - 1) & PAGE_MASK);
}

static void binder_delete_free_buffer(struct binder_proc *proc,
				      struct binder_buffer *buffer)
{
	struct binder_buffer *prev, *next = NULL;
	int free_page_end = 1;
	int free_page_start = 1;

	BUG_ON(proc->buffers.next == &buffer->entry);
	prev = list_entry(buffer->entry.prev, struct binder_buffer, entry);
	BUG_ON(!prev->free);
	if (buffer_end_page(prev) == buffer_start_page(buffer)) {
		free_page_start = 0;
		if (buffer_end_page(prev) == buffer_end_page(buffer))
			free_page_end = 0;
		binder_debug(BINDER_DEBUG_BUFFER_ALLOC,
			     "binder: %d: merge free, buffer %p "
			     "share page with %p\n", proc->pid, buffer, prev);
	}

	if (!list_is_last(&buffer->entry, &proc->buffers)) {
		next = list_entry(buffer->entry.next,
				  struct binder_buffer, entry);
		if (buffer_start_page(next) == buffer_end_page(buffer)) {
			free_page_end = 0;
			if (buffer_start_page(next) ==
			    buffer_start_page(buffer))
				free_page_start = 0;
			binder_debug(BINDER_DEBUG_BUFFER_ALLOC,
				     "binder: %d: merge free, buffer"
				     " %p share page with %p\n", proc->pid,
				     buffer, prev);
		}
	}
	list_del(&buffer->entry);
	if (free_page_start || free_page_end) {
		binder_debug(BINDER_DEBUG_BUFFER_ALLOC,
			     "binder: %d: merge free, buffer %p do "
			     "not share page%s%s with with %p or %p\n",
			     proc->pid, buffer, free_page_start ? "" : " end",
			     free_page_end ? "" : " start", prev, next);
		binder_update_page_range(proc, 0, free_page_start ?
			buffer_start_page(buffer) : buffer_end_page(buffer),
			(free_page_end ? buffer_end_page(buffer) :
			buffer_start_page(buffer)) + PAGE_SIZE, NULL);
	}
}

static void binder_free_buf(struct binder_proc *proc,
			    struct binder_buffer *buffer)
{
	size_t size, buffer_size;

	buffer_size = binder_buffer_size(proc, buffer);

	size = ALIGN(buffer->data_size, sizeof(void *)) +
		ALIGN(buffer->offsets_size, sizeof(void *));

	binder_debug(BINDER_DEBUG_BUFFER_ALLOC,
		     "binder: %d: binder_free_buf %p size %zd buffer"
		     "_size %zd\n", proc->pid, buffer, size, buffer_size);

	BUG_ON(buffer->free);
	BUG_ON(size > buffer_size);
	BUG_ON(buffer->transaction != NULL);
	BUG_ON((void *)buffer < proc->buffer);
	BUG_ON((void *)buffer > proc->buffer + proc->buffer_size);

	if (buffer->async_transaction) {
		proc->free_async_space += size + sizeof(struct binder_buffer);

		binder_debug(BINDER_DEBUG_BUFFER_ALLOC_ASYNC,
			     "binder: %d: binder_free_buf size %zd "
			     "async free %zd\n", proc->pid, size,
			     proc->free_async_space);
	}

	binder_update_page_range(proc, 0,
		(void *)PAGE_ALIGN((uintptr_t)buffer->data),
		(void *)(((uintptr_t)buffer->data + buffer_size) & PAGE_MASK),
		NULL);
	rb_erase(&buffer->rb_node, &proc->allocated_buffers);
	buffer->free = 1;
	if (!list_is_last(&buffer->entry, &proc->buffers)) {
		struct binder_buffer *next = list_entry(buffer->entry.next,
						struct binder_buffer, entry);
		if (next->free) {
			rb_erase(&next->rb_node, &proc->free_buffers);
			binder_delete_free_buffer(proc, next);
		}
	}
	if (proc->buffers.next != &buffer->entry) {
		struct binder_buffer *prev = list_entry(buffer->entry.prev,
						struct binder_buffer, entry);
		if (prev->free) {
			binder_delete_free_buffer(proc, buffer);
			rb_erase(&prev->rb_node, &proc->free_buffers);
			buffer = prev;
		}
	}
	binder_insert_free_buffer(proc, buffer);
}

static struct binder_node *binder_get_node(struct binder_proc *proc,
					   void __user *ptr)
{
	struct rb_node *n = proc->nodes.rb_node;
	struct binder_node *node;

	while (n) {
		node = rb_entry(n, struct binder_node, rb_node);

		if (ptr < node->ptr)
			n = n->rb_left;
		else if (ptr > node->ptr)
			n = n->rb_right;
		else
			return node;
	}
	return NULL;
}

static struct binder_node *binder_new_node(struct binder_proc *proc,
					   void __user *ptr,
					   void __user *cookie)
{
	struct rb_node **p = &proc->nodes.rb_node;
	struct rb_node *parent = NULL;
	struct binder_node *node;

	while (*p) {
		parent = *p;
		node = rb_entry(parent, struct binder_node, rb_node);

		if (ptr < node->ptr)
			p = &(*p)->rb_left;
		else if (ptr > node->ptr)
			p = &(*p)->rb_right;
		else
			return NULL;
	}

	node = kzalloc(sizeof(*node), GFP_KERNEL);
	if (node == NULL)
		return NULL;
	binder_stats_created(BINDER_STAT_NODE);
	rb_link_node(&node->rb_node, parent, p);
	rb_insert_color(&node->rb_node, &proc->nodes);
	node->debug_id = ++binder_last_id;
	node->proc = proc;
	node->ptr = ptr;
	node->cookie = cookie;
	node->work.type = BINDER_WORK_NODE;
	INIT_LIST_HEAD(&node->work.entry);
	INIT_LIST_HEAD(&node->async_todo);
	binder_debug(BINDER_DEBUG_INTERNAL_REFS,
		     "binder: %d:%d node %d u%p c%p created\n",
		     proc->pid, current->pid, node->debug_id,
		     node->ptr, node->cookie);
	return node;
}

static int binder_inc_node(struct binder_node *node, int strong, int internal,
			   struct list_head *target_list)
{
	if (strong) {
		if (internal) {
			if (target_list == NULL &&
			    node->internal_strong_refs == 0 &&
			    !(node == binder_context_mgr_node &&
			    node->has_strong_ref)) {
				binder_debug(BINDER_DEBUG_TOP_ERRORS,
					"binder: invalid inc strong "
					"node for %d\n", node->debug_id);
				return -EINVAL;
			}
			node->internal_strong_refs++;
		} else
			node->local_strong_refs++;
		if (!node->has_strong_ref && target_list) {
			list_del_init(&node->work.entry);
			list_add_tail(&node->work.entry, target_list);
		}
	} else {
		if (!internal)
			node->local_weak_refs++;
		if (!node->has_weak_ref && list_empty(&node->work.entry)) {
			if (target_list == NULL) {
				binder_debug(BINDER_DEBUG_TOP_ERRORS,
					"binder: invalid inc weak node "
					"for %d\n", node->debug_id);
				return -EINVAL;
			}
			list_add_tail(&node->work.entry, target_list);
		}
	}
	return 0;
}

static int binder_dec_node(struct binder_node *node, int strong, int internal)
{
	if (strong) {
		if (internal)
			node->internal_strong_refs--;
		else
			node->local_strong_refs--;
		if (node->local_strong_refs || node->internal_strong_refs)
			return 0;
	} else {
		if (!internal)
			node->local_weak_refs--;
		if (node->local_weak_refs || !hlist_empty(&node->refs))
			return 0;
	}
	if (node->proc && (node->has_strong_ref || node->has_weak_ref)) {
		if (list_empty(&node->work.entry)) {
			list_add_tail(&node->work.entry, &node->proc->todo);
			wake_up_interruptible(&node->proc->wait);
		}
	} else {
		if (hlist_empty(&node->refs) && !node->local_strong_refs &&
		    !node->local_weak_refs) {
			list_del_init(&node->work.entry);
			if (node->proc) {
				rb_erase(&node->rb_node, &node->proc->nodes);
				binder_debug(BINDER_DEBUG_INTERNAL_REFS,
					    "binder: refless node %d deleted\n",
					     node->debug_id);
			} else {
				hlist_del(&node->dead_node);
				binder_debug(BINDER_DEBUG_INTERNAL_REFS,
					     "binder: dead node %d deleted\n",
					     node->debug_id);
			}
			kfree(node);
			binder_stats_deleted(BINDER_STAT_NODE);
		}
	}

	return 0;
}


static struct binder_ref *binder_get_ref(struct binder_proc *proc,
					 uint32_t desc)
{
	struct rb_node *n = proc->refs_by_desc.rb_node;
	struct binder_ref *ref;

	while (n) {
		ref = rb_entry(n, struct binder_ref, rb_node_desc);

		if (desc < ref->desc)
			n = n->rb_left;
		else if (desc > ref->desc)
			n = n->rb_right;
		else
			return ref;
	}
	return NULL;
}

static struct binder_ref *binder_get_ref_for_node(struct binder_proc *proc,
						  struct binder_node *node)
{
	struct rb_node *n;
	struct rb_node **p = &proc->refs_by_node.rb_node;
	struct rb_node *parent = NULL;
	struct binder_ref *ref, *new_ref;

	while (*p) {
		parent = *p;
		ref = rb_entry(parent, struct binder_ref, rb_node_node);

		if (node < ref->node)
			p = &(*p)->rb_left;
		else if (node > ref->node)
			p = &(*p)->rb_right;
		else
			return ref;
	}
	new_ref = kzalloc(sizeof(*ref), GFP_KERNEL);
	if (new_ref == NULL)
		return NULL;
	binder_stats_created(BINDER_STAT_REF);
	new_ref->debug_id = ++binder_last_id;
	new_ref->proc = proc;
	new_ref->node = node;
	rb_link_node(&new_ref->rb_node_node, parent, p);
	rb_insert_color(&new_ref->rb_node_node, &proc->refs_by_node);

	new_ref->desc = (node == binder_context_mgr_node) ? 0 : 1;
	for (n = rb_first(&proc->refs_by_desc); n != NULL; n = rb_next(n)) {
		ref = rb_entry(n, struct binder_ref, rb_node_desc);
		if (ref->desc > new_ref->desc)
			break;
		new_ref->desc = ref->desc + 1;
	}

	p = &proc->refs_by_desc.rb_node;
	while (*p) {
		parent = *p;
		ref = rb_entry(parent, struct binder_ref, rb_node_desc);

		if (new_ref->desc < ref->desc)
			p = &(*p)->rb_left;
		else if (new_ref->desc > ref->desc)
			p = &(*p)->rb_right;
		else
			BUG();
	}
	rb_link_node(&new_ref->rb_node_desc, parent, p);
	rb_insert_color(&new_ref->rb_node_desc, &proc->refs_by_desc);
	if (node) {
		hlist_add_head(&new_ref->node_entry, &node->refs);

		binder_debug(BINDER_DEBUG_INTERNAL_REFS,
			     "binder: %d new ref %d desc %d for "
			     "node %d\n", proc->pid, new_ref->debug_id,
			     new_ref->desc, node->debug_id);
	} else {
		binder_debug(BINDER_DEBUG_INTERNAL_REFS,
			     "binder: %d new ref %d desc %d for "
			     "dead node\n", proc->pid, new_ref->debug_id,
			      new_ref->desc);
	}
	return new_ref;
}

static void binder_delete_ref(struct binder_ref *ref)
{
	binder_debug(BINDER_DEBUG_INTERNAL_REFS,
		     "binder: %d delete ref %d desc %d for "
		     "node %d\n", ref->proc->pid, ref->debug_id,
		     ref->desc, ref->node->debug_id);

	rb_erase(&ref->rb_node_desc, &ref->proc->refs_by_desc);
	rb_erase(&ref->rb_node_node, &ref->proc->refs_by_node);
	if (ref->strong)
		binder_dec_node(ref->node, 1, 1);
	hlist_del(&ref->node_entry);
	binder_dec_node(ref->node, 0, 1);
	if (ref->death) {
		binder_debug(BINDER_DEBUG_DEAD_BINDER,
			     "binder: %d delete ref %d desc %d "
			     "has death notification\n", ref->proc->pid,
			     ref->debug_id, ref->desc);
		list_del(&ref->death->work.entry);
		kfree(ref->death);
		binder_stats_deleted(BINDER_STAT_DEATH);
	}
	kfree(ref);
	binder_stats_deleted(BINDER_STAT_REF);
}

static int binder_inc_ref(struct binder_ref *ref, int strong,
			  struct list_head *target_list)
{
	int ret;
	if (strong) {
		if (ref->strong == 0) {
			ret = binder_inc_node(ref->node, 1, 1, target_list);
			if (ret)
				return ret;
		}
		ref->strong++;
	} else {
		if (ref->weak == 0) {
			ret = binder_inc_node(ref->node, 0, 1, target_list);
			if (ret)
				return ret;
		}
		ref->weak++;
	}
	return 0;
}


static int binder_dec_ref(struct binder_ref *ref, int strong)
{
	if (strong) {
		if (ref->strong == 0) {
			binder_user_error("binder: %d invalid dec strong, "
					  "ref %d desc %d s %d w %d\n",
					  ref->proc->pid, ref->debug_id,
					  ref->desc, ref->strong, ref->weak);
			return -EINVAL;
		}
		ref->strong--;
		if (ref->strong == 0) {
			int ret;
			ret = binder_dec_node(ref->node, strong, 1);
			if (ret)
				return ret;
		}
	} else {
		if (ref->weak == 0) {
			binder_user_error("binder: %d invalid dec weak, "
					  "ref %d desc %d s %d w %d\n",
					  ref->proc->pid, ref->debug_id,
					  ref->desc, ref->strong, ref->weak);
			return -EINVAL;
		}
		ref->weak--;
	}
	if (ref->strong == 0 && ref->weak == 0)
		binder_delete_ref(ref);
	return 0;
}

static void binder_pop_transaction(struct binder_thread *target_thread,
				   struct binder_transaction *t)
{
	if (target_thread) {
		BUG_ON(target_thread->transaction_stack != t);
		BUG_ON(target_thread->transaction_stack->from != target_thread);
		target_thread->transaction_stack =
			target_thread->transaction_stack->from_parent;
		t->from = NULL;
	}
	t->need_reply = 0;
	if (t->buffer)
		t->buffer->transaction = NULL;
	kfree(t);
	binder_stats_deleted(BINDER_STAT_TRANSACTION);
}

static void binder_send_failed_reply(struct binder_transaction *t,
				     uint32_t error_code)
{
	struct binder_thread *target_thread;
	BUG_ON(t->flags & TF_ONE_WAY);
	while (1) {
		target_thread = t->from;
		if (target_thread) {
			if (target_thread->return_error != BR_OK &&
			   target_thread->return_error2 == BR_OK) {
				target_thread->return_error2 =
					target_thread->return_error;
				target_thread->return_error = BR_OK;
			}
			if (target_thread->return_error == BR_OK) {
				binder_debug(BINDER_DEBUG_FAILED_TRANSACTION,
					     "binder: send failed reply for "
					     "transaction %d to %d:%d\n",
					      t->debug_id,
					      target_thread->proc->pid,
					      target_thread->pid);

				binder_pop_transaction(target_thread, t);
				target_thread->return_error = error_code;
				wake_up_interruptible(&target_thread->wait);
			} else {
				binder_debug(BINDER_DEBUG_TOP_ERRORS,
					"binder: reply failed, target "
					"thread, %d:%d, has error code %d "
					"already\n", target_thread->proc->pid,
					target_thread->pid,
					target_thread->return_error);
			}
			return;
		} else {
			struct binder_transaction *next = t->from_parent;

			binder_debug(BINDER_DEBUG_FAILED_TRANSACTION,
				     "binder: send failed reply "
				     "for transaction %d, target dead\n",
				     t->debug_id);

			binder_pop_transaction(target_thread, t);
			if (next == NULL) {
				binder_debug(BINDER_DEBUG_DEAD_BINDER,
					     "binder: reply failed,"
					     " no target thread at root\n");
				return;
			}
			t = next;
			binder_debug(BINDER_DEBUG_DEAD_BINDER,
				     "binder: reply failed, no target "
				     "thread -- retry %d\n", t->debug_id);
		}
	}
}

static void binder_transaction_buffer_release(struct binder_proc *proc,
					      struct binder_buffer *buffer,
					      size_t *failed_at)
{
	size_t *offp, *off_end;
	int debug_id = buffer->debug_id;

	binder_debug(BINDER_DEBUG_TRANSACTION,
		     "binder: %d buffer release %d, size %zd-%zd, failed at"
		     " %p\n", proc->pid, buffer->debug_id,
		     buffer->data_size, buffer->offsets_size, failed_at);

	if (buffer->target_node)
		binder_dec_node(buffer->target_node, 1, 0);

	offp = (size_t *)(buffer->data + ALIGN(buffer->data_size,
				sizeof(void *)));
	if (failed_at)
		off_end = failed_at;
	else
		off_end = (void *)offp + buffer->offsets_size;
	for (; offp < off_end; offp++) {
		struct flat_binder_object *fp;
		if (*offp > buffer->data_size - sizeof(*fp) ||
		    buffer->data_size < sizeof(*fp) ||
		    !IS_ALIGNED(*offp, sizeof(void *))) {
			binder_debug(BINDER_DEBUG_TOP_ERRORS,
					"binder: transaction release %d bad"
					"offset %zd, size %zd\n", debug_id,
					*offp, buffer->data_size);
			continue;
		}
		fp = (struct flat_binder_object *)(buffer->data + *offp);
		switch (fp->type) {
		case BINDER_TYPE_BINDER:
		case BINDER_TYPE_WEAK_BINDER: {
			struct binder_node *node = binder_get_node(proc,
								fp->binder);
			if (node == NULL) {
				binder_debug(BINDER_DEBUG_TOP_ERRORS,
					"binder: transaction release %d"
				       " bad node %p\n", debug_id, fp->binder);
				break;
			}
			binder_debug(BINDER_DEBUG_TRANSACTION,
				     "        node %d u%p\n",
				     node->debug_id, node->ptr);
			binder_dec_node(node, fp->type == BINDER_TYPE_BINDER,
									0);
		} break;
		case BINDER_TYPE_HANDLE:
		case BINDER_TYPE_WEAK_HANDLE: {
			struct binder_ref *ref = binder_get_ref(proc,
								fp->handle);
			if (ref == NULL) {
				binder_debug(BINDER_DEBUG_TOP_ERRORS,
					"binder: transaction release %d"
				       " bad handle %ld\n", debug_id,
				       fp->handle);
				break;
			}
			binder_debug(BINDER_DEBUG_TRANSACTION,
				     "        ref %d desc %d (node %d)\n",
				     ref->debug_id, ref->desc,
				     ref->node->debug_id);
			binder_dec_ref(ref, fp->type == BINDER_TYPE_HANDLE);
		} break;

		case BINDER_TYPE_FD:
			binder_debug(BINDER_DEBUG_TRANSACTION,
				     "        fd %ld\n", fp->handle);
			if (failed_at)
				task_close_fd(proc, fp->handle);
			break;

		default:
			binder_debug(BINDER_DEBUG_TOP_ERRORS,
				"binder: transaction release %d bad "
			       "object type %lx\n", debug_id, fp->type);
			break;
		}
	}
}

static void binder_transaction(struct binder_proc *proc,
			       struct binder_thread *thread,
			       struct binder_transaction_data *tr, int reply)
{
	struct binder_transaction *t;
	struct binder_work *tcomplete;
	size_t *offp, *off_end;
	struct binder_proc *target_proc;
	struct binder_thread *target_thread = NULL;
	struct binder_node *target_node = NULL;
	struct list_head *target_list;
	wait_queue_head_t *target_wait;
	struct binder_transaction *in_reply_to = NULL;
	struct binder_transaction_log_entry *e;
	uint32_t return_error;

	e = binder_transaction_log_add(&binder_transaction_log);
	e->call_type = reply ? 2 : !!(tr->flags & TF_ONE_WAY);
	e->from_proc = proc->pid;
	e->from_thread = thread->pid;
	e->target_handle = tr->target.handle;
	e->data_size = tr->data_size;
	e->offsets_size = tr->offsets_size;

	if (reply) {
		in_reply_to = thread->transaction_stack;
		if (in_reply_to == NULL) {
			binder_user_error("binder: %d:%d got reply transaction "
					  "with no transaction stack\n",
					  proc->pid, thread->pid);
			return_error = BR_FAILED_REPLY;
			goto err_empty_call_stack;
		}
		binder_set_nice(in_reply_to->saved_priority);
		if (in_reply_to->to_thread != thread) {
			binder_user_error("binder: %d:%d got reply transaction "
				"with bad transaction stack,"
				" transaction %d has target %d:%d\n",
				proc->pid, thread->pid, in_reply_to->debug_id,
				in_reply_to->to_proc ?
				in_reply_to->to_proc->pid : 0,
				in_reply_to->to_thread ?
				in_reply_to->to_thread->pid : 0);
			return_error = BR_FAILED_REPLY;
			in_reply_to = NULL;
			goto err_bad_call_stack;
		}
		thread->transaction_stack = in_reply_to->to_parent;
		target_thread = in_reply_to->from;
		if (target_thread == NULL) {
			return_error = BR_DEAD_REPLY;
			goto err_dead_binder;
		}
		if (target_thread->transaction_stack != in_reply_to) {
			binder_user_error("binder: %d:%d got reply transaction "
				"with bad target transaction stack %d, "
				"expected %d\n",
				proc->pid, thread->pid,
				target_thread->transaction_stack ?
				target_thread->transaction_stack->debug_id : 0,
				in_reply_to->debug_id);
			return_error = BR_FAILED_REPLY;
			in_reply_to = NULL;
			target_thread = NULL;
			goto err_dead_binder;
		}
		target_proc = target_thread->proc;
	} else {
		if (tr->target.handle) {
			struct binder_ref *ref;
			ref = binder_get_ref(proc, tr->target.handle);
			if (ref == NULL) {
				binder_user_error("binder: %d:%d got "
					"transaction to invalid handle\n",
					proc->pid, thread->pid);
				return_error = BR_FAILED_REPLY;
				goto err_invalid_target_handle;
			}
			target_node = ref->node;
		} else {
			target_node = binder_context_mgr_node;
			if (target_node == NULL) {
				return_error = BR_DEAD_REPLY;
				goto err_no_context_mgr_node;
			}
		}
		e->to_node = target_node->debug_id;
		target_proc = target_node->proc;
		if (target_proc == NULL) {
			return_error = BR_DEAD_REPLY;
			goto err_dead_binder;
		}
		if (security_binder_transaction(proc->tsk, target_proc->tsk) < 0) {
			return_error = BR_FAILED_REPLY;
			goto err_invalid_target_handle;
		}
		if (!(tr->flags & TF_ONE_WAY) && thread->transaction_stack) {
			struct binder_transaction *tmp;
			tmp = thread->transaction_stack;
			if (tmp->to_thread != thread) {
				binder_user_error("binder: %d:%d got new "
					"transaction with bad transaction stack"
					", transaction %d has target %d:%d\n",
					proc->pid, thread->pid, tmp->debug_id,
					tmp->to_proc ? tmp->to_proc->pid : 0,
					tmp->to_thread ?
					tmp->to_thread->pid : 0);
				return_error = BR_FAILED_REPLY;
				goto err_bad_call_stack;
			}
			while (tmp) {
				if (tmp->from && tmp->from->proc == target_proc)
					target_thread = tmp->from;
				tmp = tmp->from_parent;
			}
		}
	}
	if (target_thread) {
		e->to_thread = target_thread->pid;
		target_list = &target_thread->todo;
		target_wait = &target_thread->wait;
	} else {
		target_list = &target_proc->todo;
		target_wait = &target_proc->wait;
	}
	e->to_proc = target_proc->pid;

	/* TODO: reuse incoming transaction for reply */
	t = kzalloc(sizeof(*t), GFP_KERNEL);
	if (t == NULL) {
		return_error = BR_FAILED_REPLY;
		goto err_alloc_t_failed;
	}
	binder_stats_created(BINDER_STAT_TRANSACTION);

	tcomplete = kzalloc(sizeof(*tcomplete), GFP_KERNEL);
	if (tcomplete == NULL) {
		return_error = BR_FAILED_REPLY;
		goto err_alloc_tcomplete_failed;
	}
	binder_stats_created(BINDER_STAT_TRANSACTION_COMPLETE);

	t->debug_id = ++binder_last_id;
	e->debug_id = t->debug_id;

	if (reply)
		binder_debug(BINDER_DEBUG_TRANSACTION,
			     "binder: %d:%d BC_REPLY %d -> %d:%d, "
			     "data %p-%p size %zd-%zd\n",
			     proc->pid, thread->pid, t->debug_id,
			     target_proc->pid, target_thread->pid,
			     tr->data.ptr.buffer, tr->data.ptr.offsets,
			     tr->data_size, tr->offsets_size);
	else
		binder_debug(BINDER_DEBUG_TRANSACTION,
			     "binder: %d:%d BC_TRANSACTION %d -> "
			     "%d - node %d, data %p-%p size %zd-%zd\n",
			     proc->pid, thread->pid, t->debug_id,
			     target_proc->pid, target_node->debug_id,
			     tr->data.ptr.buffer, tr->data.ptr.offsets,
			     tr->data_size, tr->offsets_size);

	if (!reply && !(tr->flags & TF_ONE_WAY))
		t->from = thread;
	else
		t->from = NULL;
	t->sender_euid = proc->tsk->cred->euid;
	t->to_proc = target_proc;
	t->to_thread = target_thread;
	t->code = tr->code;
	t->flags = tr->flags;
	t->priority = task_nice(current);
	t->buffer = binder_alloc_buf(target_proc, tr->data_size,
		tr->offsets_size, !reply && (t->flags & TF_ONE_WAY));
	if (t->buffer == NULL) {
		return_error = BR_FAILED_REPLY;
		goto err_binder_alloc_buf_failed;
	}
	t->buffer->allow_user_free = 0;
	t->buffer->debug_id = t->debug_id;
	t->buffer->transaction = t;
	t->buffer->target_node = target_node;
	if (target_node)
		binder_inc_node(target_node, 1, 0, NULL);

	offp = (size_t *)(t->buffer->data + ALIGN(tr->data_size, sizeof(void *)));

	if (copy_from_user(t->buffer->data, tr->data.ptr.buffer, tr->data_size)) {
		binder_user_error("binder: %d:%d got transaction with invalid "
			"data ptr\n", proc->pid, thread->pid);
		return_error = BR_FAILED_REPLY;
		goto err_copy_data_failed;
	}
	if (copy_from_user(offp, tr->data.ptr.offsets, tr->offsets_size)) {
		binder_user_error("binder: %d:%d got transaction with invalid "
			"offsets ptr\n", proc->pid, thread->pid);
		return_error = BR_FAILED_REPLY;
		goto err_copy_data_failed;
	}
	if (!IS_ALIGNED(tr->offsets_size, sizeof(size_t))) {
		binder_user_error("binder: %d:%d got transaction with "
			"invalid offsets size, %zd\n",
			proc->pid, thread->pid, tr->offsets_size);
		return_error = BR_FAILED_REPLY;
		goto err_bad_offset;
	}
	off_end = (void *)offp + tr->offsets_size;
	for (; offp < off_end; offp++) {
		struct flat_binder_object *fp;
		if (*offp > t->buffer->data_size - sizeof(*fp) ||
		    t->buffer->data_size < sizeof(*fp) ||
		    !IS_ALIGNED(*offp, sizeof(void *))) {
			binder_user_error("binder: %d:%d got transaction with "
				"invalid offset, %zd\n",
				proc->pid, thread->pid, *offp);
			return_error = BR_FAILED_REPLY;
			goto err_bad_offset;
		}
		fp = (struct flat_binder_object *)(t->buffer->data + *offp);
		switch (fp->type) {
		case BINDER_TYPE_BINDER:
		case BINDER_TYPE_WEAK_BINDER: {
			struct binder_ref *ref;
			struct binder_node *node = binder_get_node(proc,
								fp->binder);
			if (node == NULL) {
				node = binder_new_node(proc, fp->binder,
								fp->cookie);
				if (node == NULL) {
					return_error = BR_FAILED_REPLY;
					goto err_binder_new_node_failed;
				}
				node->min_priority = fp->flags &
						FLAT_BINDER_FLAG_PRIORITY_MASK;
				node->accept_fds = !!(fp->flags &
						FLAT_BINDER_FLAG_ACCEPTS_FDS);
			}
			if (fp->cookie != node->cookie) {
				binder_user_error("binder: %d:%d sending u%p "
					"node %d, cookie mismatch %p != %p\n",
					proc->pid, thread->pid,
					fp->binder, node->debug_id,
					fp->cookie, node->cookie);
				goto err_binder_get_ref_for_node_failed;
			}
			if (security_binder_transfer_binder(proc->tsk, target_proc->tsk)) {
				return_error = BR_FAILED_REPLY;
				goto err_binder_get_ref_for_node_failed;
			}
			ref = binder_get_ref_for_node(target_proc, node);
			if (ref == NULL) {
				return_error = BR_FAILED_REPLY;
				goto err_binder_get_ref_for_node_failed;
			}
			if (fp->type == BINDER_TYPE_BINDER)
				fp->type = BINDER_TYPE_HANDLE;
			else
				fp->type = BINDER_TYPE_WEAK_HANDLE;
			fp->handle = ref->desc;
			binder_inc_ref(ref, fp->type == BINDER_TYPE_HANDLE,
				       &thread->todo);

			binder_debug(BINDER_DEBUG_TRANSACTION,
				     "        node %d u%p -> ref %d desc %d\n",
				     node->debug_id, node->ptr, ref->debug_id,
				     ref->desc);
		} break;
		case BINDER_TYPE_HANDLE:
		case BINDER_TYPE_WEAK_HANDLE: {
			struct binder_ref *ref = binder_get_ref(proc,
								fp->handle);
			if (ref == NULL) {
				binder_user_error("binder: %d:%d got "
					"transaction with invalid "
					"handle, %ld\n", proc->pid,
					thread->pid, fp->handle);
				return_error = BR_FAILED_REPLY;
				goto err_binder_get_ref_failed;
			}
			if (security_binder_transfer_binder(proc->tsk, target_proc->tsk)) {
				return_error = BR_FAILED_REPLY;
				goto err_binder_get_ref_failed;
			}
			if (ref->node->proc == target_proc) {
				if (fp->type == BINDER_TYPE_HANDLE)
					fp->type = BINDER_TYPE_BINDER;
				else
					fp->type = BINDER_TYPE_WEAK_BINDER;
				fp->binder = ref->node->ptr;
				fp->cookie = ref->node->cookie;
				binder_inc_node(ref->node, fp->type ==
						BINDER_TYPE_BINDER, 0, NULL);
				binder_debug(BINDER_DEBUG_TRANSACTION,
				      "        ref %d desc %d -> node %d u%p\n",
				     ref->debug_id, ref->desc,
				    ref->node->debug_id,
				     ref->node->ptr);
			} else {
				struct binder_ref *new_ref;
				new_ref = binder_get_ref_for_node(target_proc,
								ref->node);
				if (new_ref == NULL) {
					return_error = BR_FAILED_REPLY;
					goto err_binder_get_ref_for_node_failed;
				}
				fp->handle = new_ref->desc;
				binder_inc_ref(new_ref, fp->type ==
						BINDER_TYPE_HANDLE, NULL);
				binder_debug(BINDER_DEBUG_TRANSACTION,
					     "        ref %d desc %d -> ref %d"
					     " desc %d (node %d)\n",
					     ref->debug_id, ref->desc,
					     new_ref->debug_id,
					     new_ref->desc,
					     ref->node->debug_id);
			}
		} break;

		case BINDER_TYPE_FD: {
			int target_fd;
			struct file *file;

			if (reply) {
				if (!(in_reply_to->flags & TF_ACCEPT_FDS)) {
					binder_user_error("binder: %d:%d got"
						" reply with fd, %ld, but"
						" target does not allow fds\n",
						proc->pid, thread->pid,
						fp->handle);
					return_error = BR_FAILED_REPLY;
					goto err_fd_not_allowed;
				}
			} else if (!target_node->accept_fds) {
				binder_user_error(
						"binder: %d:%d got transaction"
						" with fd, %ld, but target does"
						" not allow fds\n",
					proc->pid, thread->pid, fp->handle);
				return_error = BR_FAILED_REPLY;
				goto err_fd_not_allowed;
			}

			file = fget(fp->handle);
			if (file == NULL) {
				binder_user_error(
						"binder: %d:%d got transaction"
						" with invalid fd, %ld\n",
					proc->pid, thread->pid, fp->handle);
				return_error = BR_FAILED_REPLY;
				goto err_fget_failed;
			}
<<<<<<< HEAD
			target_fd = task_get_unused_fd_flags(target_proc,
								O_CLOEXEC);
=======
			if (security_binder_transfer_file(proc->tsk, target_proc->tsk, file) < 0) {
				fput(file);
				return_error = BR_FAILED_REPLY;
				goto err_get_unused_fd_failed;
			}
			target_fd = task_get_unused_fd_flags(target_proc, O_CLOEXEC);
>>>>>>> 34f2849d
			if (target_fd < 0) {
				fput(file);
				return_error = BR_FAILED_REPLY;
				goto err_get_unused_fd_failed;
			}
			task_fd_install(target_proc, target_fd, file);
			binder_debug(BINDER_DEBUG_TRANSACTION,
				     "        fd %ld -> %d\n", fp->handle,
								target_fd);
			/* TODO: fput? */
			fp->handle = target_fd;
		} break;

		default:
			binder_user_error("binder: %d:%d got transactio"
				"n with invalid object type, %lx\n",
				proc->pid, thread->pid, fp->type);
			return_error = BR_FAILED_REPLY;
			goto err_bad_object_type;
		}
	}
	if (reply) {
		BUG_ON(t->buffer->async_transaction != 0);
		binder_pop_transaction(target_thread, in_reply_to);
	} else if (!(t->flags & TF_ONE_WAY)) {
		BUG_ON(t->buffer->async_transaction != 0);
		t->need_reply = 1;
		t->from_parent = thread->transaction_stack;
		thread->transaction_stack = t;
	} else {
		BUG_ON(target_node == NULL);
		BUG_ON(t->buffer->async_transaction != 1);
		if (target_node->has_async_transaction) {
			target_list = &target_node->async_todo;
			target_wait = NULL;
		} else
			target_node->has_async_transaction = 1;
	}
	t->work.type = BINDER_WORK_TRANSACTION;
	list_add_tail(&t->work.entry, target_list);
	tcomplete->type = BINDER_WORK_TRANSACTION_COMPLETE;
	list_add_tail(&tcomplete->entry, &thread->todo);
	if (target_wait)
		wake_up_interruptible(target_wait);
	return;

err_get_unused_fd_failed:
err_fget_failed:
err_fd_not_allowed:
err_binder_get_ref_for_node_failed:
err_binder_get_ref_failed:
err_binder_new_node_failed:
err_bad_object_type:
err_bad_offset:
err_copy_data_failed:
	binder_transaction_buffer_release(target_proc, t->buffer, offp);
	t->buffer->transaction = NULL;
	binder_free_buf(target_proc, t->buffer);
err_binder_alloc_buf_failed:
	kfree(tcomplete);
	binder_stats_deleted(BINDER_STAT_TRANSACTION_COMPLETE);
err_alloc_tcomplete_failed:
	kfree(t);
	binder_stats_deleted(BINDER_STAT_TRANSACTION);
err_alloc_t_failed:
err_bad_call_stack:
err_empty_call_stack:
err_dead_binder:
err_invalid_target_handle:
err_no_context_mgr_node:
	binder_debug(BINDER_DEBUG_FAILED_TRANSACTION,
		     "binder: %d:%d transaction failed %d, size %zd-%zd\n",
		     proc->pid, thread->pid, return_error,
		     tr->data_size, tr->offsets_size);

	{
		struct binder_transaction_log_entry *fe;
		fe = binder_transaction_log_add(&binder_transaction_log_failed);
		*fe = *e;
	}

	BUG_ON(thread->return_error != BR_OK);
	if (in_reply_to) {
		thread->return_error = BR_TRANSACTION_COMPLETE;
		binder_send_failed_reply(in_reply_to, return_error);
	} else
		thread->return_error = return_error;
}

int binder_thread_write(struct binder_proc *proc, struct binder_thread *thread,
			void __user *buffer, int size, signed long *consumed)
{
	uint32_t cmd;
	void __user *ptr = buffer + *consumed;
	void __user *end = buffer + size;

	while (ptr < end && thread->return_error == BR_OK) {
		if (get_user(cmd, (uint32_t __user *)ptr))
			return -EFAULT;
		ptr += sizeof(uint32_t);
		if (_IOC_NR(cmd) < ARRAY_SIZE(binder_stats.bc)) {
			binder_stats.bc[_IOC_NR(cmd)]++;
			proc->stats.bc[_IOC_NR(cmd)]++;
			thread->stats.bc[_IOC_NR(cmd)]++;
		}
		switch (cmd) {
		case BC_INCREFS:
		case BC_ACQUIRE:
		case BC_RELEASE:
		case BC_DECREFS: {
			uint32_t target;
			struct binder_ref *ref;
			const char *debug_string;

			if (get_user(target, (uint32_t __user *)ptr))
				return -EFAULT;
			ptr += sizeof(uint32_t);
			if (target == 0 && binder_context_mgr_node &&
			    (cmd == BC_INCREFS || cmd == BC_ACQUIRE)) {
				ref = binder_get_ref_for_node(proc,
					       binder_context_mgr_node);
				if (ref->desc != target) {
					binder_user_error("binder: %d:"
						"%d tried to acquire "
						"reference to desc 0, "
						"got %d instead\n",
						proc->pid, thread->pid,
						ref->desc);
				}
			} else
				ref = binder_get_ref(proc, target);
			if (ref == NULL) {
				binder_user_error("binder: %d:%d refcou"
					"nt change on invalid ref %d\n",
					proc->pid, thread->pid, target);
				break;
			}
			switch (cmd) {
			case BC_INCREFS:
				debug_string = "IncRefs";
				binder_inc_ref(ref, 0, NULL);
				break;
			case BC_ACQUIRE:
				debug_string = "Acquire";
				binder_inc_ref(ref, 1, NULL);
				break;
			case BC_RELEASE:
				debug_string = "Release";
				binder_dec_ref(ref, 1);
				break;
			case BC_DECREFS:
			default:
				debug_string = "DecRefs";
				binder_dec_ref(ref, 0);
				break;
			}
			binder_debug(BINDER_DEBUG_USER_REFS,
				     "binder: %d:%d %s ref %d desc %d s %d w %d"
				     " for node %d\n", proc->pid, thread->pid,
				     debug_string, ref->debug_id, ref->desc,
				     ref->strong, ref->weak,
				     ref->node->debug_id);
			break;
		}
		case BC_INCREFS_DONE:
		case BC_ACQUIRE_DONE: {
			void __user *node_ptr;
			void *cookie;
			struct binder_node *node;

			if (get_user(node_ptr, (void * __user *)ptr))
				return -EFAULT;
			ptr += sizeof(void *);
			if (get_user(cookie, (void * __user *)ptr))
				return -EFAULT;
			ptr += sizeof(void *);
			node = binder_get_node(proc, node_ptr);
			if (node == NULL) {
				binder_user_error("binder: %d:%d "
					"%s u%p no match\n",
					proc->pid, thread->pid,
					cmd == BC_INCREFS_DONE ?
					"BC_INCREFS_DONE" :
					"BC_ACQUIRE_DONE",
					node_ptr);
				break;
			}
			if (cookie != node->cookie) {
				binder_user_error("binder: %d:%d %s u%p node %d"
					" cookie mismatch %p != %p\n",
					proc->pid, thread->pid,
					cmd == BC_INCREFS_DONE ?
					"BC_INCREFS_DONE" : "BC_ACQUIRE_DONE",
					node_ptr, node->debug_id,
					cookie, node->cookie);
				break;
			}
			if (cmd == BC_ACQUIRE_DONE) {
				if (node->pending_strong_ref == 0) {
					binder_user_error("binder: %d:%d "
						"BC_ACQUIRE_DONE node %d has "
						"no pending acquire request\n",
						proc->pid, thread->pid,
						node->debug_id);
					break;
				}
				node->pending_strong_ref = 0;
			} else {
				if (node->pending_weak_ref == 0) {
					binder_user_error("binder: %d:%d "
						"BC_INCREFS_DONE node %d has "
						"no pending increfs request\n",
						proc->pid, thread->pid,
						node->debug_id);
					break;
				}
				node->pending_weak_ref = 0;
			}
			binder_dec_node(node, cmd == BC_ACQUIRE_DONE, 0);
			binder_debug(BINDER_DEBUG_USER_REFS,
				     "binder: %d:%d %s node %d ls %d lw %d\n",
				     proc->pid, thread->pid,
				     cmd == BC_INCREFS_DONE ? "BC_INCREFS_DONE"
							: "BC_ACQUIRE_DONE",
				     node->debug_id, node->local_strong_refs,
							node->local_weak_refs);
			break;
		}
		case BC_ATTEMPT_ACQUIRE:
			binder_debug(BINDER_DEBUG_TOP_ERRORS,
				"binder: BC_ATTEMPT_ACQUIRE not supported\n");
			return -EINVAL;
		case BC_ACQUIRE_RESULT:
			binder_debug(BINDER_DEBUG_TOP_ERRORS,
				"binder: BC_ACQUIRE_RESULT not supported\n");
			return -EINVAL;

		case BC_FREE_BUFFER: {
			void __user *data_ptr;
			struct binder_buffer *buffer;

			if (get_user(data_ptr, (void * __user *)ptr))
				return -EFAULT;
			ptr += sizeof(void *);

			buffer = binder_buffer_lookup(proc, data_ptr);
			if (buffer == NULL) {
				binder_user_error("binder: %d:%d "
					"BC_FREE_BUFFER u%p no match\n",
					proc->pid, thread->pid, data_ptr);
				break;
			}
			if (!buffer->allow_user_free) {
				binder_user_error("binder: %d:%d "
					"BC_FREE_BUFFER u%p matched "
					"unreturned buffer\n",
					proc->pid, thread->pid, data_ptr);
				break;
			}
			binder_debug(BINDER_DEBUG_FREE_BUFFER,
				     "binder: %d:%d BC_FREE_BUFFER u%p found"
				     " buffer %d for %s transaction\n",
				     proc->pid, thread->pid, data_ptr,
				     buffer->debug_id, buffer->transaction ?
				     "active" : "finished");

			if (buffer->transaction) {
				buffer->transaction->buffer = NULL;
				buffer->transaction = NULL;
			}
			if (buffer->async_transaction && buffer->target_node) {
				BUG_ON(!buffer->target_node->has_async_transaction);
				if (list_empty(&buffer->target_node->async_todo))
					buffer->target_node->has_async_transaction = 0;
				else
					list_move_tail(buffer->target_node->async_todo.next, &thread->todo);
			}
			binder_transaction_buffer_release(proc, buffer, NULL);
			binder_free_buf(proc, buffer);
			break;
		}

		case BC_TRANSACTION:
		case BC_REPLY: {
			struct binder_transaction_data tr;

			if (copy_from_user(&tr, ptr, sizeof(tr)))
				return -EFAULT;
			ptr += sizeof(tr);
			binder_transaction(proc, thread, &tr, cmd == BC_REPLY);
			break;
		}

		case BC_REGISTER_LOOPER:
			binder_debug(BINDER_DEBUG_THREADS,
				     "binder: %d:%d BC_REGISTER_LOOPER\n",
				     proc->pid, thread->pid);
			if (thread->looper & BINDER_LOOPER_STATE_ENTERED) {
				thread->looper |= BINDER_LOOPER_STATE_INVALID;
				binder_user_error("binder: %d:%d ERROR:"
					" BC_REGISTER_LOOPER called "
					"after BC_ENTER_LOOPER\n",
					proc->pid, thread->pid);
			} else if (proc->requested_threads == 0) {
				thread->looper |= BINDER_LOOPER_STATE_INVALID;
				binder_user_error("binder: %d:%d ERROR:"
					" BC_REGISTER_LOOPER called "
					"without request\n",
					proc->pid, thread->pid);
			} else {
				proc->requested_threads--;
				proc->requested_threads_started++;
			}
			thread->looper |= BINDER_LOOPER_STATE_REGISTERED;
			break;
		case BC_ENTER_LOOPER:
			binder_debug(BINDER_DEBUG_THREADS,
				     "binder: %d:%d BC_ENTER_LOOPER\n",
				     proc->pid, thread->pid);
			if (thread->looper & BINDER_LOOPER_STATE_REGISTERED) {
				thread->looper |= BINDER_LOOPER_STATE_INVALID;
				binder_user_error("binder: %d:%d ERROR:"
					" BC_ENTER_LOOPER called after "
					"BC_REGISTER_LOOPER\n",
					proc->pid, thread->pid);
			}
			thread->looper |= BINDER_LOOPER_STATE_ENTERED;
			break;
		case BC_EXIT_LOOPER:
			binder_debug(BINDER_DEBUG_THREADS,
				     "binder: %d:%d BC_EXIT_LOOPER\n",
				     proc->pid, thread->pid);
			thread->looper |= BINDER_LOOPER_STATE_EXITED;
			break;

		case BC_REQUEST_DEATH_NOTIFICATION:
		case BC_CLEAR_DEATH_NOTIFICATION: {
			uint32_t target;
			void __user *cookie;
			struct binder_ref *ref;
			struct binder_ref_death *death;

			if (get_user(target, (uint32_t __user *)ptr))
				return -EFAULT;
			ptr += sizeof(uint32_t);
			if (get_user(cookie, (void __user * __user *)ptr))
				return -EFAULT;
			ptr += sizeof(void *);
			ref = binder_get_ref(proc, target);
			if (ref == NULL) {
				binder_user_error("binder: %d:%d %s "
					"invalid ref %d\n",
					proc->pid, thread->pid,
					cmd == BC_REQUEST_DEATH_NOTIFICATION ?
					"BC_REQUEST_DEATH_NOTIFICATION" :
					"BC_CLEAR_DEATH_NOTIFICATION",
					target);
				break;
			}

			binder_debug(BINDER_DEBUG_DEATH_NOTIFICATION,
				     "binder: %d:%d %s %p ref %d desc %d s %d"
				     " w %d for node %d\n",
				     proc->pid, thread->pid,
				     cmd == BC_REQUEST_DEATH_NOTIFICATION ?
				     "BC_REQUEST_DEATH_NOTIFICATION" :
				     "BC_CLEAR_DEATH_NOTIFICATION",
				     cookie, ref->debug_id, ref->desc,
				     ref->strong, ref->weak,
				     ref->node->debug_id);

			if (cmd == BC_REQUEST_DEATH_NOTIFICATION) {
				if (ref->death) {
					binder_user_error("binder: %d:%"
						"d BC_REQUEST_DEATH_NOTI"
						"FICATION death notific"
						"ation already set\n",
						proc->pid, thread->pid);
					break;
				}
				death = kzalloc(sizeof(*death), GFP_KERNEL);
				if (death == NULL) {
					thread->return_error = BR_ERROR;
					binder_debug(
						BINDER_DEBUG_FAILED_TRANSACTION,
						"binder: %d:%d "
						"BC_REQUEST_DEATH_NOTIFICATION"
						" failed\n",
						proc->pid, thread->pid);
					break;
				}
				binder_stats_created(BINDER_STAT_DEATH);
				INIT_LIST_HEAD(&death->work.entry);
				death->cookie = cookie;
				ref->death = death;
				if (ref->node->proc == NULL) {
					ref->death->work.type = BINDER_WORK_DEAD_BINDER;
					if (thread->looper & (BINDER_LOOPER_STATE_REGISTERED | BINDER_LOOPER_STATE_ENTERED)) {
						list_add_tail(&ref->death->work.entry, &thread->todo);
					} else {
						list_add_tail(&ref->death->work.entry, &proc->todo);
						wake_up_interruptible(&proc->wait);
					}
				}
			} else {
				if (ref->death == NULL) {
					binder_user_error("binder: %d:%"
						"d BC_CLEAR_DEATH_NOTIFI"
						"CATION death notificat"
						"ion not active\n",
						proc->pid, thread->pid);
					break;
				}
				death = ref->death;
				if (death->cookie != cookie) {
					binder_user_error("binder: %d:%"
						"d BC_CLEAR_DEATH_NOTIFI"
						"CATION death notificat"
						"ion cookie mismatch "
						"%p != %p\n",
						proc->pid, thread->pid,
						death->cookie, cookie);
					break;
				}
				ref->death = NULL;
				if (list_empty(&death->work.entry)) {
					death->work.type = BINDER_WORK_CLEAR_DEATH_NOTIFICATION;
					if (thread->looper & (BINDER_LOOPER_STATE_REGISTERED | BINDER_LOOPER_STATE_ENTERED)) {
						list_add_tail(&death->work.entry, &thread->todo);
					} else {
						list_add_tail(&death->work.entry, &proc->todo);
						wake_up_interruptible(&proc->wait);
					}
				} else {
					BUG_ON(death->work.type != BINDER_WORK_DEAD_BINDER);
					death->work.type = BINDER_WORK_DEAD_BINDER_AND_CLEAR;
				}
			}
		} break;
		case BC_DEAD_BINDER_DONE: {
			struct binder_work *w;
			void __user *cookie;
			struct binder_ref_death *death = NULL;
			if (get_user(cookie, (void __user * __user *)ptr))
				return -EFAULT;

			ptr += sizeof(void *);
			list_for_each_entry(w, &proc->delivered_death, entry) {
				struct binder_ref_death *tmp_death = container_of(w, struct binder_ref_death, work);
				if (tmp_death->cookie == cookie) {
					death = tmp_death;
					break;
				}
			}
			binder_debug(BINDER_DEBUG_DEAD_BINDER,
				     "binder: %d:%d BC_DEAD_BINDER_DONE %p found %p\n",
				     proc->pid, thread->pid, cookie, death);
			if (death == NULL) {
				binder_user_error("binder: %d:%d BC_DEAD"
					"_BINDER_DONE %p not found\n",
					proc->pid, thread->pid, cookie);
				break;
			}

			list_del_init(&death->work.entry);
			if (death->work.type == BINDER_WORK_DEAD_BINDER_AND_CLEAR) {
				death->work.type = BINDER_WORK_CLEAR_DEATH_NOTIFICATION;
				if (thread->looper & (BINDER_LOOPER_STATE_REGISTERED | BINDER_LOOPER_STATE_ENTERED)) {
					list_add_tail(&death->work.entry, &thread->todo);
				} else {
					list_add_tail(&death->work.entry, &proc->todo);
					wake_up_interruptible(&proc->wait);
				}
			}
		} break;

		default:
			binder_debug(BINDER_DEBUG_TOP_ERRORS,
			      "binder: %d:%d unknown command %d\n",
			       proc->pid, thread->pid, cmd);
			return -EINVAL;
		}
		*consumed = ptr - buffer;
	}
	return 0;
}

void binder_stat_br(struct binder_proc *proc, struct binder_thread *thread,
		    uint32_t cmd)
{
	if (_IOC_NR(cmd) < ARRAY_SIZE(binder_stats.br)) {
		binder_stats.br[_IOC_NR(cmd)]++;
		proc->stats.br[_IOC_NR(cmd)]++;
		thread->stats.br[_IOC_NR(cmd)]++;
	}
}

static int binder_has_proc_work(struct binder_proc *proc,
				struct binder_thread *thread)
{
	return !list_empty(&proc->todo) ||
		(thread->looper & BINDER_LOOPER_STATE_NEED_RETURN);
}

static int binder_has_thread_work(struct binder_thread *thread)
{
	return !list_empty(&thread->todo) || thread->return_error != BR_OK ||
		(thread->looper & BINDER_LOOPER_STATE_NEED_RETURN);
}

static int binder_thread_read(struct binder_proc *proc,
			      struct binder_thread *thread,
			      void  __user *buffer, int size,
			      signed long *consumed, int non_block)
{
	void __user *ptr = buffer + *consumed;
	void __user *end = buffer + size;

	int ret = 0;
	int wait_for_proc_work;

	if (*consumed == 0) {
		if (put_user(BR_NOOP, (uint32_t __user *)ptr))
			return -EFAULT;
		ptr += sizeof(uint32_t);
	}

retry:
	wait_for_proc_work = thread->transaction_stack == NULL &&
				list_empty(&thread->todo);

	if (thread->return_error != BR_OK && ptr < end) {
		if (thread->return_error2 != BR_OK) {
			if (put_user(thread->return_error2, (uint32_t __user *)ptr))
				return -EFAULT;
			ptr += sizeof(uint32_t);
			if (ptr == end)
				goto done;
			thread->return_error2 = BR_OK;
		}
		if (put_user(thread->return_error, (uint32_t __user *)ptr))
			return -EFAULT;
		ptr += sizeof(uint32_t);
		thread->return_error = BR_OK;
		goto done;
	}


	thread->looper |= BINDER_LOOPER_STATE_WAITING;
	if (wait_for_proc_work)
		proc->ready_threads++;
	mutex_unlock(&binder_lock);
	if (wait_for_proc_work) {
		if (!(thread->looper & (BINDER_LOOPER_STATE_REGISTERED |
					BINDER_LOOPER_STATE_ENTERED))) {
			binder_user_error("binder: %d:%d ERROR: Thread waiting "
				"for process work before calling BC_REGISTER_"
				"LOOPER or BC_ENTER_LOOPER (state %x)\n",
				proc->pid, thread->pid, thread->looper);
			wait_event_interruptible(binder_user_error_wait,
						 binder_stop_on_user_error < 2);
		}
		binder_set_nice(proc->default_priority);
		if (non_block) {
			if (!binder_has_proc_work(proc, thread))
				ret = -EAGAIN;
		} else
			ret = wait_event_interruptible_exclusive(proc->wait, binder_has_proc_work(proc, thread));
	} else {
		if (non_block) {
			if (!binder_has_thread_work(thread))
				ret = -EAGAIN;
		} else
			ret = wait_event_interruptible(thread->wait, binder_has_thread_work(thread));
	}
	mutex_lock(&binder_lock);
	if (wait_for_proc_work)
		proc->ready_threads--;
	thread->looper &= ~BINDER_LOOPER_STATE_WAITING;

	if (ret)
		return ret;

	while (1) {
		uint32_t cmd;
		struct binder_transaction_data tr;
		struct binder_work *w;
		struct binder_transaction *t = NULL;

		if (!list_empty(&thread->todo))
			w = list_first_entry(&thread->todo, struct binder_work, entry);
		else if (!list_empty(&proc->todo) && wait_for_proc_work)
			w = list_first_entry(&proc->todo, struct binder_work, entry);
		else {
			if (ptr - buffer == 4 && !(thread->looper & BINDER_LOOPER_STATE_NEED_RETURN)) /* no data added */
				goto retry;
			break;
		}

		if (end - ptr < sizeof(tr) + 4)
			break;

		switch (w->type) {
		case BINDER_WORK_TRANSACTION: {
			t = container_of(w, struct binder_transaction, work);
		} break;
		case BINDER_WORK_TRANSACTION_COMPLETE: {
			cmd = BR_TRANSACTION_COMPLETE;
			if (put_user(cmd, (uint32_t __user *)ptr))
				return -EFAULT;
			ptr += sizeof(uint32_t);

			binder_stat_br(proc, thread, cmd);
			binder_debug(BINDER_DEBUG_TRANSACTION_COMPLETE,
				     "binder: %d:%d BR_TRANSACTION_COMPLETE\n",
				     proc->pid, thread->pid);

			list_del(&w->entry);
			kfree(w);
			binder_stats_deleted(BINDER_STAT_TRANSACTION_COMPLETE);
		} break;
		case BINDER_WORK_NODE: {
			struct binder_node *node = container_of(w, struct binder_node, work);
			uint32_t cmd = BR_NOOP;
			const char *cmd_name;
			int strong = node->internal_strong_refs || node->local_strong_refs;
			int weak = !hlist_empty(&node->refs) || node->local_weak_refs || strong;
			if (weak && !node->has_weak_ref) {
				cmd = BR_INCREFS;
				cmd_name = "BR_INCREFS";
				node->has_weak_ref = 1;
				node->pending_weak_ref = 1;
				node->local_weak_refs++;
			} else if (strong && !node->has_strong_ref) {
				cmd = BR_ACQUIRE;
				cmd_name = "BR_ACQUIRE";
				node->has_strong_ref = 1;
				node->pending_strong_ref = 1;
				node->local_strong_refs++;
			} else if (!strong && node->has_strong_ref) {
				cmd = BR_RELEASE;
				cmd_name = "BR_RELEASE";
				node->has_strong_ref = 0;
			} else if (!weak && node->has_weak_ref) {
				cmd = BR_DECREFS;
				cmd_name = "BR_DECREFS";
				node->has_weak_ref = 0;
			}
			if (cmd != BR_NOOP) {
				if (put_user(cmd, (uint32_t __user *)ptr))
					return -EFAULT;
				ptr += sizeof(uint32_t);
				if (put_user(node->ptr, (void * __user *)ptr))
					return -EFAULT;
				ptr += sizeof(void *);
				if (put_user(node->cookie, (void * __user *)ptr))
					return -EFAULT;
				ptr += sizeof(void *);

				binder_stat_br(proc, thread, cmd);
				binder_debug(BINDER_DEBUG_USER_REFS,
					     "binder: %d:%d %s %d u%p c%p\n",
					     proc->pid, thread->pid, cmd_name, node->debug_id, node->ptr, node->cookie);
			} else {
				list_del_init(&w->entry);
				if (!weak && !strong) {
					binder_debug(BINDER_DEBUG_INTERNAL_REFS,
						     "binder: %d:%d node %d u%p c%p deleted\n",
						     proc->pid, thread->pid, node->debug_id,
						     node->ptr, node->cookie);
					rb_erase(&node->rb_node, &proc->nodes);
					kfree(node);
					binder_stats_deleted(BINDER_STAT_NODE);
				} else {
					binder_debug(BINDER_DEBUG_INTERNAL_REFS,
						     "binder: %d:%d node %d u%p c%p state unchanged\n",
						     proc->pid, thread->pid, node->debug_id, node->ptr,
						     node->cookie);
				}
			}
		} break;
		case BINDER_WORK_DEAD_BINDER:
		case BINDER_WORK_DEAD_BINDER_AND_CLEAR:
		case BINDER_WORK_CLEAR_DEATH_NOTIFICATION: {
			struct binder_ref_death *death;
			uint32_t cmd;

			death = container_of(w, struct binder_ref_death, work);
			if (w->type == BINDER_WORK_CLEAR_DEATH_NOTIFICATION)
				cmd = BR_CLEAR_DEATH_NOTIFICATION_DONE;
			else
				cmd = BR_DEAD_BINDER;
			if (put_user(cmd, (uint32_t __user *)ptr))
				return -EFAULT;
			ptr += sizeof(uint32_t);
			if (put_user(death->cookie, (void * __user *)ptr))
				return -EFAULT;
			ptr += sizeof(void *);
			binder_debug(BINDER_DEBUG_DEATH_NOTIFICATION,
				     "binder: %d:%d %s %p\n",
				      proc->pid, thread->pid,
				      cmd == BR_DEAD_BINDER ?
				      "BR_DEAD_BINDER" :
				      "BR_CLEAR_DEATH_NOTIFICATION_DONE",
				      death->cookie);

			if (w->type == BINDER_WORK_CLEAR_DEATH_NOTIFICATION) {
				list_del(&w->entry);
				kfree(death);
				binder_stats_deleted(BINDER_STAT_DEATH);
			} else
				list_move(&w->entry, &proc->delivered_death);
			if (cmd == BR_DEAD_BINDER)
				goto done; /* DEAD_BINDER notifications can cause transactions */
		} break;
		}

		if (!t)
			continue;

		BUG_ON(t->buffer == NULL);
		if (t->buffer->target_node) {
			struct binder_node *target_node = t->buffer->target_node;
			tr.target.ptr = target_node->ptr;
			tr.cookie =  target_node->cookie;
			t->saved_priority = task_nice(current);
			if (t->priority < target_node->min_priority &&
			    !(t->flags & TF_ONE_WAY))
				binder_set_nice(t->priority);
			else if (!(t->flags & TF_ONE_WAY) ||
				 t->saved_priority > target_node->min_priority)
				binder_set_nice(target_node->min_priority);
			cmd = BR_TRANSACTION;
		} else {
			tr.target.ptr = NULL;
			tr.cookie = NULL;
			cmd = BR_REPLY;
		}
		tr.code = t->code;
		tr.flags = t->flags;
		tr.sender_euid = t->sender_euid;

		if (t->from) {
			struct task_struct *sender = t->from->proc->tsk;
			tr.sender_pid = task_tgid_nr_ns(sender,
							current->nsproxy->pid_ns);
		} else {
			tr.sender_pid = 0;
		}

		tr.data_size = t->buffer->data_size;
		tr.offsets_size = t->buffer->offsets_size;
		tr.data.ptr.buffer = (void *)t->buffer->data +
					proc->user_buffer_offset;
		tr.data.ptr.offsets = tr.data.ptr.buffer +
					ALIGN(t->buffer->data_size,
					    sizeof(void *));

		if (put_user(cmd, (uint32_t __user *)ptr))
			return -EFAULT;
		ptr += sizeof(uint32_t);
		if (copy_to_user(ptr, &tr, sizeof(tr)))
			return -EFAULT;
		ptr += sizeof(tr);

		binder_stat_br(proc, thread, cmd);
		binder_debug(BINDER_DEBUG_TRANSACTION,
			     "binder: %d:%d %s %d %d:%d, cmd %d"
			     "size %zd-%zd ptr %p-%p\n",
			     proc->pid, thread->pid,
			     (cmd == BR_TRANSACTION) ? "BR_TRANSACTION" :
			     "BR_REPLY",
			     t->debug_id, t->from ? t->from->proc->pid : 0,
			     t->from ? t->from->pid : 0, cmd,
			     t->buffer->data_size, t->buffer->offsets_size,
			     tr.data.ptr.buffer, tr.data.ptr.offsets);

		list_del(&t->work.entry);
		t->buffer->allow_user_free = 1;
		if (cmd == BR_TRANSACTION && !(t->flags & TF_ONE_WAY)) {
			t->to_parent = thread->transaction_stack;
			t->to_thread = thread;
			thread->transaction_stack = t;
		} else {
			t->buffer->transaction = NULL;
			kfree(t);
			binder_stats_deleted(BINDER_STAT_TRANSACTION);
		}
		break;
	}

done:

	*consumed = ptr - buffer;
	if (proc->requested_threads + proc->ready_threads == 0 &&
	    proc->requested_threads_started < proc->max_threads &&
	    (thread->looper & (BINDER_LOOPER_STATE_REGISTERED |
	     BINDER_LOOPER_STATE_ENTERED)) /* the user-space code fails to */
	     /*spawn a new thread if we leave this out */) {
		proc->requested_threads++;
		binder_debug(BINDER_DEBUG_THREADS,
			     "binder: %d:%d BR_SPAWN_LOOPER\n",
			     proc->pid, thread->pid);
		if (put_user(BR_SPAWN_LOOPER, (uint32_t __user *)buffer))
			return -EFAULT;
	}
	return 0;
}

static void binder_release_work(struct list_head *list)
{
	struct binder_work *w;
	while (!list_empty(list)) {
		w = list_first_entry(list, struct binder_work, entry);
		list_del_init(&w->entry);
		switch (w->type) {
		case BINDER_WORK_TRANSACTION: {
			struct binder_transaction *t;

			t = container_of(w, struct binder_transaction, work);
			if (t->buffer->target_node &&
			    !(t->flags & TF_ONE_WAY)) {
				binder_send_failed_reply(t, BR_DEAD_REPLY);
			} else {
				binder_debug(BINDER_DEBUG_DEAD_TRANSACTION,
					"binder: undelivered transaction %d\n",
					t->debug_id);
				t->buffer->transaction = NULL;
				kfree(t);
				binder_stats_deleted(BINDER_STAT_TRANSACTION);
			}
		} break;
		case BINDER_WORK_TRANSACTION_COMPLETE: {
			binder_debug(BINDER_DEBUG_DEAD_TRANSACTION,
				"binder: undelivered TRANSACTION_COMPLETE\n");
			kfree(w);
			binder_stats_deleted(BINDER_STAT_TRANSACTION_COMPLETE);
		} break;
		case BINDER_WORK_DEAD_BINDER_AND_CLEAR:
		case BINDER_WORK_CLEAR_DEATH_NOTIFICATION: {
			struct binder_ref_death *death;

			death = container_of(w, struct binder_ref_death, work);
			binder_debug(BINDER_DEBUG_DEAD_TRANSACTION,
				"binder: undelivered death notification, %p\n",
				death->cookie);
			kfree(death);
			binder_stats_deleted(BINDER_STAT_DEATH);
		} break;
		default:
			pr_err("binder: unexpected work type, %d, not freed\n",
			       w->type);
			break;
		}
	}

}

static struct binder_thread *binder_get_thread(struct binder_proc *proc)
{
	struct binder_thread *thread = NULL;
	struct rb_node *parent = NULL;
	struct rb_node **p = &proc->threads.rb_node;

	while (*p) {
		parent = *p;
		thread = rb_entry(parent, struct binder_thread, rb_node);

		if (current->pid < thread->pid)
			p = &(*p)->rb_left;
		else if (current->pid > thread->pid)
			p = &(*p)->rb_right;
		else
			break;
	}
	if (*p == NULL) {
		thread = kzalloc(sizeof(*thread), GFP_KERNEL);
		if (thread == NULL)
			return NULL;
		binder_stats_created(BINDER_STAT_THREAD);
		thread->proc = proc;
		thread->pid = current->pid;
		init_waitqueue_head(&thread->wait);
		INIT_LIST_HEAD(&thread->todo);
		rb_link_node(&thread->rb_node, parent, p);
		rb_insert_color(&thread->rb_node, &proc->threads);
		thread->looper |= BINDER_LOOPER_STATE_NEED_RETURN;
		thread->return_error = BR_OK;
		thread->return_error2 = BR_OK;
	}
	return thread;
}

static int binder_free_thread(struct binder_proc *proc,
			      struct binder_thread *thread)
{
	struct binder_transaction *t;
	struct binder_transaction *send_reply = NULL;
	int active_transactions = 0;

	rb_erase(&thread->rb_node, &proc->threads);
	t = thread->transaction_stack;
	if (t && t->to_thread == thread)
		send_reply = t;
	while (t) {
		active_transactions++;
		binder_debug(BINDER_DEBUG_DEAD_TRANSACTION,
			     "binder: release %d:%d transaction %d "
			     "%s, still active\n", proc->pid, thread->pid,
			     t->debug_id,
			     (t->to_thread == thread) ? "in" : "out");

		if (t->to_thread == thread) {
			t->to_proc = NULL;
			t->to_thread = NULL;
			if (t->buffer) {
				t->buffer->transaction = NULL;
				t->buffer = NULL;
			}
			t = t->to_parent;
		} else if (t->from == thread) {
			t->from = NULL;
			t = t->from_parent;
		} else
			BUG();
	}
	if (send_reply)
		binder_send_failed_reply(send_reply, BR_DEAD_REPLY);
	binder_release_work(&thread->todo);
	kfree(thread);
	binder_stats_deleted(BINDER_STAT_THREAD);
	return active_transactions;
}

static unsigned int binder_poll(struct file *filp,
				struct poll_table_struct *wait)
{
	struct binder_proc *proc = filp->private_data;
	struct binder_thread *thread = NULL;
	int wait_for_proc_work;

	mutex_lock(&binder_lock);
	thread = binder_get_thread(proc);

	wait_for_proc_work = thread->transaction_stack == NULL &&
		list_empty(&thread->todo) && thread->return_error == BR_OK;
	mutex_unlock(&binder_lock);

	if (wait_for_proc_work) {
		if (binder_has_proc_work(proc, thread))
			return POLLIN;
		poll_wait(filp, &proc->wait, wait);
		if (binder_has_proc_work(proc, thread))
			return POLLIN;
	} else {
		if (binder_has_thread_work(thread))
			return POLLIN;
		poll_wait(filp, &thread->wait, wait);
		if (binder_has_thread_work(thread))
			return POLLIN;
	}
	return 0;
}

static long binder_ioctl(struct file *filp, unsigned int cmd, unsigned long arg)
{
	int ret;
	struct binder_proc *proc = filp->private_data;
	struct binder_thread *thread;
	unsigned int size = _IOC_SIZE(cmd);
	void __user *ubuf = (void __user *)arg;

	/*binder_debug(BINDER_DEBUG_TOP_ERRORS, "binder_ioctl: %d:%d %x %lx\n",
					proc->pid, current->pid, cmd, arg);*/

	ret = wait_event_interruptible(binder_user_error_wait,
						binder_stop_on_user_error < 2);
	if (ret)
		return ret;

	mutex_lock(&binder_lock);
	thread = binder_get_thread(proc);
	if (thread == NULL) {
		ret = -ENOMEM;
		goto err;
	}

	switch (cmd) {
	case BINDER_WRITE_READ: {
		struct binder_write_read bwr;
		if (size != sizeof(struct binder_write_read)) {
			ret = -EINVAL;
			goto err;
		}
		if (copy_from_user(&bwr, ubuf, sizeof(bwr))) {
			ret = -EFAULT;
			goto err;
		}
		binder_debug(BINDER_DEBUG_READ_WRITE,
			     "binder: %d:%d write %ld at %08lx, read %ld at %08lx\n",
			     proc->pid, thread->pid, bwr.write_size, bwr.write_buffer,
			     bwr.read_size, bwr.read_buffer);

		if (bwr.write_size > 0) {
			ret = binder_thread_write(proc, thread, (void __user *)bwr.write_buffer, bwr.write_size, &bwr.write_consumed);
			if (ret < 0) {
				bwr.read_consumed = 0;
				if (copy_to_user(ubuf, &bwr, sizeof(bwr)))
					ret = -EFAULT;
				goto err;
			}
		}
		if (bwr.read_size > 0) {
			ret = binder_thread_read(proc, thread, (void __user *)bwr.read_buffer, bwr.read_size, &bwr.read_consumed, filp->f_flags & O_NONBLOCK);
			if (!list_empty(&proc->todo))
				wake_up_interruptible(&proc->wait);
			if (ret < 0) {
				if (copy_to_user(ubuf, &bwr, sizeof(bwr)))
					ret = -EFAULT;
				goto err;
			}
		}
		binder_debug(BINDER_DEBUG_READ_WRITE,
			     "binder: %d:%d wrote %ld of %ld, read return %ld of %ld\n",
			     proc->pid, thread->pid, bwr.write_consumed, bwr.write_size,
			     bwr.read_consumed, bwr.read_size);
		if (copy_to_user(ubuf, &bwr, sizeof(bwr))) {
			ret = -EFAULT;
			goto err;
		}
		break;
	}
	case BINDER_SET_MAX_THREADS:
		if (copy_from_user(&proc->max_threads, ubuf,
					sizeof(proc->max_threads))) {
			ret = -EINVAL;
			goto err;
		}
		break;
	case BINDER_SET_CONTEXT_MGR:
		if (binder_context_mgr_node != NULL) {
			binder_debug(BINDER_DEBUG_TOP_ERRORS,
				"binder: BINDER_SET_CONTEXT_MGR already set\n");
			ret = -EBUSY;
			goto err;
		}
		ret = security_binder_set_context_mgr(proc->tsk);
		if (ret < 0)
			goto err;
		if (binder_context_mgr_uid != -1) {
			if (binder_context_mgr_uid != current->cred->euid) {
				binder_debug(BINDER_DEBUG_TOP_ERRORS,
				       "binder: BINDER_SET_"
				       "CONTEXT_MGR bad uid %d != %d\n",
				       current->cred->euid,
				       binder_context_mgr_uid);
				ret = -EPERM;
				goto err;
			}
		} else
			binder_context_mgr_uid = current->cred->euid;
		binder_context_mgr_node = binder_new_node(proc, NULL, NULL);
		if (binder_context_mgr_node == NULL) {
			ret = -ENOMEM;
			goto err;
		}
		binder_context_mgr_node->local_weak_refs++;
		binder_context_mgr_node->local_strong_refs++;
		binder_context_mgr_node->has_strong_ref = 1;
		binder_context_mgr_node->has_weak_ref = 1;
		break;
	case BINDER_THREAD_EXIT:
		binder_debug(BINDER_DEBUG_THREADS, "binder: %d:%d exit\n",
			     proc->pid, thread->pid);
		binder_free_thread(proc, thread);
		thread = NULL;
		break;
	case BINDER_VERSION:
		if (size != sizeof(struct binder_version)) {
			ret = -EINVAL;
			goto err;
		}
		if (put_user(BINDER_CURRENT_PROTOCOL_VERSION, &((struct binder_version *)ubuf)->protocol_version)) {
			ret = -EINVAL;
			goto err;
		}
		break;
	default:
		ret = -EINVAL;
		goto err;
	}
	ret = 0;
err:
	if (thread)
		thread->looper &= ~BINDER_LOOPER_STATE_NEED_RETURN;
	mutex_unlock(&binder_lock);
	wait_event_interruptible(binder_user_error_wait, binder_stop_on_user_error < 2);
	if (ret && ret != -ERESTARTSYS)
		binder_debug(BINDER_DEBUG_TOP_ERRORS,
				"binder: %d:%d ioctl %x %lx returned %d\n",
				proc->pid, current->pid, cmd, arg, ret);
	return ret;
}

static void binder_vma_open(struct vm_area_struct *vma)
{
	struct binder_proc *proc = vma->vm_private_data;
	binder_debug(BINDER_DEBUG_OPEN_CLOSE,
		     "binder: %d open vm area %lx-%lx (%ld K) vma %lx pagep %lx\n",
		     proc->pid, vma->vm_start, vma->vm_end,
		     (vma->vm_end - vma->vm_start) / SZ_1K, vma->vm_flags,
		     (unsigned long)pgprot_val(vma->vm_page_prot));
	dump_stack();
}

static void binder_vma_close(struct vm_area_struct *vma)
{
	struct binder_proc *proc = vma->vm_private_data;
	binder_debug(BINDER_DEBUG_OPEN_CLOSE,
		     "binder: %d close vm area %lx-%lx (%ld K) vma %lx pagep %lx\n",
		     proc->pid, vma->vm_start, vma->vm_end,
		     (vma->vm_end - vma->vm_start) / SZ_1K, vma->vm_flags,
		     (unsigned long)pgprot_val(vma->vm_page_prot));
	proc->vma = NULL;
	binder_defer_work(proc, BINDER_DEFERRED_PUT_FILES);
}

static struct vm_operations_struct binder_vm_ops = {
	.open = binder_vma_open,
	.close = binder_vma_close,
};

static int binder_mmap(struct file *filp, struct vm_area_struct *vma)
{
	int ret;
	struct vm_struct *area;
	struct binder_proc *proc = filp->private_data;
	const char *failure_string;
	struct binder_buffer *buffer;

	if ((vma->vm_end - vma->vm_start) > SZ_4M)
		vma->vm_end = vma->vm_start + SZ_4M;

	binder_debug(BINDER_DEBUG_OPEN_CLOSE,
		     "binder_mmap: %d %lx-%lx (%ld K) vma %lx pagep %lx\n",
		     proc->pid, vma->vm_start, vma->vm_end,
		     (vma->vm_end - vma->vm_start) / SZ_1K, vma->vm_flags,
		     (unsigned long)pgprot_val(vma->vm_page_prot));

	if (vma->vm_flags & FORBIDDEN_MMAP_FLAGS) {
		ret = -EPERM;
		failure_string = "bad vm_flags";
		goto err_bad_arg;
	}
	vma->vm_flags = (vma->vm_flags | VM_DONTCOPY) & ~VM_MAYWRITE;

	if (proc->buffer) {
		ret = -EBUSY;
		failure_string = "already mapped";
		goto err_already_mapped;
	}

	area = get_vm_area(vma->vm_end - vma->vm_start, VM_IOREMAP);
	if (area == NULL) {
		ret = -ENOMEM;
		failure_string = "get_vm_area";
		goto err_get_vm_area_failed;
	}
	proc->buffer = area->addr;
	proc->user_buffer_offset = vma->vm_start - (uintptr_t)proc->buffer;

#ifdef CONFIG_CPU_CACHE_VIPT
	if (cache_is_vipt_aliasing()) {
		while (CACHE_COLOUR((vma->vm_start ^ (uint32_t)proc->buffer))) {
			binder_debug(BINDER_DEBUG_TOP_ERRORS,
			"binder_mmap: %d %lx-%lx maps %p bad alignment\n",
			proc->pid, vma->vm_start, vma->vm_end, proc->buffer);
			vma->vm_start += PAGE_SIZE;
		}
	}
#endif
	proc->pages = kzalloc(sizeof(proc->pages[0]) * ((vma->vm_end - vma->vm_start) / PAGE_SIZE), GFP_KERNEL);
	if (proc->pages == NULL) {
		ret = -ENOMEM;
		failure_string = "alloc page array";
		goto err_alloc_pages_failed;
	}
	proc->buffer_size = vma->vm_end - vma->vm_start;

	vma->vm_ops = &binder_vm_ops;
	vma->vm_private_data = proc;

	if (binder_update_page_range(proc, 1, proc->buffer, proc->buffer + PAGE_SIZE, vma)) {
		ret = -ENOMEM;
		failure_string = "alloc small buf";
		goto err_alloc_small_buf_failed;
	}
	buffer = proc->buffer;
	INIT_LIST_HEAD(&proc->buffers);
	list_add(&buffer->entry, &proc->buffers);
	buffer->free = 1;
	binder_insert_free_buffer(proc, buffer);
	proc->free_async_space = proc->buffer_size / 2;
	barrier();
	proc->files = get_files_struct(current);
	proc->vma = vma;

	/*binder_debug(BINDER_DEBUG_TOP_ERRORS,
		"binder_mmap: %d %lx-%lx maps %p\n",
		 proc->pid, vma->vm_start, vma->vm_end, proc->buffer);*/
	return 0;

err_alloc_small_buf_failed:
	kfree(proc->pages);
	proc->pages = NULL;
err_alloc_pages_failed:
	vfree(proc->buffer);
	proc->buffer = NULL;
err_get_vm_area_failed:
err_already_mapped:
err_bad_arg:
	binder_debug(BINDER_DEBUG_TOP_ERRORS,
		"binder_mmap: %d %lx-%lx %s failed %d\n",
	       proc->pid, vma->vm_start, vma->vm_end, failure_string, ret);
	return ret;
}

static int binder_open(struct inode *nodp, struct file *filp)
{
	struct binder_proc *proc;

	binder_debug(BINDER_DEBUG_OPEN_CLOSE, "binder_open: %d:%d\n",
		     current->group_leader->pid, current->pid);

	proc = kzalloc(sizeof(*proc), GFP_KERNEL);
	if (proc == NULL)
		return -ENOMEM;
	get_task_struct(current);
	proc->tsk = current;
	INIT_LIST_HEAD(&proc->todo);
	init_waitqueue_head(&proc->wait);
	proc->default_priority = task_nice(current);
	mutex_lock(&binder_lock);
	binder_stats_created(BINDER_STAT_PROC);
	hlist_add_head(&proc->proc_node, &binder_procs);
	proc->pid = current->group_leader->pid;
	INIT_LIST_HEAD(&proc->delivered_death);
	filp->private_data = proc;
	mutex_unlock(&binder_lock);

	if (binder_debugfs_dir_entry_proc) {
		char strbuf[11];
		snprintf(strbuf, sizeof(strbuf), "%u", proc->pid);
		proc->debugfs_entry = debugfs_create_file(strbuf, S_IRUGO,
			binder_debugfs_dir_entry_proc, proc, &binder_proc_fops);
	}

	return 0;
}

static int binder_flush(struct file *filp, fl_owner_t id)
{
	struct binder_proc *proc = filp->private_data;

	binder_defer_work(proc, BINDER_DEFERRED_FLUSH);

	return 0;
}

static void binder_deferred_flush(struct binder_proc *proc)
{
	struct rb_node *n;
	int wake_count = 0;
	for (n = rb_first(&proc->threads); n != NULL; n = rb_next(n)) {
		struct binder_thread *thread = rb_entry(n, struct binder_thread, rb_node);
		thread->looper |= BINDER_LOOPER_STATE_NEED_RETURN;
		if (thread->looper & BINDER_LOOPER_STATE_WAITING) {
			wake_up_interruptible(&thread->wait);
			wake_count++;
		}
	}
	wake_up_interruptible_all(&proc->wait);

	binder_debug(BINDER_DEBUG_OPEN_CLOSE,
		     "binder_flush: %d woke %d threads\n", proc->pid,
		     wake_count);
}

static int binder_release(struct inode *nodp, struct file *filp)
{
	struct binder_proc *proc = filp->private_data;
	debugfs_remove(proc->debugfs_entry);
	binder_defer_work(proc, BINDER_DEFERRED_RELEASE);

	return 0;
}

static void binder_deferred_release(struct binder_proc *proc)
{
	struct hlist_node *pos;
	struct binder_transaction *t;
	struct rb_node *n;
	int threads, nodes, incoming_refs, outgoing_refs, buffers, active_transactions, page_count;

	BUG_ON(proc->vma);
	BUG_ON(proc->files);

	hlist_del(&proc->proc_node);
	if (binder_context_mgr_node && binder_context_mgr_node->proc == proc) {
		binder_debug(BINDER_DEBUG_DEAD_BINDER,
			     "binder_release: %d context_mgr_node gone\n",
			     proc->pid);
		binder_context_mgr_node = NULL;
	}

	threads = 0;
	active_transactions = 0;
	while ((n = rb_first(&proc->threads))) {
		struct binder_thread *thread = rb_entry(n, struct binder_thread, rb_node);
		threads++;
		active_transactions += binder_free_thread(proc, thread);
	}
	nodes = 0;
	incoming_refs = 0;
	while ((n = rb_first(&proc->nodes))) {
		struct binder_node *node = rb_entry(n, struct binder_node, rb_node);

		nodes++;
		rb_erase(&node->rb_node, &proc->nodes);
		list_del_init(&node->work.entry);
		binder_release_work(&node->async_todo);
		if (hlist_empty(&node->refs)) {
			kfree(node);
			binder_stats_deleted(BINDER_STAT_NODE);
		} else {
			struct binder_ref *ref;
			int death = 0;

			node->proc = NULL;
			node->local_strong_refs = 0;
			node->local_weak_refs = 0;
			hlist_add_head(&node->dead_node, &binder_dead_nodes);

			hlist_for_each_entry(ref, pos, &node->refs, node_entry) {
				incoming_refs++;
				if (ref->death) {
					death++;
					if (list_empty(&ref->death->work.entry)) {
						ref->death->work.type = BINDER_WORK_DEAD_BINDER;
						list_add_tail(&ref->death->work.entry, &ref->proc->todo);
						wake_up_interruptible(&ref->proc->wait);
					} else
						BUG();
				}
			}
			binder_debug(BINDER_DEBUG_DEAD_BINDER,
				     "binder: node %d now dead, "
				     "refs %d, death %d\n", node->debug_id,
				     incoming_refs, death);
		}
	}
	outgoing_refs = 0;
	while ((n = rb_first(&proc->refs_by_desc))) {
		struct binder_ref *ref = rb_entry(n, struct binder_ref,
						  rb_node_desc);
		outgoing_refs++;
		binder_delete_ref(ref);
	}
	binder_release_work(&proc->todo);
	binder_release_work(&proc->delivered_death);
	buffers = 0;

	while ((n = rb_first(&proc->allocated_buffers))) {
		struct binder_buffer *buffer = rb_entry(n, struct binder_buffer,
							rb_node);
		t = buffer->transaction;
		if (t) {
			t->buffer = NULL;
			buffer->transaction = NULL;
			binder_debug(BINDER_DEBUG_TOP_ERRORS,
				"binder: release proc %d, "
			       "transaction %d, not freed\n",
			       proc->pid, t->debug_id);
			/*BUG();*/
		}
		binder_free_buf(proc, buffer);
		buffers++;
	}

	binder_stats_deleted(BINDER_STAT_PROC);

	page_count = 0;
	if (proc->pages) {
		int i;
		for (i = 0; i < proc->buffer_size / PAGE_SIZE; i++) {
			if (proc->pages[i]) {
				void *page_addr = proc->buffer + i * PAGE_SIZE;
				binder_debug(BINDER_DEBUG_BUFFER_ALLOC,
					     "binder_release: %d: "
					     "page %d at %p not freed\n",
					     proc->pid, i,
					     page_addr);
				unmap_kernel_range((unsigned long)page_addr,
					PAGE_SIZE);
				__free_page(proc->pages[i]);
				page_count++;
			}
		}
		kfree(proc->pages);
		vfree(proc->buffer);
	}

	put_task_struct(proc->tsk);

	binder_debug(BINDER_DEBUG_OPEN_CLOSE,
		     "binder_release: %d threads %d, nodes %d (ref %d), "
		     "refs %d, active transactions %d, buffers %d, "
		     "pages %d\n",
		     proc->pid, threads, nodes, incoming_refs, outgoing_refs,
		     active_transactions, buffers, page_count);

	kfree(proc);
}

static void binder_deferred_func(struct work_struct *work)
{
	struct binder_proc *proc;
	struct files_struct *files;

	int defer;
	do {
		mutex_lock(&binder_lock);
		mutex_lock(&binder_deferred_lock);
		if (!hlist_empty(&binder_deferred_list)) {
			proc = hlist_entry(binder_deferred_list.first,
					struct binder_proc, deferred_work_node);
			hlist_del_init(&proc->deferred_work_node);
			defer = proc->deferred_work;
			proc->deferred_work = 0;
		} else {
			proc = NULL;
			defer = 0;
		}
		mutex_unlock(&binder_deferred_lock);

		files = NULL;
		if (defer & BINDER_DEFERRED_PUT_FILES) {
			files = proc->files;
			if (files)
				proc->files = NULL;
		}

		if (defer & BINDER_DEFERRED_FLUSH)
			binder_deferred_flush(proc);

		if (defer & BINDER_DEFERRED_RELEASE)
			binder_deferred_release(proc); /* frees proc */

		mutex_unlock(&binder_lock);
		if (files)
			put_files_struct(files);
	} while (proc);
}
static DECLARE_WORK(binder_deferred_work, binder_deferred_func);

static void
binder_defer_work(struct binder_proc *proc, enum binder_deferred_state defer)
{
	mutex_lock(&binder_deferred_lock);
	proc->deferred_work |= defer;
	if (hlist_unhashed(&proc->deferred_work_node)) {
		hlist_add_head(&proc->deferred_work_node,
				&binder_deferred_list);
		queue_work(binder_deferred_workqueue, &binder_deferred_work);
	}
	mutex_unlock(&binder_deferred_lock);
}

static void print_binder_transaction(struct seq_file *m, const char *prefix,
				     struct binder_transaction *t)
{
	seq_printf(m,
		   "%s %d: %p from %d:%d to %d:%d code %x flags %x pri %ld r%d",
		   prefix, t->debug_id, t,
		   t->from ? t->from->proc->pid : 0,
		   t->from ? t->from->pid : 0,
		   t->to_proc ? t->to_proc->pid : 0,
		   t->to_thread ? t->to_thread->pid : 0,
		   t->code, t->flags, t->priority, t->need_reply);
	if (t->buffer == NULL) {
		seq_puts(m, " buffer free\n");
		return;
	}
	if (t->buffer->target_node)
		seq_printf(m, " node %d",
			   t->buffer->target_node->debug_id);
	seq_printf(m, " size %zd:%zd data %p\n",
		   t->buffer->data_size, t->buffer->offsets_size,
		   t->buffer->data);
}

static void print_binder_buffer(struct seq_file *m, const char *prefix,
				struct binder_buffer *buffer)
{
	seq_printf(m, "%s %d: %p size %zd:%zd %s\n",
		   prefix, buffer->debug_id, buffer->data,
		   buffer->data_size, buffer->offsets_size,
		   buffer->transaction ? "active" : "delivered");
}

static void print_binder_work(struct seq_file *m, const char *prefix,
			      const char *transaction_prefix,
			      struct binder_work *w)
{
	struct binder_node *node;
	struct binder_transaction *t;

	switch (w->type) {
	case BINDER_WORK_TRANSACTION:
		t = container_of(w, struct binder_transaction, work);
		print_binder_transaction(m, transaction_prefix, t);
		break;
	case BINDER_WORK_TRANSACTION_COMPLETE:
		seq_printf(m, "%stransaction complete\n", prefix);
		break;
	case BINDER_WORK_NODE:
		node = container_of(w, struct binder_node, work);
		seq_printf(m, "%snode work %d: u%p c%p\n",
			   prefix, node->debug_id, node->ptr, node->cookie);
		break;
	case BINDER_WORK_DEAD_BINDER:
		seq_printf(m, "%shas dead binder\n", prefix);
		break;
	case BINDER_WORK_DEAD_BINDER_AND_CLEAR:
		seq_printf(m, "%shas cleared dead binder\n", prefix);
		break;
	case BINDER_WORK_CLEAR_DEATH_NOTIFICATION:
		seq_printf(m, "%shas cleared death notification\n", prefix);
		break;
	default:
		seq_printf(m, "%sunknown work: type %d\n", prefix, w->type);
		break;
	}
}

static void print_binder_thread(struct seq_file *m,
				struct binder_thread *thread,
				int print_always)
{
	struct binder_transaction *t;
	struct binder_work *w;
	size_t start_pos = m->count;
	size_t header_pos;

	seq_printf(m, "  thread %d: l %02x\n", thread->pid, thread->looper);
	header_pos = m->count;
	t = thread->transaction_stack;
	while (t) {
		if (t->from == thread) {
			print_binder_transaction(m,
						 "    outgoing transaction", t);
			t = t->from_parent;
		} else if (t->to_thread == thread) {
			print_binder_transaction(m,
						 "    incoming transaction", t);
			t = t->to_parent;
		} else {
			print_binder_transaction(m, "    bad transaction", t);
			t = NULL;
		}
	}
	list_for_each_entry(w, &thread->todo, entry) {
		print_binder_work(m, "    ", "    pending transaction", w);
	}
	if (!print_always && m->count == header_pos)
		m->count = start_pos;
}

static void print_binder_node(struct seq_file *m, struct binder_node *node)
{
	struct binder_ref *ref;
	struct hlist_node *pos;
	struct binder_work *w;
	int count;

	count = 0;
	hlist_for_each_entry(ref, pos, &node->refs, node_entry)
		count++;

	seq_printf(m, "  node %d: u%p c%p hs %d hw %d ls %d lw %d is %d iw %d",
		   node->debug_id, node->ptr, node->cookie,
		   node->has_strong_ref, node->has_weak_ref,
		   node->local_strong_refs, node->local_weak_refs,
		   node->internal_strong_refs, count);
	if (count) {
		seq_puts(m, " proc");
		hlist_for_each_entry(ref, pos, &node->refs, node_entry)
			seq_printf(m, " %d", ref->proc->pid);
	}
	seq_puts(m, "\n");
	list_for_each_entry(w, &node->async_todo, entry)
		print_binder_work(m, "    ",
				  "    pending async transaction", w);
}

static void print_binder_ref(struct seq_file *m, struct binder_ref *ref)
{
	seq_printf(m, "  ref %d: desc %d %snode %d s %d w %d d %p\n",
		   ref->debug_id, ref->desc, ref->node->proc ? "" : "dead ",
		   ref->node->debug_id, ref->strong, ref->weak, ref->death);
}

static void print_binder_proc(struct seq_file *m,
			      struct binder_proc *proc, int print_all)
{
	struct binder_work *w;
	struct rb_node *n;
	size_t start_pos = m->count;
	size_t header_pos;

	seq_printf(m, "proc %d\n", proc->pid);
	header_pos = m->count;

	for (n = rb_first(&proc->threads); n != NULL; n = rb_next(n))
		print_binder_thread(m, rb_entry(n, struct binder_thread,
						rb_node), print_all);
	for (n = rb_first(&proc->nodes); n != NULL; n = rb_next(n)) {
		struct binder_node *node = rb_entry(n, struct binder_node,
						    rb_node);
		if (print_all || node->has_async_transaction)
			print_binder_node(m, node);
	}
	if (print_all) {
		for (n = rb_first(&proc->refs_by_desc);
		     n != NULL;
		     n = rb_next(n))
			print_binder_ref(m, rb_entry(n, struct binder_ref,
						     rb_node_desc));
	}
	for (n = rb_first(&proc->allocated_buffers); n != NULL; n = rb_next(n))
		print_binder_buffer(m, "  buffer",
				    rb_entry(n, struct binder_buffer, rb_node));
	list_for_each_entry(w, &proc->todo, entry)
		print_binder_work(m, "  ", "  pending transaction", w);
	list_for_each_entry(w, &proc->delivered_death, entry) {
		seq_puts(m, "  has delivered dead binder\n");
		break;
	}
	if (!print_all && m->count == header_pos)
		m->count = start_pos;
}

static const char *binder_return_strings[] = {
	"BR_ERROR",
	"BR_OK",
	"BR_TRANSACTION",
	"BR_REPLY",
	"BR_ACQUIRE_RESULT",
	"BR_DEAD_REPLY",
	"BR_TRANSACTION_COMPLETE",
	"BR_INCREFS",
	"BR_ACQUIRE",
	"BR_RELEASE",
	"BR_DECREFS",
	"BR_ATTEMPT_ACQUIRE",
	"BR_NOOP",
	"BR_SPAWN_LOOPER",
	"BR_FINISHED",
	"BR_DEAD_BINDER",
	"BR_CLEAR_DEATH_NOTIFICATION_DONE",
	"BR_FAILED_REPLY"
};

static const char *binder_command_strings[] = {
	"BC_TRANSACTION",
	"BC_REPLY",
	"BC_ACQUIRE_RESULT",
	"BC_FREE_BUFFER",
	"BC_INCREFS",
	"BC_ACQUIRE",
	"BC_RELEASE",
	"BC_DECREFS",
	"BC_INCREFS_DONE",
	"BC_ACQUIRE_DONE",
	"BC_ATTEMPT_ACQUIRE",
	"BC_REGISTER_LOOPER",
	"BC_ENTER_LOOPER",
	"BC_EXIT_LOOPER",
	"BC_REQUEST_DEATH_NOTIFICATION",
	"BC_CLEAR_DEATH_NOTIFICATION",
	"BC_DEAD_BINDER_DONE"
};

static const char *binder_objstat_strings[] = {
	"proc",
	"thread",
	"node",
	"ref",
	"death",
	"transaction",
	"transaction_complete"
};

static void print_binder_stats(struct seq_file *m, const char *prefix,
			       struct binder_stats *stats)
{
	int i;

	BUILD_BUG_ON(ARRAY_SIZE(stats->bc) !=
		     ARRAY_SIZE(binder_command_strings));
	for (i = 0; i < ARRAY_SIZE(stats->bc); i++) {
		if (stats->bc[i])
			seq_printf(m, "%s%s: %d\n", prefix,
				   binder_command_strings[i], stats->bc[i]);
	}

	BUILD_BUG_ON(ARRAY_SIZE(stats->br) !=
		     ARRAY_SIZE(binder_return_strings));
	for (i = 0; i < ARRAY_SIZE(stats->br); i++) {
		if (stats->br[i])
			seq_printf(m, "%s%s: %d\n", prefix,
				   binder_return_strings[i], stats->br[i]);
	}

	BUILD_BUG_ON(ARRAY_SIZE(stats->obj_created) !=
		     ARRAY_SIZE(binder_objstat_strings));
	BUILD_BUG_ON(ARRAY_SIZE(stats->obj_created) !=
		     ARRAY_SIZE(stats->obj_deleted));
	for (i = 0; i < ARRAY_SIZE(stats->obj_created); i++) {
		if (stats->obj_created[i] || stats->obj_deleted[i])
			seq_printf(m, "%s%s: active %d total %d\n", prefix,
				binder_objstat_strings[i],
				stats->obj_created[i] - stats->obj_deleted[i],
				stats->obj_created[i]);
	}
}

static void print_binder_proc_stats(struct seq_file *m,
				    struct binder_proc *proc)
{
	struct binder_work *w;
	struct rb_node *n;
	int count, strong, weak;

	seq_printf(m, "proc %d\n", proc->pid);
	count = 0;
	for (n = rb_first(&proc->threads); n != NULL; n = rb_next(n))
		count++;
	seq_printf(m, "  threads: %d\n", count);
	seq_printf(m, "  requested threads: %d+%d/%d\n"
			"  ready threads %d\n"
			"  free async space %zd\n", proc->requested_threads,
			proc->requested_threads_started, proc->max_threads,
			proc->ready_threads, proc->free_async_space);
	count = 0;
	for (n = rb_first(&proc->nodes); n != NULL; n = rb_next(n))
		count++;
	seq_printf(m, "  nodes: %d\n", count);
	count = 0;
	strong = 0;
	weak = 0;
	for (n = rb_first(&proc->refs_by_desc); n != NULL; n = rb_next(n)) {
		struct binder_ref *ref = rb_entry(n, struct binder_ref,
						  rb_node_desc);
		count++;
		strong += ref->strong;
		weak += ref->weak;
	}
	seq_printf(m, "  refs: %d s %d w %d\n", count, strong, weak);

	count = 0;
	for (n = rb_first(&proc->allocated_buffers); n != NULL; n = rb_next(n))
		count++;
	seq_printf(m, "  buffers: %d\n", count);

	count = 0;
	list_for_each_entry(w, &proc->todo, entry) {
		switch (w->type) {
		case BINDER_WORK_TRANSACTION:
			count++;
			break;
		default:
			break;
		}
	}
	seq_printf(m, "  pending transactions: %d\n", count);

	print_binder_stats(m, "  ", &proc->stats);
}


static int binder_state_show(struct seq_file *m, void *unused)
{
	struct binder_proc *proc;
	struct hlist_node *pos;
	struct binder_node *node;
	int do_lock = !binder_debug_no_lock;

	if (do_lock)
		mutex_lock(&binder_lock);

	seq_puts(m, "binder state:\n");

	if (!hlist_empty(&binder_dead_nodes))
		seq_puts(m, "dead nodes:\n");
	hlist_for_each_entry(node, pos, &binder_dead_nodes, dead_node)
		print_binder_node(m, node);

	hlist_for_each_entry(proc, pos, &binder_procs, proc_node)
		print_binder_proc(m, proc, 1);
	if (do_lock)
		mutex_unlock(&binder_lock);
	return 0;
}

static int binder_stats_show(struct seq_file *m, void *unused)
{
	struct binder_proc *proc;
	struct hlist_node *pos;
	int do_lock = !binder_debug_no_lock;

	if (do_lock)
		mutex_lock(&binder_lock);

	seq_puts(m, "binder stats:\n");

	print_binder_stats(m, "", &binder_stats);

	hlist_for_each_entry(proc, pos, &binder_procs, proc_node)
		print_binder_proc_stats(m, proc);
	if (do_lock)
		mutex_unlock(&binder_lock);
	return 0;
}

static int binder_transactions_show(struct seq_file *m, void *unused)
{
	struct binder_proc *proc;
	struct hlist_node *pos;
	int do_lock = !binder_debug_no_lock;

	if (do_lock)
		mutex_lock(&binder_lock);

	seq_puts(m, "binder transactions:\n");
	hlist_for_each_entry(proc, pos, &binder_procs, proc_node)
		print_binder_proc(m, proc, 0);
	if (do_lock)
		mutex_unlock(&binder_lock);
	return 0;
}

static int binder_proc_show(struct seq_file *m, void *unused)
{
	struct binder_proc *proc = m->private;
	int do_lock = !binder_debug_no_lock;

	if (do_lock)
		mutex_lock(&binder_lock);
	seq_puts(m, "binder proc state:\n");
	print_binder_proc(m, proc, 1);
	if (do_lock)
		mutex_unlock(&binder_lock);
	return 0;
}

static void print_binder_transaction_log_entry(struct seq_file *m,
					struct binder_transaction_log_entry *e)
{
	seq_printf(m,
		   "%d: %s from %d:%d to %d:%d node %d handle %d size %d:%d\n",
		   e->debug_id, (e->call_type == 2) ? "reply" :
		   ((e->call_type == 1) ? "async" : "call "), e->from_proc,
		   e->from_thread, e->to_proc, e->to_thread, e->to_node,
		   e->target_handle, e->data_size, e->offsets_size);
}

static int binder_transaction_log_show(struct seq_file *m, void *unused)
{
	struct binder_transaction_log *log = m->private;
	int i;

	if (log->full) {
		for (i = log->next; i < ARRAY_SIZE(log->entry); i++)
			print_binder_transaction_log_entry(m, &log->entry[i]);
	}
	for (i = 0; i < log->next; i++)
		print_binder_transaction_log_entry(m, &log->entry[i]);
	return 0;
}

static const struct file_operations binder_fops = {
	.owner = THIS_MODULE,
	.poll = binder_poll,
	.unlocked_ioctl = binder_ioctl,
	.mmap = binder_mmap,
	.open = binder_open,
	.flush = binder_flush,
	.release = binder_release,
};

static struct miscdevice binder_miscdev = {
	.minor = MISC_DYNAMIC_MINOR,
	.name = "binder",
	.fops = &binder_fops
};

BINDER_DEBUG_ENTRY(state);
BINDER_DEBUG_ENTRY(stats);
BINDER_DEBUG_ENTRY(transactions);
BINDER_DEBUG_ENTRY(transaction_log);

static int __init binder_init(void)
{
	int ret;

	binder_deferred_workqueue = create_singlethread_workqueue("binder");
	if (!binder_deferred_workqueue)
		return -ENOMEM;

	binder_debugfs_dir_entry_root = debugfs_create_dir("binder", NULL);
	if (binder_debugfs_dir_entry_root)
		binder_debugfs_dir_entry_proc = debugfs_create_dir("proc",
						 binder_debugfs_dir_entry_root);
	ret = misc_register(&binder_miscdev);
	if (binder_debugfs_dir_entry_root) {
		debugfs_create_file("state",
				    S_IRUGO,
				    binder_debugfs_dir_entry_root,
				    NULL,
				    &binder_state_fops);
		debugfs_create_file("stats",
				    S_IRUGO,
				    binder_debugfs_dir_entry_root,
				    NULL,
				    &binder_stats_fops);
		debugfs_create_file("transactions",
				    S_IRUGO,
				    binder_debugfs_dir_entry_root,
				    NULL,
				    &binder_transactions_fops);
		debugfs_create_file("transaction_log",
				    S_IRUGO,
				    binder_debugfs_dir_entry_root,
				    &binder_transaction_log,
				    &binder_transaction_log_fops);
		debugfs_create_file("failed_transaction_log",
				    S_IRUGO,
				    binder_debugfs_dir_entry_root,
				    &binder_transaction_log_failed,
				    &binder_transaction_log_fops);
	}
	return ret;
}

device_initcall(binder_init);

MODULE_LICENSE("GPL v2");<|MERGE_RESOLUTION|>--- conflicted
+++ resolved
@@ -1747,17 +1747,12 @@
 				return_error = BR_FAILED_REPLY;
 				goto err_fget_failed;
 			}
-<<<<<<< HEAD
-			target_fd = task_get_unused_fd_flags(target_proc,
-								O_CLOEXEC);
-=======
 			if (security_binder_transfer_file(proc->tsk, target_proc->tsk, file) < 0) {
 				fput(file);
 				return_error = BR_FAILED_REPLY;
 				goto err_get_unused_fd_failed;
 			}
 			target_fd = task_get_unused_fd_flags(target_proc, O_CLOEXEC);
->>>>>>> 34f2849d
 			if (target_fd < 0) {
 				fput(file);
 				return_error = BR_FAILED_REPLY;
