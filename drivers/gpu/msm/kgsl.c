--- conflicted
+++ resolved
@@ -62,13 +62,8 @@
  * @returns - 0 on success or error code on failure
  */
 
-<<<<<<< HEAD
 int kgsl_add_event(struct kgsl_device *device, u32 id, u32 ts,
 	void (*cb)(struct kgsl_device *, void *, u32, u32), void *priv,
-=======
-int kgsl_add_event(struct kgsl_device *device, u32 ts,
-	void (*cb)(struct kgsl_device *, void *, u32), void *priv,
->>>>>>> d8045349
 	void *owner)
 {
 	struct kgsl_event *event;
@@ -128,7 +123,6 @@
 	return 0;
 }
 EXPORT_SYMBOL(kgsl_add_event);
-<<<<<<< HEAD
 
 /**
  * kgsl_cancel_events_ctxt - Cancel all events for a context
@@ -162,8 +156,6 @@
 		kfree(event);
 	}
 }
-=======
->>>>>>> d8045349
 
 /**
  * kgsl_cancel_events - Cancel all events for a process
@@ -199,7 +191,6 @@
 	}
 }
 EXPORT_SYMBOL(kgsl_cancel_events);
-<<<<<<< HEAD
 
 /* kgsl_get_mem_entry - get the mem_entry structure for the specified object
  * @ptbase - the pagetable base of the object
@@ -233,8 +224,6 @@
 	return NULL;
 }
 EXPORT_SYMBOL(kgsl_get_mem_entry);
-=======
->>>>>>> d8045349
 
 static inline struct kgsl_mem_entry *
 kgsl_mem_entry_create(void)
@@ -424,16 +413,12 @@
 	kgsl_context_put(context);
 }
 
-<<<<<<< HEAD
 void
 kgsl_context_destroy(struct kref *kref)
 {
 	struct kgsl_context *context = container_of(kref, struct kgsl_context,
 						    refcount);
-=======
-	id = context->id;
 	kgsl_sync_timeline_destroy(context);
->>>>>>> d8045349
 	kfree(context);
 }
 
@@ -463,17 +448,21 @@
 		kfree(event);
 	}
 
-<<<<<<< HEAD
-	device->last_expired_ctxt_id = KGSL_CONTEXT_INVALID;
-=======
-	/* Mark the next pending event */
-	if (!list_empty(&device->events) && device->ftbl->next_event) {
-		event = list_first_entry(&device->events, struct kgsl_event,
-			list);
-
-		device->ftbl->next_event(device, event);
-	}
->>>>>>> d8045349
+	/* Send the next pending event for each context to the device */
+	if (device->ftbl->next_event) {
+		unsigned int id = KGSL_MEMSTORE_GLOBAL;
+
+		list_for_each_entry(event, &device->events, list) {
+
+			if (!event->context)
+				continue;
+
+			if (event->context->id != id) {
+				device->ftbl->next_event(device, event);
+				id = event->context->id;
+			}
+		}
+	}
 
 	mutex_unlock(&device->mutex);
 }
@@ -485,6 +474,7 @@
 	    device->state == KGSL_STATE_ACTIVE &&
 		device->requested_state == KGSL_STATE_NONE) {
 		kgsl_pwrctrl_request_state(device, KGSL_STATE_NAP);
+		kgsl_pwrscale_idle(device, 1);
 		if (kgsl_pwrctrl_sleep(device) != 0)
 			mod_timer(&device->idle_timer,
 				  jiffies +
@@ -593,7 +583,7 @@
 			break;
 		case KGSL_STATE_ACTIVE:
 			/* Wait for the device to become idle */
-			device->ftbl->idle(device, KGSL_TIMEOUT_DEFAULT);
+			device->ftbl->idle(device);
 		case KGSL_STATE_NAP:
 		case KGSL_STATE_SLEEP:
 			/* Get the completion ready to be waited upon. */
@@ -1571,42 +1561,51 @@
 	if (ret)
 		return ret;
 
+	ret = -ERANGE;
+
 	if (phys == 0) {
-		ret = -EINVAL;
+		KGSL_CORE_ERR("kgsl_get_phys_file returned phys=0\n");
 		goto err;
 	}
 
-	if (offset >= len) {
-		ret = -EINVAL;
+	/* Make sure the length of the region, the offset and the desired
+	 * size are all page aligned or bail
+	 */
+	if ((len & ~PAGE_MASK) ||
+		(offset & ~PAGE_MASK) ||
+		(size & ~PAGE_MASK)) {
+		KGSL_CORE_ERR("length %lu, offset %u or size %u "
+				"is not page aligned\n",
+				len, offset, size);
 		goto err;
 	}
 
+	/* The size or offset can never be greater than the PMEM length */
+	if (offset >= len || size > len) {
+		KGSL_CORE_ERR("offset %u or size %u "
+				"exceeds pmem length %lu\n",
+				offset, size, len);
+		goto err;
+	}
+
+	/* If size is 0, then adjust it to default to the size of the region
+	 * minus the offset.  If size isn't zero, then make sure that it will
+	 * fit inside of the region.
+	 */
 	if (size == 0)
-		size = len;
-
-	/* Adjust the size of the region to account for the offset */
-	size += offset & ~PAGE_MASK;
-
-	size = ALIGN(size, PAGE_SIZE);
-
-	if (_check_region(offset & PAGE_MASK, size, len)) {
-		KGSL_CORE_ERR("Offset (%ld) + size (%d) is larger"
-			      "than pmem region length %ld\n",
-			      offset & PAGE_MASK, size, len);
-		ret = -EINVAL;
+		size = len - offset;
+
+	else if (_check_region(offset, size, len))
 		goto err;
-
-	}
 
 	entry->priv_data = filep;
 
 	entry->memdesc.pagetable = pagetable;
 	entry->memdesc.size = size;
-	entry->memdesc.physaddr = phys + (offset & PAGE_MASK);
-	entry->memdesc.hostptr = (void *) (virt + (offset & PAGE_MASK));
-
-	ret = memdesc_sg_phys(&entry->memdesc,
-		phys + (offset & PAGE_MASK), size);
+	entry->memdesc.physaddr = phys + offset;
+	entry->memdesc.hostptr = (void *) (virt + offset);
+
+	ret = memdesc_sg_phys(&entry->memdesc, phys + offset, size);
 	if (ret)
 		goto err;
 
@@ -2240,8 +2239,6 @@
 
 	nr = _IOC_NR(cmd);
 
-	nr = _IOC_NR(cmd);
-
 	if (cmd & (IOC_IN | IOC_OUT)) {
 		if (_IOC_SIZE(cmd) < sizeof(ustack))
 			uptr = ustack;
