/* Copyright (c) 2008-2012, The Linux Foundation. All rights reserved.
 *
 * This program is free software; you can redistribute it and/or modify
 * it under the terms of the GNU General Public License version 2 and
 * only version 2 as published by the Free Software Foundation.
 *
 * This program is distributed in the hope that it will be useful,
 * but WITHOUT ANY WARRANTY; without even the implied warranty of
 * MERCHANTABILITY or FITNESS FOR A PARTICULAR PURPOSE.  See the
 * GNU General Public License for more details.
 *
 */
#include <linux/module.h>
#include <linux/fb.h>
#include <linux/file.h>
#include <linux/fs.h>
#include <linux/debugfs.h>
#include <linux/uaccess.h>
#include <linux/interrupt.h>
#include <linux/workqueue.h>
#include <linux/android_pmem.h>
#include <linux/vmalloc.h>
#include <linux/pm_runtime.h>
#include <linux/genlock.h>
#include <linux/rbtree.h>
#include <linux/ashmem.h>
#include <linux/major.h>
#include <linux/msm_ion.h>
#include <linux/io.h>
#include <mach/socinfo.h>
#include <linux/mman.h>

#include "kgsl.h"
#include "kgsl_debugfs.h"
#include "kgsl_cffdump.h"
#include "kgsl_log.h"
#include "kgsl_sharedmem.h"
#include "kgsl_device.h"
#include "kgsl_trace.h"
#include "kgsl_sync.h"

#undef MODULE_PARAM_PREFIX
#define MODULE_PARAM_PREFIX "kgsl."

static int kgsl_pagetable_count = KGSL_PAGETABLE_COUNT;
static char *ksgl_mmu_type;
module_param_named(ptcount, kgsl_pagetable_count, int, 0);
MODULE_PARM_DESC(kgsl_pagetable_count,
"Minimum number of pagetables for KGSL to allocate at initialization time");
module_param_named(mmutype, ksgl_mmu_type, charp, 0);
MODULE_PARM_DESC(ksgl_mmu_type,
"Type of MMU to be used for graphics. Valid values are 'iommu' or 'gpummu' or 'nommu'");

static struct ion_client *kgsl_ion_client;

static void kgsl_mem_entry_detach_process(struct kgsl_mem_entry *entry);

/**
 * kgsl_trace_issueibcmds() - Call trace_issueibcmds by proxy
 * device: KGSL device
 * id: ID of the context submitting the command
 * ibdesc: Pointer to the list of IB descriptors
 * numib: Number of IBs in the list
 * timestamp: Timestamp assigned to the command batch
 * flags: Flags sent by the user
 * result: Result of the submission attempt
 * type: Type of context issuing the command
 *
 * Wrap the issueibcmds ftrace hook into a function that can be called from the
 * GPU specific modules.
 */
void kgsl_trace_issueibcmds(struct kgsl_device *device, int id,
		struct kgsl_ibdesc *ibdesc, int numibs,
		unsigned int timestamp, unsigned int flags,
		int result, unsigned int type)
{
	trace_kgsl_issueibcmds(device, id, ibdesc, numibs,
		timestamp, flags, result, type);
}
EXPORT_SYMBOL(kgsl_trace_issueibcmds);

/**
 * kgsl_trace_regwrite - call regwrite ftrace function by proxy
 * device: KGSL device
 * offset: dword offset of the register being written
 * value: Value of the register being written
 *
 * Wrap the regwrite ftrace hook into a function that can be called from the
 * GPU specific modules.
 */
void kgsl_trace_regwrite(struct kgsl_device *device, unsigned int offset,
		unsigned int value)
{
	trace_kgsl_regwrite(device, offset, value);
}
EXPORT_SYMBOL(kgsl_trace_regwrite);

int kgsl_memfree_hist_init(void)
{
	void *base;

	base = kzalloc(KGSL_MEMFREE_HIST_SIZE, GFP_KERNEL);
	kgsl_driver.memfree_hist.base_hist_rb = base;
	if (base == NULL)
		return -ENOMEM;
	kgsl_driver.memfree_hist.size = KGSL_MEMFREE_HIST_SIZE;
	kgsl_driver.memfree_hist.wptr = base;
	return 0;
}

void kgsl_memfree_hist_exit(void)
{
	kfree(kgsl_driver.memfree_hist.base_hist_rb);
	kgsl_driver.memfree_hist.base_hist_rb = NULL;
}

void kgsl_memfree_hist_set_event(unsigned int pid, unsigned int gpuaddr,
			unsigned int size, int flags)
{
	struct kgsl_memfree_hist_elem *p;

	void *base = kgsl_driver.memfree_hist.base_hist_rb;
	int rbsize = kgsl_driver.memfree_hist.size;

	if (base == NULL)
		return;

	mutex_lock(&kgsl_driver.memfree_hist_mutex);
	p = kgsl_driver.memfree_hist.wptr;
	p->pid = pid;
	p->gpuaddr = gpuaddr;
	p->size = size;
	p->flags = flags;

	kgsl_driver.memfree_hist.wptr++;
	if ((void *)kgsl_driver.memfree_hist.wptr >= base+rbsize) {
		kgsl_driver.memfree_hist.wptr =
			(struct kgsl_memfree_hist_elem *)base;
	}
	mutex_unlock(&kgsl_driver.memfree_hist_mutex);
}


/* kgsl_get_mem_entry - get the mem_entry structure for the specified object
 * @device - Pointer to the device structure
 * @ptbase - the pagetable base of the object
 * @gpuaddr - the GPU address of the object
 * @size - Size of the region to search
 *
 * Caller must kgsl_mem_entry_put() the returned entry when finished using it.
 */

struct kgsl_mem_entry * __must_check
kgsl_get_mem_entry(struct kgsl_device *device, unsigned int ptbase,
		   unsigned int gpuaddr, unsigned int size)
{
	struct kgsl_process_private *priv;
	struct kgsl_mem_entry *entry;

	mutex_lock(&kgsl_driver.process_mutex);

	list_for_each_entry(priv, &kgsl_driver.process_list, list) {
		if (!kgsl_mmu_pt_equal(&device->mmu, priv->pagetable, ptbase))
			continue;
		entry = kgsl_sharedmem_find_region(priv, gpuaddr, size);

		if (entry) {
			mutex_unlock(&kgsl_driver.process_mutex);
			return entry;
		}
	}
	mutex_unlock(&kgsl_driver.process_mutex);

	return NULL;
}
EXPORT_SYMBOL(kgsl_get_mem_entry);

static inline struct kgsl_mem_entry *
kgsl_mem_entry_create(void)
{
	struct kgsl_mem_entry *entry = kzalloc(sizeof(*entry), GFP_KERNEL);

	if (!entry)
		KGSL_CORE_ERR("kzalloc(%d) failed\n", sizeof(*entry));
	else
		kref_init(&entry->refcount);

	return entry;
}

void
kgsl_mem_entry_destroy(struct kref *kref)
{
	struct kgsl_mem_entry *entry = container_of(kref,
						    struct kgsl_mem_entry,
						    refcount);

	/* Detach from process list */
	kgsl_mem_entry_detach_process(entry);

	if (entry->memtype != KGSL_MEM_ENTRY_KERNEL)
		kgsl_driver.stats.mapped -= entry->memdesc.size;

	/*
	 * Ion takes care of freeing the sglist for us so
	 * clear the sg before freeing the sharedmem so kgsl_sharedmem_free
	 * doesn't try to free it again
	 */

	if (entry->memtype == KGSL_MEM_ENTRY_ION) {
		entry->memdesc.sg = NULL;
	}

	kgsl_sharedmem_free(&entry->memdesc);

	switch (entry->memtype) {
	case KGSL_MEM_ENTRY_PMEM:
	case KGSL_MEM_ENTRY_ASHMEM:
		if (entry->priv_data)
			fput(entry->priv_data);
		break;
	case KGSL_MEM_ENTRY_ION:
		ion_free(kgsl_ion_client, entry->priv_data);
		break;
	}

	kfree(entry);
}
EXPORT_SYMBOL(kgsl_mem_entry_destroy);

/**
 * kgsl_mem_entry_track_gpuaddr - Insert a mem_entry in the address tree and
 * assign it with a gpu address space before insertion
 * @process: the process that owns the memory
 * @entry: the memory entry
 *
 * @returns - 0 on succcess else error code
 *
 * Insert the kgsl_mem_entry in to the rb_tree for searching by GPU address.
 * The assignment of gpu address and insertion into list needs to
 * happen with the memory lock held to avoid race conditions between
 * gpu address being selected and some other thread looking through the
 * rb list in search of memory based on gpuaddr
 * This function should be called with processes memory spinlock held
 */
static int
kgsl_mem_entry_track_gpuaddr(struct kgsl_process_private *process,
				struct kgsl_mem_entry *entry)
{
	int ret = 0;
	struct rb_node **node;
	struct rb_node *parent = NULL;

	assert_spin_locked(&process->mem_lock);
	/*
	 * If cpu=gpu map is used then caller needs to set the
	 * gpu address
	 */
	if (kgsl_memdesc_use_cpu_map(&entry->memdesc)) {
		if (!entry->memdesc.gpuaddr)
			goto done;
	} else if (entry->memdesc.gpuaddr) {
		WARN_ONCE(1, "gpuaddr assigned w/o holding memory lock\n");
		ret = -EINVAL;
		goto done;
	}
	if (!kgsl_memdesc_use_cpu_map(&entry->memdesc)) {
		ret = kgsl_mmu_get_gpuaddr(process->pagetable, &entry->memdesc);
		if (ret)
			goto done;
	}

	node = &process->mem_rb.rb_node;

	while (*node) {
		struct kgsl_mem_entry *cur;

		parent = *node;
		cur = rb_entry(parent, struct kgsl_mem_entry, node);

		if (entry->memdesc.gpuaddr < cur->memdesc.gpuaddr)
			node = &parent->rb_left;
		else
			node = &parent->rb_right;
	}

	rb_link_node(&entry->node, parent, node);
	rb_insert_color(&entry->node, &process->mem_rb);

done:
	return ret;
}

/**
 * kgsl_mem_entry_untrack_gpuaddr() - Untrack memory that is previously tracked
 * process - Pointer to process private to which memory belongs
 * entry - Memory entry to untrack
 *
 * Function just does the opposite of kgsl_mem_entry_track_gpuaddr. Needs to be
 * called with processes spin lock held
 */
static void
kgsl_mem_entry_untrack_gpuaddr(struct kgsl_process_private *process,
				struct kgsl_mem_entry *entry)
{
	assert_spin_locked(&process->mem_lock);
	if (entry->memdesc.gpuaddr) {
		kgsl_mmu_put_gpuaddr(process->pagetable, &entry->memdesc);
		rb_erase(&entry->node, &entry->priv->mem_rb);
	}
}

/**
 * kgsl_mem_entry_attach_process - Attach a mem_entry to its owner process
 * @entry: the memory entry
 * @process: the owner process
 *
 * Attach a newly created mem_entry to its owner process so that
 * it can be found later. The mem_entry will be added to mem_idr and have
 * its 'id' field assigned. If the GPU address has been set, the entry
 * will also be added to the mem_rb tree.
 *
 * @returns - 0 on success or error code on failure.
 */
static int
kgsl_mem_entry_attach_process(struct kgsl_mem_entry *entry,
				   struct kgsl_process_private *process)
{
	int ret;

	while (1) {
		if (idr_pre_get(&process->mem_idr, GFP_KERNEL) == 0) {
			ret = -ENOMEM;
			goto err;
		}

		spin_lock(&process->mem_lock);
		ret = idr_get_new_above(&process->mem_idr, entry, 1,
					&entry->id);
		spin_unlock(&process->mem_lock);

		if (ret == 0)
			break;
		else if (ret != -EAGAIN)
			goto err;
	}
	entry->priv = process;

	spin_lock(&process->mem_lock);
	ret = kgsl_mem_entry_track_gpuaddr(process, entry);
	if (ret)
		idr_remove(&process->mem_idr, entry->id);
	spin_unlock(&process->mem_lock);
	if (ret)
		goto err;
	/* map the memory after unlocking if gpuaddr has been assigned */
	if (entry->memdesc.gpuaddr) {
		ret = kgsl_mmu_map(process->pagetable, &entry->memdesc);
		if (ret)
			kgsl_mem_entry_detach_process(entry);
	}
err:
	return ret;
}

/* Detach a memory entry from a process and unmap it from the MMU */

static void kgsl_mem_entry_detach_process(struct kgsl_mem_entry *entry)
{
	if (entry == NULL)
		return;

	/* Unmap here so that below we can call kgsl_mmu_put_gpuaddr */
	kgsl_mmu_unmap(entry->priv->pagetable, &entry->memdesc);

	spin_lock(&entry->priv->mem_lock);

	kgsl_mem_entry_untrack_gpuaddr(entry->priv, entry);
	if (entry->id != 0)
		idr_remove(&entry->priv->mem_idr, entry->id);
	entry->id = 0;

	entry->priv->stats[entry->memtype].cur -= entry->memdesc.size;
	spin_unlock(&entry->priv->mem_lock);

	entry->priv = NULL;
}

/* Allocate a new context id */

static struct kgsl_context *
kgsl_create_context(struct kgsl_device_private *dev_priv)
{
	struct kgsl_context *context;
	int ret, id;

	context = kzalloc(sizeof(*context), GFP_KERNEL);

	if (context == NULL) {
		KGSL_DRV_INFO(dev_priv->device, "kzalloc(%d) failed\n",
				sizeof(*context));
		return ERR_PTR(-ENOMEM);
	}

	while (1) {
		if (idr_pre_get(&dev_priv->device->context_idr,
				GFP_KERNEL) == 0) {
			KGSL_DRV_INFO(dev_priv->device,
					"idr_pre_get: ENOMEM\n");
			ret = -ENOMEM;
			goto func_end;
		}

		ret = idr_get_new_above(&dev_priv->device->context_idr,
				  context, 1, &id);

		if (ret != -EAGAIN)
			break;
	}

	if (ret)
		goto func_end;

	/* MAX - 1, there is one memdesc in memstore for device info */
	if (id >= KGSL_MEMSTORE_MAX) {
		KGSL_DRV_ERR(dev_priv->device, "cannot have more than %d "
				"ctxts due to memstore limitation\n",
				KGSL_MEMSTORE_MAX);
		idr_remove(&dev_priv->device->context_idr, id);
		ret = -ENOSPC;
		goto func_end;
	}

	kref_init(&context->refcount);
	context->id = id;
	context->dev_priv = dev_priv;

	ret = kgsl_sync_timeline_create(context);
	if (ret) {
		idr_remove(&dev_priv->device->context_idr, id);
		goto func_end;
	}

	/* Initialize the pending event list */
	INIT_LIST_HEAD(&context->events);

	/*
	 * Initialize the node that is used to maintain the master list of
	 * contexts with pending events in the device structure. Normally we
	 * wouldn't take the time to initalize a node but at event add time we
	 * call list_empty() on the node as a quick way of determining if the
	 * context is already in the master list so it needs to always be either
	 * active or in an unused but initialized state
	 */

	INIT_LIST_HEAD(&context->events_list);

func_end:
	if (ret) {
		kfree(context);
		return ERR_PTR(ret);
	}

	return context;
}

/**
 * kgsl_context_detach - Release the "master" context reference
 * @context - The context that will be detached
 *
 * This is called when a context becomes unusable, because userspace
 * has requested for it to be destroyed. The context itself may
 * exist a bit longer until its reference count goes to zero.
 * Other code referencing the context can detect that it has been
 * detached because the context id will be set to KGSL_CONTEXT_INVALID.
 */
void
kgsl_context_detach(struct kgsl_context *context)
{
	int id;
	struct kgsl_device *device;
	if (context == NULL)
		return;
	device = context->dev_priv->device;
	trace_kgsl_context_detach(device, context);
	id = context->id;

	if (device->ftbl->drawctxt_destroy)
		device->ftbl->drawctxt_destroy(device, context);
	/*device specific drawctxt_destroy MUST clean up devctxt */
	BUG_ON(context->devctxt);
	/*
	 * Cancel events after the device-specific context is
	 * destroyed, to avoid possibly freeing memory while
	 * it is still in use by the GPU.
	 */
	kgsl_context_cancel_events(device, context);
	idr_remove(&device->context_idr, id);
	context->id = KGSL_CONTEXT_INVALID;
	kgsl_context_put(context);
}

void
kgsl_context_destroy(struct kref *kref)
{
	struct kgsl_context *context = container_of(kref, struct kgsl_context,
						    refcount);
	kgsl_sync_timeline_destroy(context);
	kfree(context);
}

struct kgsl_device *kgsl_get_device(int dev_idx)
{
	int i;
	struct kgsl_device *ret = NULL;

	mutex_lock(&kgsl_driver.devlock);

	for (i = 0; i < KGSL_DEVICE_MAX; i++) {
		if (kgsl_driver.devp[i] && kgsl_driver.devp[i]->id == dev_idx) {
			ret = kgsl_driver.devp[i];
			break;
		}
	}

	mutex_unlock(&kgsl_driver.devlock);
	return ret;
}
EXPORT_SYMBOL(kgsl_get_device);

static struct kgsl_device *kgsl_get_minor(int minor)
{
	struct kgsl_device *ret = NULL;

	if (minor < 0 || minor >= KGSL_DEVICE_MAX)
		return NULL;

	mutex_lock(&kgsl_driver.devlock);
	ret = kgsl_driver.devp[minor];
	mutex_unlock(&kgsl_driver.devlock);

	return ret;
}

int kgsl_check_timestamp(struct kgsl_device *device,
	struct kgsl_context *context, unsigned int timestamp)
{
	unsigned int ts_processed;

	ts_processed = kgsl_readtimestamp(device, context,
					  KGSL_TIMESTAMP_RETIRED);

	return (timestamp_cmp(ts_processed, timestamp) >= 0);
}
EXPORT_SYMBOL(kgsl_check_timestamp);

static int kgsl_suspend_device(struct kgsl_device *device, pm_message_t state)
{
	int status = -EINVAL;
	unsigned int nap_allowed_saved;
	struct kgsl_pwrscale_policy *policy_saved;

	if (!device)
		return -EINVAL;

	KGSL_PWR_WARN(device, "suspend start\n");

	mutex_lock(&device->mutex);
	nap_allowed_saved = device->pwrctrl.nap_allowed;
	device->pwrctrl.nap_allowed = false;
	policy_saved = device->pwrscale.policy;
	device->pwrscale.policy = NULL;
	kgsl_pwrctrl_request_state(device, KGSL_STATE_SUSPEND);

	/*
	 * Make sure no user process is waiting for a timestamp
	 * before supending.
	 */
	kgsl_active_count_wait(device);

	/* Don't let the timer wake us during suspended sleep. */
	del_timer_sync(&device->idle_timer);
	switch (device->state) {
		case KGSL_STATE_INIT:
			break;
		case KGSL_STATE_ACTIVE:
			/* Wait for the device to become idle */
			device->ftbl->idle(device);
		case KGSL_STATE_NAP:
		case KGSL_STATE_SLEEP:
			/* make sure power is on to stop the device */
			kgsl_pwrctrl_enable(device);
			/* Get the completion ready to be waited upon. */
			INIT_COMPLETION(device->hwaccess_gate);
			device->ftbl->suspend_context(device);
			device->ftbl->stop(device);
			pm_qos_update_request(&device->pm_qos_req_dma,
						PM_QOS_DEFAULT_VALUE);
			kgsl_pwrctrl_set_state(device, KGSL_STATE_SUSPEND);
			break;
		case KGSL_STATE_SLUMBER:
			INIT_COMPLETION(device->hwaccess_gate);
			kgsl_pwrctrl_set_state(device, KGSL_STATE_SUSPEND);
			break;
		default:
			KGSL_PWR_ERR(device, "suspend fail, device %d\n",
					device->id);
			goto end;
	}
	kgsl_pwrctrl_request_state(device, KGSL_STATE_NONE);
	device->pwrctrl.nap_allowed = nap_allowed_saved;
	device->pwrscale.policy = policy_saved;
	status = 0;

end:
	mutex_unlock(&device->mutex);
	KGSL_PWR_WARN(device, "suspend end\n");
	return status;
}

static int kgsl_resume_device(struct kgsl_device *device)
{
	if (!device)
		return -EINVAL;

	KGSL_PWR_WARN(device, "resume start\n");
	mutex_lock(&device->mutex);
	if (device->state == KGSL_STATE_SUSPEND) {
		complete_all(&device->hwaccess_gate);
	} else {
		/*
		 * This is an error situation,so wait for the device
		 * to idle and then put the device to SLUMBER state.
		 * This will put the device to the right state when
		 * we resume.
		 */
		device->ftbl->idle(device);
		kgsl_pwrctrl_request_state(device, KGSL_STATE_SLUMBER);
		kgsl_pwrctrl_sleep(device);
		KGSL_PWR_ERR(device,
			"resume invoked without a suspend\n");
	}
	kgsl_pwrctrl_set_state(device, KGSL_STATE_SLUMBER);
	kgsl_pwrctrl_request_state(device, KGSL_STATE_NONE);

	mutex_unlock(&device->mutex);
	KGSL_PWR_WARN(device, "resume end\n");
	return 0;
}

static int kgsl_suspend(struct device *dev)
{

	pm_message_t arg = {0};
	struct kgsl_device *device = dev_get_drvdata(dev);
	return kgsl_suspend_device(device, arg);
}

static int kgsl_resume(struct device *dev)
{
	struct kgsl_device *device = dev_get_drvdata(dev);
	return kgsl_resume_device(device);
}

static int kgsl_runtime_suspend(struct device *dev)
{
	return 0;
}

static int kgsl_runtime_resume(struct device *dev)
{
	return 0;
}

const struct dev_pm_ops kgsl_pm_ops = {
	.suspend = kgsl_suspend,
	.resume = kgsl_resume,
	.runtime_suspend = kgsl_runtime_suspend,
	.runtime_resume = kgsl_runtime_resume,
};
EXPORT_SYMBOL(kgsl_pm_ops);

void kgsl_early_suspend_driver(struct early_suspend *h)
{
	struct kgsl_device *device = container_of(h,
					struct kgsl_device, display_off);
	KGSL_PWR_WARN(device, "early suspend start\n");
	mutex_lock(&device->mutex);

	/* Only go to slumber if active_cnt is 0 */
	if (device->active_cnt == 0) {
		device->pwrctrl.restore_slumber = true;
		kgsl_pwrctrl_request_state(device, KGSL_STATE_SLUMBER);
		kgsl_pwrctrl_sleep(device);
	}

	mutex_unlock(&device->mutex);
	KGSL_PWR_WARN(device, "early suspend end\n");
}
EXPORT_SYMBOL(kgsl_early_suspend_driver);

int kgsl_suspend_driver(struct platform_device *pdev,
					pm_message_t state)
{
	struct kgsl_device *device = dev_get_drvdata(&pdev->dev);
	return kgsl_suspend_device(device, state);
}
EXPORT_SYMBOL(kgsl_suspend_driver);

int kgsl_resume_driver(struct platform_device *pdev)
{
	struct kgsl_device *device = dev_get_drvdata(&pdev->dev);
	return kgsl_resume_device(device);
}
EXPORT_SYMBOL(kgsl_resume_driver);

void kgsl_late_resume_driver(struct early_suspend *h)
{
	struct kgsl_device *device = container_of(h,
					struct kgsl_device, display_off);
	KGSL_PWR_WARN(device, "late resume start\n");
	mutex_lock(&device->mutex);
	device->pwrctrl.restore_slumber = false;
	if (device->pwrscale.policy == NULL)
		kgsl_pwrctrl_pwrlevel_change(device, KGSL_PWRLEVEL_TURBO);

	if (kgsl_pwrctrl_wake(device) != 0) {
		mutex_unlock(&device->mutex);
		return;
	}
	/*
	 * We don't have a way to go directly from
	 * a deeper sleep state to NAP, which is
	 * the desired state here.
	 *
	 * Except if active_cnt is non zero which means that
	 * we probably went to early_suspend with it non zero
	 * and thus the system is still in an active state.
	 */

	if (device->active_cnt == 0) {
		kgsl_pwrctrl_request_state(device, KGSL_STATE_NAP);
		kgsl_pwrctrl_sleep(device);
	}

	mutex_unlock(&device->mutex);
	KGSL_PWR_WARN(device, "late resume end\n");
}
EXPORT_SYMBOL(kgsl_late_resume_driver);

<<<<<<< HEAD
/**
 * kgsl_destroy_process_private - Cleanup function to free process private
 * struct object and the all the other resources attached to it.
 * Since the function can be used when not all reources inside process
 * private have been allocated, there is a check to (before each resource
 * cleanup) see if the struct member being cleaned is in fact allocated
 * or not. If the value is not NULL, resource is freed.
 * @kref - Pointer to object being destroyed's kref struct
=======
/*
 * kgsl_destroy_process_private() - Cleanup function to free process private
 * @kref: - Pointer to object being destroyed's kref struct
 * Free struct object and all other resources attached to it.
 * Since the function can be used when not all resources inside process
 * private have been allocated, there is a check to (before each resource
 * cleanup) see if the struct member being cleaned is in fact allocated or not.
 * If the value is not NULL, resource is freed.
>>>>>>> a0b5b9b6
 */
static void kgsl_destroy_process_private(struct kref *kref)
{

	struct kgsl_mem_entry *entry = NULL;
<<<<<<< HEAD
	struct rb_node *node;
=======
	int next = 0;
>>>>>>> a0b5b9b6


	struct kgsl_process_private *private = container_of(kref,
			struct kgsl_process_private, refcount);
<<<<<<< HEAD
	/* Remove this process from global process list */

	/* We do not acquire a lock first as it is expected that
=======

	/*
	 * Remove this process from global process list
	 * We do not acquire a lock first as it is expected that
>>>>>>> a0b5b9b6
	 * kgsl_destroy_process_private() is only going to be called
	 * through kref_put() which is only called after acquiring
	 * the lock.
	 */
<<<<<<< HEAD
	list_del(&private->list);
	mutex_unlock(&kgsl_driver.process_mutex);

	if (private->pagetable) {

		for (node = rb_first(&private->mem_rb); node; ) {
			entry = rb_entry(node, struct kgsl_mem_entry, node);
			node = rb_next(&entry->node);

			rb_erase(&entry->node, &private->mem_rb);
			kgsl_mem_entry_detach_process(entry);
		}
		kgsl_mmu_putpagetable(private->pagetable);
	}

=======
	if (!private) {
		KGSL_CORE_ERR("Cannot destroy null process private\n");
		mutex_unlock(&kgsl_driver.process_mutex);
		return;
	}
	list_del(&private->list);
	mutex_unlock(&kgsl_driver.process_mutex);

>>>>>>> a0b5b9b6
	if (private->kobj.parent)
		kgsl_process_uninit_sysfs(private);
	if (private->debug_root)
		debugfs_remove_recursive(private->debug_root);

<<<<<<< HEAD
=======
	while (1) {
		rcu_read_lock();
		entry = idr_get_next(&private->mem_idr, &next);
		rcu_read_unlock();
		if (entry == NULL)
			break;
		kgsl_mem_entry_put(entry);
		/*
		 * Always start back at the beginning, to
		 * ensure all entries are removed,
		 * like list_for_each_entry_safe.
		 */
		next = 0;
	}
	kgsl_mmu_putpagetable(private->pagetable);
	idr_destroy(&private->mem_idr);

>>>>>>> a0b5b9b6
	kfree(private);
	return;
}

<<<<<<< HEAD
/**
 * find_process_private() - Helper function to search for
 * the current process in the list of processes with an open KGSL handle.
 * If the process is not found, a new struct object for this process
 * is created and returned.
 * @cur_dev_priv: Pointer to device private structure which
 * contains pointers to device and process_private structs.
 * @returns: Pointer to the found/newly created private struct
=======
static void
kgsl_put_process_private(struct kgsl_device *device,
			 struct kgsl_process_private *private)
{
	mutex_lock(&kgsl_driver.process_mutex);

	/*
	 * kref_put() returns 1 when the refcnt has reached 0 and the destroy
	 * function is called. Mutex is released in the destroy function if
	 * its called, so only release mutex if kref_put() return 0
	 */
	if (!kref_put(&private->refcount, kgsl_destroy_process_private))
		mutex_unlock(&kgsl_driver.process_mutex);
	return;
}

/*
 * find_process_private() - Helper function to search for process private
 * @cur_dev_priv: Pointer to device private structure which contains pointers
 * to device and process_private structs.
 * Returns: Pointer to the found/newly created private struct
>>>>>>> a0b5b9b6
 */
static struct kgsl_process_private *
kgsl_find_process_private(struct kgsl_device_private *cur_dev_priv)
{
	struct kgsl_process_private *private;

	/* Search in the process list */
	mutex_lock(&kgsl_driver.process_mutex);
	list_for_each_entry(private, &kgsl_driver.process_list, list) {
		if (private->pid == task_tgid_nr(current)) {
			kref_get(&private->refcount);
			goto done;
		}
	}

	/* no existing process private found for this dev_priv, create one */
	private = kzalloc(sizeof(struct kgsl_process_private), GFP_KERNEL);
	if (private == NULL) {
		KGSL_DRV_ERR(cur_dev_priv->device, "kzalloc(%d) failed\n",
			sizeof(struct kgsl_process_private));
		goto done;
	}

	kref_init(&private->refcount);
<<<<<<< HEAD
=======

>>>>>>> a0b5b9b6
	private->pid = task_tgid_nr(current);
	spin_lock_init(&private->mem_lock);
	mutex_init(&private->process_private_mutex);
	/* Add the newly created process struct obj to the process list */
	list_add(&private->list, &kgsl_driver.process_list);
done:
	mutex_unlock(&kgsl_driver.process_mutex);
	return private;
}

<<<<<<< HEAD
static void kgsl_put_process_private(struct kgsl_device *device,
		struct kgsl_process_private *private)
{
	mutex_lock(&kgsl_driver.process_mutex);

	/* kref_put() returns 1 when the refcnt has reached 0
	 * and the destroying function is called and returns 0 when decrementing
	 * refcnt doesn't give 0 and since we unlock mutex in
	 * kgsl_destroy_process_private anyway, we only unlock the mutex in this
	 * function if decrementing refcnt didn't bring it to 0, which would
	 * happen when kref_put() returns 0.
	 */
	if (!kref_put(&private->refcount, kgsl_destroy_process_private))
		mutex_unlock(&kgsl_driver.process_mutex);
	return;
}

/**
 * kgsl_get_process_private() - Used to find the process private struct obj
 * and populate its members by allocating resources. If the process
 * struct obj is not found in current list of open processes, a new process
 * struct obj is created and its members populated likewise.
 * Before populating any member there is a check to see if it is NULL.
 * If it is not NULL, it has already been populated by another thread
 * and resource allocation for that member is skipped.
 * @returns: Pointer to the private process struct obj found/created or
 * NULL if pagetable creation for this process private obj failed.
 */
static struct kgsl_process_private *
kgsl_get_process_private(struct kgsl_device *device,
		struct kgsl_device_private *cur_dev_priv)
=======
/*
 * kgsl_get_process_private() - Used to find the process private structure
 * @cur_dev_priv: Current device pointer
 * Finds or creates a new porcess private structire and initializes its members
 * Returns: Pointer to the private process struct obj found/created or
 * NULL if pagetable creation for this process private obj failed.
 */
static struct kgsl_process_private *
kgsl_get_process_private(struct kgsl_device_private *cur_dev_priv)
>>>>>>> a0b5b9b6
{
	struct kgsl_process_private *private;

	private = kgsl_find_process_private(cur_dev_priv);

	mutex_lock(&private->process_private_mutex);
<<<<<<< HEAD
	if (!private->mem_rb.rb_node)
		private->mem_rb = RB_ROOT;

	if ((!private->pagetable) && kgsl_mmu_enabled()) {
		unsigned long pt_name;

		pt_name = task_tgid_nr(current);
		private->pagetable = kgsl_mmu_getpagetable(pt_name);
		if (private->pagetable == NULL) {
			mutex_unlock(&private->process_private_mutex);
			kgsl_put_process_private(device, private);
			return NULL;
		}
	}

	if (!private->kobj.parent)
		kgsl_process_init_sysfs(private);
	if (!private->debug_root)
		kgsl_process_init_debugfs(private);

	mutex_unlock(&private->process_private_mutex);
=======

	/*
	 * If debug root initialized then it means the rest of the fields
	 * are also initialized
	 */
	if (private->debug_root)
		goto done;

	private->mem_rb = RB_ROOT;
	idr_init(&private->mem_idr);

	if ((!private->pagetable) && kgsl_mmu_enabled()) {
		unsigned long pt_name;

		pt_name = task_tgid_nr(current);
		private->pagetable = kgsl_mmu_getpagetable(pt_name);
		if (private->pagetable == NULL) {
			mutex_unlock(&private->process_private_mutex);
			kgsl_put_process_private(cur_dev_priv->device,
						private);
			return NULL;
		}
	}

	kgsl_process_init_sysfs(private);
	kgsl_process_init_debugfs(private);

done:
	mutex_unlock(&private->process_private_mutex);

>>>>>>> a0b5b9b6
	return private;
}

static int kgsl_release(struct inode *inodep, struct file *filep)
{
	int result = 0;
	struct kgsl_device_private *dev_priv = filep->private_data;
	struct kgsl_process_private *private = dev_priv->process_priv;
	struct kgsl_device *device = dev_priv->device;
	struct kgsl_context *context;
	int next = 0;

	filep->private_data = NULL;

	mutex_lock(&device->mutex);
	kgsl_active_count_get(device);

	while (1) {
		context = idr_get_next(&device->context_idr, &next);
		if (context == NULL)
			break;

		if (context->dev_priv == dev_priv)
			kgsl_context_detach(context);

		next = next + 1;
	}
	/*
	 * Clean up any to-be-freed entries that belong to this
	 * process and this device. This is done after the context
	 * are destroyed to avoid possibly freeing memory while
	 * it is still in use by the GPU.
	 */
	kgsl_cancel_events(device, dev_priv);

	device->open_count--;
	if (device->open_count == 0) {
		BUG_ON(device->active_cnt > 1);
		result = device->ftbl->stop(device);
		kgsl_pwrctrl_set_state(device, KGSL_STATE_INIT);
		/*
		 * active_cnt special case: we just stopped the device,
		 * so no need to use kgsl_active_count_put()
		 */
		device->active_cnt--;
	} else {
		kgsl_active_count_put(device);
	}
	mutex_unlock(&device->mutex);
	kfree(dev_priv);

	kgsl_put_process_private(device, private);

	pm_runtime_put(device->parentdev);
	return result;
}

static int kgsl_open(struct inode *inodep, struct file *filep)
{
	int result;
	struct kgsl_device_private *dev_priv;
	struct kgsl_device *device;
	unsigned int minor = iminor(inodep);

	device = kgsl_get_minor(minor);
	BUG_ON(device == NULL);

	if (filep->f_flags & O_EXCL) {
		KGSL_DRV_ERR(device, "O_EXCL not allowed\n");
		return -EBUSY;
	}

	result = pm_runtime_get_sync(device->parentdev);
	if (result < 0) {
		KGSL_DRV_ERR(device,
			"Runtime PM: Unable to wake up the device, rc = %d\n",
			result);
		return result;
	}
	result = 0;

	dev_priv = kzalloc(sizeof(struct kgsl_device_private), GFP_KERNEL);
	if (dev_priv == NULL) {
		KGSL_DRV_ERR(device, "kzalloc failed(%d)\n",
			sizeof(struct kgsl_device_private));
		result = -ENOMEM;
		goto err_pmruntime;
	}

	dev_priv->device = device;
	filep->private_data = dev_priv;

<<<<<<< HEAD
	/* Get file (per process) private struct */
	dev_priv->process_priv = kgsl_get_process_private(device, dev_priv);
	if (dev_priv->process_priv ==  NULL) {
		result = -ENOMEM;
		goto err_freedevpriv;
	}

=======
>>>>>>> a0b5b9b6
	mutex_lock(&device->mutex);

	if (device->open_count == 0) {
		/*
		 * active_cnt special case: we are starting up for the first
		 * time, so use this sequence instead of the kgsl_pwrctrl_wake()
		 * which will be called by kgsl_active_count_get().
		 */
		device->active_cnt++;
		kgsl_sharedmem_set(&device->memstore, 0, 0,
				device->memstore.size);

		result = device->ftbl->init(device);
		if (result)
			goto err_freedevpriv;

		result = device->ftbl->start(device);
		if (result)
			goto err_freedevpriv;

		kgsl_pwrctrl_set_state(device, KGSL_STATE_ACTIVE);
		kgsl_active_count_put(device);
	}
	device->open_count++;
	mutex_unlock(&device->mutex);

	/*
	 * Get file (per process) private struct. This must be done
	 * after the first start so that the global pagetable mappings
	 * are set up before we create the per-process pagetable.
	 */
	dev_priv->process_priv = kgsl_get_process_private(dev_priv);
	if (dev_priv->process_priv ==  NULL) {
		result = -ENOMEM;
		goto err_stop;
	}

	KGSL_DRV_INFO(device, "Initialized %s: mmu=%s pagetable_count=%d\n",
		device->name, kgsl_mmu_enabled() ? "on" : "off",
		kgsl_pagetable_count);

	return result;

err_stop:
	mutex_lock(&device->mutex);
	device->open_count--;
	if (device->open_count == 0) {
		/* make sure power is on to stop the device */
		kgsl_pwrctrl_enable(device);
		result = device->ftbl->stop(device);
		kgsl_pwrctrl_set_state(device, KGSL_STATE_INIT);
	}
err_freedevpriv:
	/* only the first open takes an active count */
	if (device->open_count == 0)
		device->active_cnt--;
	mutex_unlock(&device->mutex);
	filep->private_data = NULL;
	kfree(dev_priv);
err_pmruntime:
	pm_runtime_put(device->parentdev);
	return result;
}

/**
 * kgsl_sharedmem_find_region() - Find a gpu memory allocation
 *
 * @private: private data for the process to check.
 * @gpuaddr: start address of the region
 * @size: size of the region
 *
 * Find a gpu allocation. Caller must kgsl_mem_entry_put()
 * the returned entry when finished using it.
 */
struct kgsl_mem_entry * __must_check
kgsl_sharedmem_find_region(struct kgsl_process_private *private,
	unsigned int gpuaddr, size_t size)
{
	struct rb_node *node;

	if (!kgsl_mmu_gpuaddr_in_range(gpuaddr))
		return NULL;

	spin_lock(&private->mem_lock);
	node = private->mem_rb.rb_node;
	while (node != NULL) {
		struct kgsl_mem_entry *entry;

		entry = rb_entry(node, struct kgsl_mem_entry, node);

		if (kgsl_gpuaddr_in_memdesc(&entry->memdesc, gpuaddr, size)) {
			kgsl_mem_entry_get(entry);
			spin_unlock(&private->mem_lock);
			return entry;
		}
		if (gpuaddr < entry->memdesc.gpuaddr)
			node = node->rb_left;
		else if (gpuaddr >=
			(entry->memdesc.gpuaddr + entry->memdesc.size))
			node = node->rb_right;
		else {
			spin_unlock(&private->mem_lock);
			return NULL;
		}
	}
	spin_unlock(&private->mem_lock);

	return NULL;
}
EXPORT_SYMBOL(kgsl_sharedmem_find_region);

/**
 * kgsl_sharedmem_find() - Find a gpu memory allocation
 *
 * @private: private data for the process to check.
 * @gpuaddr: start address of the region
 *
 * Find a gpu allocation. Caller must kgsl_mem_entry_put()
 * the returned entry when finished using it.
 */
static inline struct kgsl_mem_entry * __must_check
kgsl_sharedmem_find(struct kgsl_process_private *private, unsigned int gpuaddr)
{
	return kgsl_sharedmem_find_region(private, gpuaddr, 1);
}

/**
 * kgsl_sharedmem_region_empty() - Check if an addression region is empty
 *
 * @private: private data for the process to check.
 * @gpuaddr: start address of the region
 * @size: length of the region.
 *
 * Checks that there are no existing allocations within an address
 * region. This function should be called with processes spin lock
 * held.
 */
static int
kgsl_sharedmem_region_empty(struct kgsl_process_private *private,
	unsigned int gpuaddr, size_t size)
{
	int result = 1;
	unsigned int gpuaddr_end = gpuaddr + size;

	struct rb_node *node;

	assert_spin_locked(&private->mem_lock);

	if (!kgsl_mmu_gpuaddr_in_range(gpuaddr))
		return 0;

	/* don't overflow */
	if (gpuaddr_end < gpuaddr)
		return 0;

	node = private->mem_rb.rb_node;
	while (node != NULL) {
		struct kgsl_mem_entry *entry;
		unsigned int memdesc_start, memdesc_end;

		entry = rb_entry(node, struct kgsl_mem_entry, node);

		memdesc_start = entry->memdesc.gpuaddr;
		memdesc_end = memdesc_start
				+ kgsl_memdesc_mmapsize(&entry->memdesc);

		if (gpuaddr_end <= memdesc_start)
			node = node->rb_left;
		else if (memdesc_end <= gpuaddr)
			node = node->rb_right;
		else {
			result = 0;
			break;
		}
	}
	return result;
}

/**
 * kgsl_sharedmem_find_id() - find a memory entry by id
 * @process: the owning process
 * @id: id to find
 *
 * @returns - the mem_entry or NULL
 *
 * Caller must kgsl_mem_entry_put() the returned entry, when finished using
 * it.
 */
static inline struct kgsl_mem_entry * __must_check
kgsl_sharedmem_find_id(struct kgsl_process_private *process, unsigned int id)
{
	struct kgsl_mem_entry *entry;

	rcu_read_lock();
	entry = idr_find(&process->mem_idr, id);
	if (entry)
		kgsl_mem_entry_get(entry);
	rcu_read_unlock();

	return entry;
}

/**
 * kgsl_mem_entry_set_pend() - Set the pending free flag of a memory entry
 * @entry - The memory entry
 *
 * @returns - true if pending flag was 0 else false
 *
 * This function will set the pending free flag if it is previously unset. Used
 * to prevent race condition between ioctls calling free/freememontimestamp
 * on the same entry. Whichever thread set's the flag first will do the free.
 */
static inline bool kgsl_mem_entry_set_pend(struct kgsl_mem_entry *entry)
{
	bool ret = false;
	spin_lock(&entry->priv->mem_lock);
	if (entry && entry->pending_free) {
		ret = false;
	} else if (entry) {
		entry->pending_free = 1;
		ret = true;
	}
	spin_unlock(&entry->priv->mem_lock);
	return ret;
}

/*call all ioctl sub functions with driver locked*/
static long kgsl_ioctl_device_getproperty(struct kgsl_device_private *dev_priv,
					  unsigned int cmd, void *data)
{
	int result = 0;
	struct kgsl_device_getproperty *param = data;

	switch (param->type) {
	case KGSL_PROP_VERSION:
	{
		struct kgsl_version version;
		if (param->sizebytes != sizeof(version)) {
			result = -EINVAL;
			break;
		}

		version.drv_major = KGSL_VERSION_MAJOR;
		version.drv_minor = KGSL_VERSION_MINOR;
		version.dev_major = dev_priv->device->ver_major;
		version.dev_minor = dev_priv->device->ver_minor;

		if (copy_to_user(param->value, &version, sizeof(version)))
			result = -EFAULT;

		break;
	}
	case KGSL_PROP_GPU_RESET_STAT:
	{
		/* Return reset status of given context and clear it */
		uint32_t id;
		struct kgsl_context *context;

		if (param->sizebytes != sizeof(unsigned int)) {
			result = -EINVAL;
			break;
		}
		/* We expect the value passed in to contain the context id */
		if (copy_from_user(&id, param->value,
			sizeof(unsigned int))) {
			result = -EFAULT;
			break;
		}
		context = kgsl_context_get_owner(dev_priv, id);
		if (!context) {
			result = -EINVAL;
			break;
		}
		/*
		 * Copy the reset status to value which also serves as
		 * the out parameter
		 */
		if (copy_to_user(param->value, &(context->reset_status),
			sizeof(unsigned int)))
			result = -EFAULT;
		else {
			/* Clear reset status once its been queried */
			context->reset_status = KGSL_CTX_STAT_NO_ERROR;
		}

		kgsl_context_put(context);
		break;
	}
	default:
		result = dev_priv->device->ftbl->getproperty(
					dev_priv->device, param->type,
					param->value, param->sizebytes);
	}


	return result;
}

static long kgsl_ioctl_device_setproperty(struct kgsl_device_private *dev_priv,
					  unsigned int cmd, void *data)
{
	int result = 0;
	/* The getproperty struct is reused for setproperty too */
	struct kgsl_device_getproperty *param = data;

	if (dev_priv->device->ftbl->setproperty)
		result = dev_priv->device->ftbl->setproperty(
			dev_priv->device, param->type,
			param->value, param->sizebytes);

	return result;
}

static long _device_waittimestamp(struct kgsl_device_private *dev_priv,
		struct kgsl_context *context,
		unsigned int timestamp,
		unsigned int timeout)
{
	int result = 0;
	struct kgsl_device *device = dev_priv->device;
	unsigned int context_id = context ? context->id : KGSL_MEMSTORE_GLOBAL;

	trace_kgsl_waittimestamp_entry(device, context_id,
				       kgsl_readtimestamp(device, context,
							KGSL_TIMESTAMP_RETIRED),
				       timestamp, timeout);

	result = device->ftbl->waittimestamp(dev_priv->device,
					context, timestamp, timeout);

	trace_kgsl_waittimestamp_exit(device,
				      kgsl_readtimestamp(device, context,
							KGSL_TIMESTAMP_RETIRED),
				      result);

	return result;
}

static long kgsl_ioctl_device_waittimestamp(struct kgsl_device_private
						*dev_priv, unsigned int cmd,
						void *data)
{
	struct kgsl_device_waittimestamp *param = data;

	return _device_waittimestamp(dev_priv, NULL,
			param->timestamp, param->timeout);
}

static long kgsl_ioctl_device_waittimestamp_ctxtid(struct kgsl_device_private
						*dev_priv, unsigned int cmd,
						void *data)
{
	struct kgsl_device_waittimestamp_ctxtid *param = data;
	struct kgsl_context *context;
	long result = -EINVAL;

	context = kgsl_context_get_owner(dev_priv, param->context_id);

	if (context)
		result = _device_waittimestamp(dev_priv, context,
			param->timestamp, param->timeout);

	kgsl_context_put(context);
	return result;
}

static long kgsl_ioctl_rb_issueibcmds(struct kgsl_device_private *dev_priv,
				      unsigned int cmd, void *data)
{
	int result = 0;
	struct kgsl_ringbuffer_issueibcmds *param = data;
	struct kgsl_ibdesc *ibdesc;
	struct kgsl_context *context;

	context = kgsl_context_get_owner(dev_priv, param->drawctxt_id);
	if (context == NULL) {
		result = -EINVAL;
		goto done;
	}

	if (param->flags & KGSL_CONTEXT_SUBMIT_IB_LIST) {
		KGSL_DRV_INFO(dev_priv->device,
			"Using IB list mode for ib submission, numibs: %d\n",
			param->numibs);
		if (!param->numibs) {
			KGSL_DRV_ERR(dev_priv->device,
				"Invalid numibs as parameter: %d\n",
				 param->numibs);
			result = -EINVAL;
			goto done;
		}

		/*
		 * Put a reasonable upper limit on the number of IBs that can be
		 * submitted
		 */

		if (param->numibs > 10000) {
			KGSL_DRV_ERR(dev_priv->device,
				"Too many IBs submitted. count: %d max 10000\n",
				param->numibs);
			result = -EINVAL;
			goto done;
		}

		ibdesc = kzalloc(sizeof(struct kgsl_ibdesc) * param->numibs,
					GFP_KERNEL);
		if (!ibdesc) {
			KGSL_MEM_ERR(dev_priv->device,
				"kzalloc(%d) failed\n",
				sizeof(struct kgsl_ibdesc) * param->numibs);
			result = -ENOMEM;
			goto done;
		}

		if (copy_from_user(ibdesc, (void *)param->ibdesc_addr,
				sizeof(struct kgsl_ibdesc) * param->numibs)) {
			result = -EFAULT;
			KGSL_DRV_ERR(dev_priv->device,
				"copy_from_user failed\n");
			goto free_ibdesc;
		}
	} else {
		KGSL_DRV_INFO(dev_priv->device,
			"Using single IB submission mode for ib submission\n");
		/* If user space driver is still using the old mode of
		 * submitting single ib then we need to support that as well */
		ibdesc = kzalloc(sizeof(struct kgsl_ibdesc), GFP_KERNEL);
		if (!ibdesc) {
			KGSL_MEM_ERR(dev_priv->device,
				"kzalloc(%d) failed\n",
				sizeof(struct kgsl_ibdesc));
			result = -ENOMEM;
			goto done;
		}
		ibdesc[0].gpuaddr = param->ibdesc_addr;
		ibdesc[0].sizedwords = param->numibs;
		param->numibs = 1;
	}

	result = dev_priv->device->ftbl->issueibcmds(dev_priv,
					     context,
					     ibdesc,
					     param->numibs,
					     &param->timestamp,
					     param->flags);

free_ibdesc:
	kfree(ibdesc);
done:
	kgsl_context_put(context);
	return result;
}

static long _cmdstream_readtimestamp(struct kgsl_device_private *dev_priv,
		struct kgsl_context *context, unsigned int type,
		unsigned int *timestamp)
{
	*timestamp = kgsl_readtimestamp(dev_priv->device, context, type);

	trace_kgsl_readtimestamp(dev_priv->device,
			context ? context->id : KGSL_MEMSTORE_GLOBAL,
			type, *timestamp);

	return 0;
}

static long kgsl_ioctl_cmdstream_readtimestamp(struct kgsl_device_private
						*dev_priv, unsigned int cmd,
						void *data)
{
	struct kgsl_cmdstream_readtimestamp *param = data;

	return _cmdstream_readtimestamp(dev_priv, NULL,
			param->type, &param->timestamp);
}

static long kgsl_ioctl_cmdstream_readtimestamp_ctxtid(struct kgsl_device_private
						*dev_priv, unsigned int cmd,
						void *data)
{
	struct kgsl_cmdstream_readtimestamp_ctxtid *param = data;
	struct kgsl_context *context;
	long result = -EINVAL;

	context = kgsl_context_get_owner(dev_priv, param->context_id);

	if (context)
		result = _cmdstream_readtimestamp(dev_priv, context,
			param->type, &param->timestamp);

	kgsl_context_put(context);
	return result;
}

static void kgsl_freemem_event_cb(struct kgsl_device *device,
	void *priv, u32 id, u32 timestamp, u32 type)
{
	struct kgsl_mem_entry *entry = priv;

	/* Free the memory for all event types */
	trace_kgsl_mem_timestamp_free(device, entry, id, timestamp, 0);
	kgsl_mem_entry_put(entry);
}

static long _cmdstream_freememontimestamp(struct kgsl_device_private *dev_priv,
		unsigned int gpuaddr, struct kgsl_context *context,
		unsigned int timestamp, unsigned int type)
{
	int result = 0;
	struct kgsl_mem_entry *entry = NULL;
	struct kgsl_device *device = dev_priv->device;
	unsigned int context_id = context ? context->id : KGSL_MEMSTORE_GLOBAL;

	entry = kgsl_sharedmem_find(dev_priv->process_priv, gpuaddr);

	if (!entry) {
		KGSL_DRV_ERR(dev_priv->device,
				"invalid gpuaddr %08x\n", gpuaddr);
		return -EINVAL;
	}
	if (!kgsl_mem_entry_set_pend(entry)) {
		KGSL_DRV_WARN(dev_priv->device,
		"Cannot set pending bit for gpuaddr %08x\n", gpuaddr);
		kgsl_mem_entry_put(entry);
		return -EBUSY;
	}
	trace_kgsl_mem_timestamp_queue(device, entry, context_id,
				       kgsl_readtimestamp(device, context,
						  KGSL_TIMESTAMP_RETIRED),
				       timestamp);
	result = kgsl_add_event(dev_priv->device, context_id, timestamp,
				kgsl_freemem_event_cb, entry, dev_priv);
	kgsl_mem_entry_put(entry);
	return result;
}

static long kgsl_ioctl_cmdstream_freememontimestamp(struct kgsl_device_private
						    *dev_priv, unsigned int cmd,
						    void *data)
{
	struct kgsl_cmdstream_freememontimestamp *param = data;

	return _cmdstream_freememontimestamp(dev_priv, param->gpuaddr,
			NULL, param->timestamp, param->type);
}

static long kgsl_ioctl_cmdstream_freememontimestamp_ctxtid(
						struct kgsl_device_private
						*dev_priv, unsigned int cmd,
						void *data)
{
	struct kgsl_cmdstream_freememontimestamp_ctxtid *param = data;
	struct kgsl_context *context;
	long result = -EINVAL;

	context = kgsl_context_get_owner(dev_priv, param->context_id);
	if (context)
		result = _cmdstream_freememontimestamp(dev_priv, param->gpuaddr,
			context, param->timestamp, param->type);
	kgsl_context_put(context);
	return result;
}

static long kgsl_ioctl_drawctxt_create(struct kgsl_device_private *dev_priv,
					unsigned int cmd, void *data)
{
	int result = 0;
	struct kgsl_drawctxt_create *param = data;
	struct kgsl_context *context = NULL;

	context = kgsl_create_context(dev_priv);

	if (IS_ERR(context)) {
		result = PTR_ERR(context);
		goto done;
	}

	if (dev_priv->device->ftbl->drawctxt_create) {
		result = dev_priv->device->ftbl->drawctxt_create(
			dev_priv->device, dev_priv->process_priv->pagetable,
			context, &param->flags);
		if (result)
			goto done;
	}
	trace_kgsl_context_create(dev_priv->device, context, param->flags);
	param->drawctxt_id = context->id;
done:
	if (result && !IS_ERR(context))
		kgsl_context_detach(context);

	return result;
}

static long kgsl_ioctl_drawctxt_destroy(struct kgsl_device_private *dev_priv,
					unsigned int cmd, void *data)
{
	struct kgsl_drawctxt_destroy *param = data;
	struct kgsl_context *context;
	long result = -EINVAL;

	context = kgsl_context_get_owner(dev_priv, param->drawctxt_id);

	if (context) {
		kgsl_context_detach(context);
		result = 0;
	}

	kgsl_context_put(context);
	return result;
}

static long kgsl_ioctl_sharedmem_free(struct kgsl_device_private *dev_priv,
					unsigned int cmd, void *data)
{
	struct kgsl_sharedmem_free *param = data;
	struct kgsl_process_private *private = dev_priv->process_priv;
	struct kgsl_mem_entry *entry = NULL;

	entry = kgsl_sharedmem_find(private, param->gpuaddr);
	if (!entry) {
		KGSL_MEM_INFO(dev_priv->device, "invalid gpuaddr %08x\n",
				param->gpuaddr);
		return -EINVAL;
	}

	if (!kgsl_mem_entry_set_pend(entry)) {
		kgsl_mem_entry_put(entry);
		return -EBUSY;
	}

	trace_kgsl_mem_free(entry);

	kgsl_memfree_hist_set_event(entry->priv->pid,
				    entry->memdesc.gpuaddr,
				    entry->memdesc.size,
				    entry->memdesc.flags);

	/*
	 * First kgsl_mem_entry_put is for the reference that we took in
	 * this function when calling kgsl_sharedmem_find, second one is
	 * to free the memory since this is a free ioctl
	 */
	kgsl_mem_entry_put(entry);
	kgsl_mem_entry_put(entry);
	return 0;
}

static long kgsl_ioctl_gpumem_free_id(struct kgsl_device_private *dev_priv,
					unsigned int cmd, void *data)
{
	struct kgsl_gpumem_free_id *param = data;
	struct kgsl_process_private *private = dev_priv->process_priv;
	struct kgsl_mem_entry *entry = NULL;

	entry = kgsl_sharedmem_find_id(private, param->id);

	if (!entry) {
		KGSL_MEM_INFO(dev_priv->device, "invalid id %d\n", param->id);
		return -EINVAL;
	}

	if (!kgsl_mem_entry_set_pend(entry)) {
		kgsl_mem_entry_put(entry);
		return -EBUSY;
	}

	trace_kgsl_mem_free(entry);

	/*
	 * First kgsl_mem_entry_put is for the reference that we took in
	 * this function when calling kgsl_sharedmem_find_id, second one is
	 * to free the memory since this is a free ioctl
	 */
	kgsl_mem_entry_put(entry);
	kgsl_mem_entry_put(entry);
	return 0;
}

static struct vm_area_struct *kgsl_get_vma_from_start_addr(unsigned int addr)
{
	struct vm_area_struct *vma;

	down_read(&current->mm->mmap_sem);
	vma = find_vma(current->mm, addr);
	up_read(&current->mm->mmap_sem);
	if (!vma)
		KGSL_CORE_ERR("find_vma(%x) failed\n", addr);

	return vma;
}

static inline int _check_region(unsigned long start, unsigned long size,
				uint64_t len)
{
	uint64_t end = ((uint64_t) start) + size;
	return (end > len);
}

static int kgsl_get_phys_file(int fd, unsigned long *start, unsigned long *len,
			      unsigned long *vstart, struct file **filep)
{
	struct file *fbfile;
	int ret = 0;
	dev_t rdev;
	struct fb_info *info;

	*filep = NULL;
#ifdef CONFIG_ANDROID_PMEM
	if (!get_pmem_file(fd, start, vstart, len, filep))
		return 0;
#endif

	fbfile = fget(fd);
	if (fbfile == NULL) {
		KGSL_CORE_ERR("fget_light failed\n");
		return -1;
	}

	rdev = fbfile->f_dentry->d_inode->i_rdev;
	info = MAJOR(rdev) == FB_MAJOR ? registered_fb[MINOR(rdev)] : NULL;
	if (info) {
		*start = info->fix.smem_start;
		*len = info->fix.smem_len;
		*vstart = (unsigned long)__va(info->fix.smem_start);
		ret = 0;
	} else {
		KGSL_CORE_ERR("framebuffer minor %d not found\n",
			      MINOR(rdev));
		ret = -1;
	}

	fput(fbfile);

	return ret;
}

static int kgsl_setup_phys_file(struct kgsl_mem_entry *entry,
				struct kgsl_pagetable *pagetable,
				unsigned int fd, unsigned int offset,
				size_t size)
{
	int ret;
	unsigned long phys, virt, len;
	struct file *filep;

	ret = kgsl_get_phys_file(fd, &phys, &len, &virt, &filep);
	if (ret)
		return ret;

	ret = -ERANGE;

	if (phys == 0) {
		KGSL_CORE_ERR("kgsl_get_phys_file returned phys=0\n");
		goto err;
	}

	/* Make sure the length of the region, the offset and the desired
	 * size are all page aligned or bail
	 */
	if ((len & ~PAGE_MASK) ||
		(offset & ~PAGE_MASK) ||
		(size & ~PAGE_MASK)) {
		KGSL_CORE_ERR("length %lu, offset %u or size %u "
				"is not page aligned\n",
				len, offset, size);
		goto err;
	}

	/* The size or offset can never be greater than the PMEM length */
	if (offset >= len || size > len) {
		KGSL_CORE_ERR("offset %u or size %u "
				"exceeds pmem length %lu\n",
				offset, size, len);
		goto err;
	}

	/* If size is 0, then adjust it to default to the size of the region
	 * minus the offset.  If size isn't zero, then make sure that it will
	 * fit inside of the region.
	 */
	if (size == 0)
		size = len - offset;

	else if (_check_region(offset, size, len))
		goto err;

	entry->priv_data = filep;

	entry->memdesc.pagetable = pagetable;
	entry->memdesc.size = size;
	entry->memdesc.physaddr = phys + offset;
	entry->memdesc.hostptr = (void *) (virt + offset);
	/* USE_CPU_MAP is not impemented for PMEM. */
	entry->memdesc.flags &= ~KGSL_MEMFLAGS_USE_CPU_MAP;

	ret = memdesc_sg_phys(&entry->memdesc, phys + offset, size);
	if (ret)
		goto err;

	return 0;
err:
#ifdef CONFIG_ANDROID_PMEM
	put_pmem_file(filep);
#endif
	return ret;
}

static int memdesc_sg_virt(struct kgsl_memdesc *memdesc,
	unsigned long paddr, int size)
{
	int i;
	int sglen = PAGE_ALIGN(size) / PAGE_SIZE;

	memdesc->sg = kgsl_sg_alloc(sglen);

	if (memdesc->sg == NULL)
		return -ENOMEM;

	memdesc->sglen = sglen;
	memdesc->sglen_alloc = sglen;

	sg_init_table(memdesc->sg, sglen);

	spin_lock(&current->mm->page_table_lock);

	for (i = 0; i < sglen; i++, paddr += PAGE_SIZE) {
		struct page *page;
		pmd_t *ppmd;
		pte_t *ppte;
		pgd_t *ppgd = pgd_offset(current->mm, paddr);

		if (pgd_none(*ppgd) || pgd_bad(*ppgd))
			goto err;

		ppmd = pmd_offset(pud_offset(ppgd, paddr), paddr);
		if (pmd_none(*ppmd) || pmd_bad(*ppmd))
			goto err;

		ppte = pte_offset_map(ppmd, paddr);
		if (ppte == NULL)
			goto err;

		page = pfn_to_page(pte_pfn(*ppte));
		if (!page)
			goto err;

		sg_set_page(&memdesc->sg[i], page, PAGE_SIZE, 0);
		pte_unmap(ppte);
	}

	spin_unlock(&current->mm->page_table_lock);

	return 0;

err:
	spin_unlock(&current->mm->page_table_lock);
	kgsl_sg_free(memdesc->sg,  sglen);
	memdesc->sg = NULL;

	return -EINVAL;
}

static int kgsl_setup_useraddr(struct kgsl_mem_entry *entry,
			      struct kgsl_pagetable *pagetable,
			      unsigned long useraddr, unsigned int offset,
			      size_t size)
{
	struct vm_area_struct *vma;
	unsigned int len;

	down_read(&current->mm->mmap_sem);
	vma = find_vma(current->mm, useraddr);
	up_read(&current->mm->mmap_sem);

	if (!vma) {
		KGSL_CORE_ERR("find_vma(%lx) failed\n", useraddr);
		return -EINVAL;
	}

	/* We don't necessarily start at vma->vm_start */
	len = vma->vm_end - useraddr;

	if (offset >= len)
		return -EINVAL;

	if (!KGSL_IS_PAGE_ALIGNED(useraddr) ||
	    !KGSL_IS_PAGE_ALIGNED(len)) {
		KGSL_CORE_ERR("bad alignment: start(%lx) len(%u)\n",
			      useraddr, len);
		return -EINVAL;
	}

	if (size == 0)
		size = len;

	/* Adjust the size of the region to account for the offset */
	size += offset & ~PAGE_MASK;

	size = ALIGN(size, PAGE_SIZE);

	if (_check_region(offset & PAGE_MASK, size, len)) {
		KGSL_CORE_ERR("Offset (%ld) + size (%d) is larger"
			      "than region length %d\n",
			      offset & PAGE_MASK, size, len);
		return -EINVAL;
	}

	entry->memdesc.pagetable = pagetable;
	entry->memdesc.size = size;
	entry->memdesc.useraddr = useraddr + (offset & PAGE_MASK);
	if (kgsl_memdesc_use_cpu_map(&entry->memdesc))
		entry->memdesc.gpuaddr = entry->memdesc.useraddr;

	return memdesc_sg_virt(&entry->memdesc, entry->memdesc.useraddr,
				size);
}

#ifdef CONFIG_ASHMEM
static int kgsl_setup_ashmem(struct kgsl_mem_entry *entry,
			     struct kgsl_pagetable *pagetable,
			     int fd, unsigned long useraddr, size_t size)
{
	int ret;
	struct vm_area_struct *vma;
	struct file *filep, *vmfile;
	unsigned long len;

	vma = kgsl_get_vma_from_start_addr(useraddr);
	if (vma == NULL)
		return -EINVAL;

	if (vma->vm_pgoff || vma->vm_start != useraddr) {
		KGSL_CORE_ERR("Invalid vma region\n");
		return -EINVAL;
	}

	len = vma->vm_end - vma->vm_start;

	if (size == 0)
		size = len;

	if (size != len) {
		KGSL_CORE_ERR("Invalid size %d for vma region %lx\n",
			      size, useraddr);
		return -EINVAL;
	}

	ret = get_ashmem_file(fd, &filep, &vmfile, &len);

	if (ret) {
		KGSL_CORE_ERR("get_ashmem_file failed\n");
		return ret;
	}

	if (vmfile != vma->vm_file) {
		KGSL_CORE_ERR("ashmem shmem file does not match vma\n");
		ret = -EINVAL;
		goto err;
	}

	entry->priv_data = filep;
	entry->memdesc.pagetable = pagetable;
	entry->memdesc.size = ALIGN(size, PAGE_SIZE);
	entry->memdesc.useraddr = useraddr;
	if (kgsl_memdesc_use_cpu_map(&entry->memdesc))
		entry->memdesc.gpuaddr = entry->memdesc.useraddr;

	ret = memdesc_sg_virt(&entry->memdesc, useraddr, size);
	if (ret)
		goto err;

	return 0;

err:
	put_ashmem_file(filep);
	return ret;
}
#else
static int kgsl_setup_ashmem(struct kgsl_mem_entry *entry,
			     struct kgsl_pagetable *pagetable,
			     int fd, unsigned long useraddr, size_t size)
{
	return -EINVAL;
}
#endif

static int kgsl_setup_ion(struct kgsl_mem_entry *entry,
		struct kgsl_pagetable *pagetable, int fd)
{
	struct ion_handle *handle;
	struct scatterlist *s;
	struct sg_table *sg_table;

	if (IS_ERR_OR_NULL(kgsl_ion_client))
		return -ENODEV;

	handle = ion_import_dma_buf(kgsl_ion_client, fd);
	if (IS_ERR(handle))
		return PTR_ERR(handle);
	else if (!handle)
		return -EINVAL;

	entry->memtype = KGSL_MEM_ENTRY_ION;
	entry->priv_data = handle;
	entry->memdesc.pagetable = pagetable;
	entry->memdesc.size = 0;
	/* USE_CPU_MAP is not impemented for ION. */
	entry->memdesc.flags &= ~KGSL_MEMFLAGS_USE_CPU_MAP;

	sg_table = ion_sg_table(kgsl_ion_client, handle);

	if (IS_ERR_OR_NULL(sg_table))
		goto err;

	entry->memdesc.sg = sg_table->sgl;

	/* Calculate the size of the memdesc from the sglist */

	entry->memdesc.sglen = 0;

	for (s = entry->memdesc.sg; s != NULL; s = sg_next(s)) {
		entry->memdesc.size += s->length;
		entry->memdesc.sglen++;
	}

	return 0;
err:
	ion_free(kgsl_ion_client, handle);
	return -ENOMEM;
}

static inline int
can_use_cpu_map(void)
{
	return (kgsl_mmu_get_mmutype() == KGSL_MMU_TYPE_IOMMU
		&& kgsl_mmu_is_perprocess());
}

static long kgsl_ioctl_map_user_mem(struct kgsl_device_private *dev_priv,
				     unsigned int cmd, void *data)
{
	int result = -EINVAL;
	struct kgsl_map_user_mem *param = data;
	struct kgsl_mem_entry *entry = NULL;
	struct kgsl_process_private *private = dev_priv->process_priv;
	enum kgsl_user_mem_type memtype;

	entry = kgsl_mem_entry_create();

	if (entry == NULL)
		return -ENOMEM;

	if (_IOC_SIZE(cmd) == sizeof(struct kgsl_sharedmem_from_pmem))
		memtype = KGSL_USER_MEM_TYPE_PMEM;
	else
		memtype = param->memtype;

	/*
	 * Mask off unknown flags from userspace. This way the caller can
	 * check if a flag is supported by looking at the returned flags.
	 * Note: CACHEMODE is ignored for this call. Caching should be
	 * determined by type of allocation being mapped.
	 */
	param->flags &= KGSL_MEMFLAGS_GPUREADONLY
			| KGSL_MEMTYPE_MASK
			| KGSL_MEMALIGN_MASK
			| KGSL_MEMFLAGS_USE_CPU_MAP;

	entry->memdesc.flags = param->flags;
	if (!can_use_cpu_map())
		entry->memdesc.flags &= ~KGSL_MEMFLAGS_USE_CPU_MAP;

	if (kgsl_mmu_get_mmutype() == KGSL_MMU_TYPE_IOMMU)
		entry->memdesc.priv |= KGSL_MEMDESC_GUARD_PAGE;

	switch (memtype) {
	case KGSL_USER_MEM_TYPE_PMEM:
		if (param->fd == 0 || param->len == 0)
			break;

		result = kgsl_setup_phys_file(entry, private->pagetable,
					      param->fd, param->offset,
					      param->len);
		entry->memtype = KGSL_MEM_ENTRY_PMEM;
		break;

	case KGSL_USER_MEM_TYPE_ADDR:
		KGSL_DEV_ERR_ONCE(dev_priv->device, "User mem type "
				"KGSL_USER_MEM_TYPE_ADDR is deprecated\n");
		if (!kgsl_mmu_enabled()) {
			KGSL_DRV_ERR(dev_priv->device,
				"Cannot map paged memory with the "
				"MMU disabled\n");
			break;
		}

		if (param->hostptr == 0)
			break;

		result = kgsl_setup_useraddr(entry, private->pagetable,
					    param->hostptr,
					    param->offset, param->len);
		entry->memtype = KGSL_MEM_ENTRY_USER;
		break;

	case KGSL_USER_MEM_TYPE_ASHMEM:
		if (!kgsl_mmu_enabled()) {
			KGSL_DRV_ERR(dev_priv->device,
				"Cannot map paged memory with the "
				"MMU disabled\n");
			break;
		}

		if (param->hostptr == 0)
			break;

		result = kgsl_setup_ashmem(entry, private->pagetable,
					   param->fd, param->hostptr,
					   param->len);

		entry->memtype = KGSL_MEM_ENTRY_ASHMEM;
		break;
	case KGSL_USER_MEM_TYPE_ION:
		result = kgsl_setup_ion(entry, private->pagetable,
			param->fd);
		break;
	default:
		KGSL_CORE_ERR("Invalid memory type: %x\n", memtype);
		break;
	}

	if (result)
		goto error;

	if (entry->memdesc.size >= SZ_1M)
		kgsl_memdesc_set_align(&entry->memdesc, ilog2(SZ_1M));
	else if (entry->memdesc.size >= SZ_64K)
		kgsl_memdesc_set_align(&entry->memdesc, ilog2(SZ_64));

	/* echo back flags */
	param->flags = entry->memdesc.flags;

	result = kgsl_mem_entry_attach_process(entry, private);
	if (result)
		goto error_attach;

	/* Adjust the returned value for a non 4k aligned offset */
	param->gpuaddr = entry->memdesc.gpuaddr + (param->offset & ~PAGE_MASK);

	KGSL_STATS_ADD(param->len, kgsl_driver.stats.mapped,
		kgsl_driver.stats.mapped_max);

	kgsl_process_add_stats(private, entry->memtype, param->len);

	trace_kgsl_mem_map(entry, param->fd);

	return result;

error_attach:
	switch (entry->memtype) {
	case KGSL_MEM_ENTRY_PMEM:
	case KGSL_MEM_ENTRY_ASHMEM:
		if (entry->priv_data)
			fput(entry->priv_data);
		break;
	case KGSL_MEM_ENTRY_ION:
		ion_free(kgsl_ion_client, entry->priv_data);
		break;
	default:
		break;
	}
error:
	kfree(entry);
	return result;
}

static int _kgsl_gpumem_sync_cache(struct kgsl_mem_entry *entry, int op)
{
	int ret = 0;
	int cacheop;
	int mode;

	/*
	 * Flush is defined as (clean | invalidate).  If both bits are set, then
	 * do a flush, otherwise check for the individual bits and clean or inv
	 * as requested
	 */

	if ((op & KGSL_GPUMEM_CACHE_FLUSH) == KGSL_GPUMEM_CACHE_FLUSH)
		cacheop = KGSL_CACHE_OP_FLUSH;
	else if (op & KGSL_GPUMEM_CACHE_CLEAN)
		cacheop = KGSL_CACHE_OP_CLEAN;
	else if (op & KGSL_GPUMEM_CACHE_INV)
		cacheop = KGSL_CACHE_OP_INV;
	else {
		ret = -EINVAL;
		goto done;
	}

	mode = kgsl_memdesc_get_cachemode(&entry->memdesc);
	if (mode != KGSL_CACHEMODE_UNCACHED
		&& mode != KGSL_CACHEMODE_WRITECOMBINE)
		kgsl_cache_range_op(&entry->memdesc, cacheop);

done:
	return ret;
}

/* New cache sync function - supports both directions (clean and invalidate) */

static long
kgsl_ioctl_gpumem_sync_cache(struct kgsl_device_private *dev_priv,
	unsigned int cmd, void *data)
{
	struct kgsl_gpumem_sync_cache *param = data;
	struct kgsl_process_private *private = dev_priv->process_priv;
	struct kgsl_mem_entry *entry = NULL;
	long ret;

	if (param->id != 0) {
		entry = kgsl_sharedmem_find_id(private, param->id);
		if (entry == NULL) {
			KGSL_MEM_INFO(dev_priv->device, "can't find id %d\n",
					param->id);
			return -EINVAL;
		}
	} else if (param->gpuaddr != 0) {
		entry = kgsl_sharedmem_find(private, param->gpuaddr);
		if (entry == NULL) {
			KGSL_MEM_INFO(dev_priv->device,
					"can't find gpuaddr %x\n",
					param->gpuaddr);
			return -EINVAL;
		}
	} else {
		return -EINVAL;
	}

	ret = _kgsl_gpumem_sync_cache(entry, param->op);
	kgsl_mem_entry_put(entry);
	return ret;
}

/* Legacy cache function, does a flush (clean  + invalidate) */

static long
kgsl_ioctl_sharedmem_flush_cache(struct kgsl_device_private *dev_priv,
				 unsigned int cmd, void *data)
{
	struct kgsl_sharedmem_free *param = data;
	struct kgsl_process_private *private = dev_priv->process_priv;
	struct kgsl_mem_entry *entry = NULL;
	long ret;

	entry = kgsl_sharedmem_find(private, param->gpuaddr);
	if (entry == NULL) {
		KGSL_MEM_INFO(dev_priv->device,
				"can't find gpuaddr %x\n",
				param->gpuaddr);
		return -EINVAL;
	}
	ret = _kgsl_gpumem_sync_cache(entry, KGSL_GPUMEM_CACHE_FLUSH);
	kgsl_mem_entry_put(entry);
	return ret;
}

/*
 * The common parts of kgsl_ioctl_gpumem_alloc and kgsl_ioctl_gpumem_alloc_id.
 */
int
_gpumem_alloc(struct kgsl_device_private *dev_priv,
		struct kgsl_mem_entry **ret_entry,
		unsigned int size, unsigned int flags)
{
	int result;
	struct kgsl_process_private *private = dev_priv->process_priv;
	struct kgsl_mem_entry *entry;

	/*
	 * Mask off unknown flags from userspace. This way the caller can
	 * check if a flag is supported by looking at the returned flags.
	 */
	flags &= KGSL_MEMFLAGS_GPUREADONLY
		| KGSL_CACHEMODE_MASK
		| KGSL_MEMTYPE_MASK
		| KGSL_MEMALIGN_MASK
		| KGSL_MEMFLAGS_USE_CPU_MAP;

	entry = kgsl_mem_entry_create();
	if (entry == NULL)
		return -ENOMEM;

	if (kgsl_mmu_get_mmutype() == KGSL_MMU_TYPE_IOMMU)
		entry->memdesc.priv |= KGSL_MEMDESC_GUARD_PAGE;

	result = kgsl_allocate_user(&entry->memdesc, private->pagetable, size,
				    flags);
	if (result != 0)
		goto err;

	entry->memtype = KGSL_MEM_ENTRY_KERNEL;

	*ret_entry = entry;
	return result;
err:
	kfree(entry);
	*ret_entry = NULL;
	return result;
}

static long
kgsl_ioctl_gpumem_alloc(struct kgsl_device_private *dev_priv,
			unsigned int cmd, void *data)
{
	struct kgsl_process_private *private = dev_priv->process_priv;
	struct kgsl_gpumem_alloc *param = data;
	struct kgsl_mem_entry *entry = NULL;
	int result;

	param->flags &= ~KGSL_MEMFLAGS_USE_CPU_MAP;
	result = _gpumem_alloc(dev_priv, &entry, param->size, param->flags);
	if (result)
		return result;

	result = kgsl_mem_entry_attach_process(entry, private);
	if (result != 0)
		goto err;

	kgsl_process_add_stats(private, entry->memtype, param->size);
	trace_kgsl_mem_alloc(entry);

	param->gpuaddr = entry->memdesc.gpuaddr;
	param->size = entry->memdesc.size;
	param->flags = entry->memdesc.flags;
	return result;
err:
	kgsl_sharedmem_free(&entry->memdesc);
	kfree(entry);
	return result;
}

static long
kgsl_ioctl_gpumem_alloc_id(struct kgsl_device_private *dev_priv,
			unsigned int cmd, void *data)
{
	struct kgsl_process_private *private = dev_priv->process_priv;
	struct kgsl_gpumem_alloc_id *param = data;
	struct kgsl_mem_entry *entry = NULL;
	int result;

	if (!can_use_cpu_map())
		param->flags &= ~KGSL_MEMFLAGS_USE_CPU_MAP;

	result = _gpumem_alloc(dev_priv, &entry, param->size, param->flags);
	if (result != 0)
		goto err;

	result = kgsl_mem_entry_attach_process(entry, private);
	if (result != 0)
		goto err;

	kgsl_process_add_stats(private, entry->memtype, param->size);
	trace_kgsl_mem_alloc(entry);

	param->id = entry->id;
	param->flags = entry->memdesc.flags;
	param->size = entry->memdesc.size;
	param->mmapsize = kgsl_memdesc_mmapsize(&entry->memdesc);
	param->gpuaddr = entry->memdesc.gpuaddr;
	return result;
err:
	if (entry)
		kgsl_sharedmem_free(&entry->memdesc);
	kfree(entry);
	return result;
}

static long
kgsl_ioctl_gpumem_get_info(struct kgsl_device_private *dev_priv,
			unsigned int cmd, void *data)
{
	struct kgsl_process_private *private = dev_priv->process_priv;
	struct kgsl_gpumem_get_info *param = data;
	struct kgsl_mem_entry *entry = NULL;
	int result = 0;

	if (param->id != 0) {
		entry = kgsl_sharedmem_find_id(private, param->id);
		if (entry == NULL) {
			KGSL_MEM_INFO(dev_priv->device, "can't find id %d\n",
					param->id);
			return -EINVAL;
		}
	} else if (param->gpuaddr != 0) {
		entry = kgsl_sharedmem_find(private, param->gpuaddr);
		if (entry == NULL) {
			KGSL_MEM_INFO(dev_priv->device,
					"can't find gpuaddr %lx\n",
					param->gpuaddr);
			return -EINVAL;
		}
	} else {
		return -EINVAL;
	}
	param->gpuaddr = entry->memdesc.gpuaddr;
	param->id = entry->id;
	param->flags = entry->memdesc.flags;
	param->size = entry->memdesc.size;
	param->mmapsize = kgsl_memdesc_mmapsize(&entry->memdesc);
	param->useraddr = entry->memdesc.useraddr;

	kgsl_mem_entry_put(entry);
	return result;
}

static long kgsl_ioctl_cff_syncmem(struct kgsl_device_private *dev_priv,
					unsigned int cmd, void *data)
{
	int result = 0;
	struct kgsl_cff_syncmem *param = data;
	struct kgsl_process_private *private = dev_priv->process_priv;
	struct kgsl_mem_entry *entry = NULL;

	entry = kgsl_sharedmem_find_region(private, param->gpuaddr, param->len);
	if (!entry)
		return -EINVAL;

	kgsl_cffdump_syncmem(dev_priv, &entry->memdesc, param->gpuaddr,
			     param->len, true);

	kgsl_mem_entry_put(entry);
	return result;
}

static long kgsl_ioctl_cff_user_event(struct kgsl_device_private *dev_priv,
		unsigned int cmd, void *data)
{
	int result = 0;
	struct kgsl_cff_user_event *param = data;

	kgsl_cffdump_user_event(param->cff_opcode, param->op1, param->op2,
			param->op3, param->op4, param->op5);

	return result;
}

#ifdef CONFIG_GENLOCK
struct kgsl_genlock_event_priv {
	struct genlock_handle *handle;
	struct genlock *lock;
};

/**
 * kgsl_genlock_event_cb - Event callback for a genlock timestamp event
 * @device - The KGSL device that expired the timestamp
 * @priv - private data for the event
 * @context_id - the context id that goes with the timestamp
 * @timestamp - the timestamp that triggered the event
 *
 * Release a genlock lock following the expiration of a timestamp
 */

static void kgsl_genlock_event_cb(struct kgsl_device *device,
	void *priv, u32 context_id, u32 timestamp, u32 type)
{
	struct kgsl_genlock_event_priv *ev = priv;
	int ret;

	/* Signal the lock for every event type */
	ret = genlock_lock(ev->handle, GENLOCK_UNLOCK, 0, 0);
	if (ret)
		KGSL_CORE_ERR("Error while unlocking genlock: %d\n", ret);

	genlock_put_handle(ev->handle);

	kfree(ev);
}

/**
 * kgsl_add_genlock-event - Create a new genlock event
 * @device - KGSL device to create the event on
 * @timestamp - Timestamp to trigger the event
 * @data - User space buffer containing struct kgsl_genlock_event_priv
 * @len - length of the userspace buffer
 * @owner - driver instance that owns this event
 * @returns 0 on success or error code on error
 *
 * Attack to a genlock handle and register an event to release the
 * genlock lock when the timestamp expires
 */

static int kgsl_add_genlock_event(struct kgsl_device *device,
	u32 context_id, u32 timestamp, void __user *data, int len,
	struct kgsl_device_private *owner)
{
	struct kgsl_genlock_event_priv *event;
	struct kgsl_timestamp_event_genlock priv;
	int ret;

	if (len !=  sizeof(priv))
		return -EINVAL;

	if (copy_from_user(&priv, data, sizeof(priv)))
		return -EFAULT;

	event = kzalloc(sizeof(*event), GFP_KERNEL);

	if (event == NULL)
		return -ENOMEM;

	event->handle = genlock_get_handle_fd(priv.handle);

	if (IS_ERR(event->handle)) {
		int ret = PTR_ERR(event->handle);
		kfree(event);
		return ret;
	}

	ret = kgsl_add_event(device, context_id, timestamp,
			kgsl_genlock_event_cb, event, owner);
	if (ret)
		kfree(event);

	return ret;
}
#else
static long kgsl_add_genlock_event(struct kgsl_device *device,
	u32 context_id, u32 timestamp, void __user *data, int len,
	struct kgsl_device_private *owner)
{
	return -EINVAL;
}
#endif

/**
 * kgsl_ioctl_timestamp_event - Register a new timestamp event from userspace
 * @dev_priv - pointer to the private device structure
 * @cmd - the ioctl cmd passed from kgsl_ioctl
 * @data - the user data buffer from kgsl_ioctl
 * @returns 0 on success or error code on failure
 */

static long kgsl_ioctl_timestamp_event(struct kgsl_device_private *dev_priv,
		unsigned int cmd, void *data)
{
	struct kgsl_timestamp_event *param = data;
	int ret;

	switch (param->type) {
	case KGSL_TIMESTAMP_EVENT_GENLOCK:
		ret = kgsl_add_genlock_event(dev_priv->device,
			param->context_id, param->timestamp, param->priv,
			param->len, dev_priv);
		break;
	case KGSL_TIMESTAMP_EVENT_FENCE:
		ret = kgsl_add_fence_event(dev_priv->device,
			param->context_id, param->timestamp, param->priv,
			param->len, dev_priv);
		break;
	default:
		ret = -EINVAL;
	}

	return ret;
}

typedef long (*kgsl_ioctl_func_t)(struct kgsl_device_private *,
	unsigned int, void *);

#define KGSL_IOCTL_FUNC(_cmd, _func, _flags) \
	[_IOC_NR((_cmd))] = \
		{ .cmd = (_cmd), .func = (_func), .flags = (_flags) }

#define KGSL_IOCTL_LOCK		BIT(0)
#define KGSL_IOCTL_WAKE		BIT(1)

static const struct {
	unsigned int cmd;
	kgsl_ioctl_func_t func;
	int flags;
} kgsl_ioctl_funcs[] = {
	KGSL_IOCTL_FUNC(IOCTL_KGSL_DEVICE_GETPROPERTY,
			kgsl_ioctl_device_getproperty,
			KGSL_IOCTL_LOCK | KGSL_IOCTL_WAKE),
	KGSL_IOCTL_FUNC(IOCTL_KGSL_DEVICE_WAITTIMESTAMP,
			kgsl_ioctl_device_waittimestamp,
			KGSL_IOCTL_LOCK | KGSL_IOCTL_WAKE),
	KGSL_IOCTL_FUNC(IOCTL_KGSL_DEVICE_WAITTIMESTAMP_CTXTID,
			kgsl_ioctl_device_waittimestamp_ctxtid,
			KGSL_IOCTL_LOCK | KGSL_IOCTL_WAKE),
	KGSL_IOCTL_FUNC(IOCTL_KGSL_RINGBUFFER_ISSUEIBCMDS,
			kgsl_ioctl_rb_issueibcmds,
			KGSL_IOCTL_LOCK | KGSL_IOCTL_WAKE),
	KGSL_IOCTL_FUNC(IOCTL_KGSL_CMDSTREAM_READTIMESTAMP,
			kgsl_ioctl_cmdstream_readtimestamp,
			KGSL_IOCTL_LOCK),
	KGSL_IOCTL_FUNC(IOCTL_KGSL_CMDSTREAM_READTIMESTAMP_CTXTID,
			kgsl_ioctl_cmdstream_readtimestamp_ctxtid,
			KGSL_IOCTL_LOCK),
	KGSL_IOCTL_FUNC(IOCTL_KGSL_CMDSTREAM_FREEMEMONTIMESTAMP,
			kgsl_ioctl_cmdstream_freememontimestamp,
			KGSL_IOCTL_LOCK | KGSL_IOCTL_WAKE),
	KGSL_IOCTL_FUNC(IOCTL_KGSL_CMDSTREAM_FREEMEMONTIMESTAMP_CTXTID,
			kgsl_ioctl_cmdstream_freememontimestamp_ctxtid,
			KGSL_IOCTL_LOCK | KGSL_IOCTL_WAKE),
	KGSL_IOCTL_FUNC(IOCTL_KGSL_DRAWCTXT_CREATE,
			kgsl_ioctl_drawctxt_create,
			KGSL_IOCTL_LOCK | KGSL_IOCTL_WAKE),
	KGSL_IOCTL_FUNC(IOCTL_KGSL_DRAWCTXT_DESTROY,
			kgsl_ioctl_drawctxt_destroy,
			KGSL_IOCTL_LOCK | KGSL_IOCTL_WAKE),
	KGSL_IOCTL_FUNC(IOCTL_KGSL_MAP_USER_MEM,
			kgsl_ioctl_map_user_mem, 0),
	KGSL_IOCTL_FUNC(IOCTL_KGSL_SHAREDMEM_FROM_PMEM,
			kgsl_ioctl_map_user_mem, 0),
	KGSL_IOCTL_FUNC(IOCTL_KGSL_SHAREDMEM_FREE,
			kgsl_ioctl_sharedmem_free, 0),
	KGSL_IOCTL_FUNC(IOCTL_KGSL_SHAREDMEM_FLUSH_CACHE,
			kgsl_ioctl_sharedmem_flush_cache, 0),
	KGSL_IOCTL_FUNC(IOCTL_KGSL_GPUMEM_ALLOC,
			kgsl_ioctl_gpumem_alloc, 0),
	KGSL_IOCTL_FUNC(IOCTL_KGSL_CFF_SYNCMEM,
			kgsl_ioctl_cff_syncmem, 0),
	KGSL_IOCTL_FUNC(IOCTL_KGSL_CFF_USER_EVENT,
			kgsl_ioctl_cff_user_event, 0),
	KGSL_IOCTL_FUNC(IOCTL_KGSL_TIMESTAMP_EVENT,
			kgsl_ioctl_timestamp_event,
			KGSL_IOCTL_LOCK | KGSL_IOCTL_WAKE),
	KGSL_IOCTL_FUNC(IOCTL_KGSL_SETPROPERTY,
			kgsl_ioctl_device_setproperty,
			KGSL_IOCTL_LOCK | KGSL_IOCTL_WAKE),
	KGSL_IOCTL_FUNC(IOCTL_KGSL_GPUMEM_ALLOC_ID,
			kgsl_ioctl_gpumem_alloc_id, 0),
	KGSL_IOCTL_FUNC(IOCTL_KGSL_GPUMEM_FREE_ID,
			kgsl_ioctl_gpumem_free_id, 0),
	KGSL_IOCTL_FUNC(IOCTL_KGSL_GPUMEM_GET_INFO,
			kgsl_ioctl_gpumem_get_info, 0),
	KGSL_IOCTL_FUNC(IOCTL_KGSL_GPUMEM_SYNC_CACHE,
			kgsl_ioctl_gpumem_sync_cache, 0),
};

static long kgsl_ioctl(struct file *filep, unsigned int cmd, unsigned long arg)
{
	struct kgsl_device_private *dev_priv = filep->private_data;
	unsigned int nr;
	kgsl_ioctl_func_t func;
	int lock, ret, use_hw;
	char ustack[64];
	void *uptr = NULL;

	BUG_ON(dev_priv == NULL);

	/* Workaround for an previously incorrectly defined ioctl code.
	   This helps ensure binary compatability */

	if (cmd == IOCTL_KGSL_CMDSTREAM_FREEMEMONTIMESTAMP_OLD)
		cmd = IOCTL_KGSL_CMDSTREAM_FREEMEMONTIMESTAMP;
	else if (cmd == IOCTL_KGSL_CMDSTREAM_READTIMESTAMP_OLD)
		cmd = IOCTL_KGSL_CMDSTREAM_READTIMESTAMP;
	else if (cmd == IOCTL_KGSL_TIMESTAMP_EVENT_OLD)
		cmd = IOCTL_KGSL_TIMESTAMP_EVENT;

	nr = _IOC_NR(cmd);

	if (cmd & (IOC_IN | IOC_OUT)) {
		if (_IOC_SIZE(cmd) < sizeof(ustack))
			uptr = ustack;
		else {
			uptr = kzalloc(_IOC_SIZE(cmd), GFP_KERNEL);
			if (uptr == NULL) {
				KGSL_MEM_ERR(dev_priv->device,
					"kzalloc(%d) failed\n", _IOC_SIZE(cmd));
				ret = -ENOMEM;
				goto done;
			}
		}

		if (cmd & IOC_IN) {
			if (copy_from_user(uptr, (void __user *) arg,
				_IOC_SIZE(cmd))) {
				ret = -EFAULT;
				goto done;
			}
		} else
			memset(uptr, 0, _IOC_SIZE(cmd));
	}

	if (nr < ARRAY_SIZE(kgsl_ioctl_funcs) &&
		kgsl_ioctl_funcs[nr].func != NULL) {

		/*
		 * Make sure that nobody tried to send us a malformed ioctl code
		 * with a valid NR but bogus flags
		 */

		if (kgsl_ioctl_funcs[nr].cmd != cmd) {
			KGSL_DRV_ERR(dev_priv->device,
				"Malformed ioctl code %08x\n", cmd);
			ret = -ENOIOCTLCMD;
			goto done;
		}

		func = kgsl_ioctl_funcs[nr].func;
		lock = kgsl_ioctl_funcs[nr].flags & KGSL_IOCTL_LOCK;
		use_hw = kgsl_ioctl_funcs[nr].flags & KGSL_IOCTL_WAKE;
	} else {
		func = dev_priv->device->ftbl->ioctl;
		if (!func) {
			KGSL_DRV_INFO(dev_priv->device,
				      "invalid ioctl code %08x\n", cmd);
			ret = -ENOIOCTLCMD;
			goto done;
		}
		lock = 1;
		use_hw = 1;
	}

	if (lock) {
		mutex_lock(&dev_priv->device->mutex);
		if (use_hw) {
			ret = kgsl_active_count_get(dev_priv->device);
			if (ret < 0)
				goto unlock;
		}
	}

	ret = func(dev_priv, cmd, uptr);

unlock:
	if (lock) {
		if (use_hw)
			kgsl_active_count_put(dev_priv->device);
		mutex_unlock(&dev_priv->device->mutex);
	}

	if (ret == 0 && (cmd & IOC_OUT)) {
		if (copy_to_user((void __user *) arg, uptr, _IOC_SIZE(cmd)))
			ret = -EFAULT;
	}

done:
	if (_IOC_SIZE(cmd) >= sizeof(ustack))
		kfree(uptr);

	return ret;
}

static int
kgsl_mmap_memstore(struct kgsl_device *device, struct vm_area_struct *vma)
{
	struct kgsl_memdesc *memdesc = &device->memstore;
	int result;
	unsigned int vma_size = vma->vm_end - vma->vm_start;

	/* The memstore can only be mapped as read only */

	if (vma->vm_flags & VM_WRITE)
		return -EPERM;

	if (memdesc->size  !=  vma_size) {
		KGSL_MEM_ERR(device, "memstore bad size: %d should be %d\n",
			     vma_size, memdesc->size);
		return -EINVAL;
	}

	vma->vm_page_prot = pgprot_noncached(vma->vm_page_prot);

	result = remap_pfn_range(vma, vma->vm_start,
				device->memstore.physaddr >> PAGE_SHIFT,
				 vma_size, vma->vm_page_prot);
	if (result != 0)
		KGSL_MEM_ERR(device, "remap_pfn_range failed: %d\n",
			     result);

	return result;
}

/*
 * kgsl_gpumem_vm_open is called whenever a vma region is copied or split.
 * Increase the refcount to make sure that the accounting stays correct
 */

static void kgsl_gpumem_vm_open(struct vm_area_struct *vma)
{
	struct kgsl_mem_entry *entry = vma->vm_private_data;
	kgsl_mem_entry_get(entry);
}

static int
kgsl_gpumem_vm_fault(struct vm_area_struct *vma, struct vm_fault *vmf)
{
	struct kgsl_mem_entry *entry = vma->vm_private_data;

	if (!entry->memdesc.ops || !entry->memdesc.ops->vmfault)
		return VM_FAULT_SIGBUS;

	return entry->memdesc.ops->vmfault(&entry->memdesc, vma, vmf);
}

static void
kgsl_gpumem_vm_close(struct vm_area_struct *vma)
{
	struct kgsl_mem_entry *entry  = vma->vm_private_data;

	entry->memdesc.useraddr = 0;
	kgsl_mem_entry_put(entry);
}

static struct vm_operations_struct kgsl_gpumem_vm_ops = {
	.open  = kgsl_gpumem_vm_open,
	.fault = kgsl_gpumem_vm_fault,
	.close = kgsl_gpumem_vm_close,
};

static int
get_mmap_entry(struct kgsl_process_private *private,
		struct kgsl_mem_entry **out_entry, unsigned long pgoff,
		unsigned long len)
{
	int ret = 0;
	struct kgsl_mem_entry *entry;

	entry = kgsl_sharedmem_find_id(private, pgoff);
	if (entry == NULL) {
		entry = kgsl_sharedmem_find(private, pgoff << PAGE_SHIFT);
	}

	if (!entry)
		return -EINVAL;

	if (!entry->memdesc.ops ||
		!entry->memdesc.ops->vmflags ||
		!entry->memdesc.ops->vmfault) {
		ret = -EINVAL;
		goto err_put;
	}

	if (entry->memdesc.useraddr != 0) {
		ret = -EBUSY;
		goto err_put;
	}

	if (len != kgsl_memdesc_mmapsize(&entry->memdesc)) {
		ret = -ERANGE;
		goto err_put;
	}

	*out_entry = entry;
	return 0;
err_put:
	kgsl_mem_entry_put(entry);
	return ret;
}

static inline bool
mmap_range_valid(unsigned long addr, unsigned long len)
{
	return (addr + len) > addr && (addr + len) < TASK_SIZE;
}

static unsigned long
kgsl_get_unmapped_area(struct file *file, unsigned long addr,
			unsigned long len, unsigned long pgoff,
			unsigned long flags)
{
	unsigned long ret = 0, orig_len = len;
	unsigned long vma_offset = pgoff << PAGE_SHIFT;
	struct kgsl_device_private *dev_priv = file->private_data;
	struct kgsl_process_private *private = dev_priv->process_priv;
	struct kgsl_device *device = dev_priv->device;
	struct kgsl_mem_entry *entry = NULL;
	unsigned int align;
	unsigned int retry = 0;

	if (vma_offset == device->memstore.gpuaddr)
		return get_unmapped_area(NULL, addr, len, pgoff, flags);

	ret = get_mmap_entry(private, &entry, pgoff, len);
	if (ret)
		return ret;

	if (!kgsl_memdesc_use_cpu_map(&entry->memdesc) || (flags & MAP_FIXED)) {
		/*
		 * If we're not going to use the same mapping on the gpu,
		 * any address is fine.
		 * For MAP_FIXED, hopefully the caller knows what they're doing,
		 * but we may fail in mmap() if there is already something
		 * at the virtual address chosen.
		 */
		ret = get_unmapped_area(NULL, addr, len, pgoff, flags);
		goto put;
	}
	if (entry->memdesc.gpuaddr != 0) {
		KGSL_MEM_INFO(device,
				"pgoff %lx already mapped to gpuaddr %x\n",
				pgoff, entry->memdesc.gpuaddr);
		ret = -EBUSY;
		goto put;
	}

	align = kgsl_memdesc_get_align(&entry->memdesc);
	if (align >= ilog2(SZ_1M))
		align = ilog2(SZ_1M);
	else if (align >= ilog2(SZ_64K))
		align = ilog2(SZ_64K);
	else if (align <= PAGE_SHIFT)
		align = 0;

	if (align)
		len += 1 << align;

	if (!mmap_range_valid(addr, len))
		addr = 0;
	do {
		ret = get_unmapped_area(NULL, addr, len, pgoff, flags);
		if (IS_ERR_VALUE(ret)) {
			/*
			 * If we are really fragmented, there may not be room
			 * for the alignment padding, so try again without it.
			 */
			if (!retry && (ret == (unsigned long)-ENOMEM)
				&& (align > PAGE_SHIFT)) {
				align = PAGE_SHIFT;
				addr = 0;
				len = orig_len;
				retry = 1;
				continue;
			}
			break;
		}
		if (align)
			ret = ALIGN(ret, (1 << align));

		/*make sure there isn't a GPU only mapping at this address */
		spin_lock(&private->mem_lock);
		if (kgsl_sharedmem_region_empty(private, ret, orig_len)) {
			int ret_val;
			/*
			 * We found a free memory map, claim it here with
			 * memory lock held
			 */
			entry->memdesc.gpuaddr = ret;
			/* This should never fail */
			ret_val = kgsl_mem_entry_track_gpuaddr(private, entry);
			spin_unlock(&private->mem_lock);
			BUG_ON(ret_val);
			/* map cannot be called with lock held */
			ret_val = kgsl_mmu_map(private->pagetable,
						&entry->memdesc);
			if (ret_val) {
				spin_lock(&private->mem_lock);
				kgsl_mem_entry_untrack_gpuaddr(private, entry);
				spin_unlock(&private->mem_lock);
				ret = ret_val;
			}
			break;
		}
		spin_unlock(&private->mem_lock);

		trace_kgsl_mem_unmapped_area_collision(entry, addr, orig_len,
							ret);

		/*
		 * If we collided, bump the hint address so that
		 * get_umapped_area knows to look somewhere else.
		 */
		addr = (addr == 0) ? ret + orig_len : addr + orig_len;

		/*
		 * The addr hint can be set by userspace to be near
		 * the end of the address space. Make sure we search
		 * the whole address space at least once by wrapping
		 * back around once.
		 */
		if (!retry && !mmap_range_valid(addr, len)) {
			addr = 0;
			retry = 1;
		} else {
			ret = -EBUSY;
		}
	} while (mmap_range_valid(addr, len));

	if (IS_ERR_VALUE(ret))
		KGSL_MEM_INFO(device,
				"pid %d pgoff %lx len %ld failed error %ld\n",
				private->pid, pgoff, len, ret);
put:
	kgsl_mem_entry_put(entry);
	return ret;
}

static int kgsl_mmap(struct file *file, struct vm_area_struct *vma)
{
	unsigned int ret, cache;
	unsigned long vma_offset = vma->vm_pgoff << PAGE_SHIFT;
	struct kgsl_device_private *dev_priv = file->private_data;
	struct kgsl_process_private *private = dev_priv->process_priv;
	struct kgsl_mem_entry *entry = NULL;
	struct kgsl_device *device = dev_priv->device;

	/* Handle leagacy behavior for memstore */

	if (vma_offset == device->memstore.gpuaddr)
		return kgsl_mmap_memstore(device, vma);

	/*
	 * The reference count on the entry that we get from
	 * get_mmap_entry() will be held until kgsl_gpumem_vm_close().
	 */
	ret = get_mmap_entry(private, &entry, vma->vm_pgoff,
				vma->vm_end - vma->vm_start);
	if (ret)
		return ret;

	vma->vm_flags |= entry->memdesc.ops->vmflags(&entry->memdesc);

	vma->vm_private_data = entry;

	/* Determine user-side caching policy */

	cache = kgsl_memdesc_get_cachemode(&entry->memdesc);

	switch (cache) {
	case KGSL_CACHEMODE_UNCACHED:
		vma->vm_page_prot = pgprot_noncached(vma->vm_page_prot);
		break;
	case KGSL_CACHEMODE_WRITETHROUGH:
		vma->vm_page_prot = pgprot_writethroughcache(vma->vm_page_prot);
		break;
	case KGSL_CACHEMODE_WRITEBACK:
		vma->vm_page_prot = pgprot_writebackcache(vma->vm_page_prot);
		break;
	case KGSL_CACHEMODE_WRITECOMBINE:
	default:
		vma->vm_page_prot = pgprot_writecombine(vma->vm_page_prot);
		break;
	}

	vma->vm_ops = &kgsl_gpumem_vm_ops;

	if (cache == KGSL_CACHEMODE_WRITEBACK
		|| cache == KGSL_CACHEMODE_WRITETHROUGH) {
		struct scatterlist *s;
		int i;
		int sglen = entry->memdesc.sglen;
		unsigned long addr = vma->vm_start;

		for_each_sg(entry->memdesc.sg, s, sglen, i) {
			int j;
			for (j = 0; j < (sg_dma_len(s) >> PAGE_SHIFT); j++) {
				struct page *page = sg_page(s);
				page = nth_page(page, j);
				vm_insert_page(vma, addr, page);
				addr += PAGE_SIZE;
			}
		}
	}

	vma->vm_file = file;

	entry->memdesc.useraddr = vma->vm_start;

	trace_kgsl_mem_mmap(entry);
	return 0;
}

static irqreturn_t kgsl_irq_handler(int irq, void *data)
{
	struct kgsl_device *device = data;

	return device->ftbl->irq_handler(device);

}

static const struct file_operations kgsl_fops = {
	.owner = THIS_MODULE,
	.release = kgsl_release,
	.open = kgsl_open,
	.mmap = kgsl_mmap,
	.get_unmapped_area = kgsl_get_unmapped_area,
	.unlocked_ioctl = kgsl_ioctl,
};

struct kgsl_driver kgsl_driver  = {
	.process_mutex = __MUTEX_INITIALIZER(kgsl_driver.process_mutex),
	.ptlock = __SPIN_LOCK_UNLOCKED(kgsl_driver.ptlock),
	.devlock = __MUTEX_INITIALIZER(kgsl_driver.devlock),
	.memfree_hist_mutex =
		__MUTEX_INITIALIZER(kgsl_driver.memfree_hist_mutex),
};
EXPORT_SYMBOL(kgsl_driver);

static void _unregister_device(struct kgsl_device *device)
{
	int minor;

	mutex_lock(&kgsl_driver.devlock);
	for (minor = 0; minor < KGSL_DEVICE_MAX; minor++) {
		if (device == kgsl_driver.devp[minor])
			break;
	}
	if (minor != KGSL_DEVICE_MAX) {
		device_destroy(kgsl_driver.class,
				MKDEV(MAJOR(kgsl_driver.major), minor));
		kgsl_driver.devp[minor] = NULL;
	}
	mutex_unlock(&kgsl_driver.devlock);
}

static int _register_device(struct kgsl_device *device)
{
	int minor, ret;
	dev_t dev;

	/* Find a minor for the device */

	mutex_lock(&kgsl_driver.devlock);
	for (minor = 0; minor < KGSL_DEVICE_MAX; minor++) {
		if (kgsl_driver.devp[minor] == NULL) {
			kgsl_driver.devp[minor] = device;
			break;
		}
	}
	mutex_unlock(&kgsl_driver.devlock);

	if (minor == KGSL_DEVICE_MAX) {
		KGSL_CORE_ERR("minor devices exhausted\n");
		return -ENODEV;
	}

	/* Create the device */
	dev = MKDEV(MAJOR(kgsl_driver.major), minor);
	device->dev = device_create(kgsl_driver.class,
				    device->parentdev,
				    dev, device,
				    device->name);

	if (IS_ERR(device->dev)) {
		mutex_lock(&kgsl_driver.devlock);
		kgsl_driver.devp[minor] = NULL;
		mutex_unlock(&kgsl_driver.devlock);
		ret = PTR_ERR(device->dev);
		KGSL_CORE_ERR("device_create(%s): %d\n", device->name, ret);
		return ret;
	}

	dev_set_drvdata(device->parentdev, device);
	return 0;
}

int kgsl_device_platform_probe(struct kgsl_device *device)
{
	int result;
	int status = -EINVAL;
	struct resource *res;
	struct platform_device *pdev =
		container_of(device->parentdev, struct platform_device, dev);

	status = _register_device(device);
	if (status)
		return status;

	/* Initialize logging first, so that failures below actually print. */
	kgsl_device_debugfs_init(device);

	status = kgsl_pwrctrl_init(device);
	if (status)
		goto error;

	kgsl_ion_client = msm_ion_client_create(UINT_MAX, KGSL_NAME);

	res = platform_get_resource_byname(pdev, IORESOURCE_MEM,
					   device->iomemname);
	if (res == NULL) {
		KGSL_DRV_ERR(device, "platform_get_resource_byname failed\n");
		status = -EINVAL;
		goto error_pwrctrl_close;
	}
	if (res->start == 0 || resource_size(res) == 0) {
		KGSL_DRV_ERR(device, "dev %d invalid register region\n",
			device->id);
		status = -EINVAL;
		goto error_pwrctrl_close;
	}

	device->reg_phys = res->start;
	device->reg_len = resource_size(res);

	if (!devm_request_mem_region(device->dev, device->reg_phys,
				device->reg_len, device->name)) {
		KGSL_DRV_ERR(device, "request_mem_region failed\n");
		status = -ENODEV;
		goto error_pwrctrl_close;
	}

	device->reg_virt = devm_ioremap(device->dev, device->reg_phys,
					device->reg_len);

	if (device->reg_virt == NULL) {
		KGSL_DRV_ERR(device, "ioremap failed\n");
		status = -ENODEV;
		goto error_pwrctrl_close;
	}
	/*acquire interrupt */
	device->pwrctrl.interrupt_num =
		platform_get_irq_byname(pdev, device->pwrctrl.irq_name);

	if (device->pwrctrl.interrupt_num <= 0) {
		KGSL_DRV_ERR(device, "platform_get_irq_byname failed: %d\n",
					 device->pwrctrl.interrupt_num);
		status = -EINVAL;
		goto error_pwrctrl_close;
	}

	status = devm_request_irq(device->dev, device->pwrctrl.interrupt_num,
				  kgsl_irq_handler, IRQF_TRIGGER_HIGH,
				  device->name, device);
	if (status) {
		KGSL_DRV_ERR(device, "request_irq(%d) failed: %d\n",
			      device->pwrctrl.interrupt_num, status);
		goto error_pwrctrl_close;
	}
	disable_irq(device->pwrctrl.interrupt_num);

	KGSL_DRV_INFO(device,
		"dev_id %d regs phys 0x%08lx size 0x%08x virt %p\n",
		device->id, device->reg_phys, device->reg_len,
		device->reg_virt);

	result = kgsl_drm_init(pdev);
	if (result)
		goto error_pwrctrl_close;


	setup_timer(&device->idle_timer, kgsl_timer, (unsigned long) device);
	status = kgsl_create_device_workqueue(device);
	if (status)
		goto error_pwrctrl_close;

	status = kgsl_mmu_init(device);
	if (status != 0) {
		KGSL_DRV_ERR(device, "kgsl_mmu_init failed %d\n", status);
		goto error_dest_work_q;
	}

	status = kgsl_allocate_contiguous(&device->memstore,
		KGSL_MEMSTORE_SIZE);

	if (status != 0) {
		KGSL_DRV_ERR(device, "kgsl_allocate_contiguous failed %d\n",
				status);
		goto error_close_mmu;
	}

	pm_qos_add_request(&device->pm_qos_req_dma, PM_QOS_CPU_DMA_LATENCY,
				PM_QOS_DEFAULT_VALUE);

	/* Initalize the snapshot engine */
	kgsl_device_snapshot_init(device);

	/* Initialize common sysfs entries */
	kgsl_pwrctrl_init_sysfs(device);

	return 0;

error_close_mmu:
	kgsl_mmu_close(device);
error_dest_work_q:
	destroy_workqueue(device->work_queue);
	device->work_queue = NULL;
error_pwrctrl_close:
	kgsl_pwrctrl_close(device);
error:
	_unregister_device(device);
	return status;
}
EXPORT_SYMBOL(kgsl_device_platform_probe);

int kgsl_postmortem_dump(struct kgsl_device *device, int manual)
{
	bool saved_nap;
	struct kgsl_pwrctrl *pwr = &device->pwrctrl;

	BUG_ON(device == NULL);

	kgsl_cffdump_hang(device->id);

	/* For a manual dump, make sure that the system is idle */

	if (manual) {
		kgsl_active_count_wait(device);

		if (device->state == KGSL_STATE_ACTIVE)
			kgsl_idle(device);

	}

	if (device->pm_dump_enable) {

		KGSL_LOG_DUMP(device,
				"POWER: FLAGS = %08lX | ACTIVE POWERLEVEL = %08X",
				pwr->power_flags, pwr->active_pwrlevel);

		KGSL_LOG_DUMP(device, "POWER: INTERVAL TIMEOUT = %08X ",
				pwr->interval_timeout);

	}

	/* Disable the idle timer so we don't get interrupted */
	del_timer_sync(&device->idle_timer);
	mutex_unlock(&device->mutex);
	flush_workqueue(device->work_queue);
	mutex_lock(&device->mutex);

	/* Turn off napping to make sure we have the clocks full
	   attention through the following process */
	saved_nap = device->pwrctrl.nap_allowed;
	device->pwrctrl.nap_allowed = false;

	/* Force on the clocks */
	kgsl_pwrctrl_wake(device);

	/* Disable the irq */
	kgsl_pwrctrl_irq(device, KGSL_PWRFLAGS_OFF);

	/*Call the device specific postmortem dump function*/
	device->ftbl->postmortem_dump(device, manual);

	/* Restore nap mode */
	device->pwrctrl.nap_allowed = saved_nap;

	/* On a manual trigger, turn on the interrupts and put
	   the clocks to sleep.  They will recover themselves
	   on the next event.  For a hang, leave things as they
	   are until fault tolerance kicks in. */

	if (manual) {
		kgsl_pwrctrl_irq(device, KGSL_PWRFLAGS_ON);

		/* try to go into a sleep mode until the next event */
		kgsl_pwrctrl_request_state(device, KGSL_STATE_SLEEP);
		kgsl_pwrctrl_sleep(device);
	}

	return 0;
}
EXPORT_SYMBOL(kgsl_postmortem_dump);

void kgsl_device_platform_remove(struct kgsl_device *device)
{
	kgsl_device_snapshot_close(device);

	kgsl_pwrctrl_uninit_sysfs(device);

	pm_qos_remove_request(&device->pm_qos_req_dma);

	idr_destroy(&device->context_idr);

	kgsl_sharedmem_free(&device->memstore);

	kgsl_mmu_close(device);

	if (device->work_queue) {
		destroy_workqueue(device->work_queue);
		device->work_queue = NULL;
	}
	kgsl_pwrctrl_close(device);

	_unregister_device(device);
}
EXPORT_SYMBOL(kgsl_device_platform_remove);

static int __devinit
kgsl_ptdata_init(void)
{
	kgsl_driver.ptpool = kgsl_mmu_ptpool_init(kgsl_pagetable_count);

	if (!kgsl_driver.ptpool)
		return -ENOMEM;
	return 0;
}

static void kgsl_core_exit(void)
{
	kgsl_mmu_ptpool_destroy(kgsl_driver.ptpool);
	kgsl_driver.ptpool = NULL;

	kgsl_drm_exit();
	kgsl_cffdump_destroy();
	kgsl_core_debugfs_close();

	/*
	 * We call kgsl_sharedmem_uninit_sysfs() and device_unregister()
	 * only if kgsl_driver.virtdev has been populated.
	 * We check at least one member of kgsl_driver.virtdev to
	 * see if it is not NULL (and thus, has been populated).
	 */
	if (kgsl_driver.virtdev.class) {
		kgsl_sharedmem_uninit_sysfs();
		device_unregister(&kgsl_driver.virtdev);
	}

	if (kgsl_driver.class) {
		class_destroy(kgsl_driver.class);
		kgsl_driver.class = NULL;
	}

	kgsl_memfree_hist_exit();
	unregister_chrdev_region(kgsl_driver.major, KGSL_DEVICE_MAX);
}

static int __init kgsl_core_init(void)
{
	int result = 0;
	/* alloc major and minor device numbers */
	result = alloc_chrdev_region(&kgsl_driver.major, 0, KGSL_DEVICE_MAX,
				  KGSL_NAME);
	if (result < 0) {
		KGSL_CORE_ERR("alloc_chrdev_region failed err = %d\n", result);
		goto err;
	}

	cdev_init(&kgsl_driver.cdev, &kgsl_fops);
	kgsl_driver.cdev.owner = THIS_MODULE;
	kgsl_driver.cdev.ops = &kgsl_fops;
	result = cdev_add(&kgsl_driver.cdev, MKDEV(MAJOR(kgsl_driver.major), 0),
		       KGSL_DEVICE_MAX);

	if (result) {
		KGSL_CORE_ERR("kgsl: cdev_add() failed, dev_num= %d,"
			     " result= %d\n", kgsl_driver.major, result);
		goto err;
	}

	kgsl_driver.class = class_create(THIS_MODULE, KGSL_NAME);

	if (IS_ERR(kgsl_driver.class)) {
		result = PTR_ERR(kgsl_driver.class);
		KGSL_CORE_ERR("failed to create class %s", KGSL_NAME);
		goto err;
	}

	/* Make a virtual device for managing core related things
	   in sysfs */
	kgsl_driver.virtdev.class = kgsl_driver.class;
	dev_set_name(&kgsl_driver.virtdev, "kgsl");
	result = device_register(&kgsl_driver.virtdev);
	if (result) {
		KGSL_CORE_ERR("driver_register failed\n");
		goto err;
	}

	/* Make kobjects in the virtual device for storing statistics */

	kgsl_driver.ptkobj =
	  kobject_create_and_add("pagetables",
				 &kgsl_driver.virtdev.kobj);

	kgsl_driver.prockobj =
		kobject_create_and_add("proc",
				       &kgsl_driver.virtdev.kobj);

	kgsl_core_debugfs_init();

	kgsl_sharedmem_init_sysfs();
	kgsl_cffdump_init();

	INIT_LIST_HEAD(&kgsl_driver.process_list);

	INIT_LIST_HEAD(&kgsl_driver.pagetable_list);

	kgsl_mmu_set_mmutype(ksgl_mmu_type);

	if (KGSL_MMU_TYPE_GPU == kgsl_mmu_get_mmutype()) {
		result = kgsl_ptdata_init();
		if (result)
			goto err;
	}

	if (kgsl_memfree_hist_init())
		KGSL_CORE_ERR("failed to init memfree_hist");

	return 0;

err:
	kgsl_core_exit();
	return result;
}

module_init(kgsl_core_init);
module_exit(kgsl_core_exit);

MODULE_AUTHOR("Qualcomm Innovation Center, Inc.");
MODULE_DESCRIPTION("MSM GPU driver");
MODULE_LICENSE("GPL");<|MERGE_RESOLUTION|>--- conflicted
+++ resolved
@@ -748,16 +748,6 @@
 }
 EXPORT_SYMBOL(kgsl_late_resume_driver);
 
-<<<<<<< HEAD
-/**
- * kgsl_destroy_process_private - Cleanup function to free process private
- * struct object and the all the other resources attached to it.
- * Since the function can be used when not all reources inside process
- * private have been allocated, there is a check to (before each resource
- * cleanup) see if the struct member being cleaned is in fact allocated
- * or not. If the value is not NULL, resource is freed.
- * @kref - Pointer to object being destroyed's kref struct
-=======
 /*
  * kgsl_destroy_process_private() - Cleanup function to free process private
  * @kref: - Pointer to object being destroyed's kref struct
@@ -766,52 +756,24 @@
  * private have been allocated, there is a check to (before each resource
  * cleanup) see if the struct member being cleaned is in fact allocated or not.
  * If the value is not NULL, resource is freed.
->>>>>>> a0b5b9b6
  */
 static void kgsl_destroy_process_private(struct kref *kref)
 {
 
 	struct kgsl_mem_entry *entry = NULL;
-<<<<<<< HEAD
-	struct rb_node *node;
-=======
 	int next = 0;
->>>>>>> a0b5b9b6
 
 
 	struct kgsl_process_private *private = container_of(kref,
 			struct kgsl_process_private, refcount);
-<<<<<<< HEAD
-	/* Remove this process from global process list */
-
-	/* We do not acquire a lock first as it is expected that
-=======
 
 	/*
 	 * Remove this process from global process list
 	 * We do not acquire a lock first as it is expected that
->>>>>>> a0b5b9b6
 	 * kgsl_destroy_process_private() is only going to be called
 	 * through kref_put() which is only called after acquiring
 	 * the lock.
 	 */
-<<<<<<< HEAD
-	list_del(&private->list);
-	mutex_unlock(&kgsl_driver.process_mutex);
-
-	if (private->pagetable) {
-
-		for (node = rb_first(&private->mem_rb); node; ) {
-			entry = rb_entry(node, struct kgsl_mem_entry, node);
-			node = rb_next(&entry->node);
-
-			rb_erase(&entry->node, &private->mem_rb);
-			kgsl_mem_entry_detach_process(entry);
-		}
-		kgsl_mmu_putpagetable(private->pagetable);
-	}
-
-=======
 	if (!private) {
 		KGSL_CORE_ERR("Cannot destroy null process private\n");
 		mutex_unlock(&kgsl_driver.process_mutex);
@@ -820,14 +782,11 @@
 	list_del(&private->list);
 	mutex_unlock(&kgsl_driver.process_mutex);
 
->>>>>>> a0b5b9b6
 	if (private->kobj.parent)
 		kgsl_process_uninit_sysfs(private);
 	if (private->debug_root)
 		debugfs_remove_recursive(private->debug_root);
 
-<<<<<<< HEAD
-=======
 	while (1) {
 		rcu_read_lock();
 		entry = idr_get_next(&private->mem_idr, &next);
@@ -845,21 +804,10 @@
 	kgsl_mmu_putpagetable(private->pagetable);
 	idr_destroy(&private->mem_idr);
 
->>>>>>> a0b5b9b6
 	kfree(private);
 	return;
 }
 
-<<<<<<< HEAD
-/**
- * find_process_private() - Helper function to search for
- * the current process in the list of processes with an open KGSL handle.
- * If the process is not found, a new struct object for this process
- * is created and returned.
- * @cur_dev_priv: Pointer to device private structure which
- * contains pointers to device and process_private structs.
- * @returns: Pointer to the found/newly created private struct
-=======
 static void
 kgsl_put_process_private(struct kgsl_device *device,
 			 struct kgsl_process_private *private)
@@ -881,7 +829,6 @@
  * @cur_dev_priv: Pointer to device private structure which contains pointers
  * to device and process_private structs.
  * Returns: Pointer to the found/newly created private struct
->>>>>>> a0b5b9b6
  */
 static struct kgsl_process_private *
 kgsl_find_process_private(struct kgsl_device_private *cur_dev_priv)
@@ -906,10 +853,7 @@
 	}
 
 	kref_init(&private->refcount);
-<<<<<<< HEAD
-=======
-
->>>>>>> a0b5b9b6
+
 	private->pid = task_tgid_nr(current);
 	spin_lock_init(&private->mem_lock);
 	mutex_init(&private->process_private_mutex);
@@ -920,39 +864,6 @@
 	return private;
 }
 
-<<<<<<< HEAD
-static void kgsl_put_process_private(struct kgsl_device *device,
-		struct kgsl_process_private *private)
-{
-	mutex_lock(&kgsl_driver.process_mutex);
-
-	/* kref_put() returns 1 when the refcnt has reached 0
-	 * and the destroying function is called and returns 0 when decrementing
-	 * refcnt doesn't give 0 and since we unlock mutex in
-	 * kgsl_destroy_process_private anyway, we only unlock the mutex in this
-	 * function if decrementing refcnt didn't bring it to 0, which would
-	 * happen when kref_put() returns 0.
-	 */
-	if (!kref_put(&private->refcount, kgsl_destroy_process_private))
-		mutex_unlock(&kgsl_driver.process_mutex);
-	return;
-}
-
-/**
- * kgsl_get_process_private() - Used to find the process private struct obj
- * and populate its members by allocating resources. If the process
- * struct obj is not found in current list of open processes, a new process
- * struct obj is created and its members populated likewise.
- * Before populating any member there is a check to see if it is NULL.
- * If it is not NULL, it has already been populated by another thread
- * and resource allocation for that member is skipped.
- * @returns: Pointer to the private process struct obj found/created or
- * NULL if pagetable creation for this process private obj failed.
- */
-static struct kgsl_process_private *
-kgsl_get_process_private(struct kgsl_device *device,
-		struct kgsl_device_private *cur_dev_priv)
-=======
 /*
  * kgsl_get_process_private() - Used to find the process private structure
  * @cur_dev_priv: Current device pointer
@@ -962,36 +873,12 @@
  */
 static struct kgsl_process_private *
 kgsl_get_process_private(struct kgsl_device_private *cur_dev_priv)
->>>>>>> a0b5b9b6
 {
 	struct kgsl_process_private *private;
 
 	private = kgsl_find_process_private(cur_dev_priv);
 
 	mutex_lock(&private->process_private_mutex);
-<<<<<<< HEAD
-	if (!private->mem_rb.rb_node)
-		private->mem_rb = RB_ROOT;
-
-	if ((!private->pagetable) && kgsl_mmu_enabled()) {
-		unsigned long pt_name;
-
-		pt_name = task_tgid_nr(current);
-		private->pagetable = kgsl_mmu_getpagetable(pt_name);
-		if (private->pagetable == NULL) {
-			mutex_unlock(&private->process_private_mutex);
-			kgsl_put_process_private(device, private);
-			return NULL;
-		}
-	}
-
-	if (!private->kobj.parent)
-		kgsl_process_init_sysfs(private);
-	if (!private->debug_root)
-		kgsl_process_init_debugfs(private);
-
-	mutex_unlock(&private->process_private_mutex);
-=======
 
 	/*
 	 * If debug root initialized then it means the rest of the fields
@@ -1022,7 +909,6 @@
 done:
 	mutex_unlock(&private->process_private_mutex);
 
->>>>>>> a0b5b9b6
 	return private;
 }
 
@@ -1115,16 +1001,6 @@
 	dev_priv->device = device;
 	filep->private_data = dev_priv;
 
-<<<<<<< HEAD
-	/* Get file (per process) private struct */
-	dev_priv->process_priv = kgsl_get_process_private(device, dev_priv);
-	if (dev_priv->process_priv ==  NULL) {
-		result = -ENOMEM;
-		goto err_freedevpriv;
-	}
-
-=======
->>>>>>> a0b5b9b6
 	mutex_lock(&device->mutex);
 
 	if (device->open_count == 0) {
