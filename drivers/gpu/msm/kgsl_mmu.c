/* Copyright (c) 2002,2007-2012, Code Aurora Forum. All rights reserved.
 *
 * This program is free software; you can redistribute it and/or modify
 * it under the terms of the GNU General Public License version 2 and
 * only version 2 as published by the Free Software Foundation.
 *
 * This program is distributed in the hope that it will be useful,
 * but WITHOUT ANY WARRANTY; without even the implied warranty of
 * MERCHANTABILITY or FITNESS FOR A PARTICULAR PURPOSE.  See the
 * GNU General Public License for more details.
 *
 */
#include <linux/types.h>
#include <linux/device.h>
#include <linux/spinlock.h>
#include <linux/genalloc.h>
#include <linux/slab.h>
#include <linux/sched.h>
#include <linux/iommu.h>
#include <mach/socinfo.h>

#include "kgsl.h"
#include "kgsl_mmu.h"
#include "kgsl_device.h"
#include "kgsl_sharedmem.h"
#include "adreno_postmortem.h"

#define KGSL_MMU_ALIGN_SHIFT    13
#define KGSL_MMU_ALIGN_MASK     (~((1 << KGSL_MMU_ALIGN_SHIFT) - 1))

static enum kgsl_mmutype kgsl_mmu_type;

static void pagetable_remove_sysfs_objects(struct kgsl_pagetable *pagetable);

static int kgsl_cleanup_pt(struct kgsl_pagetable *pt)
{
	int i;
	/* For IOMMU only unmap the global structures to global pt */
	if ((KGSL_MMU_TYPE_NONE != kgsl_mmu_type) &&
		(KGSL_MMU_TYPE_IOMMU == kgsl_mmu_type) &&
		(KGSL_MMU_GLOBAL_PT !=  pt->name) &&
		(KGSL_MMU_PRIV_BANK_TABLE_NAME !=  pt->name))
		return 0;
	for (i = 0; i < KGSL_DEVICE_MAX; i++) {
		struct kgsl_device *device = kgsl_driver.devp[i];
		if (device)
			device->ftbl->cleanup_pt(device, pt);
	}
	return 0;
}


static int kgsl_setup_pt(struct kgsl_pagetable *pt)
{
	int i = 0;
	int status = 0;

	/* For IOMMU only map the global structures to global pt */
	if ((KGSL_MMU_TYPE_NONE != kgsl_mmu_type) &&
		(KGSL_MMU_TYPE_IOMMU == kgsl_mmu_type) &&
		(KGSL_MMU_GLOBAL_PT !=  pt->name) &&
		(KGSL_MMU_PRIV_BANK_TABLE_NAME !=  pt->name))
		return 0;
	for (i = 0; i < KGSL_DEVICE_MAX; i++) {
		struct kgsl_device *device = kgsl_driver.devp[i];
		if (device) {
			status = device->ftbl->setup_pt(device, pt);
			if (status)
				goto error_pt;
		}
	}
	return status;
error_pt:
	while (i >= 0) {
		struct kgsl_device *device = kgsl_driver.devp[i];
		if (device)
			device->ftbl->cleanup_pt(device, pt);
		i--;
	}
	return status;
}

static void kgsl_destroy_pagetable(struct kref *kref)
{
	struct kgsl_pagetable *pagetable = container_of(kref,
		struct kgsl_pagetable, refcount);
	unsigned long flags;

	spin_lock_irqsave(&kgsl_driver.ptlock, flags);
	list_del(&pagetable->list);
	spin_unlock_irqrestore(&kgsl_driver.ptlock, flags);

	pagetable_remove_sysfs_objects(pagetable);

	kgsl_cleanup_pt(pagetable);

	if (pagetable->kgsl_pool)
		gen_pool_destroy(pagetable->kgsl_pool);
	if (pagetable->pool)
		gen_pool_destroy(pagetable->pool);

	pagetable->pt_ops->mmu_destroy_pagetable(pagetable->priv);

	kfree(pagetable);
}

static inline void kgsl_put_pagetable(struct kgsl_pagetable *pagetable)
{
	if (pagetable)
		kref_put(&pagetable->refcount, kgsl_destroy_pagetable);
}

static struct kgsl_pagetable *
kgsl_get_pagetable(unsigned long name)
{
	struct kgsl_pagetable *pt, *ret = NULL;
	unsigned long flags;

	spin_lock_irqsave(&kgsl_driver.ptlock, flags);
	list_for_each_entry(pt, &kgsl_driver.pagetable_list, list) {
		if (pt->name == name) {
			ret = pt;
			kref_get(&ret->refcount);
			break;
		}
	}

	spin_unlock_irqrestore(&kgsl_driver.ptlock, flags);
	return ret;
}

static struct kgsl_pagetable *
_get_pt_from_kobj(struct kobject *kobj)
{
	unsigned long ptname;

	if (!kobj)
		return NULL;

	if (sscanf(kobj->name, "%ld", &ptname) != 1)
		return NULL;

	return kgsl_get_pagetable(ptname);
}

static ssize_t
sysfs_show_entries(struct kobject *kobj,
		   struct kobj_attribute *attr,
		   char *buf)
{
	struct kgsl_pagetable *pt;
	int ret = 0;

	pt = _get_pt_from_kobj(kobj);

	if (pt)
		ret += snprintf(buf, PAGE_SIZE, "%d\n", pt->stats.entries);

	kgsl_put_pagetable(pt);
	return ret;
}

static ssize_t
sysfs_show_mapped(struct kobject *kobj,
		  struct kobj_attribute *attr,
		  char *buf)
{
	struct kgsl_pagetable *pt;
	int ret = 0;

	pt = _get_pt_from_kobj(kobj);

	if (pt)
		ret += snprintf(buf, PAGE_SIZE, "%d\n", pt->stats.mapped);

	kgsl_put_pagetable(pt);
	return ret;
}

static ssize_t
sysfs_show_va_range(struct kobject *kobj,
		    struct kobj_attribute *attr,
		    char *buf)
{
	struct kgsl_pagetable *pt;
	int ret = 0;

	pt = _get_pt_from_kobj(kobj);

	if (pt) {
		ret += snprintf(buf, PAGE_SIZE, "0x%x\n",
			kgsl_mmu_get_ptsize());
	}

	kgsl_put_pagetable(pt);
	return ret;
}

static ssize_t
sysfs_show_max_mapped(struct kobject *kobj,
		      struct kobj_attribute *attr,
		      char *buf)
{
	struct kgsl_pagetable *pt;
	int ret = 0;

	pt = _get_pt_from_kobj(kobj);

	if (pt)
		ret += snprintf(buf, PAGE_SIZE, "%d\n", pt->stats.max_mapped);

	kgsl_put_pagetable(pt);
	return ret;
}

static ssize_t
sysfs_show_max_entries(struct kobject *kobj,
		       struct kobj_attribute *attr,
		       char *buf)
{
	struct kgsl_pagetable *pt;
	int ret = 0;

	pt = _get_pt_from_kobj(kobj);

	if (pt)
		ret += snprintf(buf, PAGE_SIZE, "%d\n", pt->stats.max_entries);

	kgsl_put_pagetable(pt);
	return ret;
}

static struct kobj_attribute attr_entries = {
	.attr = { .name = "entries", .mode = 0444 },
	.show = sysfs_show_entries,
	.store = NULL,
};

static struct kobj_attribute attr_mapped = {
	.attr = { .name = "mapped", .mode = 0444 },
	.show = sysfs_show_mapped,
	.store = NULL,
};

static struct kobj_attribute attr_va_range = {
	.attr = { .name = "va_range", .mode = 0444 },
	.show = sysfs_show_va_range,
	.store = NULL,
};

static struct kobj_attribute attr_max_mapped = {
	.attr = { .name = "max_mapped", .mode = 0444 },
	.show = sysfs_show_max_mapped,
	.store = NULL,
};

static struct kobj_attribute attr_max_entries = {
	.attr = { .name = "max_entries", .mode = 0444 },
	.show = sysfs_show_max_entries,
	.store = NULL,
};

static struct attribute *pagetable_attrs[] = {
	&attr_entries.attr,
	&attr_mapped.attr,
	&attr_va_range.attr,
	&attr_max_mapped.attr,
	&attr_max_entries.attr,
	NULL,
};

static struct attribute_group pagetable_attr_group = {
	.attrs = pagetable_attrs,
};

static void
pagetable_remove_sysfs_objects(struct kgsl_pagetable *pagetable)
{
	if (pagetable->kobj)
		sysfs_remove_group(pagetable->kobj,
				   &pagetable_attr_group);

	kobject_put(pagetable->kobj);
}

static int
pagetable_add_sysfs_objects(struct kgsl_pagetable *pagetable)
{
	char ptname[16];
	int ret = -ENOMEM;

	snprintf(ptname, sizeof(ptname), "%d", pagetable->name);
	pagetable->kobj = kobject_create_and_add(ptname,
						 kgsl_driver.ptkobj);
	if (pagetable->kobj == NULL)
		goto err;

	ret = sysfs_create_group(pagetable->kobj, &pagetable_attr_group);

err:
	if (ret) {
		if (pagetable->kobj)
			kobject_put(pagetable->kobj);

		pagetable->kobj = NULL;
	}

	return ret;
}

unsigned int kgsl_mmu_get_ptsize(void)
<<<<<<< HEAD
=======
{
	/*
	 * For IOMMU, we could do up to 4G virtual range if we wanted to, but
	 * it makes more sense to return a smaller range and leave the rest of
	 * the virtual range for future improvements
	 */

	if (KGSL_MMU_TYPE_GPU == kgsl_mmu_type)
		return CONFIG_MSM_KGSL_PAGE_TABLE_SIZE;
	else if (KGSL_MMU_TYPE_IOMMU == kgsl_mmu_type)
		return SZ_2G;
	else
		return 0;
}

unsigned int kgsl_mmu_get_current_ptbase(struct kgsl_device *device)
>>>>>>> d8045349
{
	/*
	 * For IOMMU, we could do up to 4G virtual range if we wanted to, but
	 * it makes more sense to return a smaller range and leave the rest of
	 * the virtual range for future improvements
	 */

	if (KGSL_MMU_TYPE_GPU == kgsl_mmu_type)
		return CONFIG_MSM_KGSL_PAGE_TABLE_SIZE;
	else if (KGSL_MMU_TYPE_IOMMU == kgsl_mmu_type)
		return SZ_2G;
	else
		return 0;
}

int
kgsl_mmu_get_ptname_from_ptbase(unsigned int pt_base)
{
	struct kgsl_pagetable *pt;
	int ptid = -1;

	spin_lock(&kgsl_driver.ptlock);
	list_for_each_entry(pt, &kgsl_driver.pagetable_list, list) {
		if (pt->pt_ops->mmu_pt_equal(pt, pt_base)) {
			ptid = (int) pt->name;
			break;
		}
	}
	spin_unlock(&kgsl_driver.ptlock);

	return ptid;
}
EXPORT_SYMBOL(kgsl_mmu_get_ptname_from_ptbase);

int kgsl_mmu_init(struct kgsl_device *device)
{
	int status = 0;
	struct kgsl_mmu *mmu = &device->mmu;

	mmu->device = device;
	status = kgsl_allocate_contiguous(&mmu->setstate_memory, PAGE_SIZE);
	if (status)
		return status;
	kgsl_sharedmem_set(&mmu->setstate_memory, 0, 0,
				mmu->setstate_memory.size);

	if (KGSL_MMU_TYPE_NONE == kgsl_mmu_type) {
		dev_info(device->dev, "|%s| MMU type set for device is "
				"NOMMU\n", __func__);
		goto done;
	} else if (KGSL_MMU_TYPE_GPU == kgsl_mmu_type)
		mmu->mmu_ops = &gpummu_ops;
	else if (KGSL_MMU_TYPE_IOMMU == kgsl_mmu_type)
		mmu->mmu_ops = &iommu_ops;

	status =  mmu->mmu_ops->mmu_init(mmu);
done:
	if (status)
		kgsl_sharedmem_free(&mmu->setstate_memory);
	return status;
}
EXPORT_SYMBOL(kgsl_mmu_init);

int kgsl_mmu_start(struct kgsl_device *device)
{
	struct kgsl_mmu *mmu = &device->mmu;

	if (kgsl_mmu_type == KGSL_MMU_TYPE_NONE) {
		kgsl_regwrite(device, MH_MMU_CONFIG, 0);
		/* Setup gpuaddr of global mappings */
		if (!mmu->setstate_memory.gpuaddr)
			kgsl_setup_pt(NULL);
		return 0;
	} else {
		return mmu->mmu_ops->mmu_start(mmu);
	}
}
EXPORT_SYMBOL(kgsl_mmu_start);

static void mh_axi_error(struct kgsl_device *device, const char* type)
{
	unsigned int reg, gpu_err, phys_err, pt_base;

	kgsl_regread(device, MH_AXI_ERROR, &reg);
	pt_base = kgsl_mmu_get_current_ptbase(&device->mmu);
	/*
	 * Read gpu virtual and physical addresses that
	 * caused the error from the debug data.
	 */
	kgsl_regwrite(device, MH_DEBUG_CTRL, 44);
	kgsl_regread(device, MH_DEBUG_DATA, &gpu_err);
	kgsl_regwrite(device, MH_DEBUG_CTRL, 45);
	kgsl_regread(device, MH_DEBUG_DATA, &phys_err);
	KGSL_MEM_CRIT(device,
			"axi %s error: %08x pt %08x gpu %08x phys %08x\n",
			type, reg, pt_base, gpu_err, phys_err);
}

void kgsl_mh_intrcallback(struct kgsl_device *device)
{
	unsigned int status = 0;

	kgsl_regread(device, MH_INTERRUPT_STATUS, &status);

	if (status & MH_INTERRUPT_MASK__AXI_READ_ERROR)
		mh_axi_error(device, "read");
	if (status & MH_INTERRUPT_MASK__AXI_WRITE_ERROR)
		mh_axi_error(device, "write");
	if (status & MH_INTERRUPT_MASK__MMU_PAGE_FAULT)
		device->mmu.mmu_ops->mmu_pagefault(&device->mmu);

	status &= KGSL_MMU_INT_MASK;
	kgsl_regwrite(device, MH_INTERRUPT_CLEAR, status);
}
EXPORT_SYMBOL(kgsl_mh_intrcallback);

static struct kgsl_pagetable *kgsl_mmu_createpagetableobject(
				unsigned int name)
{
	int status = 0;
	struct kgsl_pagetable *pagetable = NULL;
	unsigned long flags;
	unsigned int ptsize;

	pagetable = kzalloc(sizeof(struct kgsl_pagetable), GFP_KERNEL);
	if (pagetable == NULL) {
		KGSL_CORE_ERR("kzalloc(%d) failed\n",
			sizeof(struct kgsl_pagetable));
		return NULL;
	}

	kref_init(&pagetable->refcount);

	spin_lock_init(&pagetable->lock);

	ptsize = kgsl_mmu_get_ptsize();

	pagetable->name = name;
	pagetable->max_entries = KGSL_PAGETABLE_ENTRIES(ptsize);

	/*
	 * create a separate kgsl pool for IOMMU, global mappings can be mapped
	 * just once from this pool of the defaultpagetable
	 */
	if ((KGSL_MMU_TYPE_IOMMU == kgsl_mmu_get_mmutype()) &&
		((KGSL_MMU_GLOBAL_PT == name) ||
		(KGSL_MMU_PRIV_BANK_TABLE_NAME == name))) {
		pagetable->kgsl_pool = gen_pool_create(PAGE_SHIFT, -1);
		if (pagetable->kgsl_pool == NULL) {
			KGSL_CORE_ERR("gen_pool_create(%d) failed\n",
					KGSL_MMU_ALIGN_SHIFT);
			goto err_alloc;
		}
		if (gen_pool_add(pagetable->kgsl_pool,
			KGSL_IOMMU_GLOBAL_MEM_BASE,
			KGSL_IOMMU_GLOBAL_MEM_SIZE, -1)) {
			KGSL_CORE_ERR("gen_pool_add failed\n");
			goto err_kgsl_pool;
		}
	}

	pagetable->pool = gen_pool_create(KGSL_MMU_ALIGN_SHIFT, -1);
	if (pagetable->pool == NULL) {
		KGSL_CORE_ERR("gen_pool_create(%d) failed\n",
			      KGSL_MMU_ALIGN_SHIFT);
		goto err_kgsl_pool;
	}

	if (gen_pool_add(pagetable->pool, KGSL_PAGETABLE_BASE,
				ptsize, -1)) {
		KGSL_CORE_ERR("gen_pool_add failed\n");
		goto err_pool;
	}

	if (KGSL_MMU_TYPE_GPU == kgsl_mmu_type)
		pagetable->pt_ops = &gpummu_pt_ops;
	else if (KGSL_MMU_TYPE_IOMMU == kgsl_mmu_type)
		pagetable->pt_ops = &iommu_pt_ops;

	pagetable->priv = pagetable->pt_ops->mmu_create_pagetable();
	if (!pagetable->priv)
		goto err_pool;

	status = kgsl_setup_pt(pagetable);
	if (status)
		goto err_mmu_create;

	spin_lock_irqsave(&kgsl_driver.ptlock, flags);
	list_add(&pagetable->list, &kgsl_driver.pagetable_list);
	spin_unlock_irqrestore(&kgsl_driver.ptlock, flags);

	/* Create the sysfs entries */
	pagetable_add_sysfs_objects(pagetable);

	return pagetable;

err_mmu_create:
	pagetable->pt_ops->mmu_destroy_pagetable(pagetable->priv);
err_pool:
	gen_pool_destroy(pagetable->pool);
err_kgsl_pool:
	if (pagetable->kgsl_pool)
		gen_pool_destroy(pagetable->kgsl_pool);
err_alloc:
	kfree(pagetable);

	return NULL;
}

struct kgsl_pagetable *kgsl_mmu_getpagetable(unsigned long name)
{
	struct kgsl_pagetable *pt;

	if (KGSL_MMU_TYPE_NONE == kgsl_mmu_type)
		return (void *)(-1);

#ifndef CONFIG_KGSL_PER_PROCESS_PAGE_TABLE
	name = KGSL_MMU_GLOBAL_PT;
#endif
	pt = kgsl_get_pagetable(name);

	if (pt == NULL)
		pt = kgsl_mmu_createpagetableobject(name);

	return pt;
}

void kgsl_mmu_putpagetable(struct kgsl_pagetable *pagetable)
{
	kgsl_put_pagetable(pagetable);
}
EXPORT_SYMBOL(kgsl_mmu_putpagetable);

void kgsl_setstate(struct kgsl_mmu *mmu, unsigned int context_id,
			uint32_t flags)
{
	struct kgsl_device *device = mmu->device;
	if (KGSL_MMU_TYPE_NONE == kgsl_mmu_type)
		return;
	else if (device->ftbl->setstate)
		device->ftbl->setstate(device, context_id, flags);
	else if (mmu->mmu_ops->mmu_device_setstate)
		mmu->mmu_ops->mmu_device_setstate(mmu, flags);
}
EXPORT_SYMBOL(kgsl_setstate);

void kgsl_mh_start(struct kgsl_device *device)
{
	struct kgsl_mh *mh = &device->mh;
	/* force mmu off to for now*/
	kgsl_regwrite(device, MH_MMU_CONFIG, 0);
	kgsl_idle(device,  KGSL_TIMEOUT_DEFAULT);

	/* define physical memory range accessible by the core */
	kgsl_regwrite(device, MH_MMU_MPU_BASE, mh->mpu_base);
	kgsl_regwrite(device, MH_MMU_MPU_END,
			mh->mpu_base + mh->mpu_range);
	kgsl_regwrite(device, MH_ARBITER_CONFIG, mh->mharb);

	if (mh->mh_intf_cfg1 != 0)
		kgsl_regwrite(device, MH_CLNT_INTF_CTRL_CONFIG1,
				mh->mh_intf_cfg1);

	if (mh->mh_intf_cfg2 != 0)
		kgsl_regwrite(device, MH_CLNT_INTF_CTRL_CONFIG2,
				mh->mh_intf_cfg2);

	/*
	 * Interrupts are enabled on a per-device level when
	 * kgsl_pwrctrl_irq() is called
	 */
}

static inline struct gen_pool *
_get_pool(struct kgsl_pagetable *pagetable, unsigned int flags)
{
	if (pagetable->kgsl_pool &&
		(KGSL_MEMFLAGS_GLOBAL & flags))
		return pagetable->kgsl_pool;
	return pagetable->pool;
}

int
kgsl_mmu_map(struct kgsl_pagetable *pagetable,
				struct kgsl_memdesc *memdesc,
				unsigned int protflags)
{
	int ret;
	struct gen_pool *pool;
	int size;

	if (kgsl_mmu_type == KGSL_MMU_TYPE_NONE) {
		if (memdesc->sglen == 1) {
			memdesc->gpuaddr = sg_dma_address(memdesc->sg);
			if (!memdesc->gpuaddr)
				memdesc->gpuaddr = sg_phys(memdesc->sg);
			if (!memdesc->gpuaddr) {
				KGSL_CORE_ERR("Unable to get a valid physical "
					"address for memdesc\n");
				return -EINVAL;
			}
			return 0;
		} else {
			KGSL_CORE_ERR("Memory is not contigious "
					"(sglen = %d)\n", memdesc->sglen);
			return -EINVAL;
		}
	}

	size = kgsl_sg_size(memdesc->sg, memdesc->sglen);

	/* Allocate from kgsl pool if it exists for global mappings */
	pool = _get_pool(pagetable, memdesc->priv);

	memdesc->gpuaddr = gen_pool_alloc(pool, size);
	if (memdesc->gpuaddr == 0) {
		KGSL_CORE_ERR("gen_pool_alloc(%d) failed from pool: %s\n",
			size,
			(pool == pagetable->kgsl_pool) ?
			"kgsl_pool" : "general_pool");
		KGSL_CORE_ERR(" [%d] allocated=%d, entries=%d\n",
				pagetable->name, pagetable->stats.mapped,
				pagetable->stats.entries);
		return -ENOMEM;
	}

	if (KGSL_MMU_TYPE_IOMMU != kgsl_mmu_get_mmutype())
		spin_lock(&pagetable->lock);
	ret = pagetable->pt_ops->mmu_map(pagetable->priv, memdesc, protflags,
						&pagetable->tlb_flags);
	if (KGSL_MMU_TYPE_IOMMU == kgsl_mmu_get_mmutype())
		spin_lock(&pagetable->lock);

	if (ret)
		goto err_free_gpuaddr;

	/* Keep track of the statistics for the sysfs files */

	KGSL_STATS_ADD(1, pagetable->stats.entries,
		       pagetable->stats.max_entries);

	KGSL_STATS_ADD(size, pagetable->stats.mapped,
		       pagetable->stats.max_mapped);

	spin_unlock(&pagetable->lock);

	return 0;

err_free_gpuaddr:
	spin_unlock(&pagetable->lock);
	gen_pool_free(pool, memdesc->gpuaddr, size);
	memdesc->gpuaddr = 0;
	return ret;
}
EXPORT_SYMBOL(kgsl_mmu_map);

int
kgsl_mmu_unmap(struct kgsl_pagetable *pagetable,
		struct kgsl_memdesc *memdesc)
{
	struct gen_pool *pool;
	int size;

	if (memdesc->size == 0 || memdesc->gpuaddr == 0)
		return 0;

	if (kgsl_mmu_type == KGSL_MMU_TYPE_NONE) {
		memdesc->gpuaddr = 0;
		return 0;
	}

	size = kgsl_sg_size(memdesc->sg, memdesc->sglen);

	if (KGSL_MMU_TYPE_IOMMU != kgsl_mmu_get_mmutype())
		spin_lock(&pagetable->lock);
	pagetable->pt_ops->mmu_unmap(pagetable->priv, memdesc);
	if (KGSL_MMU_TYPE_IOMMU == kgsl_mmu_get_mmutype())
		spin_lock(&pagetable->lock);
	/* Remove the statistics */
	pagetable->stats.entries--;
	pagetable->stats.mapped -= size;

	spin_unlock(&pagetable->lock);

	pool = _get_pool(pagetable, memdesc->priv);
	gen_pool_free(pool, memdesc->gpuaddr, size);

	/*
	 * Don't clear the gpuaddr on global mappings because they
	 * may be in use by other pagetables
	 */
	if (!(memdesc->priv & KGSL_MEMFLAGS_GLOBAL))
		memdesc->gpuaddr = 0;
	return 0;
}
EXPORT_SYMBOL(kgsl_mmu_unmap);

int kgsl_mmu_map_global(struct kgsl_pagetable *pagetable,
			struct kgsl_memdesc *memdesc, unsigned int protflags)
{
	int result = -EINVAL;
	unsigned int gpuaddr = 0;

	if (memdesc == NULL) {
		KGSL_CORE_ERR("invalid memdesc\n");
		goto error;
	}
	/* Not all global mappings are needed for all MMU types */
	if (!memdesc->size)
		return 0;

	gpuaddr = memdesc->gpuaddr;
	memdesc->priv |= KGSL_MEMFLAGS_GLOBAL;

	result = kgsl_mmu_map(pagetable, memdesc, protflags);
	if (result)
		goto error;

	/*global mappings must have the same gpu address in all pagetables*/
	if (gpuaddr && gpuaddr != memdesc->gpuaddr) {
		KGSL_CORE_ERR("pt %p addr mismatch phys 0x%08x"
			"gpu 0x%0x 0x%08x", pagetable, memdesc->physaddr,
			gpuaddr, memdesc->gpuaddr);
		goto error_unmap;
	}
	return result;
error_unmap:
	kgsl_mmu_unmap(pagetable, memdesc);
error:
	return result;
}
EXPORT_SYMBOL(kgsl_mmu_map_global);

int kgsl_mmu_close(struct kgsl_device *device)
{
	struct kgsl_mmu *mmu = &device->mmu;

	kgsl_sharedmem_free(&mmu->setstate_memory);
	if (kgsl_mmu_type == KGSL_MMU_TYPE_NONE)
		return 0;
	else
		return mmu->mmu_ops->mmu_close(mmu);
}
EXPORT_SYMBOL(kgsl_mmu_close);

int kgsl_mmu_pt_get_flags(struct kgsl_pagetable *pt,
			enum kgsl_deviceid id)
{
	unsigned int result = 0;

	if (pt == NULL)
		return 0;

	spin_lock(&pt->lock);
	if (pt->tlb_flags & (1<<id)) {
		result = KGSL_MMUFLAGS_TLBFLUSH;
		pt->tlb_flags &= ~(1<<id);
	}
	spin_unlock(&pt->lock);
	return result;
}
EXPORT_SYMBOL(kgsl_mmu_pt_get_flags);

void kgsl_mmu_ptpool_destroy(void *ptpool)
{
	if (KGSL_MMU_TYPE_GPU == kgsl_mmu_type)
		kgsl_gpummu_ptpool_destroy(ptpool);
	ptpool = 0;
}
EXPORT_SYMBOL(kgsl_mmu_ptpool_destroy);

void *kgsl_mmu_ptpool_init(int entries)
{
	if (KGSL_MMU_TYPE_GPU == kgsl_mmu_type)
		return kgsl_gpummu_ptpool_init(entries);
	else
		return (void *)(-1);
}
EXPORT_SYMBOL(kgsl_mmu_ptpool_init);

int kgsl_mmu_enabled(void)
{
	if (KGSL_MMU_TYPE_NONE != kgsl_mmu_type)
		return 1;
	else
		return 0;
}
EXPORT_SYMBOL(kgsl_mmu_enabled);

enum kgsl_mmutype kgsl_mmu_get_mmutype(void)
{
	return kgsl_mmu_type;
}
EXPORT_SYMBOL(kgsl_mmu_get_mmutype);

void kgsl_mmu_set_mmutype(char *mmutype)
{
	/* Set the default MMU - GPU on <=8960 and nothing on >= 8064 */
	kgsl_mmu_type =
		cpu_is_apq8064() ? KGSL_MMU_TYPE_NONE : KGSL_MMU_TYPE_GPU;

	/* Use the IOMMU if it is found */
	if (iommu_found())
		kgsl_mmu_type = KGSL_MMU_TYPE_IOMMU;

	if (mmutype && !strncmp(mmutype, "gpummu", 6))
		kgsl_mmu_type = KGSL_MMU_TYPE_GPU;
	if (iommu_found() && mmutype && !strncmp(mmutype, "iommu", 5))
		kgsl_mmu_type = KGSL_MMU_TYPE_IOMMU;
	if (mmutype && !strncmp(mmutype, "nommu", 5))
		kgsl_mmu_type = KGSL_MMU_TYPE_NONE;
}
EXPORT_SYMBOL(kgsl_mmu_set_mmutype);<|MERGE_RESOLUTION|>--- conflicted
+++ resolved
@@ -23,7 +23,7 @@
 #include "kgsl_mmu.h"
 #include "kgsl_device.h"
 #include "kgsl_sharedmem.h"
-#include "adreno_postmortem.h"
+#include "adreno.h"
 
 #define KGSL_MMU_ALIGN_SHIFT    13
 #define KGSL_MMU_ALIGN_MASK     (~((1 << KGSL_MMU_ALIGN_SHIFT) - 1))
@@ -309,25 +309,6 @@
 }
 
 unsigned int kgsl_mmu_get_ptsize(void)
-<<<<<<< HEAD
-=======
-{
-	/*
-	 * For IOMMU, we could do up to 4G virtual range if we wanted to, but
-	 * it makes more sense to return a smaller range and leave the rest of
-	 * the virtual range for future improvements
-	 */
-
-	if (KGSL_MMU_TYPE_GPU == kgsl_mmu_type)
-		return CONFIG_MSM_KGSL_PAGE_TABLE_SIZE;
-	else if (KGSL_MMU_TYPE_IOMMU == kgsl_mmu_type)
-		return SZ_2G;
-	else
-		return 0;
-}
-
-unsigned int kgsl_mmu_get_current_ptbase(struct kgsl_device *device)
->>>>>>> d8045349
 {
 	/*
 	 * For IOMMU, we could do up to 4G virtual range if we wanted to, but
@@ -565,6 +546,12 @@
 			uint32_t flags)
 {
 	struct kgsl_device *device = mmu->device;
+	struct adreno_device *adreno_dev = ADRENO_DEVICE(device);
+
+	if (!(flags & (KGSL_MMUFLAGS_TLBFLUSH | KGSL_MMUFLAGS_PTUPDATE))
+		&& !adreno_is_a2xx(adreno_dev))
+		return;
+
 	if (KGSL_MMU_TYPE_NONE == kgsl_mmu_type)
 		return;
 	else if (device->ftbl->setstate)
@@ -579,7 +566,7 @@
 	struct kgsl_mh *mh = &device->mh;
 	/* force mmu off to for now*/
 	kgsl_regwrite(device, MH_MMU_CONFIG, 0);
-	kgsl_idle(device,  KGSL_TIMEOUT_DEFAULT);
+	kgsl_idle(device);
 
 	/* define physical memory range accessible by the core */
 	kgsl_regwrite(device, MH_MMU_MPU_BASE, mh->mpu_base);
@@ -840,4 +827,13 @@
 	if (mmutype && !strncmp(mmutype, "nommu", 5))
 		kgsl_mmu_type = KGSL_MMU_TYPE_NONE;
 }
-EXPORT_SYMBOL(kgsl_mmu_set_mmutype);+EXPORT_SYMBOL(kgsl_mmu_set_mmutype);
+
+int kgsl_mmu_gpuaddr_in_range(unsigned int gpuaddr)
+{
+	if (KGSL_MMU_TYPE_NONE == kgsl_mmu_type)
+		return 1;
+	return ((gpuaddr >= KGSL_PAGETABLE_BASE) &&
+		(gpuaddr < (KGSL_PAGETABLE_BASE + kgsl_mmu_get_ptsize())));
+}
+EXPORT_SYMBOL(kgsl_mmu_gpuaddr_in_range);
