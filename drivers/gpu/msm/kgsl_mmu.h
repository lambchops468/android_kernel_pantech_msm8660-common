--- conflicted
+++ resolved
@@ -205,8 +205,8 @@
 void kgsl_mmu_set_mmutype(char *mmutype);
 enum kgsl_mmutype kgsl_mmu_get_mmutype(void);
 unsigned int kgsl_mmu_get_ptsize(void);
-
-<<<<<<< HEAD
+int kgsl_mmu_gpuaddr_in_range(unsigned int gpuaddr);
+
 /*
  * Static inline functions of MMU that simply call the SMMU specific
  * function using a function pointer. These functions can be thought
@@ -302,12 +302,6 @@
 		mmu->mmu_ops->mmu_disable_clk_on_ts(mmu, ts, ts_valid);
 }
 
-static inline int kgsl_mmu_gpuaddr_in_range(unsigned int gpuaddr)
-{
-	return ((gpuaddr >= KGSL_PAGETABLE_BASE) &&
-		(gpuaddr < (KGSL_PAGETABLE_BASE + kgsl_mmu_get_ptsize())));
-}
-
 static inline unsigned int kgsl_mmu_get_int_mask(void)
 {
 	/* Dont enable gpummu interrupts, if iommu is enabled */
@@ -316,13 +310,6 @@
 	else
 		return (MH_INTERRUPT_MASK__AXI_READ_ERROR |
 			MH_INTERRUPT_MASK__AXI_WRITE_ERROR);
-=======
-static inline int kgsl_mmu_gpuaddr_in_range(unsigned int gpuaddr)
-{
-	return ((gpuaddr >= KGSL_PAGETABLE_BASE) &&
-		(gpuaddr <
-		 (KGSL_PAGETABLE_BASE + CONFIG_MSM_KGSL_PAGE_TABLE_SIZE)));
->>>>>>> d8045349
 }
 
 #endif /* __KGSL_MMU_H */