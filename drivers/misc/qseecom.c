

/*Qualcomm Secure Execution Environment Communicator (QSEECOM) driver
 *
 * Copyright (c) 2012-2014, The Linux Foundation. All rights reserved.
 *
 * This program is free software; you can redistribute it and/or modify
 * it under the terms of the GNU General Public License version 2 and
 * only version 2 as published by the Free Software Foundation.
 *
 * This program is distributed in the hope that it will be useful,
 * but WITHOUT ANY WARRANTY; without even the implied warranty of
 * MERCHANTABILITY or FITNESS FOR A PARTICULAR PURPOSE.  See the
 * GNU General Public License for more details.
 */

#define pr_fmt(fmt) "QSEECOM: %s: " fmt, __func__

#include <linux/kernel.h>
#include <linux/slab.h>
#include <linux/module.h>
#include <linux/fs.h>
#include <linux/platform_device.h>
#include <linux/debugfs.h>
#include <linux/cdev.h>
#include <linux/uaccess.h>
#include <linux/sched.h>
#include <linux/list.h>
#include <linux/mutex.h>
#include <linux/io.h>
#include <linux/msm_ion.h>
#include <linux/types.h>
#include <linux/clk.h>
#include <linux/qseecom.h>
#include <linux/elf.h>
#include <linux/firmware.h>
#include <linux/freezer.h>
#include <mach/board.h>
#include <mach/msm_bus.h>
#include <mach/msm_bus_board.h>
#include <mach/scm.h>
#include <mach/peripheral-loader.h>
#include <mach/socinfo.h>
#include "qseecom_legacy.h"
#include "qseecom_kernel.h"

#define QSEECOM_DEV			"qseecom"
#define QSEOS_VERSION_13		0x13
#define QSEOS_VERSION_14		0x14
#define QSEOS_CHECK_VERSION_CMD		0x00001803;

enum qseecom_command_scm_resp_type {
	QSEOS_APP_ID = 0xEE01,
	QSEOS_LISTENER_ID
};

enum qseecom_qceos_cmd_id {
	QSEOS_APP_START_COMMAND      = 0x01,
	QSEOS_APP_SHUTDOWN_COMMAND,
	QSEOS_APP_LOOKUP_COMMAND,
	QSEOS_REGISTER_LISTENER,
	QSEOS_DEREGISTER_LISTENER,
	QSEOS_CLIENT_SEND_DATA_COMMAND,
	QSEOS_LISTENER_DATA_RSP_COMMAND,
	QSEOS_LOAD_EXTERNAL_ELF_COMMAND,
	QSEOS_UNLOAD_EXTERNAL_ELF_COMMAND,
	QSEOS_CMD_MAX     = 0xEFFFFFFF
};

enum qseecom_qceos_cmd_status {
	QSEOS_RESULT_SUCCESS = 0,
	QSEOS_RESULT_INCOMPLETE,
	QSEOS_RESULT_FAILURE  = 0xFFFFFFFF
};

enum qseecom_clk_definitions {
	CLK_DFAB = 0,
	CLK_SFPB,
};

__packed struct qseecom_check_app_ireq {
	uint32_t qsee_cmd_id;
	char     app_name[MAX_APP_NAME_SIZE];
};

__packed struct qseecom_load_app_ireq {
	uint32_t qsee_cmd_id;
	uint32_t mdt_len;		/* Length of the mdt file */
	uint32_t img_len;		/* Length of .bxx and .mdt files */
	uint32_t phy_addr;		/* phy addr of the start of image */
	char     app_name[MAX_APP_NAME_SIZE];	/* application name*/
};

__packed struct qseecom_unload_app_ireq {
	uint32_t qsee_cmd_id;
	uint32_t  app_id;
};

__packed struct qseecom_register_listener_ireq {
	uint32_t qsee_cmd_id;
	uint32_t listener_id;
	void *sb_ptr;
	uint32_t sb_len;
};

__packed struct qseecom_unregister_listener_ireq {
	uint32_t qsee_cmd_id;
	uint32_t  listener_id;
};

__packed struct qseecom_client_send_data_ireq {
	uint32_t qsee_cmd_id;
	uint32_t app_id;
	void *req_ptr;
	uint32_t req_len;
	void *rsp_ptr;   /* First 4 bytes should always be the return status */
	uint32_t rsp_len;
};

/* send_data resp */
__packed struct qseecom_client_listener_data_irsp {
	uint32_t qsee_cmd_id;
	uint32_t listener_id;
};

/*
 * struct qseecom_command_scm_resp - qseecom response buffer
 * @cmd_status: value from enum tz_sched_cmd_status
 * @sb_in_rsp_addr: points to physical location of response
 *                buffer
 * @sb_in_rsp_len: length of command response
 */
__packed struct qseecom_command_scm_resp {
	uint32_t result;
	enum qseecom_command_scm_resp_type resp_type;
	unsigned int data;
};

enum qseecom_client_handle_type {
	QSEECOM_CLIENT_APP = 1,
	QSEECOM_LISTENER_SERVICE,
	QSEECOM_SECURE_SERVICE,
	QSEECOM_GENERIC,
	QSEECOM_UNAVAILABLE_CLIENT_APP,
};

static struct class *driver_class;
static dev_t qseecom_device_no;

/* Data structures used in legacy support */
static void *pil;
static uint32_t pil_ref_cnt;
static DEFINE_MUTEX(pil_access_lock);

static DEFINE_MUTEX(qsee_bw_mutex);
static DEFINE_MUTEX(app_access_lock);

static int qsee_bw_count;
static int qsee_sfpb_bw_count;
static uint32_t qsee_perf_client;

struct qseecom_registered_listener_list {
	struct list_head                 list;
	struct qseecom_register_listener_req svc;
	u8  *sb_reg_req;
	u8 *sb_virt;
	s32 sb_phys;
	size_t sb_length;
	struct ion_handle *ihandle; /* Retrieve phy addr */

	wait_queue_head_t          rcv_req_wq;
	int                        rcv_req_flag;
};

struct qseecom_registered_app_list {
	struct list_head                 list;
	u32  app_id;
	u32  ref_cnt;
	char app_name[MAX_APP_NAME_SIZE];
};

struct qseecom_registered_kclient_list {
	struct list_head list;
	struct qseecom_handle *handle;
};

struct qseecom_control {
	struct ion_client *ion_clnt;		/* Ion client */
	struct list_head  registered_listener_list_head;
	spinlock_t        registered_listener_list_lock;

	struct list_head  registered_app_list_head;
	spinlock_t        registered_app_list_lock;

	struct list_head   registered_kclient_list_head;
	spinlock_t        registered_kclient_list_lock;

	wait_queue_head_t send_resp_wq;
	int               send_resp_flag;

	uint32_t          qseos_version;
	struct device *pdev;
	struct cdev cdev;

};

struct qseecom_client_handle {
	u32  app_id;
	u8 *sb_virt;
	s32 sb_phys;
	uint32_t user_virt_sb_base;
	size_t sb_length;
	struct ion_handle *ihandle;		/* Retrieve phy addr */
	char app_name[MAX_APP_NAME_SIZE];
};

struct qseecom_listener_handle {
	u32               id;
};

static struct qseecom_control qseecom;

struct qseecom_dev_handle {
	enum qseecom_client_handle_type type;
	union {
		struct qseecom_client_handle client;
		struct qseecom_listener_handle listener;
	};
	bool released;
	int               abort;
	wait_queue_head_t abort_wq;
	atomic_t          ioctl_count;
};

struct clk *ce_core_clk;
struct clk *ce_clk;
struct clk *ce_core_src_clk;
struct clk *ce_bus_clk;

/* Function proto types */
static int qsee_vote_for_clock(int32_t);
static void qsee_disable_clock_vote(int32_t);
static int __qseecom_init_clk(void);
static void __qseecom_disable_clk(void);

static int __qseecom_is_svc_unique(struct qseecom_dev_handle *data,
		struct qseecom_register_listener_req *svc)
{
	struct qseecom_registered_listener_list *ptr;
	int unique = 1;
	unsigned long flags;

	spin_lock_irqsave(&qseecom.registered_listener_list_lock, flags);
	list_for_each_entry(ptr, &qseecom.registered_listener_list_head, list) {
		if (ptr->svc.listener_id == svc->listener_id) {
			pr_err("Service id: %u is already registered\n",
					ptr->svc.listener_id);
			unique = 0;
			break;
		}
	}
	spin_unlock_irqrestore(&qseecom.registered_listener_list_lock, flags);
	return unique;
}

static struct qseecom_registered_listener_list *__qseecom_find_svc(
						int32_t listener_id)
{
	struct qseecom_registered_listener_list *entry = NULL;
	unsigned long flags;

	spin_lock_irqsave(&qseecom.registered_listener_list_lock, flags);
	list_for_each_entry(entry, &qseecom.registered_listener_list_head, list)
	{
		if (entry->svc.listener_id == listener_id)
			break;
	}
	spin_unlock_irqrestore(&qseecom.registered_listener_list_lock, flags);

	if ((entry != NULL) && (entry->svc.listener_id != listener_id)) {
		pr_err("Service id: %u is not found\n", listener_id);
		return NULL;
	}

	return entry;
}

static int __qseecom_set_sb_memory(struct qseecom_registered_listener_list *svc,
				struct qseecom_dev_handle *handle,
				struct qseecom_register_listener_req *listener)
{
	int ret = 0;
	struct qseecom_register_listener_ireq req;
	struct qseecom_command_scm_resp resp;
	ion_phys_addr_t pa;

	/* Get the handle of the shared fd */
	svc->ihandle = ion_import_dma_buf(qseecom.ion_clnt,
					listener->ifd_data_fd);
	if (IS_ERR_OR_NULL(svc->ihandle)) {
		pr_err("Ion client could not retrieve the handle\n");
		return -ENOMEM;
	}

	/* Get the physical address of the ION BUF */
	ret = ion_phys(qseecom.ion_clnt, svc->ihandle, &pa, &svc->sb_length);

	/* Populate the structure for sending scm call to load image */
	svc->sb_virt = (char *) ion_map_kernel(qseecom.ion_clnt, svc->ihandle);
	svc->sb_phys = pa;

	if (qseecom.qseos_version == QSEOS_VERSION_14) {
		req.qsee_cmd_id = QSEOS_REGISTER_LISTENER;
		req.listener_id = svc->svc.listener_id;
		req.sb_len = svc->sb_length;
		req.sb_ptr = (void *)svc->sb_phys;

		resp.result = QSEOS_RESULT_INCOMPLETE;

		ret = scm_call(SCM_SVC_TZSCHEDULER, 1,  &req,
					sizeof(req), &resp, sizeof(resp));
		if (ret) {
			pr_err("qseecom_scm_call failed with err: %d\n", ret);
			return -EINVAL;
		}

		if (resp.result != QSEOS_RESULT_SUCCESS) {
			pr_err("Error SB registration req: resp.result = %d\n",
					resp.result);
			return -EPERM;
		}
	} else {
		struct qseecom_command cmd;
		struct qseecom_response resp;
		struct qse_pr_init_sb_req_s sb_init_req;
		struct qse_pr_init_sb_rsp_s sb_init_rsp;

		svc->sb_reg_req = kzalloc((sizeof(sb_init_req) +
					sizeof(sb_init_rsp)), GFP_KERNEL);

		sb_init_req.pr_cmd = TZ_SCHED_CMD_ID_REGISTER_LISTENER;
		sb_init_req.listener_id = svc->svc.listener_id;
		sb_init_req.sb_len = svc->sb_length;
		sb_init_req.sb_ptr = svc->sb_phys;

		memcpy(svc->sb_reg_req, &sb_init_req, sizeof(sb_init_req));

		/* It will always be a new cmd from this method */
		cmd.cmd_type = TZ_SCHED_CMD_NEW;
		cmd.sb_in_cmd_addr = (u8 *)(virt_to_phys(svc->sb_reg_req));
		cmd.sb_in_cmd_len = sizeof(sb_init_req);

		resp.cmd_status = TZ_SCHED_STATUS_INCOMPLETE;

		ret = scm_call(SCM_SVC_TZSCHEDULER, 1, &cmd, sizeof(cmd)
				, &resp, sizeof(resp));

		if (ret) {
			pr_err("qseecom_scm_call failed with err: %d\n", ret);
			return -EINVAL;
		}

		if (resp.cmd_status != TZ_SCHED_STATUS_COMPLETE) {
			pr_err("SB registration fail resp.cmd_status %d\n",
							resp.cmd_status);
			return -EINVAL;
		}
		memset(svc->sb_virt, 0, svc->sb_length);
	}
	return 0;
}

static int qseecom_register_listener(struct qseecom_dev_handle *data,
					void __user *argp)
{
	int ret = 0;
	unsigned long flags;
	struct qseecom_register_listener_req rcvd_lstnr;
	struct qseecom_registered_listener_list *new_entry;

	ret = copy_from_user(&rcvd_lstnr, argp, sizeof(rcvd_lstnr));
	if (ret) {
		pr_err("copy_from_user failed\n");
		return ret;
	}
	data->listener.id = 0;
	if (!__qseecom_is_svc_unique(data, &rcvd_lstnr)) {
		pr_err("Service is not unique and is already registered\n");
		data->released = true;
		return -EBUSY;
	}

	new_entry = kmalloc(sizeof(*new_entry), GFP_KERNEL);
	if (!new_entry) {
		pr_err("kmalloc failed\n");
		return -ENOMEM;
	}
	memcpy(&new_entry->svc, &rcvd_lstnr, sizeof(rcvd_lstnr));
	new_entry->rcv_req_flag = 0;

	new_entry->svc.listener_id = rcvd_lstnr.listener_id;
	new_entry->sb_length = rcvd_lstnr.sb_size;
	if (__qseecom_set_sb_memory(new_entry, data, &rcvd_lstnr)) {
		pr_err("qseecom_set_sb_memoryfailed\n");
		kzfree(new_entry);
		return -ENOMEM;
	}

	data->listener.id = rcvd_lstnr.listener_id;
	init_waitqueue_head(&new_entry->rcv_req_wq);

	spin_lock_irqsave(&qseecom.registered_listener_list_lock, flags);
	list_add_tail(&new_entry->list, &qseecom.registered_listener_list_head);
	spin_unlock_irqrestore(&qseecom.registered_listener_list_lock, flags);

	return ret;
}

static int qseecom_unregister_listener(struct qseecom_dev_handle *data)
{
	int ret = 0;
	unsigned long flags;
	uint32_t unmap_mem = 0;
	struct qseecom_register_listener_ireq req;
	struct qseecom_registered_listener_list *ptr_svc = NULL;
	struct qseecom_command_scm_resp resp;
	struct ion_handle *ihandle = NULL;		/* Retrieve phy addr */

	if (qseecom.qseos_version == QSEOS_VERSION_14) {
		req.qsee_cmd_id = QSEOS_DEREGISTER_LISTENER;
		req.listener_id = data->listener.id;
		resp.result = QSEOS_RESULT_INCOMPLETE;

		ret = scm_call(SCM_SVC_TZSCHEDULER, 1,  &req,
					sizeof(req), &resp, sizeof(resp));
		if (ret) {
			pr_err("qseecom_scm_call failed with err: %d\n", ret);
			return ret;
		}

		if (resp.result != QSEOS_RESULT_SUCCESS) {
			pr_err("SB deregistartion: result=%d\n", resp.result);
			return -EPERM;
		}
	} else {
		struct qse_pr_init_sb_req_s sb_init_req;
		struct qseecom_command cmd;
		struct qseecom_response resp;
		struct qseecom_registered_listener_list *svc;

		svc = __qseecom_find_svc(data->listener.id);
		sb_init_req.pr_cmd = TZ_SCHED_CMD_ID_REGISTER_LISTENER;
		sb_init_req.listener_id = data->listener.id;
		sb_init_req.sb_len = 0;
		sb_init_req.sb_ptr = 0;

		memcpy(svc->sb_reg_req, &sb_init_req, sizeof(sb_init_req));

		/* It will always be a new cmd from this method */
		cmd.cmd_type = TZ_SCHED_CMD_NEW;
		cmd.sb_in_cmd_addr = (u8 *)(virt_to_phys(svc->sb_reg_req));
		cmd.sb_in_cmd_len = sizeof(sb_init_req);
		resp.cmd_status = TZ_SCHED_STATUS_INCOMPLETE;

		ret = scm_call(SCM_SVC_TZSCHEDULER, 1, &cmd, sizeof(cmd),
					&resp, sizeof(resp));
		if (ret) {
			pr_err("qseecom_scm_call failed with err: %d\n", ret);
			return ret;
		}
		kzfree(svc->sb_reg_req);
		if (resp.cmd_status != TZ_SCHED_STATUS_COMPLETE) {
			pr_err("Error with SB initialization\n");
			return -EPERM;
		}
	}
	data->abort = 1;
	spin_lock_irqsave(&qseecom.registered_listener_list_lock, flags);
	list_for_each_entry(ptr_svc, &qseecom.registered_listener_list_head,
			list) {
		if (ptr_svc->svc.listener_id == data->listener.id) {
			wake_up_all(&ptr_svc->rcv_req_wq);
			break;
		}
	}
	spin_unlock_irqrestore(&qseecom.registered_listener_list_lock, flags);

	while (atomic_read(&data->ioctl_count) > 1) {
		if (wait_event_freezable(data->abort_wq,
				atomic_read(&data->ioctl_count) <= 1)) {
			pr_err("Interrupted from abort\n");
			ret = -ERESTARTSYS;
			break;
		}
	}

	spin_lock_irqsave(&qseecom.registered_listener_list_lock, flags);
	list_for_each_entry(ptr_svc,
			&qseecom.registered_listener_list_head,
			list)
	{
		if (ptr_svc->svc.listener_id == data->listener.id) {
			if (ptr_svc->sb_virt) {
				unmap_mem = 1;
				ihandle = ptr_svc->ihandle;
				}
			list_del(&ptr_svc->list);
			kzfree(ptr_svc);
			break;
		}
	}
	spin_unlock_irqrestore(&qseecom.registered_listener_list_lock, flags);

	/* Unmap the memory */
	if (unmap_mem) {
		if (!IS_ERR_OR_NULL(ihandle)) {
			ion_unmap_kernel(qseecom.ion_clnt, ihandle);
			ion_free(qseecom.ion_clnt, ihandle);
			}
	}
	data->released = true;
	return ret;
}

static int qseecom_set_client_mem_param(struct qseecom_dev_handle *data,
						void __user *argp)
{
	ion_phys_addr_t pa;
	int32_t ret;
	struct qseecom_set_sb_mem_param_req req;
	uint32_t len;

	/* Copy the relevant information needed for loading the image */
	if (copy_from_user(&req, (void __user *)argp, sizeof(req)))
		return -EFAULT;

	/* Get the handle of the shared fd */
	data->client.ihandle = ion_import_dma_buf(qseecom.ion_clnt,
						req.ifd_data_fd);
	if (IS_ERR_OR_NULL(data->client.ihandle)) {
		pr_err("Ion client could not retrieve the handle\n");
		return -ENOMEM;
	}
	/* Get the physical address of the ION BUF */
	ret = ion_phys(qseecom.ion_clnt, data->client.ihandle, &pa, &len);
	/* Populate the structure for sending scm call to load image */
	data->client.sb_virt = (char *) ion_map_kernel(qseecom.ion_clnt,
							data->client.ihandle);
	data->client.sb_phys = pa;
	data->client.sb_length = req.sb_len;
	data->client.user_virt_sb_base = req.virt_sb_base;
	return 0;
}

static int __qseecom_listener_has_sent_rsp(struct qseecom_dev_handle *data)
{
	int ret;
	ret = (qseecom.send_resp_flag != 0);
	return ret || data->abort;
}

static int __qseecom_process_incomplete_cmd(struct qseecom_dev_handle *data,
					struct qseecom_command_scm_resp *resp)
{
	int ret = 0;
	int rc = 0;
	uint32_t lstnr;
	unsigned long flags;
	struct qseecom_client_listener_data_irsp send_data_rsp;
	struct qseecom_registered_listener_list *ptr_svc = NULL;
	sigset_t new_sigset;
	sigset_t old_sigset;


	while (resp->result == QSEOS_RESULT_INCOMPLETE) {
		lstnr = resp->data;
		/*
		 * Wake up blocking lsitener service with the lstnr id
		 */
		spin_lock_irqsave(&qseecom.registered_listener_list_lock,
					flags);
		list_for_each_entry(ptr_svc,
				&qseecom.registered_listener_list_head, list) {
			if (ptr_svc->svc.listener_id == lstnr) {
				ptr_svc->rcv_req_flag = 1;
				wake_up_interruptible(&ptr_svc->rcv_req_wq);
				break;
			}
		}
		spin_unlock_irqrestore(&qseecom.registered_listener_list_lock,
				flags);

		if (ptr_svc == NULL) {
			pr_err("Listener Svc %d does not exist\n", lstnr);
			return -EINVAL;
		}
		if (ptr_svc->svc.listener_id != lstnr) {
			pr_warning("Service requested for does on exist\n");
			return -ERESTARTSYS;
		}
		pr_debug("waking up rcv_req_wq and "
				"waiting for send_resp_wq\n");

		/* initialize the new signal mask with all signals*/
		sigfillset(&new_sigset);
		/* block all signals */
		sigprocmask(SIG_SETMASK, &new_sigset, &old_sigset);

		do {
			if (!wait_event_freezable(qseecom.send_resp_wq,
				__qseecom_listener_has_sent_rsp(data)))
				break;
		} while (1);

		/* restore signal mask */
		sigprocmask(SIG_SETMASK, &old_sigset, NULL);
		if (data->abort) {
			pr_err("Abort clnt %d waiting on lstnr svc %d, ret %d",
				data->client.app_id, lstnr, ret);
			rc = -ENODEV;
		}
		qseecom.send_resp_flag = 0;
		send_data_rsp.qsee_cmd_id = QSEOS_LISTENER_DATA_RSP_COMMAND;
		send_data_rsp.listener_id  = lstnr ;

		ret = scm_call(SCM_SVC_TZSCHEDULER, 1,
					(const void *)&send_data_rsp,
					sizeof(send_data_rsp), resp,
					sizeof(*resp));
		if (ret) {
			pr_err("qseecom_scm_call failed with err: %d\n", ret);
			return ret;
		}
		if (resp->result == QSEOS_RESULT_FAILURE) {
			pr_err("Response result %d not supported\n",
							resp->result);
			return -EINVAL;
		}
	}
	return ret;
}

static int __qseecom_check_app_exists(struct qseecom_check_app_ireq req)
{
	int32_t ret;
	struct qseecom_command_scm_resp resp;

	/*  SCM_CALL  to check if app_id for the mentioned app exists */
	ret = scm_call(SCM_SVC_TZSCHEDULER, 1,  &req,
				sizeof(struct qseecom_check_app_ireq),
				&resp, sizeof(resp));
	if (ret) {
		pr_err("scm_call to check if app is already loaded failed\n");
		return -EINVAL;
	}

	if (resp.result == QSEOS_RESULT_FAILURE) {
			return 0;
	} else {
		switch (resp.resp_type) {
		/*qsee returned listener type response */
		case QSEOS_LISTENER_ID:
			pr_err("resp type is of listener type instead of app");
			return -EINVAL;
			break;
		case QSEOS_APP_ID:
			return resp.data;
		default:
			pr_err("invalid resp type (%d) from qsee",
					resp.resp_type);
			return -ENODEV;
			break;
		}
	}
}

static int qseecom_load_app(struct qseecom_dev_handle *data, void __user *argp)
{
	struct qseecom_registered_app_list *entry = NULL;
	unsigned long flags = 0;
	u32 app_id = 0;
	struct ion_handle *ihandle;	/* Ion handle */
	struct qseecom_load_img_req load_img_req;
	int32_t ret;
	ion_phys_addr_t pa = 0;
	uint32_t len;
	struct qseecom_command_scm_resp resp;
	struct qseecom_check_app_ireq req;
	struct qseecom_load_app_ireq load_req;

	/* Copy the relevant information needed for loading the image */
	if (copy_from_user(&load_img_req,
				(void __user *)argp,
				sizeof(struct qseecom_load_img_req))) {
		pr_err("copy_from_user failed\n");
		return -EFAULT;
	}
	/* Vote for the SFPB clock */
	ret = qsee_vote_for_clock(CLK_SFPB);
	if (ret)
		pr_warning("Unable to vote for SFPB clock");
	req.qsee_cmd_id = QSEOS_APP_LOOKUP_COMMAND;
	load_img_req.img_name[MAX_APP_NAME_SIZE-1] = '\0';
	memcpy(req.app_name, load_img_req.img_name, MAX_APP_NAME_SIZE);

	ret = __qseecom_check_app_exists(req);
	if (ret < 0)
		return ret;
	else
		app_id = ret;

	if (app_id) {
		pr_warn("App id %d (%s) already exists\n", app_id,
			(char *)(req.app_name));
		spin_lock_irqsave(&qseecom.registered_app_list_lock, flags);
		list_for_each_entry(entry,
		&qseecom.registered_app_list_head, list){
			if (entry->app_id == app_id) {
				entry->ref_cnt++;
				break;
			}
		}
		spin_unlock_irqrestore(
		&qseecom.registered_app_list_lock, flags);
	} else {
		pr_warn("App (%s) does'nt exist, loading apps for first time\n",
			(char *)(load_img_req.img_name));
		/* Get the handle of the shared fd */
		ihandle = ion_import_dma_buf(qseecom.ion_clnt,
					load_img_req.ifd_data_fd);
		if (IS_ERR_OR_NULL(ihandle)) {
			pr_err("Ion client could not retrieve the handle\n");
			qsee_disable_clock_vote(CLK_SFPB);
			return -ENOMEM;
		}

		/* Get the physical address of the ION BUF */
		ret = ion_phys(qseecom.ion_clnt, ihandle, &pa, &len);

		/* Populate the structure for sending scm call to load image */
		memcpy(load_req.app_name, load_img_req.img_name,
						MAX_APP_NAME_SIZE);
		load_req.qsee_cmd_id = QSEOS_APP_START_COMMAND;
		load_req.mdt_len = load_img_req.mdt_len;
		load_req.img_len = load_img_req.img_len;
		load_req.phy_addr = pa;

		/*  SCM_CALL  to load the app and get the app_id back */
		ret = scm_call(SCM_SVC_TZSCHEDULER, 1,  &load_req,
			sizeof(struct qseecom_load_app_ireq),
			&resp, sizeof(resp));
		if (ret) {
			pr_err("scm_call to load app failed\n");
			if (!IS_ERR_OR_NULL(ihandle))
				ion_free(qseecom.ion_clnt, ihandle);
			qsee_disable_clock_vote(CLK_SFPB);
			return -EINVAL;
		}

		if (resp.result == QSEOS_RESULT_FAILURE) {
			pr_err("scm_call rsp.result is QSEOS_RESULT_FAILURE\n");
			if (!IS_ERR_OR_NULL(ihandle))
				ion_free(qseecom.ion_clnt, ihandle);
			qsee_disable_clock_vote(CLK_SFPB);
			return -EFAULT;
		}

		if (resp.result == QSEOS_RESULT_INCOMPLETE) {
			ret = __qseecom_process_incomplete_cmd(data, &resp);
			if (ret) {
				pr_err("process_incomplete_cmd failed err: %d\n",
					ret);
				if (!IS_ERR_OR_NULL(ihandle))
					ion_free(qseecom.ion_clnt, ihandle);
				qsee_disable_clock_vote(CLK_SFPB);
				return ret;
			}
		}

		if (resp.result != QSEOS_RESULT_SUCCESS) {
			pr_err("scm_call failed resp.result unknown, %d\n",
				resp.result);
			if (!IS_ERR_OR_NULL(ihandle))
				ion_free(qseecom.ion_clnt, ihandle);
			qsee_disable_clock_vote(CLK_SFPB);
			return -EFAULT;
		}

		app_id = resp.data;

		entry = kmalloc(sizeof(*entry), GFP_KERNEL);
		if (!entry) {
			pr_err("kmalloc failed\n");
			qsee_disable_clock_vote(CLK_SFPB);
			return -ENOMEM;
		}
		entry->app_id = app_id;
		entry->ref_cnt = 1;
		memset((void *)entry->app_name, 0, MAX_APP_NAME_SIZE);
		memcpy((void *)entry->app_name,
			(void *)load_img_req.img_name, MAX_APP_NAME_SIZE);
		/* Deallocate the handle */
		if (!IS_ERR_OR_NULL(ihandle))
			ion_free(qseecom.ion_clnt, ihandle);

		spin_lock_irqsave(&qseecom.registered_app_list_lock, flags);
		list_add_tail(&entry->list, &qseecom.registered_app_list_head);
		spin_unlock_irqrestore(&qseecom.registered_app_list_lock,
									flags);

		pr_warn("App with id %d (%s) now loaded\n", app_id,
		(char *)(load_img_req.img_name));
	}
	data->client.app_id = app_id;
	memset((void *)data->client.app_name, 0, MAX_APP_NAME_SIZE);
	memcpy((void *)data->client.app_name,
		(void *)load_img_req.img_name, MAX_APP_NAME_SIZE);
	load_img_req.app_id = app_id;
	if (copy_to_user(argp, &load_img_req, sizeof(load_img_req))) {
		pr_err("copy_to_user failed\n");
		kzfree(entry);
		qsee_disable_clock_vote(CLK_SFPB);
		return -EFAULT;
	}
	qsee_disable_clock_vote(CLK_SFPB);
	return 0;
}

static int __qseecom_cleanup_app(struct qseecom_dev_handle *data)
{
	wake_up_all(&qseecom.send_resp_wq);
	while (atomic_read(&data->ioctl_count) > 1) {
		if (wait_event_freezable(data->abort_wq,
					atomic_read(&data->ioctl_count) <= 1)) {
			pr_err("Interrupted from abort\n");
			return -ERESTARTSYS;
			break;
		}
	}
	/* Set unload app */
	return 1;
}

static int qseecom_unmap_ion_allocated_memory(struct qseecom_dev_handle *data)
{
	int ret = 0;
	if (!IS_ERR_OR_NULL(data->client.ihandle)) {
		ion_unmap_kernel(qseecom.ion_clnt, data->client.ihandle);
		ion_free(qseecom.ion_clnt, data->client.ihandle);
		data->client.ihandle = NULL;
	}
	return ret;
}

static int qseecom_unload_app(struct qseecom_dev_handle *data,
				bool app_crash)
{
	unsigned long flags;
	unsigned long flags1;
	int ret = 0;
	struct qseecom_command_scm_resp resp;
	struct qseecom_registered_app_list *ptr_app = NULL;
	bool unload = false;
	bool found_app = false;
	bool found_dead_app = false;

	if (!memcmp(data->client.app_name, "keymaste", strlen("keymaste"))) {
		pr_warn("Do not unload keymaster app from tz\n");
		return 0;
	}

	if (data->client.app_id > 0) {
		spin_lock_irqsave(&qseecom.registered_app_list_lock, flags);
		list_for_each_entry(ptr_app, &qseecom.registered_app_list_head,
								list) {
			if (ptr_app->app_id == data->client.app_id) {
				if (!memcmp((void *)ptr_app->app_name,
					(void *)data->client.app_name,
					strlen(data->client.app_name))) {
					found_app = true;
					if (app_crash || ptr_app->ref_cnt == 1)
						unload = true;
					break;
				} else {
					found_dead_app = true;
					break;
				}
			}
		}
		spin_unlock_irqrestore(&qseecom.registered_app_list_lock,
						flags);
		if (found_app == false && found_dead_app == false) {
			pr_err("Cannot find app with id = %d (%s)\n",
				data->client.app_id,
				(char *)data->client.app_name);
			return -EINVAL;
		}
	}

	if (found_dead_app) {
		pr_warn("cleanup dead app: app_id %d(%s)\n", data->client.app_id,
			(char *)data->client.app_name);
		__qseecom_cleanup_app(data);
	}

	if (unload) {
		struct qseecom_unload_app_ireq req;
		/* Populate the structure for sending scm call to load image */
		req.qsee_cmd_id = QSEOS_APP_SHUTDOWN_COMMAND;
		req.app_id = data->client.app_id;

		/* SCM_CALL to unload the app */
		ret = scm_call(SCM_SVC_TZSCHEDULER, 1,  &req,
				sizeof(struct qseecom_unload_app_ireq),
				&resp, sizeof(resp));
		if (ret) {
			pr_err("scm_call to unload app (id = %d) failed\n",
					req.app_id);
			return -EFAULT;
		} else {
			pr_warn("App id %d now unloaded\n", req.app_id);
		}
		if (resp.result == QSEOS_RESULT_FAILURE) {
			pr_err("app (%d) unload_failed!!\n",
					data->client.app_id);
			return -EFAULT;
		}
		if (resp.result == QSEOS_RESULT_SUCCESS)
			pr_info("App (%d) is unloaded!!\n",
					data->client.app_id);
		__qseecom_cleanup_app(data);
		if (resp.result == QSEOS_RESULT_INCOMPLETE) {
			ret = __qseecom_process_incomplete_cmd(data, &resp);
			if (ret) {
				pr_err("process_incomplete_cmd fail err: %d\n",
						ret);
				return ret;
			}
		}
	}

	if (qseecom.qseos_version == QSEOS_VERSION_13) {
		data->abort = 1;
		wake_up_all(&qseecom.send_resp_wq);
		while (atomic_read(&data->ioctl_count) > 0) {
			if (wait_event_freezable(data->abort_wq,
					atomic_read(&data->ioctl_count) <= 0)) {
				pr_err("Interrupted from abort\n");
				ret = -ERESTARTSYS;
				break;
			}
		}
	}
	if (found_app) {
		spin_lock_irqsave(&qseecom.registered_app_list_lock, flags1);
		if (app_crash) {
			ptr_app->ref_cnt = 0;
			pr_debug("app_crash: ref_count = 0\n");
		} else {
			if (ptr_app->ref_cnt == 1) {
				ptr_app->ref_cnt = 0;
				pr_info("ref_count set to 0\n");
			} else {
				ptr_app->ref_cnt--;
				pr_info("Can't unload app(%d) inuse\n",
					ptr_app->app_id);
			}
		}
		if (unload) {
			list_del(&ptr_app->list);
			kzfree(ptr_app);
		}
		spin_unlock_irqrestore(&qseecom.registered_app_list_lock,
								flags1);
	}
	qseecom_unmap_ion_allocated_memory(data);
	data->released = true;
	return ret;
}

static uint32_t __qseecom_uvirt_to_kphys(struct qseecom_dev_handle *data,
						uint32_t virt)
{
	return data->client.sb_phys + (virt - data->client.user_virt_sb_base);
}

static int __qseecom_send_cmd_legacy(struct qseecom_dev_handle *data,
				struct qseecom_send_cmd_req *req)
{
	int ret = 0;
	unsigned long flags;
	u32 reqd_len_sb_in = 0;
	struct qseecom_command cmd;
	struct qseecom_response resp;


	if (req->cmd_req_buf == NULL || req->resp_buf == NULL) {
		pr_err("cmd buffer or response buffer is null\n");
		return -EINVAL;
	}

	if (req->cmd_req_len <= 0 ||
		req->resp_len <= 0 ||
		req->cmd_req_len > data->client.sb_length ||
		req->resp_len > data->client.sb_length) {
		pr_err("cmd buffer length or "
				"response buffer length not valid\n");
		return -EINVAL;
	}

	reqd_len_sb_in = req->cmd_req_len + req->resp_len;
	if (reqd_len_sb_in > data->client.sb_length) {
		pr_debug("Not enough memory to fit cmd_buf and "
			"resp_buf. Required: %u, Available: %u\n",
				reqd_len_sb_in, data->client.sb_length);
		return -ENOMEM;
	}
	cmd.cmd_type = TZ_SCHED_CMD_NEW;
	cmd.sb_in_cmd_addr = (u8 *) data->client.sb_phys;
	cmd.sb_in_cmd_len = req->cmd_req_len;

	resp.cmd_status = TZ_SCHED_STATUS_INCOMPLETE;
	resp.sb_in_rsp_addr = (u8 *)data->client.sb_phys + req->cmd_req_len;
	resp.sb_in_rsp_len = req->resp_len;

	ret = scm_call(SCM_SVC_TZSCHEDULER, 1, (const void *)&cmd,
					sizeof(cmd), &resp, sizeof(resp));

	if (ret) {
		pr_err("qseecom_scm_call_legacy failed with err: %d\n", ret);
		return ret;
	}

	while (resp.cmd_status != TZ_SCHED_STATUS_COMPLETE) {
		/*
		 * If cmd is incomplete, get the callback cmd out from SB out
		 * and put it on the list
		 */
		struct qseecom_registered_listener_list *ptr_svc = NULL;
		/*
		 * We don't know which service can handle the command. so we
		 * wake up all blocking services and let them figure out if
		 * they can handle the given command.
		 */
		spin_lock_irqsave(&qseecom.registered_listener_list_lock,
					flags);
		list_for_each_entry(ptr_svc,
				&qseecom.registered_listener_list_head, list) {
				ptr_svc->rcv_req_flag = 1;
				wake_up_interruptible(&ptr_svc->rcv_req_wq);
		}
		spin_unlock_irqrestore(&qseecom.registered_listener_list_lock,
				flags);

		pr_debug("waking up rcv_req_wq and "
				"waiting for send_resp_wq\n");
		if (wait_event_freezable(qseecom.send_resp_wq,
				__qseecom_listener_has_sent_rsp(data))) {
			pr_warning("qseecom Interrupted: exiting send_cmd loop\n");
			return -ERESTARTSYS;
		}

		if (data->abort) {
			pr_err("Aborting driver\n");
			return -ENODEV;
		}
		qseecom.send_resp_flag = 0;
		cmd.cmd_type = TZ_SCHED_CMD_PENDING;
		ret = scm_call(SCM_SVC_TZSCHEDULER, 1, (const void *)&cmd,
					sizeof(cmd), &resp, sizeof(resp));
		if (ret) {
			pr_err("qseecom_scm_call failed with err: %d\n", ret);
			return ret;
		}
	}
	return ret;
}

static int __validate_send_cmd_inputs(struct qseecom_dev_handle *data,
				struct qseecom_send_cmd_req *req)
<<<<<<< HEAD
{
	int ret = 0;
	u32 reqd_len_sb_in = 0;
	struct qseecom_client_send_data_ireq send_data_req;
	struct qseecom_command_scm_resp resp;
	unsigned long flags;
	struct qseecom_registered_app_list *ptr_app;
	bool found_app = false;
=======
>>>>>>> 6cf93503

{
	if (!data || !data->client.ihandle) {
		pr_err("Client or client handle is not initialized\n");
		return -EINVAL;
	}
	if (((req->resp_buf == NULL) && (req->resp_len != 0)) ||
						(req->cmd_req_buf == NULL)) {
		pr_err("cmd buffer or response buffer is null\n");
		return -EINVAL;
	}
	if (((uintptr_t)req->cmd_req_buf <
				data->client.user_virt_sb_base) ||
		((uintptr_t)req->cmd_req_buf >=
		(data->client.user_virt_sb_base + data->client.sb_length))) {
		pr_err("cmd buffer address not within shared bufffer\n");
		return -EINVAL;
	}
	if (((uintptr_t)req->resp_buf <
				data->client.user_virt_sb_base)  ||
		((uintptr_t)req->resp_buf >=
		(data->client.user_virt_sb_base + data->client.sb_length))) {
		pr_err("response buffer address not within shared bufffer\n");
		return -EINVAL;
	}
	if ((req->cmd_req_len == 0) ||
		(req->cmd_req_len > data->client.sb_length) ||
		(req->resp_len > data->client.sb_length)) {
		pr_err("cmd buf length or response buf length not valid\n");
		return -EINVAL;
	}
	if (req->cmd_req_len > UINT_MAX - req->resp_len) {
		pr_err("Integer overflow detected in req_len & rsp_len\n");
		return -EINVAL;
	}

	if ((req->cmd_req_len + req->resp_len) > data->client.sb_length) {
		pr_debug("Not enough memory to fit cmd_buf.\n");
		pr_debug("resp_buf. Required: %u, Available: %zu\n",
				(req->cmd_req_len + req->resp_len),
					data->client.sb_length);
		return -ENOMEM;
	}
	if ((uintptr_t)req->cmd_req_buf > (ULONG_MAX - req->cmd_req_len)) {
		pr_err("Integer overflow in req_len & cmd_req_buf\n");
		return -EINVAL;
	}
	if ((uintptr_t)req->resp_buf > (ULONG_MAX - req->resp_len)) {
		pr_err("Integer overflow in resp_len & resp_buf\n");
		return -EINVAL;
	}
	if (data->client.user_virt_sb_base >
					(ULONG_MAX - data->client.sb_length)) {
		pr_err("Integer overflow in user_virt_sb_base & sb_length\n");
		return -EINVAL;
	}
	if ((((uintptr_t)req->cmd_req_buf + req->cmd_req_len) >
		((uintptr_t)data->client.user_virt_sb_base +
						data->client.sb_length)) ||
		(((uintptr_t)req->resp_buf + req->resp_len) >
		((uintptr_t)data->client.user_virt_sb_base +
						data->client.sb_length))) {
		pr_err("cmd buf or resp buf is out of shared buffer region\n");
		return -EINVAL;
	}
	return 0;
}

static int __qseecom_send_cmd(struct qseecom_dev_handle *data,
				struct qseecom_send_cmd_req *req)
{
	int ret = 0;
	u32 reqd_len_sb_in = 0;
	struct qseecom_client_send_data_ireq send_data_req;
	struct qseecom_command_scm_resp resp;

	reqd_len_sb_in = req->cmd_req_len + req->resp_len;

	/* find app_id & img_name from list */
	spin_lock_irqsave(&qseecom.registered_app_list_lock, flags);
	list_for_each_entry(ptr_app, &qseecom.registered_app_list_head,
							list) {
		if ((ptr_app->app_id == data->client.app_id) &&
			 (!memcmp((void *)ptr_app->app_name,
				(void *)data->client.app_name,
				strlen(data->client.app_name)))) {
			found_app = true;
			break;
		}
	}
	spin_unlock_irqrestore(&qseecom.registered_app_list_lock, flags);

	if (!found_app) {
		pr_err("app_id %d (%s) is not found\n", data->client.app_id,
			(char *)data->client.app_name);
		return -EINVAL;
	}

	send_data_req.qsee_cmd_id = QSEOS_CLIENT_SEND_DATA_COMMAND;
	send_data_req.app_id = data->client.app_id;
	send_data_req.req_ptr = (void *)(__qseecom_uvirt_to_kphys(data,
					(uint32_t)req->cmd_req_buf));
	send_data_req.req_len = req->cmd_req_len;
	send_data_req.rsp_ptr = (void *)(__qseecom_uvirt_to_kphys(data,
					(uint32_t)req->resp_buf));
	send_data_req.rsp_len = req->resp_len;

	ret = scm_call(SCM_SVC_TZSCHEDULER, 1, (const void *) &send_data_req,
					sizeof(send_data_req),
					&resp, sizeof(resp));
	if (ret) {
		pr_err("qseecom_scm_call failed with err: %d\n", ret);
		return ret;
	}

	if (resp.result == QSEOS_RESULT_INCOMPLETE) {
		ret = __qseecom_process_incomplete_cmd(data, &resp);
		if (ret) {
			pr_err("process_incomplete_cmd failed err: %d\n", ret);
			return ret;
		}
	} else {
		if (resp.result != QSEOS_RESULT_SUCCESS) {
			pr_err("Response result %d not supported\n",
							resp.result);
			ret = -EINVAL;
		}
	}
	return ret;
}


static int qseecom_send_cmd(struct qseecom_dev_handle *data, void __user *argp)
{
	int ret = 0;
	struct qseecom_send_cmd_req req;

	ret = copy_from_user(&req, argp, sizeof(req));
	if (ret) {
		pr_err("copy_from_user failed\n");
		return ret;
	}
	if (__validate_send_cmd_inputs(data, &req))
		return -EINVAL;
	if (qseecom.qseos_version == QSEOS_VERSION_14)
		ret = __qseecom_send_cmd(data, &req);
	else
		ret = __qseecom_send_cmd_legacy(data, &req);
	if (ret)
		return ret;

	return ret;
}

static int __qseecom_send_cmd_req_clean_up(
			struct qseecom_send_modfd_cmd_req *req)
{
	char *field;
	uint32_t *update;
	int ret = 0;
	int i = 0;

	for (i = 0; i < MAX_ION_FD; i++) {
		if (req->ifd_data[i].fd > 0) {
			field = (char *)req->cmd_req_buf +
					req->ifd_data[i].cmd_buf_offset;
			update = (uint32_t *) field;
			*update = 0;
		}
	}
	return ret;
}

static int __qseecom_update_with_phy_addr(
			struct qseecom_send_modfd_cmd_req *req)
{
	struct ion_handle *ihandle;
	char *field;
	uint32_t *update;
	ion_phys_addr_t pa;
	int ret = 0;
	int i = 0;
	uint32_t length;

	for (i = 0; i < MAX_ION_FD; i++) {
		if (req->ifd_data[i].fd > 0) {
			/* Get the handle of the shared fd */
			ihandle = ion_import_dma_buf(qseecom.ion_clnt,
						req->ifd_data[i].fd);
			if (IS_ERR_OR_NULL(ihandle)) {
				pr_err("Ion client can't retrieve the handle\n");
				return -ENOMEM;
			}
			field = (char *) req->cmd_req_buf +
						req->ifd_data[i].cmd_buf_offset;
			update = (uint32_t *) field;

			if ((req->cmd_req_len < sizeof(uint32_t)) ||
				(req->ifd_data[i].cmd_buf_offset >
				req->cmd_req_len - sizeof(uint32_t))) {
				pr_err("Invalid offset (req len) 0x%x\n",
					req->ifd_data[i].cmd_buf_offset);
				return -EINVAL;
			}
			/* Populate the cmd data structure with the phys_addr */
			ret = ion_phys(qseecom.ion_clnt, ihandle, &pa, &length);
			if (ret)
				return -ENOMEM;

			*update = (uint32_t)pa;
			/* Deallocate the handle */
			if (!IS_ERR_OR_NULL(ihandle))
				ion_free(qseecom.ion_clnt, ihandle);
		}
	}
	return ret;
}

static int qseecom_send_modfd_cmd(struct qseecom_dev_handle *data,
					void __user *argp)
{
	int ret = 0;
	int i;
	struct qseecom_send_modfd_cmd_req req;
	struct qseecom_send_cmd_req send_cmd_req;

	ret = copy_from_user(&req, argp, sizeof(req));
	if (ret) {
		pr_err("copy_from_user failed\n");
		return ret;
	}

	send_cmd_req.cmd_req_buf = req.cmd_req_buf;
	send_cmd_req.cmd_req_len = req.cmd_req_len;
	send_cmd_req.resp_buf = req.resp_buf;
	send_cmd_req.resp_len = req.resp_len;

	if (__validate_send_cmd_inputs(data, &send_cmd_req))
		return -EINVAL;

	/* validate offsets */
	for (i = 0; i < MAX_ION_FD; i++) {
		if (req.ifd_data[i].cmd_buf_offset >= req.cmd_req_len) {
			pr_err("Invalid offset %d = 0x%x\n",
				i, req.ifd_data[i].cmd_buf_offset);
			return -EINVAL;
		}
	}
	ret = __qseecom_update_with_phy_addr(&req);
	if (ret)
		return ret;
	if (qseecom.qseos_version == QSEOS_VERSION_14)
		ret = __qseecom_send_cmd(data, &send_cmd_req);
	else
		ret = __qseecom_send_cmd_legacy(data, &send_cmd_req);
	__qseecom_send_cmd_req_clean_up(&req);

	if (ret)
		return ret;

	return ret;
}

static int __qseecom_listener_has_rcvd_req(struct qseecom_dev_handle *data,
		struct qseecom_registered_listener_list *svc)
{
	int ret;
	ret = (svc->rcv_req_flag != 0);
	return ret || data->abort;
}

static int qseecom_receive_req(struct qseecom_dev_handle *data)
{
	int ret = 0;
	struct qseecom_registered_listener_list *this_lstnr;

	this_lstnr = __qseecom_find_svc(data->listener.id);
	if (!this_lstnr) {
		pr_err("Invalid listener ID\n");
		return -ENODATA;
	}

	while (1) {
		if (wait_event_freezable(this_lstnr->rcv_req_wq,
				__qseecom_listener_has_rcvd_req(data,
				this_lstnr))) {
			pr_warning("Interrupted: exiting wait_rcv_req loop\n");
			/* woken up for different reason */
			return -ERESTARTSYS;
		}

		if (data->abort) {
			pr_err("Aborting driver!\n");
			return -ENODEV;
		}
		this_lstnr->rcv_req_flag = 0;
		if (qseecom.qseos_version == QSEOS_VERSION_13) {
			if (*((uint32_t *)this_lstnr->sb_virt) != 0)
				break;
		} else {
			break;
		}
	}
	return ret;
}

static bool __qseecom_is_fw_image_valid(const struct firmware *fw_entry)
{
	struct elf32_hdr *ehdr;

	if (fw_entry->size < sizeof(*ehdr)) {
		pr_err("%s: Not big enough to be an elf header\n",
				 qseecom.pdev->init_name);
		return false;
	}
	ehdr = (struct elf32_hdr *)fw_entry->data;
	if (memcmp(ehdr->e_ident, ELFMAG, SELFMAG)) {
		pr_err("%s: Not an elf header\n",
				 qseecom.pdev->init_name);
		return false;
	}

	if (ehdr->e_phnum == 0) {
		pr_err("%s: No loadable segments\n",
				 qseecom.pdev->init_name);
		return false;
	}
	if (sizeof(struct elf32_phdr) * ehdr->e_phnum +
	    sizeof(struct elf32_hdr) > fw_entry->size) {
		pr_err("%s: Program headers not within mdt\n",
				 qseecom.pdev->init_name);
		return false;
	}
	return true;
}

static int __qseecom_get_fw_size(char *appname, uint32_t *fw_size)
{
	int ret = -1;
	int i = 0, rc = 0;
	const struct firmware *fw_entry = NULL;
	struct elf32_phdr *phdr;
	char fw_name[MAX_APP_NAME_SIZE];
	struct elf32_hdr *ehdr;
	int num_images = 0;

	snprintf(fw_name, sizeof(fw_name), "%s.mdt", appname);
	rc = request_firmware(&fw_entry, fw_name,  qseecom.pdev);
	if (rc) {
		pr_err("error with request_firmware\n");
		ret = -EIO;
		goto err;
	}
	if (!__qseecom_is_fw_image_valid(fw_entry)) {
		ret = -EIO;
		goto err;
	}
	*fw_size = fw_entry->size;
	phdr = (struct elf32_phdr *)(fw_entry->data + sizeof(struct elf32_hdr));
	ehdr = (struct elf32_hdr *)fw_entry->data;
	num_images = ehdr->e_phnum;
	release_firmware(fw_entry);
	for (i = 0; i < num_images; i++, phdr++) {
		memset(fw_name, 0, sizeof(fw_name));
		snprintf(fw_name, ARRAY_SIZE(fw_name), "%s.b%02d", appname, i);
		ret = request_firmware(&fw_entry, fw_name, qseecom.pdev);
		if (ret)
			goto err;
		*fw_size += fw_entry->size;
		release_firmware(fw_entry);
	}
	return ret;
err:
	if (fw_entry)
		release_firmware(fw_entry);
	*fw_size = 0;
	return ret;
}

static int __qseecom_get_fw_data(char *appname, u8 *img_data,
					struct qseecom_load_app_ireq *load_req)
{
	int ret = -1;
	int i = 0, rc = 0;
	const struct firmware *fw_entry = NULL;
	char fw_name[MAX_APP_NAME_SIZE];
	u8 *img_data_ptr = img_data;
	struct elf32_hdr *ehdr;
	int num_images = 0;

	snprintf(fw_name, sizeof(fw_name), "%s.mdt", appname);
	rc = request_firmware(&fw_entry, fw_name,  qseecom.pdev);
	if (rc) {
		ret = -EIO;
		goto err;
	}
	load_req->img_len = fw_entry->size;
	memcpy(img_data_ptr, fw_entry->data, fw_entry->size);
	img_data_ptr = img_data_ptr + fw_entry->size;
	load_req->mdt_len = fw_entry->size; /*Get MDT LEN*/
	ehdr = (struct elf32_hdr *)fw_entry->data;
	num_images = ehdr->e_phnum;
	release_firmware(fw_entry);
	for (i = 0; i < num_images; i++) {
		snprintf(fw_name, ARRAY_SIZE(fw_name), "%s.b%02d", appname, i);
		ret = request_firmware(&fw_entry, fw_name,  qseecom.pdev);
		if (ret) {
			pr_err("Failed to locate blob %s\n", fw_name);
			goto err;
		}
		memcpy(img_data_ptr, fw_entry->data, fw_entry->size);
		img_data_ptr = img_data_ptr + fw_entry->size;
		load_req->img_len += fw_entry->size;
		release_firmware(fw_entry);
	}
	load_req->phy_addr = virt_to_phys(img_data);
	return ret;
err:
	release_firmware(fw_entry);
	return ret;
}

static int __qseecom_load_fw(struct qseecom_dev_handle *data, char *appname)
{
	int ret = -1;
	uint32_t fw_size = 0;
	struct qseecom_load_app_ireq load_req = {0, 0, 0, 0};
	struct qseecom_command_scm_resp resp;
	u8 *img_data = NULL;

	if (__qseecom_get_fw_size(appname, &fw_size))
		return -EIO;

	img_data = kzalloc(fw_size, GFP_KERNEL);
	if (!img_data) {
		pr_err("Failied to allocate memory for copying image data\n");
		return -ENOMEM;
	}
	ret = __qseecom_get_fw_data(appname, img_data, &load_req);
	if (ret) {
		kzfree(img_data);
		return -EIO;
	}

	/* Populate the remaining parameters */
	load_req.qsee_cmd_id = QSEOS_APP_START_COMMAND;
	memcpy(load_req.app_name, appname, MAX_APP_NAME_SIZE);
	ret = qsee_vote_for_clock(CLK_SFPB);
	if (ret) {
		kzfree(img_data);
		pr_warning("Unable to vote for SFPB clock");
		return -EIO;
	}

	/* SCM_CALL to load the image */
	ret = scm_call(SCM_SVC_TZSCHEDULER, 1,	&load_req,
			sizeof(struct qseecom_load_app_ireq),
			&resp, sizeof(resp));
	if (ret) {
		pr_err("scm_call to load failed : ret %d\n", ret);
		qsee_disable_clock_vote(CLK_SFPB);
		kzfree(img_data);
		return -EIO;
	}

	switch (resp.result) {
	case QSEOS_RESULT_SUCCESS:
		ret = resp.data;
		break;
	case QSEOS_RESULT_INCOMPLETE:
		ret = __qseecom_process_incomplete_cmd(data, &resp);
		if (ret)
			pr_err("process_incomplete_cmd FAILED\n");
		else
			ret = resp.data;
		break;
	case QSEOS_RESULT_FAILURE:
		pr_err("scm call failed with response QSEOS_RESULT FAILURE\n");
		break;
	default:
		pr_err("scm call return unknown response %d\n", resp.result);
		ret = -EINVAL;
		break;
	}
	qsee_disable_clock_vote(CLK_SFPB);
	kzfree(img_data);

	return ret;
}

int qseecom_start_app(struct qseecom_handle **handle,
						char *app_name, uint32_t size)
{
	int32_t ret;
	unsigned long flags = 0;
	struct qseecom_dev_handle *data = NULL;
	struct qseecom_check_app_ireq app_ireq;
	struct qseecom_registered_app_list *entry = NULL;
	struct qseecom_registered_kclient_list *kclient_entry = NULL;
	bool found_app = false;
	uint32_t len;
	ion_phys_addr_t pa;

	if (qseecom.qseos_version == QSEOS_VERSION_13) {
		pr_err("This functionality is UNSUPPORTED in version 1.3\n");
		return -EINVAL;
	}

	*handle = kzalloc(sizeof(struct qseecom_handle), GFP_KERNEL);
	if (!(*handle)) {
		pr_err("failed to allocate memory for kernel client handle\n");
		return -ENOMEM;
	}

	app_ireq.qsee_cmd_id = QSEOS_APP_LOOKUP_COMMAND;
	memcpy(app_ireq.app_name, app_name, MAX_APP_NAME_SIZE);
	ret = __qseecom_check_app_exists(app_ireq);
	if (ret < 0)
		return -EINVAL;

	data = kzalloc(sizeof(*data), GFP_KERNEL);
	if (!data) {
		pr_err("kmalloc failed\n");
		if (ret == 0) {
			kfree(*handle);
			*handle = NULL;
		}
		return -ENOMEM;
	}
	data->abort = 0;
	data->type = QSEECOM_CLIENT_APP;
	data->released = false;
	data->client.app_id = ret;
	data->client.sb_length = size;
	data->client.user_virt_sb_base = 0;
	data->client.ihandle = NULL;

	init_waitqueue_head(&data->abort_wq);
	atomic_set(&data->ioctl_count, 0);

	data->client.ihandle = ion_alloc(qseecom.ion_clnt, size, 4096,
				ION_HEAP(ION_QSECOM_HEAP_ID), 0);
	if (IS_ERR_OR_NULL(data->client.ihandle)) {
		pr_err("Ion client could not retrieve the handle\n");
		kfree(data);
		kfree(*handle);
		*handle = NULL;
		return -EINVAL;
	}

	if (ret > 0) {
		pr_warn("App id %d for [%s] app exists\n", ret,
			(char *)app_ireq.app_name);
		spin_lock_irqsave(&qseecom.registered_app_list_lock, flags);
		list_for_each_entry(entry,
				&qseecom.registered_app_list_head, list){
			if (entry->app_id == ret) {
				entry->ref_cnt++;
				found_app = true;
				break;
			}
		}
		spin_unlock_irqrestore(
				&qseecom.registered_app_list_lock, flags);
		if (!found_app)
			pr_warn("App_id %d [%s] was loaded but not registered\n",
					ret, (char *)app_ireq.app_name);
	} else {
		/* load the app and get the app_id  */
		pr_debug("%s: Loading app for the first time'\n",
				qseecom.pdev->init_name);
		mutex_lock(&app_access_lock);
		ret = __qseecom_load_fw(data, app_name);
		mutex_unlock(&app_access_lock);

		if (ret < 0) {
			kfree(*handle);
			kfree(data);
			*handle = NULL;
			return ret;
		}
		data->client.app_id = ret;
	}
	if (!found_app) {
		entry = kmalloc(sizeof(*entry), GFP_KERNEL);
		if (!entry) {
			pr_err("kmalloc failed\n");
			kfree(data);
			kfree(*handle);
			*handle = NULL;
			return -ENOMEM;
		}
		entry->app_id = ret;
		entry->ref_cnt = 1;

		spin_lock_irqsave(&qseecom.registered_app_list_lock, flags);
		list_add_tail(&entry->list, &qseecom.registered_app_list_head);
		spin_unlock_irqrestore(&qseecom.registered_app_list_lock,
									flags);
	}

	/* Get the physical address of the ION BUF */
	ret = ion_phys(qseecom.ion_clnt, data->client.ihandle, &pa, &len);
	/* Populate the structure for sending scm call to load image */
	data->client.sb_virt = (char *) ion_map_kernel(qseecom.ion_clnt,
							data->client.ihandle);
	data->client.user_virt_sb_base = (uint32_t)data->client.sb_virt;
	data->client.sb_phys = pa;
	(*handle)->dev = (void *)data;
	(*handle)->sbuf = (unsigned char *)data->client.sb_virt;
	(*handle)->sbuf_len = data->client.sb_length;

	kclient_entry = kzalloc(sizeof(*kclient_entry), GFP_KERNEL);
	if (!kclient_entry) {
		pr_err("kmalloc failed\n");
		return -ENOMEM;
	}
	kclient_entry->handle = *handle;

	spin_lock_irqsave(&qseecom.registered_kclient_list_lock, flags);
	list_add_tail(&kclient_entry->list,
			&qseecom.registered_kclient_list_head);
	spin_unlock_irqrestore(&qseecom.registered_kclient_list_lock, flags);

	return 0;
}
EXPORT_SYMBOL(qseecom_start_app);

int qseecom_shutdown_app(struct qseecom_handle **handle)
{
	int ret = -EINVAL;
	struct qseecom_dev_handle *data;

	struct qseecom_registered_kclient_list *kclient = NULL;
	unsigned long flags = 0;
	bool found_handle = false;

	if (qseecom.qseos_version == QSEOS_VERSION_13) {
		pr_err("This functionality is UNSUPPORTED in version 1.3\n");
		return -EINVAL;
	}
	if ((handle == NULL)  || (*handle == NULL)) {
		pr_err("Handle is not initialized\n");
		return -EINVAL;
	}
	data =	(struct qseecom_dev_handle *) ((*handle)->dev);
	spin_lock_irqsave(&qseecom.registered_kclient_list_lock, flags);
	list_for_each_entry(kclient, &qseecom.registered_kclient_list_head,
				list) {
		if (kclient->handle == (*handle)) {
			list_del(&kclient->list);
			found_handle = true;
			break;
		}
	}
	spin_unlock_irqrestore(&qseecom.registered_kclient_list_lock, flags);
	if (!found_handle)
		pr_err("Unable to find the handle, exiting\n");
	else
		ret = qseecom_unload_app(data, false);
	if (ret == 0) {
		kzfree(data);
		kzfree(*handle);
		kzfree(kclient);
		*handle = NULL;
	}
	return ret;
}
EXPORT_SYMBOL(qseecom_shutdown_app);

int qseecom_send_command(struct qseecom_handle *handle, void *send_buf,
			uint32_t sbuf_len, void *resp_buf, uint32_t rbuf_len)
{
	int ret = 0;
	struct qseecom_send_cmd_req req = {0, 0, 0, 0};
	struct qseecom_dev_handle *data;

	if (qseecom.qseos_version == QSEOS_VERSION_13) {
		pr_err("This functionality is UNSUPPORTED in version 1.3\n");
		return -EINVAL;
	}

	if (handle == NULL) {
		pr_err("Handle is not initialized\n");
		return -EINVAL;
	}
	data = handle->dev;

	req.cmd_req_len = sbuf_len;
	req.resp_len = rbuf_len;
	req.cmd_req_buf = send_buf;
	req.resp_buf = resp_buf;

	if (__validate_send_cmd_inputs(data, &req))
		return -EINVAL;

	mutex_lock(&app_access_lock);
	atomic_inc(&data->ioctl_count);

	ret = __qseecom_send_cmd(data, &req);

	atomic_dec(&data->ioctl_count);
	mutex_unlock(&app_access_lock);

	if (ret)
		return ret;

	pr_debug("sending cmd_req->rsp size: %u, ptr: 0x%p\n",
			req.resp_len, req.resp_buf);
	return ret;
}
EXPORT_SYMBOL(qseecom_send_command);

int qseecom_set_bandwidth(struct qseecom_handle *handle, bool high)
{
	int ret = 0;
	if ((handle == NULL) || (handle->dev == NULL)) {
		pr_err("No valid kernel client\n");
		return -EINVAL;
	}
	if (high) {
		ret = qsee_vote_for_clock(CLK_DFAB);
		if (ret)
			pr_err("Failed to vote for DFAB clock%d\n", ret);
		ret = qsee_vote_for_clock(CLK_SFPB);
		if (ret) {
			pr_err("Failed to vote for SFPB clock%d\n", ret);
			qsee_disable_clock_vote(CLK_DFAB);
		}
	} else {
		qsee_disable_clock_vote(CLK_DFAB);
		qsee_disable_clock_vote(CLK_SFPB);
	}
	return ret;
}
EXPORT_SYMBOL(qseecom_set_bandwidth);

static int qseecom_send_resp(void)
{
	qseecom.send_resp_flag = 1;
	wake_up_interruptible(&qseecom.send_resp_wq);
	return 0;
}

static int qseecom_get_qseos_version(struct qseecom_dev_handle *data,
						void __user *argp)
{
	struct qseecom_qseos_version_req req;

	if (copy_from_user(&req, argp, sizeof(req))) {
		pr_err("copy_from_user failed");
		return -EINVAL;
	}
	req.qseos_version = qseecom.qseos_version;
	if (copy_to_user(argp, &req, sizeof(req))) {
		pr_err("copy_to_user failed");
		return -EINVAL;
	}
	return 0;
}

static int qsee_vote_for_clock(int32_t clk_type)
{
	int ret = 0;

	if (!qsee_perf_client)
		return ret;

	switch (clk_type) {
	case CLK_DFAB:
		mutex_lock(&qsee_bw_mutex);
		if (!qsee_bw_count) {
			if (qsee_sfpb_bw_count > 0)
				ret = msm_bus_scale_client_update_request(
						qsee_perf_client, 3);
			else
				ret = msm_bus_scale_client_update_request(
						qsee_perf_client, 1);
			if (ret)
				pr_err("DFAB Bandwidth req failed (%d)\n",
								ret);
			else
				qsee_bw_count++;
		} else {
			qsee_bw_count++;
		}
		mutex_unlock(&qsee_bw_mutex);
		break;
	case CLK_SFPB:
		mutex_lock(&qsee_bw_mutex);
		if (!qsee_sfpb_bw_count) {
			if (qsee_bw_count > 0)
				ret = msm_bus_scale_client_update_request(
						qsee_perf_client, 3);
			else
				ret = msm_bus_scale_client_update_request(
						qsee_perf_client, 2);

			if (ret)
				pr_err("SFPB Bandwidth req failed (%d)\n",
								ret);
			else
				qsee_sfpb_bw_count++;
		} else {
			qsee_sfpb_bw_count++;
		}
		mutex_unlock(&qsee_bw_mutex);
		break;
	default:
		pr_err("Clock type not defined\n");
		break;
	}
	return ret;
}

static void qsee_disable_clock_vote(int32_t clk_type)
{
	int32_t ret = 0;

	if (!qsee_perf_client)
		return;

	switch (clk_type) {
	case CLK_DFAB:
		mutex_lock(&qsee_bw_mutex);
		if (qsee_bw_count == 0) {
			pr_err("Client error.Extra call to disable DFAB clk\n");
			mutex_unlock(&qsee_bw_mutex);
			return;
		}

		if ((qsee_bw_count > 0) && (qsee_bw_count-- == 1)) {
			if (qsee_sfpb_bw_count > 0)
				ret = msm_bus_scale_client_update_request(
						qsee_perf_client, 2);
			else
				ret = msm_bus_scale_client_update_request(
						qsee_perf_client, 0);
			if (ret)
				pr_err("SFPB Bandwidth req fail (%d)\n",
								ret);
		}
		mutex_unlock(&qsee_bw_mutex);
		break;
	case CLK_SFPB:
		mutex_lock(&qsee_bw_mutex);
		if (qsee_sfpb_bw_count == 0) {
			pr_err("Client error.Extra call to disable SFPB clk\n");
			mutex_unlock(&qsee_bw_mutex);
			return;
		}
		if ((qsee_sfpb_bw_count > 0) && (qsee_sfpb_bw_count-- == 1)) {
			if (qsee_bw_count > 0)
				ret = msm_bus_scale_client_update_request(
						qsee_perf_client, 1);
			else
				ret = msm_bus_scale_client_update_request(
						qsee_perf_client, 0);
			if (ret)
				pr_err("SFPB Bandwidth req fail (%d)\n",
								ret);
		}
		mutex_unlock(&qsee_bw_mutex);
		break;
	default:
		pr_err("Clock type not defined\n");
		break;
	}

}

static int qseecom_load_external_elf(struct qseecom_dev_handle *data,
				void __user *argp)
{
	struct ion_handle *ihandle;	/* Ion handle */
	struct qseecom_load_img_req load_img_req;
	int ret;
	int set_cpu_ret = 0;
	ion_phys_addr_t pa = 0;
	uint32_t len;
	struct cpumask mask;
	struct qseecom_load_app_ireq load_req;
	struct qseecom_command_scm_resp resp;

	/* Copy the relevant information needed for loading the image */
	if (copy_from_user(&load_img_req,
				(void __user *)argp,
				sizeof(struct qseecom_load_img_req))) {
		pr_err("copy_from_user failed\n");
		return -EFAULT;
	}

	/* Get the handle of the shared fd */
	ihandle = ion_import_dma_buf(qseecom.ion_clnt,
				load_img_req.ifd_data_fd);
	if (IS_ERR_OR_NULL(ihandle)) {
		pr_err("Ion client could not retrieve the handle\n");
		return -ENOMEM;
	}

	/* Get the physical address of the ION BUF */
	ret = ion_phys(qseecom.ion_clnt, ihandle, &pa, &len);

	/* Populate the structure for sending scm call to load image */
	load_req.qsee_cmd_id = QSEOS_LOAD_EXTERNAL_ELF_COMMAND;
	load_req.mdt_len = load_img_req.mdt_len;
	load_req.img_len = load_img_req.img_len;
	load_req.phy_addr = pa;

	/* SCM_CALL tied to Core0 */
	mask = CPU_MASK_CPU0;
	set_cpu_ret = set_cpus_allowed_ptr(current, &mask);
	if (set_cpu_ret) {
		pr_err("set_cpus_allowed_ptr failed : ret %d\n",
				set_cpu_ret);
		ret = -EFAULT;
		goto qseecom_load_external_elf_set_cpu_err;
	}

	/*  SCM_CALL to load the external elf */
	ret = scm_call(SCM_SVC_TZSCHEDULER, 1,  &load_req,
			sizeof(struct qseecom_load_app_ireq),
			&resp, sizeof(resp));
	if (ret) {
		pr_err("scm_call to load failed : ret %d\n",
				ret);
		ret = -EFAULT;
		goto qseecom_load_external_elf_scm_err;
	}

	if (resp.result == QSEOS_RESULT_INCOMPLETE) {
		ret = __qseecom_process_incomplete_cmd(data, &resp);
		if (ret)
			pr_err("process_incomplete_cmd failed err: %d\n",
					ret);
	} else {
		if (resp.result != QSEOS_RESULT_SUCCESS) {
			pr_err("scm_call to load image failed resp.result =%d\n",
						resp.result);
			ret = -EFAULT;
		}
	}

qseecom_load_external_elf_scm_err:
	/* Restore the CPU mask */
	mask = CPU_MASK_ALL;
	set_cpu_ret = set_cpus_allowed_ptr(current, &mask);
	if (set_cpu_ret) {
		pr_err("set_cpus_allowed_ptr failed to restore mask: ret %d\n",
				set_cpu_ret);
		ret = -EFAULT;
	}

qseecom_load_external_elf_set_cpu_err:
	/* Deallocate the handle */
	if (!IS_ERR_OR_NULL(ihandle))
		ion_free(qseecom.ion_clnt, ihandle);

	return ret;
}

static int qseecom_unload_external_elf(struct qseecom_dev_handle *data)
{
	int ret = 0;
	int set_cpu_ret = 0;
	struct qseecom_command_scm_resp resp;
	struct qseecom_unload_app_ireq req;
	struct cpumask mask;

	/* unavailable client app */
	data->type = QSEECOM_UNAVAILABLE_CLIENT_APP;

	/* Populate the structure for sending scm call to unload image */
	req.qsee_cmd_id = QSEOS_UNLOAD_EXTERNAL_ELF_COMMAND;

	/* SCM_CALL tied to Core0 */
	mask = CPU_MASK_CPU0;
	ret = set_cpus_allowed_ptr(current, &mask);
	if (ret) {
		pr_err("set_cpus_allowed_ptr failed : ret %d\n",
				ret);
		return -EFAULT;
	}

	/* SCM_CALL to unload the external elf */
	ret = scm_call(SCM_SVC_TZSCHEDULER, 1,  &req,
			sizeof(struct qseecom_unload_app_ireq),
			&resp, sizeof(resp));
	if (ret) {
		pr_err("scm_call to unload failed : ret %d\n",
				ret);
		ret = -EFAULT;
		goto qseecom_unload_external_elf_scm_err;
	}
	if (resp.result == QSEOS_RESULT_INCOMPLETE) {
		ret = __qseecom_process_incomplete_cmd(data, &resp);
		if (ret)
			pr_err("process_incomplete_cmd fail err: %d\n",
					ret);
	} else {
		if (resp.result != QSEOS_RESULT_SUCCESS) {
			pr_err("scm_call to unload image failed resp.result =%d\n",
						resp.result);
			ret = -EFAULT;
		}
	}

qseecom_unload_external_elf_scm_err:
	/* Restore the CPU mask */
	mask = CPU_MASK_ALL;
	set_cpu_ret = set_cpus_allowed_ptr(current, &mask);
	if (set_cpu_ret) {
		pr_err("set_cpus_allowed_ptr failed to restore mask: ret %d\n",
				set_cpu_ret);
		ret = -EFAULT;
	}

	return ret;
}

static int qseecom_query_app_loaded(struct qseecom_dev_handle *data,
					void __user *argp)
{

	int32_t ret;
	struct qseecom_qseos_app_load_query query_req;
	struct qseecom_check_app_ireq req;
	struct qseecom_registered_app_list *entry = NULL;
	unsigned long flags = 0;

	/* Copy the relevant information needed for loading the image */
	if (copy_from_user(&query_req,
				(void __user *)argp,
				sizeof(struct qseecom_qseos_app_load_query))) {
		pr_err("copy_from_user failed\n");
		return -EFAULT;
	}

	req.qsee_cmd_id = QSEOS_APP_LOOKUP_COMMAND;
	query_req.app_name[MAX_APP_NAME_SIZE-1] = '\0';
	memcpy(req.app_name, query_req.app_name, MAX_APP_NAME_SIZE);

	ret = __qseecom_check_app_exists(req);

	if ((ret == -EINVAL) || (ret == -ENODEV)) {
		pr_err(" scm call to check if app is loaded failed");
		return ret;	/* scm call failed */
	} else if (ret > 0) {
		pr_warn("App id %d (%s) already exists\n", ret,
			(char *)(req.app_name));
		spin_lock_irqsave(&qseecom.registered_app_list_lock, flags);
		list_for_each_entry(entry,
				&qseecom.registered_app_list_head, list){
			if (entry->app_id == ret) {
				entry->ref_cnt++;
				break;
			}
		}
		spin_unlock_irqrestore(
				&qseecom.registered_app_list_lock, flags);
		data->client.app_id = ret;
		query_req.app_id = ret;
		memset((void *)data->client.app_name, 0, MAX_APP_NAME_SIZE);
		memcpy((void *)data->client.app_name,
				(void *)query_req.app_name, MAX_APP_NAME_SIZE);
		if (copy_to_user(argp, &query_req, sizeof(query_req))) {
			pr_err("copy_to_user failed\n");
			return -EFAULT;
		}
		return -EEXIST;	/* app already loaded */
	} else {
		return 0;	/* app not loaded */
	}
}

static long qseecom_ioctl(struct file *file, unsigned cmd,
		unsigned long arg)
{
	int ret = 0;
	struct qseecom_dev_handle *data = file->private_data;
	void __user *argp = (void __user *) arg;

	if (data->abort) {
		pr_err("Aborting qseecom driver\n");
		return -ENODEV;
	}

	switch (cmd) {
	case QSEECOM_IOCTL_REGISTER_LISTENER_REQ: {
		pr_debug("ioctl register_listener_req()\n");
		data->type = QSEECOM_LISTENER_SERVICE;
		atomic_inc(&data->ioctl_count);
		ret = qseecom_register_listener(data, argp);
		atomic_dec(&data->ioctl_count);
		wake_up_all(&data->abort_wq);
		if (ret)
			pr_err("failed qseecom_register_listener: %d\n", ret);
		break;
	}
	case QSEECOM_IOCTL_UNREGISTER_LISTENER_REQ: {
		pr_debug("ioctl unregister_listener_req()\n");
		atomic_inc(&data->ioctl_count);
		ret = qseecom_unregister_listener(data);
		atomic_dec(&data->ioctl_count);
		wake_up_all(&data->abort_wq);
		if (ret)
			pr_err("failed qseecom_unregister_listener: %d\n", ret);
		break;
	}
	case QSEECOM_IOCTL_SEND_CMD_REQ: {
		/* Only one client allowed here at a time */
		mutex_lock(&app_access_lock);
		atomic_inc(&data->ioctl_count);
		ret = qseecom_send_cmd(data, argp);
		atomic_dec(&data->ioctl_count);
		wake_up_all(&data->abort_wq);
		mutex_unlock(&app_access_lock);
		if (ret)
			pr_err("failed qseecom_send_cmd: %d\n", ret);
		break;
	}
	case QSEECOM_IOCTL_SEND_MODFD_CMD_REQ: {
		/* Only one client allowed here at a time */
		mutex_lock(&app_access_lock);
		atomic_inc(&data->ioctl_count);
		ret = qseecom_send_modfd_cmd(data, argp);
		atomic_dec(&data->ioctl_count);
		wake_up_all(&data->abort_wq);
		mutex_unlock(&app_access_lock);
		if (ret)
			pr_err("failed qseecom_send_cmd: %d\n", ret);
		break;
	}
	case QSEECOM_IOCTL_RECEIVE_REQ: {
		atomic_inc(&data->ioctl_count);
		ret = qseecom_receive_req(data);
		atomic_dec(&data->ioctl_count);
		wake_up_all(&data->abort_wq);
		if (ret)
			pr_err("failed qseecom_receive_req: %d\n", ret);
		break;
	}
	case QSEECOM_IOCTL_SEND_RESP_REQ: {
		atomic_inc(&data->ioctl_count);
		ret = qseecom_send_resp();
		atomic_dec(&data->ioctl_count);
		wake_up_all(&data->abort_wq);
		if (ret)
			pr_err("failed qseecom_send_resp: %d\n", ret);
		break;
	}
	case QSEECOM_IOCTL_SET_MEM_PARAM_REQ: {
		data->type = QSEECOM_CLIENT_APP;
		pr_debug("SET_MEM_PARAM: qseecom addr = 0x%x\n", (u32)data);
		ret = qseecom_set_client_mem_param(data, argp);
		if (ret)
			pr_err("failed Qqseecom_set_mem_param request: %d\n",
								ret);
		break;
	}
	case QSEECOM_IOCTL_LOAD_APP_REQ: {
		data->type = QSEECOM_CLIENT_APP;
		pr_debug("LOAD_APP_REQ: qseecom_addr = 0x%x\n", (u32)data);
		mutex_lock(&app_access_lock);
		atomic_inc(&data->ioctl_count);
		ret = qseecom_load_app(data, argp);
		atomic_dec(&data->ioctl_count);
		mutex_unlock(&app_access_lock);
		if (ret)
			pr_err("failed load_app request: %d\n", ret);
		break;
	}
	case QSEECOM_IOCTL_UNLOAD_APP_REQ: {
		pr_debug("UNLOAD_APP: qseecom_addr = 0x%x\n", (u32)data);
		mutex_lock(&app_access_lock);
		atomic_inc(&data->ioctl_count);
		ret = qseecom_unload_app(data, false);
		atomic_dec(&data->ioctl_count);
		mutex_unlock(&app_access_lock);
		if (ret)
			pr_err("failed unload_app request: %d\n", ret);
		break;
	}
	case QSEECOM_IOCTL_GET_QSEOS_VERSION_REQ: {
		atomic_inc(&data->ioctl_count);
		ret = qseecom_get_qseos_version(data, argp);
		if (ret)
			pr_err("qseecom_get_qseos_version: %d\n", ret);
		atomic_dec(&data->ioctl_count);
		break;
	}
	case QSEECOM_IOCTL_PERF_ENABLE_REQ:{
		atomic_inc(&data->ioctl_count);
		ret = qsee_vote_for_clock(CLK_DFAB);
		if (ret)
			pr_err("Failed to vote for DFAB clock%d\n", ret);
		ret = qsee_vote_for_clock(CLK_SFPB);
		if (ret)
			pr_err("Failed to vote for SFPB clock%d\n", ret);
		atomic_dec(&data->ioctl_count);
		break;
	}
	case QSEECOM_IOCTL_PERF_DISABLE_REQ:{
		atomic_inc(&data->ioctl_count);
		qsee_disable_clock_vote(CLK_DFAB);
		qsee_disable_clock_vote(CLK_SFPB);
		atomic_dec(&data->ioctl_count);
		break;
	}
	case QSEECOM_IOCTL_LOAD_EXTERNAL_ELF_REQ: {
		data->type = QSEECOM_UNAVAILABLE_CLIENT_APP;
		data->released = true;
		if (qseecom.qseos_version == QSEOS_VERSION_13) {
			pr_err("Loading External elf image unsupported in rev 0x13\n");
			ret = -EINVAL;
			break;
		}
		mutex_lock(&app_access_lock);
		atomic_inc(&data->ioctl_count);
		ret = qseecom_load_external_elf(data, argp);
		atomic_dec(&data->ioctl_count);
		mutex_unlock(&app_access_lock);
		if (ret)
			pr_err("failed load_external_elf request: %d\n", ret);
		break;
	}
	case QSEECOM_IOCTL_UNLOAD_EXTERNAL_ELF_REQ: {
		data->released = true;
		if (qseecom.qseos_version == QSEOS_VERSION_13) {
			pr_err("Unloading External elf image unsupported in rev 0x13\n");
			ret = -EINVAL;
			break;
		}
		mutex_lock(&app_access_lock);
		atomic_inc(&data->ioctl_count);
		ret = qseecom_unload_external_elf(data);
		atomic_dec(&data->ioctl_count);
		mutex_unlock(&app_access_lock);
		if (ret)
			pr_err("failed unload_app request: %d\n", ret);
		break;
	}
	case QSEECOM_IOCTL_APP_LOADED_QUERY_REQ: {
		data->type = QSEECOM_CLIENT_APP;
		pr_debug("APP_LOAD_QUERY: qseecom_addr = 0x%x\n", (u32)data);
		mutex_lock(&app_access_lock);
		atomic_inc(&data->ioctl_count);
		ret = qseecom_query_app_loaded(data, argp);
		atomic_dec(&data->ioctl_count);
		mutex_unlock(&app_access_lock);
		break;
	}
	default:
		return -EINVAL;
	}
	return ret;
}

static int qseecom_open(struct inode *inode, struct file *file)
{
	int ret = 0;
	struct qseecom_dev_handle *data;

	data = kzalloc(sizeof(*data), GFP_KERNEL);
	if (!data) {
		pr_err("kmalloc failed\n");
		return -ENOMEM;
	}
	file->private_data = data;
	data->abort = 0;
	data->type = QSEECOM_GENERIC;
	data->released = false;
	memset((void *)data->client.app_name, 0, MAX_APP_NAME_SIZE);
	init_waitqueue_head(&data->abort_wq);
	atomic_set(&data->ioctl_count, 0);
	if (qseecom.qseos_version == QSEOS_VERSION_13) {
		int pil_error;
		mutex_lock(&pil_access_lock);
		if (pil_ref_cnt == 0) {
			pil = pil_get("tzapps");
			if (IS_ERR(pil)) {
				pr_err("Playready PIL image load failed\n");
				pil_error = PTR_ERR(pil);
				pil = NULL;
				pr_debug("tzapps image load FAILED\n");
				mutex_unlock(&pil_access_lock);
				return pil_error;
			}
		}
		pil_ref_cnt++;
		mutex_unlock(&pil_access_lock);
	}
	return ret;
}

static int qseecom_release(struct inode *inode, struct file *file)
{
	struct qseecom_dev_handle *data = file->private_data;
	int ret = 0;

	if (data->released == false) {
		pr_warn("data: released = false, type = %d, data = 0x%x\n",
						data->type, (u32)data);
		switch (data->type) {
		case QSEECOM_LISTENER_SERVICE:
			ret = qseecom_unregister_listener(data);
			break;
		case QSEECOM_CLIENT_APP:
			ret = qseecom_unload_app(data, true);
			break;
		case QSEECOM_SECURE_SERVICE:
		case QSEECOM_GENERIC:
			ret = qseecom_unmap_ion_allocated_memory(data);
			if (ret)
				pr_err("Close failed\n");
			break;
		case QSEECOM_UNAVAILABLE_CLIENT_APP:
			break;
		default:
			ret = -EINVAL;
			pr_err("Unsupported clnt_handle_type %d",
				data->type);
			break;
		}
		if (ret) {
			pr_err("Close failed\n");
			kfree(data);
			return ret;
		}
	}
	if (qseecom.qseos_version == QSEOS_VERSION_13) {
		mutex_lock(&pil_access_lock);
		if (pil_ref_cnt == 1)
			pil_put(pil);
		pil_ref_cnt--;
		mutex_unlock(&pil_access_lock);
	}
	kfree(data);

	return ret;
}

static const struct file_operations qseecom_fops = {
		.owner = THIS_MODULE,
		.unlocked_ioctl = qseecom_ioctl,
		.open = qseecom_open,
		.release = qseecom_release
};

static int __qseecom_init_clk()
{
	int rc = 0;
	struct device *pdev;

	pdev = qseecom.pdev;
	/* Get CE3 src core clk. */
	ce_core_src_clk = clk_get(pdev, "core_clk_src");
	if (!IS_ERR(ce_core_src_clk)) {
		ce_core_src_clk = ce_core_src_clk;

		/* Set the core src clk @100Mhz */
		rc = clk_set_rate(ce_core_src_clk, 100000000);
		if (rc) {
			clk_put(ce_core_src_clk);
			pr_err("Unable to set the core src clk @100Mhz.\n");
			goto err_clk;
		}
	} else {
		pr_warn("Unable to get CE core src clk, set to NULL\n");
		ce_core_src_clk = NULL;
	}

	/* Get CE core clk */
	ce_core_clk = clk_get(pdev, "core_clk");
	if (IS_ERR(ce_core_clk)) {
		rc = PTR_ERR(ce_core_clk);
		pr_err("Unable to get CE core clk\n");
		if (ce_core_src_clk != NULL)
			clk_put(ce_core_src_clk);
		goto err_clk;
	}

	/* Get CE Interface clk */
	ce_clk = clk_get(pdev, "iface_clk");
	if (IS_ERR(ce_clk)) {
		rc = PTR_ERR(ce_clk);
		pr_err("Unable to get CE interface clk\n");
		if (ce_core_src_clk != NULL)
			clk_put(ce_core_src_clk);
		clk_put(ce_core_clk);
		goto err_clk;
	}

	/* Get CE AXI clk */
	ce_bus_clk = clk_get(pdev, "bus_clk");
	if (IS_ERR(ce_bus_clk)) {
		rc = PTR_ERR(ce_bus_clk);
		pr_err("Unable to get CE BUS interface clk\n");
		if (ce_core_src_clk != NULL)
			clk_put(ce_core_src_clk);
		clk_put(ce_core_clk);
		clk_put(ce_clk);
		goto err_clk;
	}

	/* Enable CE core clk */
	rc = clk_prepare_enable(ce_core_clk);
	if (rc) {
		pr_err("Unable to enable/prepare CE core clk\n");
		if (ce_core_src_clk != NULL)
			clk_put(ce_core_src_clk);
		clk_put(ce_core_clk);
		clk_put(ce_clk);
		goto err_clk;
	} else {
		/* Enable CE clk */
		rc = clk_prepare_enable(ce_clk);
		if (rc) {
			pr_err("Unable to enable/prepare CE iface clk\n");
			clk_disable_unprepare(ce_core_clk);
			if (ce_core_src_clk != NULL)
				clk_put(ce_core_src_clk);
			clk_put(ce_core_clk);
			clk_put(ce_clk);
			goto err_clk;
		} else {
			/* Enable AXI clk */
			rc = clk_prepare_enable(ce_bus_clk);
			if (rc) {
				pr_err("Unable to enable/prepare CE iface clk\n");
				clk_disable_unprepare(ce_core_clk);
				clk_disable_unprepare(ce_clk);
				if (ce_core_src_clk != NULL)
					clk_put(ce_core_src_clk);
				clk_put(ce_core_clk);
				clk_put(ce_clk);
				goto err_clk;
			}
		}
	}
	return rc;

err_clk:
	if (rc)
		pr_err("Unable to init CE clks, rc = %d\n", rc);
	clk_disable_unprepare(ce_clk);
	clk_disable_unprepare(ce_core_clk);
	clk_disable_unprepare(ce_bus_clk);
	if (ce_core_src_clk != NULL)
		clk_put(ce_core_src_clk);
	clk_put(ce_clk);
	clk_put(ce_core_clk);
	clk_put(ce_bus_clk);
	return rc;
}



static void __qseecom_disable_clk()
{
	clk_disable_unprepare(ce_clk);
	clk_disable_unprepare(ce_core_clk);
	clk_disable_unprepare(ce_bus_clk);
	if (ce_core_src_clk != NULL)
		clk_put(ce_core_src_clk);
	clk_put(ce_clk);
	clk_put(ce_core_clk);
	clk_put(ce_bus_clk);
}

static int __devinit qseecom_probe(struct platform_device *pdev)
{
	int rc;
	int ret;
	struct device *class_dev;
	char qsee_not_legacy = 0;
	struct msm_bus_scale_pdata *qseecom_platform_support = NULL;
	uint32_t system_call_id = QSEOS_CHECK_VERSION_CMD;

	qsee_bw_count = 0;
	qsee_perf_client = 0;

	rc = alloc_chrdev_region(&qseecom_device_no, 0, 1, QSEECOM_DEV);
	if (rc < 0) {
		pr_err("alloc_chrdev_region failed %d\n", rc);
		return rc;
	}

	driver_class = class_create(THIS_MODULE, QSEECOM_DEV);
	if (IS_ERR(driver_class)) {
		rc = -ENOMEM;
		pr_err("class_create failed %d\n", rc);
		goto exit_unreg_chrdev_region;
	}

	class_dev = device_create(driver_class, NULL, qseecom_device_no, NULL,
			QSEECOM_DEV);
	if (!class_dev) {
		pr_err("class_device_create failed %d\n", rc);
		rc = -ENOMEM;
		goto exit_destroy_class;
	}

	cdev_init(&qseecom.cdev, &qseecom_fops);
	qseecom.cdev.owner = THIS_MODULE;

	rc = cdev_add(&qseecom.cdev, MKDEV(MAJOR(qseecom_device_no), 0), 1);
	if (rc < 0) {
		pr_err("cdev_add failed %d\n", rc);
		goto exit_destroy_device;
	}

	INIT_LIST_HEAD(&qseecom.registered_listener_list_head);
	spin_lock_init(&qseecom.registered_listener_list_lock);
	INIT_LIST_HEAD(&qseecom.registered_app_list_head);
	spin_lock_init(&qseecom.registered_app_list_lock);
	INIT_LIST_HEAD(&qseecom.registered_kclient_list_head);
	spin_lock_init(&qseecom.registered_kclient_list_lock);
	init_waitqueue_head(&qseecom.send_resp_wq);
	qseecom.send_resp_flag = 0;

	rc = scm_call(6, 1, &system_call_id, sizeof(system_call_id),
				&qsee_not_legacy, sizeof(qsee_not_legacy));
	if (rc) {
		pr_err("Failed to retrieve QSEE version information %d\n", rc);
		goto exit_del_cdev;
	}
	if (qsee_not_legacy)
		qseecom.qseos_version = QSEOS_VERSION_14;
	else {
		qseecom.qseos_version = QSEOS_VERSION_13;
		pil = NULL;
		pil_ref_cnt = 0;
	}

	qseecom.pdev = class_dev;
	/* Create ION msm client */
	qseecom.ion_clnt = msm_ion_client_create(-1, "qseecom-kernel");
	if (qseecom.ion_clnt == NULL) {
		pr_err("Ion client cannot be created\n");
		rc = -ENOMEM;
		goto exit_del_cdev;
	}

	/* register client for bus scaling */
	if (pdev->dev.of_node) {
		ret = __qseecom_init_clk();
		if (ret)
			goto exit_destroy_ion_client;
		qseecom_platform_support = (struct msm_bus_scale_pdata *)
						msm_bus_cl_get_pdata(pdev);
	} else {
		qseecom_platform_support = (struct msm_bus_scale_pdata *)
						pdev->dev.platform_data;
	}

	qsee_perf_client = msm_bus_scale_register_client(
					qseecom_platform_support);

	if (!qsee_perf_client)
		pr_err("Unable to register bus client\n");
	return 0;

exit_destroy_ion_client:
	ion_client_destroy(qseecom.ion_clnt);
exit_del_cdev:
	cdev_del(&qseecom.cdev);
exit_destroy_device:
	device_destroy(driver_class, qseecom_device_no);
exit_destroy_class:
	class_destroy(driver_class);
exit_unreg_chrdev_region:
	unregister_chrdev_region(qseecom_device_no, 1);
	return rc;
}

static int __devinit qseecom_remove(struct platform_device *pdev)
{
	struct qseecom_registered_kclient_list *kclient = NULL;
	unsigned long flags = 0;
	int ret = 0;

	spin_lock_irqsave(&qseecom.registered_kclient_list_lock, flags);

	list_for_each_entry(kclient, &qseecom.registered_kclient_list_head,
								list) {
		if (!kclient)
			goto exit_irqrestore;

		/* Break the loop if client handle is NULL */
		if (!kclient->handle)
			goto exit_free_kclient;

		if (list_empty(&kclient->list))
			goto exit_free_kc_handle;

		list_del(&kclient->list);
		ret = qseecom_unload_app(kclient->handle->dev, false);
		if (!ret) {
			kzfree(kclient->handle->dev);
			kzfree(kclient->handle);
			kzfree(kclient);
		}
	}

exit_free_kc_handle:
	kzfree(kclient->handle);
exit_free_kclient:
	kzfree(kclient);
exit_irqrestore:
	spin_unlock_irqrestore(&qseecom.registered_kclient_list_lock, flags);

	if (qsee_perf_client)
		msm_bus_scale_client_update_request(qsee_perf_client, 0);

	if (pdev->dev.platform_data)
		msm_bus_scale_unregister_client(qsee_perf_client);

	if (pdev->dev.of_node)
		__qseecom_disable_clk();

	ion_client_destroy(qseecom.ion_clnt);

	cdev_del(&qseecom.cdev);

	device_destroy(driver_class, qseecom_device_no);

	class_destroy(driver_class);

	unregister_chrdev_region(qseecom_device_no, 1);

	return ret;
}

static struct of_device_id qseecom_match[] = {
	{
		.compatible = "qcom,qseecom",
	},
	{}
};

static struct platform_driver qseecom_plat_driver = {
	.probe = qseecom_probe,
	.remove = qseecom_remove,
	.driver = {
		.name = "qseecom",
		.owner = THIS_MODULE,
		.of_match_table = qseecom_match,
	},
};

static int __devinit qseecom_init(void)
{
	return platform_driver_register(&qseecom_plat_driver);
}

static void __devexit qseecom_exit(void)
{
	platform_driver_unregister(&qseecom_plat_driver);
}

MODULE_LICENSE("GPL v2");
MODULE_DESCRIPTION("Qualcomm Secure Execution Environment Communicator");

module_init(qseecom_init);
module_exit(qseecom_exit);<|MERGE_RESOLUTION|>--- conflicted
+++ resolved
@@ -1078,17 +1078,6 @@
 
 static int __validate_send_cmd_inputs(struct qseecom_dev_handle *data,
 				struct qseecom_send_cmd_req *req)
-<<<<<<< HEAD
-{
-	int ret = 0;
-	u32 reqd_len_sb_in = 0;
-	struct qseecom_client_send_data_ireq send_data_req;
-	struct qseecom_command_scm_resp resp;
-	unsigned long flags;
-	struct qseecom_registered_app_list *ptr_app;
-	bool found_app = false;
-=======
->>>>>>> 6cf93503
 
 {
 	if (!data || !data->client.ihandle) {
@@ -1164,6 +1153,9 @@
 	u32 reqd_len_sb_in = 0;
 	struct qseecom_client_send_data_ireq send_data_req;
 	struct qseecom_command_scm_resp resp;
+	unsigned long flags;
+	struct qseecom_registered_app_list *ptr_app;
+	bool found_app = false;
 
 	reqd_len_sb_in = req->cmd_req_len + req->resp_len;
 
