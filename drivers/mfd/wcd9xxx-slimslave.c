--- conflicted
+++ resolved
@@ -510,10 +510,6 @@
 		sph[i] = tx[idx].sph;
 		grph = tx[idx].grph;
 	}
-<<<<<<< HEAD
-
-=======
->>>>>>> 25dad72a
 	/* slim_control_ch (REMOVE) */
 	ret = slim_control_ch(wcd9xxx->slim, grph, SLIM_CH_REMOVE, true);
 	if (ret < 0) {
