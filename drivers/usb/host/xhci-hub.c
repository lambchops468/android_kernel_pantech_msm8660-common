/*
 * xHCI host controller driver
 *
 * Copyright (C) 2008 Intel Corp.
 *
 * Author: Sarah Sharp
 * Some code borrowed from the Linux EHCI driver.
 *
 * This program is free software; you can redistribute it and/or modify
 * it under the terms of the GNU General Public License version 2 as
 * published by the Free Software Foundation.
 *
 * This program is distributed in the hope that it will be useful, but
 * WITHOUT ANY WARRANTY; without even the implied warranty of MERCHANTABILITY
 * or FITNESS FOR A PARTICULAR PURPOSE.  See the GNU General Public License
 * for more details.
 *
 * You should have received a copy of the GNU General Public License
 * along with this program; if not, write to the Free Software Foundation,
 * Inc., 675 Mass Ave, Cambridge, MA 02139, USA.
 */

#include <linux/gfp.h>
#include <asm/unaligned.h>

#include "xhci.h"

#define	PORT_WAKE_BITS	(PORT_WKOC_E | PORT_WKDISC_E | PORT_WKCONN_E)
#define	PORT_RWC_BITS	(PORT_CSC | PORT_PEC | PORT_WRC | PORT_OCC | \
			 PORT_RC | PORT_PLC | PORT_PE)

/* usb 1.1 root hub device descriptor */
static u8 usb_bos_descriptor [] = {
	USB_DT_BOS_SIZE,		/*  __u8 bLength, 5 bytes */
	USB_DT_BOS,			/*  __u8 bDescriptorType */
	0x0F, 0x00,			/*  __le16 wTotalLength, 15 bytes */
	0x1,				/*  __u8 bNumDeviceCaps */
	/* First device capability */
	USB_DT_USB_SS_CAP_SIZE,		/*  __u8 bLength, 10 bytes */
	USB_DT_DEVICE_CAPABILITY,	/* Device Capability */
	USB_SS_CAP_TYPE,		/* bDevCapabilityType, SUPERSPEED_USB */
	0x00,				/* bmAttributes, LTM off by default */
	USB_5GBPS_OPERATION, 0x00,	/* wSpeedsSupported, 5Gbps only */
	0x03,				/* bFunctionalitySupport,
					   USB 3.0 speed only */
	0x00,				/* bU1DevExitLat, set later. */
	0x00, 0x00			/* __le16 bU2DevExitLat, set later. */
};


static void xhci_common_hub_descriptor(struct xhci_hcd *xhci,
		struct usb_hub_descriptor *desc, int ports)
{
	u16 temp;

	desc->bPwrOn2PwrGood = 10;	/* xhci section 5.4.9 says 20ms max */
	desc->bHubContrCurrent = 0;

	desc->bNbrPorts = ports;
	temp = 0;
	/* Bits 1:0 - support per-port power switching, or power always on */
	if (HCC_PPC(xhci->hcc_params))
		temp |= HUB_CHAR_INDV_PORT_LPSM;
	else
		temp |= HUB_CHAR_NO_LPSM;
	/* Bit  2 - root hubs are not part of a compound device */
	/* Bits 4:3 - individual port over current protection */
	temp |= HUB_CHAR_INDV_PORT_OCPM;
	/* Bits 6:5 - no TTs in root ports */
	/* Bit  7 - no port indicators */
	desc->wHubCharacteristics = cpu_to_le16(temp);
}

/* Fill in the USB 2.0 roothub descriptor */
static void xhci_usb2_hub_descriptor(struct usb_hcd *hcd, struct xhci_hcd *xhci,
		struct usb_hub_descriptor *desc)
{
	int ports;
	u16 temp;
	__u8 port_removable[(USB_MAXCHILDREN + 1 + 7) / 8];
	u32 portsc;
	unsigned int i;

	ports = xhci->num_usb2_ports;

	xhci_common_hub_descriptor(xhci, desc, ports);
	desc->bDescriptorType = USB_DT_HUB;
	temp = 1 + (ports / 8);
	desc->bDescLength = USB_DT_HUB_NONVAR_SIZE + 2 * temp;

	/* The Device Removable bits are reported on a byte granularity.
	 * If the port doesn't exist within that byte, the bit is set to 0.
	 */
	memset(port_removable, 0, sizeof(port_removable));
	for (i = 0; i < ports; i++) {
		portsc = xhci_readl(xhci, xhci->usb2_ports[i]);
		/* If a device is removable, PORTSC reports a 0, same as in the
		 * hub descriptor DeviceRemovable bits.
		 */
		if (portsc & PORT_DEV_REMOVE)
			/* This math is hairy because bit 0 of DeviceRemovable
			 * is reserved, and bit 1 is for port 1, etc.
			 */
			port_removable[(i + 1) / 8] |= 1 << ((i + 1) % 8);
	}

	/* ch11.h defines a hub descriptor that has room for USB_MAXCHILDREN
	 * ports on it.  The USB 2.0 specification says that there are two
	 * variable length fields at the end of the hub descriptor:
	 * DeviceRemovable and PortPwrCtrlMask.  But since we can have less than
	 * USB_MAXCHILDREN ports, we may need to use the DeviceRemovable array
	 * to set PortPwrCtrlMask bits.  PortPwrCtrlMask must always be set to
	 * 0xFF, so we initialize the both arrays (DeviceRemovable and
	 * PortPwrCtrlMask) to 0xFF.  Then we set the DeviceRemovable for each
	 * set of ports that actually exist.
	 */
	memset(desc->u.hs.DeviceRemovable, 0xff,
			sizeof(desc->u.hs.DeviceRemovable));
	memset(desc->u.hs.PortPwrCtrlMask, 0xff,
			sizeof(desc->u.hs.PortPwrCtrlMask));

	for (i = 0; i < (ports + 1 + 7) / 8; i++)
		memset(&desc->u.hs.DeviceRemovable[i], port_removable[i],
				sizeof(__u8));
}

/* Fill in the USB 3.0 roothub descriptor */
static void xhci_usb3_hub_descriptor(struct usb_hcd *hcd, struct xhci_hcd *xhci,
		struct usb_hub_descriptor *desc)
{
	int ports;
	u16 port_removable;
	u32 portsc;
	unsigned int i;

	ports = xhci->num_usb3_ports;
	xhci_common_hub_descriptor(xhci, desc, ports);
	desc->bDescriptorType = USB_DT_SS_HUB;
	desc->bDescLength = USB_DT_SS_HUB_SIZE;

	/* header decode latency should be zero for roothubs,
	 * see section 4.23.5.2.
	 */
	desc->u.ss.bHubHdrDecLat = 0;
	desc->u.ss.wHubDelay = 0;

	port_removable = 0;
	/* bit 0 is reserved, bit 1 is for port 1, etc. */
	for (i = 0; i < ports; i++) {
		portsc = xhci_readl(xhci, xhci->usb3_ports[i]);
		if (portsc & PORT_DEV_REMOVE)
			port_removable |= 1 << (i + 1);
	}
	memset(&desc->u.ss.DeviceRemovable,
			(__force __u16) cpu_to_le16(port_removable),
			sizeof(__u16));
}

static void xhci_hub_descriptor(struct usb_hcd *hcd, struct xhci_hcd *xhci,
		struct usb_hub_descriptor *desc)
{

	if (hcd->speed == HCD_USB3)
		xhci_usb3_hub_descriptor(hcd, xhci, desc);
	else
		xhci_usb2_hub_descriptor(hcd, xhci, desc);

}

static unsigned int xhci_port_speed(unsigned int port_status)
{
	if (DEV_LOWSPEED(port_status))
		return USB_PORT_STAT_LOW_SPEED;
	if (DEV_HIGHSPEED(port_status))
		return USB_PORT_STAT_HIGH_SPEED;
	/*
	 * FIXME: Yes, we should check for full speed, but the core uses that as
	 * a default in portspeed() in usb/core/hub.c (which is the only place
	 * USB_PORT_STAT_*_SPEED is used).
	 */
	return 0;
}

/*
 * These bits are Read Only (RO) and should be saved and written to the
 * registers: 0, 3, 10:13, 30
 * connect status, over-current status, port speed, and device removable.
 * connect status and port speed are also sticky - meaning they're in
 * the AUX well and they aren't changed by a hot, warm, or cold reset.
 */
#define	XHCI_PORT_RO	((1<<0) | (1<<3) | (0xf<<10) | (1<<30))
/*
 * These bits are RW; writing a 0 clears the bit, writing a 1 sets the bit:
 * bits 5:8, 9, 14:15, 25:27
 * link state, port power, port indicator state, "wake on" enable state
 */
#define XHCI_PORT_RWS	((0xf<<5) | (1<<9) | (0x3<<14) | (0x7<<25))
/*
 * These bits are RW; writing a 1 sets the bit, writing a 0 has no effect:
 * bit 4 (port reset)
 */
#define	XHCI_PORT_RW1S	((1<<4))
/*
 * These bits are RW; writing a 1 clears the bit, writing a 0 has no effect:
 * bits 1, 17, 18, 19, 20, 21, 22, 23
 * port enable/disable, and
 * change bits: connect, PED, warm port reset changed (reserved zero for USB 2.0 ports),
 * over-current, reset, link state, and L1 change
 */
#define XHCI_PORT_RW1CS	((1<<1) | (0x7f<<17))
/*
 * Bit 16 is RW, and writing a '1' to it causes the link state control to be
 * latched in
 */
#define	XHCI_PORT_RW	((1<<16))
/*
 * These bits are Reserved Zero (RsvdZ) and zero should be written to them:
 * bits 2, 24, 28:31
 */
#define	XHCI_PORT_RZ	((1<<2) | (1<<24) | (0xf<<28))

/*
 * Given a port state, this function returns a value that would result in the
 * port being in the same state, if the value was written to the port status
 * control register.
 * Save Read Only (RO) bits and save read/write bits where
 * writing a 0 clears the bit and writing a 1 sets the bit (RWS).
 * For all other types (RW1S, RW1CS, RW, and RZ), writing a '0' has no effect.
 */
u32 xhci_port_state_to_neutral(u32 state)
{
	/* Save read-only status and port state */
	return (state & XHCI_PORT_RO) | (state & XHCI_PORT_RWS);
}

/*
 * find slot id based on port number.
 * @port: The one-based port number from one of the two split roothubs.
 */
int xhci_find_slot_id_by_port(struct usb_hcd *hcd, struct xhci_hcd *xhci,
		u16 port)
{
	int slot_id;
	int i;
	enum usb_device_speed speed;

	slot_id = 0;
	for (i = 0; i < MAX_HC_SLOTS; i++) {
		if (!xhci->devs[i])
			continue;
		speed = xhci->devs[i]->udev->speed;
		if (((speed == USB_SPEED_SUPER) == (hcd->speed == HCD_USB3))
				&& xhci->devs[i]->fake_port == port) {
			slot_id = i;
			break;
		}
	}

	return slot_id;
}

/*
 * Stop device
 * It issues stop endpoint command for EP 0 to 30. And wait the last command
 * to complete.
 * suspend will set to 1, if suspend bit need to set in command.
 */
static int xhci_stop_device(struct xhci_hcd *xhci, int slot_id, int suspend)
{
	struct xhci_virt_device *virt_dev;
	struct xhci_command *cmd;
	unsigned long flags;
	int timeleft;
	int ret;
	int i;

	ret = 0;
	virt_dev = xhci->devs[slot_id];
	cmd = xhci_alloc_command(xhci, false, true, GFP_NOIO);
	if (!cmd) {
		xhci_dbg(xhci, "Couldn't allocate command structure.\n");
		return -ENOMEM;
	}

	spin_lock_irqsave(&xhci->lock, flags);
	for (i = LAST_EP_INDEX; i > 0; i--) {
		if (virt_dev->eps[i].ring && virt_dev->eps[i].ring->dequeue)
			xhci_queue_stop_endpoint(xhci, slot_id, i, suspend);
	}
	cmd->command_trb = xhci_find_next_enqueue(xhci->cmd_ring);
	list_add_tail(&cmd->cmd_list, &virt_dev->cmd_list);
	xhci_queue_stop_endpoint(xhci, slot_id, 0, suspend);
	xhci_ring_cmd_db(xhci);
	spin_unlock_irqrestore(&xhci->lock, flags);

	/* Wait for last stop endpoint command to finish */
	timeleft = wait_for_completion_interruptible_timeout(
			cmd->completion,
			USB_CTRL_SET_TIMEOUT);
	if (timeleft <= 0) {
		xhci_warn(xhci, "%s while waiting for stop endpoint command\n",
				timeleft == 0 ? "Timeout" : "Signal");
		spin_lock_irqsave(&xhci->lock, flags);
		/* The timeout might have raced with the event ring handler, so
		 * only delete from the list if the item isn't poisoned.
		 */
		if (cmd->cmd_list.next != LIST_POISON1)
			list_del(&cmd->cmd_list);
		spin_unlock_irqrestore(&xhci->lock, flags);
		ret = -ETIME;
		goto command_cleanup;
	}

command_cleanup:
	xhci_free_command(xhci, cmd);
	return ret;
}

/*
 * Ring device, it rings the all doorbells unconditionally.
 */
void xhci_ring_device(struct xhci_hcd *xhci, int slot_id)
{
	int i;

	for (i = 0; i < LAST_EP_INDEX + 1; i++)
		if (xhci->devs[slot_id]->eps[i].ring &&
		    xhci->devs[slot_id]->eps[i].ring->dequeue)
			xhci_ring_ep_doorbell(xhci, slot_id, i, 0);

	return;
}

static void xhci_disable_port(struct usb_hcd *hcd, struct xhci_hcd *xhci,
		u16 wIndex, __le32 __iomem *addr, u32 port_status)
{
	/* Don't allow the USB core to disable SuperSpeed ports. */
	if (hcd->speed == HCD_USB3) {
		xhci_dbg(xhci, "Ignoring request to disable "
				"SuperSpeed port.\n");
		return;
	}

	/* Write 1 to disable the port */
	xhci_writel(xhci, port_status | PORT_PE, addr);
	if (xhci->quirks & XHCI_PORTSC_DELAY)
		ndelay(100);
	port_status = xhci_readl(xhci, addr);
	xhci_dbg(xhci, "disable port, actual port %d status  = 0x%x\n",
			wIndex, port_status);
}

static void xhci_clear_port_change_bit(struct xhci_hcd *xhci, u16 wValue,
		u16 wIndex, __le32 __iomem *addr, u32 port_status)
{
	char *port_change_bit;
	u32 status;

	switch (wValue) {
	case USB_PORT_FEAT_C_RESET:
		status = PORT_RC;
		port_change_bit = "reset";
		break;
	case USB_PORT_FEAT_C_BH_PORT_RESET:
		status = PORT_WRC;
		port_change_bit = "warm(BH) reset";
		break;
	case USB_PORT_FEAT_C_CONNECTION:
		status = PORT_CSC;
		port_change_bit = "connect";
		break;
	case USB_PORT_FEAT_C_OVER_CURRENT:
		status = PORT_OCC;
		port_change_bit = "over-current";
		break;
	case USB_PORT_FEAT_C_ENABLE:
		status = PORT_PEC;
		port_change_bit = "enable/disable";
		break;
	case USB_PORT_FEAT_C_SUSPEND:
		status = PORT_PLC;
		port_change_bit = "suspend/resume";
		break;
	case USB_PORT_FEAT_C_PORT_LINK_STATE:
		status = PORT_PLC;
		port_change_bit = "link state";
		break;
	default:
		/* Should never happen */
		return;
	}
	/* Change bits are all write 1 to clear */
	xhci_writel(xhci, port_status | status, addr);
	if (xhci->quirks & XHCI_PORTSC_DELAY)
		ndelay(100);
	port_status = xhci_readl(xhci, addr);
	xhci_dbg(xhci, "clear port %s change, actual port %d status  = 0x%x\n",
			port_change_bit, wIndex, port_status);
}

static int xhci_get_ports(struct usb_hcd *hcd, __le32 __iomem ***port_array)
{
	int max_ports;
	struct xhci_hcd	*xhci = hcd_to_xhci(hcd);

	if (hcd->speed == HCD_USB3) {
		max_ports = xhci->num_usb3_ports;
		*port_array = xhci->usb3_ports;
	} else {
		max_ports = xhci->num_usb2_ports;
		*port_array = xhci->usb2_ports;
	}

	return max_ports;
}

void xhci_set_link_state(struct xhci_hcd *xhci, __le32 __iomem **port_array,
				int port_id, u32 link_state)
{
	u32 temp;

	temp = xhci_readl(xhci, port_array[port_id]);
	temp = xhci_port_state_to_neutral(temp);
	temp &= ~PORT_PLS_MASK;
	temp |= PORT_LINK_STROBE | link_state;
	xhci_writel(xhci, temp, port_array[port_id]);
	if (xhci->quirks & XHCI_PORTSC_DELAY)
		ndelay(100);
}

void xhci_set_remote_wake_mask(struct xhci_hcd *xhci,
		__le32 __iomem **port_array, int port_id, u16 wake_mask)
{
	u32 temp;

	temp = xhci_readl(xhci, port_array[port_id]);
	temp = xhci_port_state_to_neutral(temp);

	if (wake_mask & USB_PORT_FEAT_REMOTE_WAKE_CONNECT)
		temp |= PORT_WKCONN_E;
	else
		temp &= ~PORT_WKCONN_E;

	if (wake_mask & USB_PORT_FEAT_REMOTE_WAKE_DISCONNECT)
		temp |= PORT_WKDISC_E;
	else
		temp &= ~PORT_WKDISC_E;

	if (wake_mask & USB_PORT_FEAT_REMOTE_WAKE_OVER_CURRENT)
		temp |= PORT_WKOC_E;
	else
		temp &= ~PORT_WKOC_E;

	xhci_writel(xhci, temp, port_array[port_id]);
	if (xhci->quirks & XHCI_PORTSC_DELAY)
		ndelay(100);
}

/* Test and clear port RWC bit */
void xhci_test_and_clear_bit(struct xhci_hcd *xhci, __le32 __iomem **port_array,
				int port_id, u32 port_bit)
{
	u32 temp;

	temp = xhci_readl(xhci, port_array[port_id]);
	if (temp & port_bit) {
		temp = xhci_port_state_to_neutral(temp);
		temp |= port_bit;
		xhci_writel(xhci, temp, port_array[port_id]);
		if (xhci->quirks & XHCI_PORTSC_DELAY)
			ndelay(100);
	}
}

/* Updates Link Status for super Speed port */
static void xhci_hub_report_link_state(struct xhci_hcd *xhci,
		u32 *status, u32 status_reg)
{
	u32 pls = status_reg & PORT_PLS_MASK;

	/* resume state is a xHCI internal state.
	 * Do not report it to usb core.
	 */
	if (pls == XDEV_RESUME)
		return;

	/* When the CAS bit is set then warm reset
	 * should be performed on port
	 */
	if (status_reg & PORT_CAS) {
		/* The CAS bit can be set while the port is
		 * in any link state.
		 * Only roothubs have CAS bit, so we
		 * pretend to be in compliance mode
		 * unless we're already in compliance
		 * or the inactive state.
		 */
		if (pls != USB_SS_PORT_LS_COMP_MOD &&
		    pls != USB_SS_PORT_LS_SS_INACTIVE) {
			pls = USB_SS_PORT_LS_COMP_MOD;
		}
		/* Return also connection bit -
		 * hub state machine resets port
		 * when this bit is set.
		 */
		pls |= USB_PORT_STAT_CONNECTION;
	} else {
		/*
		 * If CAS bit isn't set but the Port is already at
		 * Compliance Mode, fake a connection so the USB core
		 * notices the Compliance state and resets the port.
		 * This resolves an issue generated by the SN65LVPE502CP
		 * in which sometimes the port enters compliance mode
		 * caused by a delay on the host-device negotiation.
		 */
		if ((xhci->quirks & XHCI_COMP_MODE_QUIRK) &&
				(pls == USB_SS_PORT_LS_COMP_MOD))
			pls |= USB_PORT_STAT_CONNECTION;
	}

	/* update status field */
	*status |= pls;
}

/*
 * Function for Compliance Mode Quirk.
 *
 * This Function verifies if all xhc USB3 ports have entered U0, if so,
 * the compliance mode timer is deleted. A port won't enter
 * compliance mode if it has previously entered U0.
 */
void xhci_del_comp_mod_timer(struct xhci_hcd *xhci, u32 status, u16 wIndex)
{
	u32 all_ports_seen_u0 = ((1 << xhci->num_usb3_ports)-1);
	bool port_in_u0 = ((status & PORT_PLS_MASK) == XDEV_U0);

	if (!(xhci->quirks & XHCI_COMP_MODE_QUIRK))
		return;

	if ((xhci->port_status_u0 != all_ports_seen_u0) && port_in_u0) {
		xhci->port_status_u0 |= 1 << wIndex;
		if (xhci->port_status_u0 == all_ports_seen_u0) {
			del_timer_sync(&xhci->comp_mode_recovery_timer);
			xhci_dbg(xhci, "All USB3 ports have entered U0 already!\n");
			xhci_dbg(xhci, "Compliance Mode Recovery Timer Deleted.\n");
		}
	}
}

int xhci_hub_control(struct usb_hcd *hcd, u16 typeReq, u16 wValue,
		u16 wIndex, char *buf, u16 wLength)
{
	struct xhci_hcd	*xhci = hcd_to_xhci(hcd);
	int max_ports;
	unsigned long flags;
	u32 temp, status;
	int retval = 0;
	__le32 __iomem **port_array;
	int slot_id;
	struct xhci_bus_state *bus_state;
	u16 link_state = 0;
	u16 wake_mask = 0;

	max_ports = xhci_get_ports(hcd, &port_array);
	bus_state = &xhci->bus_state[hcd_index(hcd)];

	spin_lock_irqsave(&xhci->lock, flags);
	switch (typeReq) {
	case GetHubStatus:
		/* No power source, over-current reported per port */
		memset(buf, 0, 4);
		break;
	case GetHubDescriptor:
		/* Check to make sure userspace is asking for the USB 3.0 hub
		 * descriptor for the USB 3.0 roothub.  If not, we stall the
		 * endpoint, like external hubs do.
		 */
		if (hcd->speed == HCD_USB3 &&
				(wLength < USB_DT_SS_HUB_SIZE ||
				 wValue != (USB_DT_SS_HUB << 8))) {
			xhci_dbg(xhci, "Wrong hub descriptor type for "
					"USB 3.0 roothub.\n");
			goto error;
		}
		xhci_hub_descriptor(hcd, xhci,
				(struct usb_hub_descriptor *) buf);
		break;
	case DeviceRequest | USB_REQ_GET_DESCRIPTOR:
		if ((wValue & 0xff00) != (USB_DT_BOS << 8))
			goto error;

		if (hcd->speed != HCD_USB3)
			goto error;

		memcpy(buf, &usb_bos_descriptor,
				USB_DT_BOS_SIZE + USB_DT_USB_SS_CAP_SIZE);
		temp = xhci_readl(xhci, &xhci->cap_regs->hcs_params3);
		buf[12] = HCS_U1_LATENCY(temp);
		put_unaligned_le16(HCS_U2_LATENCY(temp), &buf[13]);

		spin_unlock_irqrestore(&xhci->lock, flags);
		return USB_DT_BOS_SIZE + USB_DT_USB_SS_CAP_SIZE;
	case GetPortStatus:
		if (!wIndex || wIndex > max_ports)
			goto error;
		wIndex--;
		status = 0;
		temp = xhci_readl(xhci, port_array[wIndex]);
		if (temp == 0xffffffff) {
			retval = -ENODEV;
			break;
		}
		xhci_dbg(xhci, "get port status, actual port %d status  = 0x%x\n", wIndex, temp);

		/* wPortChange bits */
		if (temp & PORT_CSC)
			status |= USB_PORT_STAT_C_CONNECTION << 16;
		if (temp & PORT_PEC)
			status |= USB_PORT_STAT_C_ENABLE << 16;
		if ((temp & PORT_OCC))
			status |= USB_PORT_STAT_C_OVERCURRENT << 16;
		if ((temp & PORT_RC))
			status |= USB_PORT_STAT_C_RESET << 16;
		/* USB3.0 only */
		if (hcd->speed == HCD_USB3) {
			if ((temp & PORT_PLC))
				status |= USB_PORT_STAT_C_LINK_STATE << 16;
			if ((temp & PORT_WRC))
				status |= USB_PORT_STAT_C_BH_RESET << 16;
		}

		if (hcd->speed != HCD_USB3) {
			if ((temp & PORT_PLS_MASK) == XDEV_U3
					&& (temp & PORT_POWER))
				status |= USB_PORT_STAT_SUSPEND;
		}
		if ((temp & PORT_PLS_MASK) == XDEV_RESUME &&
				!DEV_SUPERSPEED(temp)) {
			if ((temp & PORT_RESET) || !(temp & PORT_PE))
				goto error;
			if (time_after_eq(jiffies,
					bus_state->resume_done[wIndex])) {
				xhci_dbg(xhci, "Resume USB2 port %d\n",
					wIndex + 1);
				bus_state->resume_done[wIndex] = 0;
				clear_bit(wIndex, &bus_state->resuming_ports);
				xhci_set_link_state(xhci, port_array, wIndex,
							XDEV_U0);
				xhci_dbg(xhci, "set port %d resume\n",
					wIndex + 1);
				slot_id = xhci_find_slot_id_by_port(hcd, xhci,
								 wIndex + 1);
				if (!slot_id) {
					xhci_dbg(xhci, "slot_id is zero\n");
					goto error;
				}
				xhci_ring_device(xhci, slot_id);
				bus_state->port_c_suspend |= 1 << wIndex;
				bus_state->suspended_ports &= ~(1 << wIndex);
			} else {
				/*
				 * The resume has been signaling for less than
				 * 20ms. Report the port status as SUSPEND,
				 * let the usbcore check port status again
				 * and clear resume signaling later.
				 */
				status |= USB_PORT_STAT_SUSPEND;
			}
		}
		if ((temp & PORT_PLS_MASK) == XDEV_U0
			&& (temp & PORT_POWER)
			&& (bus_state->suspended_ports & (1 << wIndex))) {
			bus_state->suspended_ports &= ~(1 << wIndex);
			if (hcd->speed != HCD_USB3)
				bus_state->port_c_suspend |= 1 << wIndex;
		}
		if (temp & PORT_CONNECT) {
			status |= USB_PORT_STAT_CONNECTION;
			status |= xhci_port_speed(temp);
		}
		if (temp & PORT_PE)
			status |= USB_PORT_STAT_ENABLE;
		if (temp & PORT_OC)
			status |= USB_PORT_STAT_OVERCURRENT;
		if (temp & PORT_RESET)
			status |= USB_PORT_STAT_RESET;
		if (temp & PORT_POWER) {
			if (hcd->speed == HCD_USB3)
				status |= USB_SS_PORT_STAT_POWER;
			else
				status |= USB_PORT_STAT_POWER;
		}
		/* Update Port Link State for super speed ports*/
		if (hcd->speed == HCD_USB3) {
			xhci_hub_report_link_state(xhci, &status, temp);
			/*
			 * Verify if all USB3 Ports Have entered U0 already.
			 * Delete Compliance Mode Timer if so.
			 */
			xhci_del_comp_mod_timer(xhci, temp, wIndex);
		}
		if (bus_state->port_c_suspend & (1 << wIndex))
			status |= 1 << USB_PORT_FEAT_C_SUSPEND;
		xhci_dbg(xhci, "Get port status returned 0x%x\n", status);
		put_unaligned(cpu_to_le32(status), (__le32 *) buf);
		break;
	case SetPortFeature:
		if (wValue == USB_PORT_FEAT_LINK_STATE)
			link_state = (wIndex & 0xff00) >> 3;
		if (wValue == USB_PORT_FEAT_REMOTE_WAKE_MASK)
			wake_mask = wIndex & 0xff00;
		wIndex &= 0xff;
		if (!wIndex || wIndex > max_ports)
			goto error;
		wIndex--;
		temp = xhci_readl(xhci, port_array[wIndex]);
		if (temp == 0xffffffff) {
			retval = -ENODEV;
			break;
		}
		temp = xhci_port_state_to_neutral(temp);
		/* FIXME: What new port features do we need to support? */
		switch (wValue) {
		case USB_PORT_FEAT_SUSPEND:
			temp = xhci_readl(xhci, port_array[wIndex]);
			if ((temp & PORT_PLS_MASK) != XDEV_U0) {
				/* Resume the port to U0 first */
				xhci_set_link_state(xhci, port_array, wIndex,
							XDEV_U0);
				spin_unlock_irqrestore(&xhci->lock, flags);
				msleep(10);
				spin_lock_irqsave(&xhci->lock, flags);
			}
			/* In spec software should not attempt to suspend
			 * a port unless the port reports that it is in the
			 * enabled (PED = ‘1’,PLS < ‘3’) state.
			 */
			temp = xhci_readl(xhci, port_array[wIndex]);
			if ((temp & PORT_PE) == 0 || (temp & PORT_RESET)
				|| (temp & PORT_PLS_MASK) >= XDEV_U3) {
				xhci_warn(xhci, "USB core suspending device "
					  "not in U0/U1/U2.\n");
				goto error;
			}

			slot_id = xhci_find_slot_id_by_port(hcd, xhci,
					wIndex + 1);
			if (!slot_id) {
				xhci_warn(xhci, "slot_id is zero\n");
				goto error;
			}
			/* unlock to execute stop endpoint commands */
			spin_unlock_irqrestore(&xhci->lock, flags);
			xhci_stop_device(xhci, slot_id, 1);
			spin_lock_irqsave(&xhci->lock, flags);

			xhci_set_link_state(xhci, port_array, wIndex, XDEV_U3);

			spin_unlock_irqrestore(&xhci->lock, flags);
			msleep(10); /* wait device to enter */
			spin_lock_irqsave(&xhci->lock, flags);

			temp = xhci_readl(xhci, port_array[wIndex]);
			bus_state->suspended_ports |= 1 << wIndex;
			break;
		case USB_PORT_FEAT_LINK_STATE:
			temp = xhci_readl(xhci, port_array[wIndex]);

			/* Disable port */
			if (link_state == USB_SS_PORT_LS_SS_DISABLED) {
				xhci_dbg(xhci, "Disable port %d\n", wIndex);
				temp = xhci_port_state_to_neutral(temp);
				/*
				 * Clear all change bits, so that we get a new
				 * connection event.
				 */
				temp |= PORT_CSC | PORT_PEC | PORT_WRC |
					PORT_OCC | PORT_RC | PORT_PLC |
					PORT_CEC;
				xhci_writel(xhci, temp | PORT_PE,
					port_array[wIndex]);
				temp = xhci_readl(xhci, port_array[wIndex]);
				break;
			}

			/* Put link in RxDetect (enable port) */
			if (link_state == USB_SS_PORT_LS_RX_DETECT) {
				xhci_dbg(xhci, "Enable port %d\n", wIndex);
				xhci_set_link_state(xhci, port_array, wIndex,
						link_state);
				temp = xhci_readl(xhci, port_array[wIndex]);
				break;
			}

			/* Software should not attempt to set
			 * port link state above '3' (U3) and the port
			 * must be enabled.
			 */
			if ((temp & PORT_PE) == 0 ||
				(link_state > USB_SS_PORT_LS_U3)) {
				xhci_warn(xhci, "Cannot set link state.\n");
				goto error;
			}

			if (link_state == USB_SS_PORT_LS_U3) {
				slot_id = xhci_find_slot_id_by_port(hcd, xhci,
						wIndex + 1);
				if (slot_id) {
					/* unlock to execute stop endpoint
					 * commands */
					spin_unlock_irqrestore(&xhci->lock,
								flags);
					xhci_stop_device(xhci, slot_id, 1);
					spin_lock_irqsave(&xhci->lock, flags);
				}
			}

			xhci_set_link_state(xhci, port_array, wIndex,
						link_state);

			spin_unlock_irqrestore(&xhci->lock, flags);
			msleep(20); /* wait device to enter */
			spin_lock_irqsave(&xhci->lock, flags);

			temp = xhci_readl(xhci, port_array[wIndex]);
			if (link_state == USB_SS_PORT_LS_U3)
				bus_state->suspended_ports |= 1 << wIndex;
			break;
		case USB_PORT_FEAT_POWER:
			/*
			 * Turn on ports, even if there isn't per-port switching.
			 * HC will report connect events even before this is set.
			 * However, khubd will ignore the roothub events until
			 * the roothub is registered.
			 */
			xhci_writel(xhci, temp | PORT_POWER,
					port_array[wIndex]);
			if (xhci->quirks & XHCI_PORTSC_DELAY)
				ndelay(100);

			temp = xhci_readl(xhci, port_array[wIndex]);
			xhci_dbg(xhci, "set port power, actual port %d status  = 0x%x\n", wIndex, temp);
			break;
		case USB_PORT_FEAT_RESET:
			temp = (temp | PORT_RESET);
			xhci_writel(xhci, temp, port_array[wIndex]);
			if (xhci->quirks & XHCI_PORTSC_DELAY)
				ndelay(100);

			temp = xhci_readl(xhci, port_array[wIndex]);
			xhci_dbg(xhci, "set port reset, actual port %d status  = 0x%x\n", wIndex, temp);
			break;
		case USB_PORT_FEAT_REMOTE_WAKE_MASK:
			xhci_set_remote_wake_mask(xhci, port_array,
					wIndex, wake_mask);
			temp = xhci_readl(xhci, port_array[wIndex]);
			xhci_dbg(xhci, "set port remote wake mask, "
					"actual port %d status  = 0x%x\n",
					wIndex, temp);
			break;
		case USB_PORT_FEAT_BH_PORT_RESET:
			temp |= PORT_WR;
			xhci_writel(xhci, temp, port_array[wIndex]);
			if (xhci->quirks & XHCI_PORTSC_DELAY)
				ndelay(100);

			temp = xhci_readl(xhci, port_array[wIndex]);
			break;
		default:
			goto error;
		}
		/* unblock any posted writes */
		temp = xhci_readl(xhci, port_array[wIndex]);
		break;
	case ClearPortFeature:
		if (!wIndex || wIndex > max_ports)
			goto error;
		wIndex--;
		temp = xhci_readl(xhci, port_array[wIndex]);
		if (temp == 0xffffffff) {
			retval = -ENODEV;
			break;
		}
		/* FIXME: What new port features do we need to support? */
		temp = xhci_port_state_to_neutral(temp);
		switch (wValue) {
		case USB_PORT_FEAT_SUSPEND:
			temp = xhci_readl(xhci, port_array[wIndex]);
			xhci_dbg(xhci, "clear USB_PORT_FEAT_SUSPEND\n");
			xhci_dbg(xhci, "PORTSC %04x\n", temp);
			if (temp & PORT_RESET)
				goto error;
			if ((temp & PORT_PLS_MASK) == XDEV_U3) {
				if ((temp & PORT_PE) == 0)
					goto error;

				xhci_set_link_state(xhci, port_array, wIndex,
							XDEV_RESUME);
				spin_unlock_irqrestore(&xhci->lock, flags);
				msleep(20);
				spin_lock_irqsave(&xhci->lock, flags);
				xhci_set_link_state(xhci, port_array, wIndex,
							XDEV_U0);
			}
			bus_state->port_c_suspend |= 1 << wIndex;

			slot_id = xhci_find_slot_id_by_port(hcd, xhci,
					wIndex + 1);
			if (!slot_id) {
				xhci_dbg(xhci, "slot_id is zero\n");
				goto error;
			}
			xhci_ring_device(xhci, slot_id);
			break;
		case USB_PORT_FEAT_C_SUSPEND:
			bus_state->port_c_suspend &= ~(1 << wIndex);
		case USB_PORT_FEAT_C_RESET:
		case USB_PORT_FEAT_C_BH_PORT_RESET:
		case USB_PORT_FEAT_C_CONNECTION:
		case USB_PORT_FEAT_C_OVER_CURRENT:
		case USB_PORT_FEAT_C_ENABLE:
		case USB_PORT_FEAT_C_PORT_LINK_STATE:
			xhci_clear_port_change_bit(xhci, wValue, wIndex,
					port_array[wIndex], temp);
			break;
		case USB_PORT_FEAT_ENABLE:
			xhci_disable_port(hcd, xhci, wIndex,
					port_array[wIndex], temp);
			break;
		default:
			goto error;
		}
		break;
	default:
error:
		/* "stall" on error */
		retval = -EPIPE;
	}
	spin_unlock_irqrestore(&xhci->lock, flags);
	return retval;
}

/*
 * Returns 0 if the status hasn't changed, or the number of bytes in buf.
 * Ports are 0-indexed from the HCD point of view,
 * and 1-indexed from the USB core pointer of view.
 *
 * Note that the status change bits will be cleared as soon as a port status
 * change event is generated, so we use the saved status from that event.
 */
int xhci_hub_status_data(struct usb_hcd *hcd, char *buf)
{
	unsigned long flags;
	u32 temp, status;
	u32 mask;
	int i, retval;
	struct xhci_hcd	*xhci = hcd_to_xhci(hcd);
	int max_ports;
	__le32 __iomem **port_array;
	struct xhci_bus_state *bus_state;
	bool reset_change = false;

	max_ports = xhci_get_ports(hcd, &port_array);
	bus_state = &xhci->bus_state[hcd_index(hcd)];

	/* Initial status is no changes */
	retval = (max_ports + 8) / 8;
	memset(buf, 0, retval);

	/*
	 * Inform the usbcore about resume-in-progress by returning
	 * a non-zero value even if there are no status changes.
	 */
	status = bus_state->resuming_ports;

	mask = PORT_CSC | PORT_PEC | PORT_OCC | PORT_PLC | PORT_WRC;

	spin_lock_irqsave(&xhci->lock, flags);
	/* For each port, did anything change?  If so, set that bit in buf. */
	for (i = 0; i < max_ports; i++) {
		temp = xhci_readl(xhci, port_array[i]);
		if (temp == 0xffffffff) {
			retval = -ENODEV;
			break;
		}
		if ((temp & mask) != 0 ||
			(bus_state->port_c_suspend & 1 << i) ||
			(bus_state->resume_done[i] && time_after_eq(
			    jiffies, bus_state->resume_done[i]))) {
			buf[(i + 1) / 8] |= 1 << (i + 1) % 8;
			status = 1;
		}
		if ((temp & PORT_RC))
			reset_change = true;
	}
	if (!status && !reset_change) {
		xhci_dbg(xhci, "%s: stopping port polling.\n", __func__);
		clear_bit(HCD_FLAG_POLL_RH, &hcd->flags);
	}
	spin_unlock_irqrestore(&xhci->lock, flags);
	return status ? retval : 0;
}

#ifdef CONFIG_PM

int xhci_bus_suspend(struct usb_hcd *hcd)
{
	struct xhci_hcd	*xhci = hcd_to_xhci(hcd);
	int max_ports, port_index;
	__le32 __iomem **port_array;
	struct xhci_bus_state *bus_state;
	unsigned long flags;

	max_ports = xhci_get_ports(hcd, &port_array);
	bus_state = &xhci->bus_state[hcd_index(hcd)];

	spin_lock_irqsave(&xhci->lock, flags);

	if (hcd->self.root_hub->do_remote_wakeup) {
		if (bus_state->resuming_ports) {
			spin_unlock_irqrestore(&xhci->lock, flags);
			xhci_dbg(xhci, "suspend failed because "
						"a port is resuming\n");
			return -EBUSY;
		}
	}

	port_index = max_ports;
	bus_state->bus_suspended = 0;
	while (port_index--) {
		/* suspend the port if the port is not suspended */
		u32 t1, t2;
		int slot_id;

		t1 = xhci_readl(xhci, port_array[port_index]);
		t2 = xhci_port_state_to_neutral(t1);

		if ((t1 & PORT_PE) && !(t1 & PORT_PLS_MASK)) {
			xhci_dbg(xhci, "port %d not suspended\n", port_index);
			slot_id = xhci_find_slot_id_by_port(hcd, xhci,
					port_index + 1);
			if (slot_id) {
				spin_unlock_irqrestore(&xhci->lock, flags);
				xhci_stop_device(xhci, slot_id, 1);
				spin_lock_irqsave(&xhci->lock, flags);
			}
			t2 &= ~PORT_PLS_MASK;
			t2 |= PORT_LINK_STROBE | XDEV_U3;
			set_bit(port_index, &bus_state->bus_suspended);
		}
		/* USB core sets remote wake mask for USB 3.0 hubs,
		 * including the USB 3.0 roothub, but only if CONFIG_USB_SUSPEND
		 * is enabled, so also enable remote wake here.
		 */
		if (hcd->self.root_hub->do_remote_wakeup) {
			if (t1 & PORT_CONNECT) {
				t2 |= PORT_WKOC_E | PORT_WKDISC_E;
				t2 &= ~PORT_WKCONN_E;
			} else {
				t2 |= PORT_WKOC_E | PORT_WKCONN_E;
				t2 &= ~PORT_WKDISC_E;
			}
		} else
			t2 &= ~PORT_WAKE_BITS;

		t1 = xhci_port_state_to_neutral(t1);
		if (t1 != t2) {
			xhci_writel(xhci, t2, port_array[port_index]);
<<<<<<< HEAD
			if (xhci->quirks & XHCI_PORTSC_DELAY)
				ndelay(100);
		}

		if (hcd->speed != HCD_USB3) {
			/* enable remote wake up for USB 2.0 */
			__le32 __iomem *addr;
			u32 tmp;

			/* Add one to the port status register address to get
			 * the port power control register address.
			 */
			addr = port_array[port_index] + 1;
			tmp = xhci_readl(xhci, addr);
			tmp |= PORT_RWE;
			xhci_writel(xhci, tmp, addr);
			if (xhci->quirks & XHCI_PORTSC_DELAY)
				ndelay(100);
		}
=======
>>>>>>> 7fd7a446
	}
	hcd->state = HC_STATE_SUSPENDED;
	bus_state->next_statechange = jiffies + msecs_to_jiffies(10);
	spin_unlock_irqrestore(&xhci->lock, flags);
	return 0;
}

int xhci_bus_resume(struct usb_hcd *hcd)
{
	struct xhci_hcd	*xhci = hcd_to_xhci(hcd);
	int max_ports, port_index;
	__le32 __iomem **port_array;
	struct xhci_bus_state *bus_state;
	u32 temp;
	unsigned long flags;

	max_ports = xhci_get_ports(hcd, &port_array);
	bus_state = &xhci->bus_state[hcd_index(hcd)];

	if (time_before(jiffies, bus_state->next_statechange))
		msleep(5);

	spin_lock_irqsave(&xhci->lock, flags);
	if (!HCD_HW_ACCESSIBLE(hcd)) {
		spin_unlock_irqrestore(&xhci->lock, flags);
		return -ESHUTDOWN;
	}

	/* delay the irqs */
	temp = xhci_readl(xhci, &xhci->op_regs->command);
	temp &= ~CMD_EIE;
	xhci_writel(xhci, temp, &xhci->op_regs->command);

	port_index = max_ports;
	while (port_index--) {
		/* Check whether need resume ports. If needed
		   resume port and disable remote wakeup */
		u32 temp;
		int slot_id;

		temp = xhci_readl(xhci, port_array[port_index]);
		if (DEV_SUPERSPEED(temp))
			temp &= ~(PORT_RWC_BITS | PORT_CEC | PORT_WAKE_BITS);
		else
			temp &= ~(PORT_RWC_BITS | PORT_WAKE_BITS);
		if (test_bit(port_index, &bus_state->bus_suspended) &&
		    (temp & PORT_PLS_MASK)) {
			if (DEV_SUPERSPEED(temp)) {
				xhci_set_link_state(xhci, port_array,
							port_index, XDEV_U0);
			} else {
				xhci_set_link_state(xhci, port_array,
						port_index, XDEV_RESUME);

				spin_unlock_irqrestore(&xhci->lock, flags);
				msleep(20);
				spin_lock_irqsave(&xhci->lock, flags);

				xhci_set_link_state(xhci, port_array,
							port_index, XDEV_U0);
			}
			/* wait for the port to enter U0 and report port link
			 * state change.
			 */
			spin_unlock_irqrestore(&xhci->lock, flags);
			msleep(20);
			spin_lock_irqsave(&xhci->lock, flags);

			/* Clear PLC */
			xhci_test_and_clear_bit(xhci, port_array, port_index,
						PORT_PLC);

			slot_id = xhci_find_slot_id_by_port(hcd,
					xhci, port_index + 1);
			if (slot_id)
				xhci_ring_device(xhci, slot_id);
		} else {
			xhci_writel(xhci, temp, port_array[port_index]);
<<<<<<< HEAD
			if (xhci->quirks & XHCI_PORTSC_DELAY)
				ndelay(100);
		}

		if (hcd->speed != HCD_USB3) {
			/* disable remote wake up for USB 2.0 */
			__le32 __iomem *addr;
			u32 tmp;

			/* Add one to the port status register address to get
			 * the port power control register address.
			 */
			addr = port_array[port_index] + 1;
			tmp = xhci_readl(xhci, addr);
			tmp &= ~PORT_RWE;
			xhci_writel(xhci, tmp, addr);
			if (xhci->quirks & XHCI_PORTSC_DELAY)
				ndelay(100);
		}
=======
>>>>>>> 7fd7a446
	}

	(void) xhci_readl(xhci, &xhci->op_regs->command);

	bus_state->next_statechange = jiffies + msecs_to_jiffies(5);
	/* re-enable irqs */
	temp = xhci_readl(xhci, &xhci->op_regs->command);
	temp |= CMD_EIE;
	xhci_writel(xhci, temp, &xhci->op_regs->command);
	temp = xhci_readl(xhci, &xhci->op_regs->command);

	spin_unlock_irqrestore(&xhci->lock, flags);
	return 0;
}

#endif	/* CONFIG_PM */<|MERGE_RESOLUTION|>--- conflicted
+++ resolved
@@ -1066,28 +1066,9 @@
 		t1 = xhci_port_state_to_neutral(t1);
 		if (t1 != t2) {
 			xhci_writel(xhci, t2, port_array[port_index]);
-<<<<<<< HEAD
 			if (xhci->quirks & XHCI_PORTSC_DELAY)
 				ndelay(100);
 		}
-
-		if (hcd->speed != HCD_USB3) {
-			/* enable remote wake up for USB 2.0 */
-			__le32 __iomem *addr;
-			u32 tmp;
-
-			/* Add one to the port status register address to get
-			 * the port power control register address.
-			 */
-			addr = port_array[port_index] + 1;
-			tmp = xhci_readl(xhci, addr);
-			tmp |= PORT_RWE;
-			xhci_writel(xhci, tmp, addr);
-			if (xhci->quirks & XHCI_PORTSC_DELAY)
-				ndelay(100);
-		}
-=======
->>>>>>> 7fd7a446
 	}
 	hcd->state = HC_STATE_SUSPENDED;
 	bus_state->next_statechange = jiffies + msecs_to_jiffies(10);
@@ -1166,28 +1147,9 @@
 				xhci_ring_device(xhci, slot_id);
 		} else {
 			xhci_writel(xhci, temp, port_array[port_index]);
-<<<<<<< HEAD
 			if (xhci->quirks & XHCI_PORTSC_DELAY)
 				ndelay(100);
 		}
-
-		if (hcd->speed != HCD_USB3) {
-			/* disable remote wake up for USB 2.0 */
-			__le32 __iomem *addr;
-			u32 tmp;
-
-			/* Add one to the port status register address to get
-			 * the port power control register address.
-			 */
-			addr = port_array[port_index] + 1;
-			tmp = xhci_readl(xhci, addr);
-			tmp &= ~PORT_RWE;
-			xhci_writel(xhci, tmp, addr);
-			if (xhci->quirks & XHCI_PORTSC_DELAY)
-				ndelay(100);
-		}
-=======
->>>>>>> 7fd7a446
 	}
 
 	(void) xhci_readl(xhci, &xhci->op_regs->command);
