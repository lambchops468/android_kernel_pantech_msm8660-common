/*
 * xHCI host controller driver
 *
 * Copyright (C) 2008 Intel Corp.
 *
 * Author: Sarah Sharp
 * Some code borrowed from the Linux EHCI driver.
 *
 * This program is free software; you can redistribute it and/or modify
 * it under the terms of the GNU General Public License version 2 as
 * published by the Free Software Foundation.
 *
 * This program is distributed in the hope that it will be useful, but
 * WITHOUT ANY WARRANTY; without even the implied warranty of MERCHANTABILITY
 * or FITNESS FOR A PARTICULAR PURPOSE.  See the GNU General Public License
 * for more details.
 *
 * You should have received a copy of the GNU General Public License
 * along with this program; if not, write to the Free Software Foundation,
 * Inc., 675 Mass Ave, Cambridge, MA 02139, USA.
 */

#ifndef __LINUX_XHCI_HCD_H
#define __LINUX_XHCI_HCD_H

#include <linux/usb.h>
#include <linux/timer.h>
#include <linux/kernel.h>
#include <linux/usb/hcd.h>

/* Code sharing between pci-quirks and xhci hcd */
#include	"xhci-ext-caps.h"
#include "pci-quirks.h"

/* xHCI PCI Configuration Registers */
#define XHCI_SBRN_OFFSET	(0x60)

/* Max number of USB devices for any host controller - limit in section 6.1 */
#define MAX_HC_SLOTS		256
/* Section 5.3.3 - MaxPorts */
#define MAX_HC_PORTS		127

/*
 * xHCI register interface.
 * This corresponds to the eXtensible Host Controller Interface (xHCI)
 * Revision 0.95 specification
 */

/**
 * struct xhci_cap_regs - xHCI Host Controller Capability Registers.
 * @hc_capbase:		length of the capabilities register and HC version number
 * @hcs_params1:	HCSPARAMS1 - Structural Parameters 1
 * @hcs_params2:	HCSPARAMS2 - Structural Parameters 2
 * @hcs_params3:	HCSPARAMS3 - Structural Parameters 3
 * @hcc_params:		HCCPARAMS - Capability Parameters
 * @db_off:		DBOFF - Doorbell array offset
 * @run_regs_off:	RTSOFF - Runtime register space offset
 */
struct xhci_cap_regs {
	__le32	hc_capbase;
	__le32	hcs_params1;
	__le32	hcs_params2;
	__le32	hcs_params3;
	__le32	hcc_params;
	__le32	db_off;
	__le32	run_regs_off;
	/* Reserved up to (CAPLENGTH - 0x1C) */
};

/* hc_capbase bitmasks */
/* bits 7:0 - how long is the Capabilities register */
#define HC_LENGTH(p)		XHCI_HC_LENGTH(p)
/* bits 31:16	*/
#define HC_VERSION(p)		(((p) >> 16) & 0xffff)

/* HCSPARAMS1 - hcs_params1 - bitmasks */
/* bits 0:7, Max Device Slots */
#define HCS_MAX_SLOTS(p)	(((p) >> 0) & 0xff)
#define HCS_SLOTS_MASK		0xff
/* bits 8:18, Max Interrupters */
#define HCS_MAX_INTRS(p)	(((p) >> 8) & 0x7ff)
/* bits 24:31, Max Ports - max value is 0x7F = 127 ports */
#define HCS_MAX_PORTS(p)	(((p) >> 24) & 0x7f)

/* HCSPARAMS2 - hcs_params2 - bitmasks */
/* bits 0:3, frames or uframes that SW needs to queue transactions
 * ahead of the HW to meet periodic deadlines */
#define HCS_IST(p)		(((p) >> 0) & 0xf)
/* bits 4:7, max number of Event Ring segments */
#define HCS_ERST_MAX(p)		(((p) >> 4) & 0xf)
/* bit 26 Scratchpad restore - for save/restore HW state - not used yet */
/* bits 27:31 number of Scratchpad buffers SW must allocate for the HW */
#define HCS_MAX_SCRATCHPAD(p)   (((p) >> 27) & 0x1f)

/* HCSPARAMS3 - hcs_params3 - bitmasks */
/* bits 0:7, Max U1 to U0 latency for the roothub ports */
#define HCS_U1_LATENCY(p)	(((p) >> 0) & 0xff)
/* bits 16:31, Max U2 to U0 latency for the roothub ports */
#define HCS_U2_LATENCY(p)	(((p) >> 16) & 0xffff)

/* HCCPARAMS - hcc_params - bitmasks */
/* true: HC can use 64-bit address pointers */
#define HCC_64BIT_ADDR(p)	((p) & (1 << 0))
/* true: HC can do bandwidth negotiation */
#define HCC_BANDWIDTH_NEG(p)	((p) & (1 << 1))
/* true: HC uses 64-byte Device Context structures
 * FIXME 64-byte context structures aren't supported yet.
 */
#define HCC_64BYTE_CONTEXT(p)	((p) & (1 << 2))
/* true: HC has port power switches */
#define HCC_PPC(p)		((p) & (1 << 3))
/* true: HC has port indicators */
#define HCS_INDICATOR(p)	((p) & (1 << 4))
/* true: HC has Light HC Reset Capability */
#define HCC_LIGHT_RESET(p)	((p) & (1 << 5))
/* true: HC supports latency tolerance messaging */
#define HCC_LTC(p)		((p) & (1 << 6))
/* true: no secondary Stream ID Support */
#define HCC_NSS(p)		((p) & (1 << 7))
/* Max size for Primary Stream Arrays - 2^(n+1), where n is bits 12:15 */
#define HCC_MAX_PSA(p)		(1 << ((((p) >> 12) & 0xf) + 1))
/* Extended Capabilities pointer from PCI base - section 5.3.6 */
#define HCC_EXT_CAPS(p)		XHCI_HCC_EXT_CAPS(p)

/* db_off bitmask - bits 0:1 reserved */
#define	DBOFF_MASK	(~0x3)

/* run_regs_off bitmask - bits 0:4 reserved */
#define	RTSOFF_MASK	(~0x1f)


/* Number of registers per port */
#define	NUM_PORT_REGS	4

/**
 * struct xhci_op_regs - xHCI Host Controller Operational Registers.
 * @command:		USBCMD - xHC command register
 * @status:		USBSTS - xHC status register
 * @page_size:		This indicates the page size that the host controller
 * 			supports.  If bit n is set, the HC supports a page size
 * 			of 2^(n+12), up to a 128MB page size.
 * 			4K is the minimum page size.
 * @cmd_ring:		CRP - 64-bit Command Ring Pointer
 * @dcbaa_ptr:		DCBAAP - 64-bit Device Context Base Address Array Pointer
 * @config_reg:		CONFIG - Configure Register
 * @port_status_base:	PORTSCn - base address for Port Status and Control
 * 			Each port has a Port Status and Control register,
 * 			followed by a Port Power Management Status and Control
 * 			register, a Port Link Info register, and a reserved
 * 			register.
 * @port_power_base:	PORTPMSCn - base address for
 * 			Port Power Management Status and Control
 * @port_link_base:	PORTLIn - base address for Port Link Info (current
 * 			Link PM state and control) for USB 2.1 and USB 3.0
 * 			devices.
 */
struct xhci_op_regs {
	__le32	command;
	__le32	status;
	__le32	page_size;
	__le32	reserved1;
	__le32	reserved2;
	__le32	dev_notification;
	__le64	cmd_ring;
	/* rsvd: offset 0x20-2F */
	__le32	reserved3[4];
	__le64	dcbaa_ptr;
	__le32	config_reg;
	/* rsvd: offset 0x3C-3FF */
	__le32	reserved4[241];
	/* port 1 registers, which serve as a base address for other ports */
	__le32	port_status_base;
	__le32	port_power_base;
	__le32	port_link_base;
	__le32	reserved5;
	/* registers for ports 2-255 */
	__le32	reserved6[NUM_PORT_REGS*254];
};

/* USBCMD - USB command - command bitmasks */
/* start/stop HC execution - do not write unless HC is halted*/
#define CMD_RUN		XHCI_CMD_RUN
/* Reset HC - resets internal HC state machine and all registers (except
 * PCI config regs).  HC does NOT drive a USB reset on the downstream ports.
 * The xHCI driver must reinitialize the xHC after setting this bit.
 */
#define CMD_RESET	(1 << 1)
/* Event Interrupt Enable - a '1' allows interrupts from the host controller */
#define CMD_EIE		XHCI_CMD_EIE
/* Host System Error Interrupt Enable - get out-of-band signal for HC errors */
#define CMD_HSEIE	XHCI_CMD_HSEIE
/* bits 4:6 are reserved (and should be preserved on writes). */
/* light reset (port status stays unchanged) - reset completed when this is 0 */
#define CMD_LRESET	(1 << 7)
/* host controller save/restore state. */
#define CMD_CSS		(1 << 8)
#define CMD_CRS		(1 << 9)
/* Enable Wrap Event - '1' means xHC generates an event when MFINDEX wraps. */
#define CMD_EWE		XHCI_CMD_EWE
/* MFINDEX power management - '1' means xHC can stop MFINDEX counter if all root
 * hubs are in U3 (selective suspend), disconnect, disabled, or powered-off.
 * '0' means the xHC can power it off if all ports are in the disconnect,
 * disabled, or powered-off state.
 */
#define CMD_PM_INDEX	(1 << 11)
/* bits 12:31 are reserved (and should be preserved on writes). */

/* IMAN - Interrupt Management Register */
#define IMAN_IP		(1 << 1)
#define IMAN_IE		(1 << 0)

/* USBSTS - USB status - status bitmasks */
/* HC not running - set to 1 when run/stop bit is cleared. */
#define STS_HALT	XHCI_STS_HALT
/* serious error, e.g. PCI parity error.  The HC will clear the run/stop bit. */
#define STS_FATAL	(1 << 2)
/* event interrupt - clear this prior to clearing any IP flags in IR set*/
#define STS_EINT	(1 << 3)
/* port change detect */
#define STS_PORT	(1 << 4)
/* bits 5:7 reserved and zeroed */
/* save state status - '1' means xHC is saving state */
#define STS_SAVE	(1 << 8)
/* restore state status - '1' means xHC is restoring state */
#define STS_RESTORE	(1 << 9)
/* true: save or restore error */
#define STS_SRE		(1 << 10)
/* true: Controller Not Ready to accept doorbell or op reg writes after reset */
#define STS_CNR		XHCI_STS_CNR
/* true: internal Host Controller Error - SW needs to reset and reinitialize */
#define STS_HCE		(1 << 12)
/* bits 13:31 reserved and should be preserved */

/*
 * DNCTRL - Device Notification Control Register - dev_notification bitmasks
 * Generate a device notification event when the HC sees a transaction with a
 * notification type that matches a bit set in this bit field.
 */
#define	DEV_NOTE_MASK		(0xffff)
#define ENABLE_DEV_NOTE(x)	(1 << (x))
/* Most of the device notification types should only be used for debug.
 * SW does need to pay attention to function wake notifications.
 */
#define	DEV_NOTE_FWAKE		ENABLE_DEV_NOTE(1)

/* CRCR - Command Ring Control Register - cmd_ring bitmasks */
/* bit 0 is the command ring cycle state */
/* stop ring operation after completion of the currently executing command */
#define CMD_RING_PAUSE		(1 << 1)
/* stop ring immediately - abort the currently executing command */
#define CMD_RING_ABORT		(1 << 2)
/* true: command ring is running */
#define CMD_RING_RUNNING	(1 << 3)
/* bits 4:5 reserved and should be preserved */
/* Command Ring pointer - bit mask for the lower 32 bits. */
#define CMD_RING_RSVD_BITS	(0x3f)

/* CONFIG - Configure Register - config_reg bitmasks */
/* bits 0:7 - maximum number of device slots enabled (NumSlotsEn) */
#define MAX_DEVS(p)	((p) & 0xff)
/* bits 8:31 - reserved and should be preserved */

/* PORTSC - Port Status and Control Register - port_status_base bitmasks */
/* true: device connected */
#define PORT_CONNECT	(1 << 0)
/* true: port enabled */
#define PORT_PE		(1 << 1)
/* bit 2 reserved and zeroed */
/* true: port has an over-current condition */
#define PORT_OC		(1 << 3)
/* true: port reset signaling asserted */
#define PORT_RESET	(1 << 4)
/* Port Link State - bits 5:8
 * A read gives the current link PM state of the port,
 * a write with Link State Write Strobe set sets the link state.
 */
#define PORT_PLS_MASK	(0xf << 5)
#define XDEV_U0		(0x0 << 5)
#define XDEV_U2		(0x2 << 5)
#define XDEV_U3		(0x3 << 5)
#define XDEV_RESUME	(0xf << 5)
/* true: port has power (see HCC_PPC) */
#define PORT_POWER	(1 << 9)
/* bits 10:13 indicate device speed:
 * 0 - undefined speed - port hasn't be initialized by a reset yet
 * 1 - full speed
 * 2 - low speed
 * 3 - high speed
 * 4 - super speed
 * 5-15 reserved
 */
#define DEV_SPEED_MASK		(0xf << 10)
#define	XDEV_FS			(0x1 << 10)
#define	XDEV_LS			(0x2 << 10)
#define	XDEV_HS			(0x3 << 10)
#define	XDEV_SS			(0x4 << 10)
#define DEV_UNDEFSPEED(p)	(((p) & DEV_SPEED_MASK) == (0x0<<10))
#define DEV_FULLSPEED(p)	(((p) & DEV_SPEED_MASK) == XDEV_FS)
#define DEV_LOWSPEED(p)		(((p) & DEV_SPEED_MASK) == XDEV_LS)
#define DEV_HIGHSPEED(p)	(((p) & DEV_SPEED_MASK) == XDEV_HS)
#define DEV_SUPERSPEED(p)	(((p) & DEV_SPEED_MASK) == XDEV_SS)
/* Bits 20:23 in the Slot Context are the speed for the device */
#define	SLOT_SPEED_FS		(XDEV_FS << 10)
#define	SLOT_SPEED_LS		(XDEV_LS << 10)
#define	SLOT_SPEED_HS		(XDEV_HS << 10)
#define	SLOT_SPEED_SS		(XDEV_SS << 10)
/* Port Indicator Control */
#define PORT_LED_OFF	(0 << 14)
#define PORT_LED_AMBER	(1 << 14)
#define PORT_LED_GREEN	(2 << 14)
#define PORT_LED_MASK	(3 << 14)
/* Port Link State Write Strobe - set this when changing link state */
#define PORT_LINK_STROBE	(1 << 16)
/* true: connect status change */
#define PORT_CSC	(1 << 17)
/* true: port enable change */
#define PORT_PEC	(1 << 18)
/* true: warm reset for a USB 3.0 device is done.  A "hot" reset puts the port
 * into an enabled state, and the device into the default state.  A "warm" reset
 * also resets the link, forcing the device through the link training sequence.
 * SW can also look at the Port Reset register to see when warm reset is done.
 */
#define PORT_WRC	(1 << 19)
/* true: over-current change */
#define PORT_OCC	(1 << 20)
/* true: reset change - 1 to 0 transition of PORT_RESET */
#define PORT_RC		(1 << 21)
/* port link status change - set on some port link state transitions:
 *  Transition				Reason
 *  ------------------------------------------------------------------------------
 *  - U3 to Resume			Wakeup signaling from a device
 *  - Resume to Recovery to U0		USB 3.0 device resume
 *  - Resume to U0			USB 2.0 device resume
 *  - U3 to Recovery to U0		Software resume of USB 3.0 device complete
 *  - U3 to U0				Software resume of USB 2.0 device complete
 *  - U2 to U0				L1 resume of USB 2.1 device complete
 *  - U0 to U0 (???)			L1 entry rejection by USB 2.1 device
 *  - U0 to disabled			L1 entry error with USB 2.1 device
 *  - Any state to inactive		Error on USB 3.0 port
 */
#define PORT_PLC	(1 << 22)
/* port configure error change - port failed to configure its link partner */
#define PORT_CEC	(1 << 23)
/* Cold Attach Status - xHC can set this bit to report device attached during
 * Sx state. Warm port reset should be perfomed to clear this bit and move port
 * to connected state.
 */
#define PORT_CAS	(1 << 24)
/* wake on connect (enable) */
#define PORT_WKCONN_E	(1 << 25)
/* wake on disconnect (enable) */
#define PORT_WKDISC_E	(1 << 26)
/* wake on over-current (enable) */
#define PORT_WKOC_E	(1 << 27)
/* bits 28:29 reserved */
/* true: device is removable - for USB 3.0 roothub emulation */
#define PORT_DEV_REMOVE	(1 << 30)
/* Initiate a warm port reset - complete when PORT_WRC is '1' */
#define PORT_WR		(1 << 31)

/* We mark duplicate entries with -1 */
#define DUPLICATE_ENTRY ((u8)(-1))

/* Port Power Management Status and Control - port_power_base bitmasks */
/* Inactivity timer value for transitions into U1, in microseconds.
 * Timeout can be up to 127us.  0xFF means an infinite timeout.
 */
#define PORT_U1_TIMEOUT(p)	((p) & 0xff)
/* Inactivity timer value for transitions into U2 */
#define PORT_U2_TIMEOUT(p)	(((p) & 0xff) << 8)
/* Bits 24:31 for port testing */

/* USB2 Protocol PORTSPMSC */
#define	PORT_L1S_MASK		7
#define	PORT_L1S_SUCCESS	1
#define	PORT_RWE		(1 << 3)
#define	PORT_HIRD(p)		(((p) & 0xf) << 4)
#define	PORT_HIRD_MASK		(0xf << 4)
#define	PORT_L1DS(p)		(((p) & 0xff) << 8)
#define	PORT_HLE		(1 << 16)

/**
 * struct xhci_intr_reg - Interrupt Register Set
 * @irq_pending:	IMAN - Interrupt Management Register.  Used to enable
 *			interrupts and check for pending interrupts.
 * @irq_control:	IMOD - Interrupt Moderation Register.
 * 			Used to throttle interrupts.
 * @erst_size:		Number of segments in the Event Ring Segment Table (ERST).
 * @erst_base:		ERST base address.
 * @erst_dequeue:	Event ring dequeue pointer.
 *
 * Each interrupter (defined by a MSI-X vector) has an event ring and an Event
 * Ring Segment Table (ERST) associated with it.  The event ring is comprised of
 * multiple segments of the same size.  The HC places events on the ring and
 * "updates the Cycle bit in the TRBs to indicate to software the current
 * position of the Enqueue Pointer." The HCD (Linux) processes those events and
 * updates the dequeue pointer.
 */
struct xhci_intr_reg {
	__le32	irq_pending;
	__le32	irq_control;
	__le32	erst_size;
	__le32	rsvd;
	__le64	erst_base;
	__le64	erst_dequeue;
};

/* irq_pending bitmasks */
#define	ER_IRQ_PENDING(p)	((p) & 0x1)
/* bits 2:31 need to be preserved */
/* THIS IS BUGGY - FIXME - IP IS WRITE 1 TO CLEAR */
#define	ER_IRQ_CLEAR(p)		((p) & 0xfffffffe)
#define	ER_IRQ_ENABLE(p)	((ER_IRQ_CLEAR(p)) | 0x2)
#define	ER_IRQ_DISABLE(p)	((ER_IRQ_CLEAR(p)) & ~(0x2))

/* irq_control bitmasks */
/* Minimum interval between interrupts (in 250ns intervals).  The interval
 * between interrupts will be longer if there are no events on the event ring.
 * Default is 4000 (1 ms).
 */
#define ER_IRQ_INTERVAL_MASK	(0xffff)
/* Counter used to count down the time to the next interrupt - HW use only */
#define ER_IRQ_COUNTER_MASK	(0xffff << 16)

/* erst_size bitmasks */
/* Preserve bits 16:31 of erst_size */
#define	ERST_SIZE_MASK		(0xffff << 16)

/* erst_dequeue bitmasks */
/* Dequeue ERST Segment Index (DESI) - Segment number (or alias)
 * where the current dequeue pointer lies.  This is an optional HW hint.
 */
#define ERST_DESI_MASK		(0x7)
/* Event Handler Busy (EHB) - is the event ring scheduled to be serviced by
 * a work queue (or delayed service routine)?
 */
#define ERST_EHB		(1 << 3)
#define ERST_PTR_MASK		(0xf)

/**
 * struct xhci_run_regs
 * @microframe_index:
 * 		MFINDEX - current microframe number
 *
 * Section 5.5 Host Controller Runtime Registers:
 * "Software should read and write these registers using only Dword (32 bit)
 * or larger accesses"
 */
struct xhci_run_regs {
	__le32			microframe_index;
	__le32			rsvd[7];
	struct xhci_intr_reg	ir_set[128];
};

/**
 * struct doorbell_array
 *
 * Bits  0 -  7: Endpoint target
 * Bits  8 - 15: RsvdZ
 * Bits 16 - 31: Stream ID
 *
 * Section 5.6
 */
struct xhci_doorbell_array {
	__le32	doorbell[256];
};

#define DB_VALUE(ep, stream)	((((ep) + 1) & 0xff) | ((stream) << 16))
#define DB_VALUE_HOST		0x00000000

/**
 * struct xhci_protocol_caps
 * @revision:		major revision, minor revision, capability ID,
 *			and next capability pointer.
 * @name_string:	Four ASCII characters to say which spec this xHC
 *			follows, typically "USB ".
 * @port_info:		Port offset, count, and protocol-defined information.
 */
struct xhci_protocol_caps {
	u32	revision;
	u32	name_string;
	u32	port_info;
};

#define	XHCI_EXT_PORT_MAJOR(x)	(((x) >> 24) & 0xff)
#define	XHCI_EXT_PORT_OFF(x)	((x) & 0xff)
#define	XHCI_EXT_PORT_COUNT(x)	(((x) >> 8) & 0xff)

/**
 * struct xhci_container_ctx
 * @type: Type of context.  Used to calculated offsets to contained contexts.
 * @size: Size of the context data
 * @bytes: The raw context data given to HW
 * @dma: dma address of the bytes
 *
 * Represents either a Device or Input context.  Holds a pointer to the raw
 * memory used for the context (bytes) and dma address of it (dma).
 */
struct xhci_container_ctx {
	unsigned type;
#define XHCI_CTX_TYPE_DEVICE  0x1
#define XHCI_CTX_TYPE_INPUT   0x2

	int size;

	u8 *bytes;
	dma_addr_t dma;
};

/**
 * struct xhci_slot_ctx
 * @dev_info:	Route string, device speed, hub info, and last valid endpoint
 * @dev_info2:	Max exit latency for device number, root hub port number
 * @tt_info:	tt_info is used to construct split transaction tokens
 * @dev_state:	slot state and device address
 *
 * Slot Context - section 6.2.1.1.  This assumes the HC uses 32-byte context
 * structures.  If the HC uses 64-byte contexts, there is an additional 32 bytes
 * reserved at the end of the slot context for HC internal use.
 */
struct xhci_slot_ctx {
	__le32	dev_info;
	__le32	dev_info2;
	__le32	tt_info;
	__le32	dev_state;
	/* offset 0x10 to 0x1f reserved for HC internal use */
	__le32	reserved[4];
};

/* dev_info bitmasks */
/* Route String - 0:19 */
#define ROUTE_STRING_MASK	(0xfffff)
/* Device speed - values defined by PORTSC Device Speed field - 20:23 */
#define DEV_SPEED	(0xf << 20)
/* bit 24 reserved */
/* Is this LS/FS device connected through a HS hub? - bit 25 */
#define DEV_MTT		(0x1 << 25)
/* Set if the device is a hub - bit 26 */
#define DEV_HUB		(0x1 << 26)
/* Index of the last valid endpoint context in this device context - 27:31 */
#define LAST_CTX_MASK	(0x1f << 27)
#define LAST_CTX(p)	((p) << 27)
#define LAST_CTX_TO_EP_NUM(p)	(((p) >> 27) - 1)
#define SLOT_FLAG	(1 << 0)
#define EP0_FLAG	(1 << 1)

/* dev_info2 bitmasks */
/* Max Exit Latency (ms) - worst case time to wake up all links in dev path */
#define MAX_EXIT	(0xffff)
/* Root hub port number that is needed to access the USB device */
#define ROOT_HUB_PORT(p)	(((p) & 0xff) << 16)
#define DEVINFO_TO_ROOT_HUB_PORT(p)	(((p) >> 16) & 0xff)
/* Maximum number of ports under a hub device */
#define XHCI_MAX_PORTS(p)	(((p) & 0xff) << 24)

/* tt_info bitmasks */
/*
 * TT Hub Slot ID - for low or full speed devices attached to a high-speed hub
 * The Slot ID of the hub that isolates the high speed signaling from
 * this low or full-speed device.  '0' if attached to root hub port.
 */
#define TT_SLOT		(0xff)
/*
 * The number of the downstream facing port of the high-speed hub
 * '0' if the device is not low or full speed.
 */
#define TT_PORT		(0xff << 8)
#define TT_THINK_TIME(p)	(((p) & 0x3) << 16)

/* dev_state bitmasks */
/* USB device address - assigned by the HC */
#define DEV_ADDR_MASK	(0xff)
/* bits 8:26 reserved */
/* Slot state */
#define SLOT_STATE	(0x1f << 27)
#define GET_SLOT_STATE(p)	(((p) & (0x1f << 27)) >> 27)

#define SLOT_STATE_DISABLED	0
#define SLOT_STATE_ENABLED	SLOT_STATE_DISABLED
#define SLOT_STATE_DEFAULT	1
#define SLOT_STATE_ADDRESSED	2
#define SLOT_STATE_CONFIGURED	3

/**
 * struct xhci_ep_ctx
 * @ep_info:	endpoint state, streams, mult, and interval information.
 * @ep_info2:	information on endpoint type, max packet size, max burst size,
 * 		error count, and whether the HC will force an event for all
 * 		transactions.
 * @deq:	64-bit ring dequeue pointer address.  If the endpoint only
 * 		defines one stream, this points to the endpoint transfer ring.
 * 		Otherwise, it points to a stream context array, which has a
 * 		ring pointer for each flow.
 * @tx_info:
 * 		Average TRB lengths for the endpoint ring and
 * 		max payload within an Endpoint Service Interval Time (ESIT).
 *
 * Endpoint Context - section 6.2.1.2.  This assumes the HC uses 32-byte context
 * structures.  If the HC uses 64-byte contexts, there is an additional 32 bytes
 * reserved at the end of the endpoint context for HC internal use.
 */
struct xhci_ep_ctx {
	__le32	ep_info;
	__le32	ep_info2;
	__le64	deq;
	__le32	tx_info;
	/* offset 0x14 - 0x1f reserved for HC internal use */
	__le32	reserved[3];
};

/* ep_info bitmasks */
/*
 * Endpoint State - bits 0:2
 * 0 - disabled
 * 1 - running
 * 2 - halted due to halt condition - ok to manipulate endpoint ring
 * 3 - stopped
 * 4 - TRB error
 * 5-7 - reserved
 */
#define EP_STATE_MASK		(0xf)
#define EP_STATE_DISABLED	0
#define EP_STATE_RUNNING	1
#define EP_STATE_HALTED		2
#define EP_STATE_STOPPED	3
#define EP_STATE_ERROR		4
/* Mult - Max number of burtst within an interval, in EP companion desc. */
#define EP_MULT(p)		(((p) & 0x3) << 8)
#define CTX_TO_EP_MULT(p)	(((p) >> 8) & 0x3)
/* bits 10:14 are Max Primary Streams */
/* bit 15 is Linear Stream Array */
/* Interval - period between requests to an endpoint - 125u increments. */
#define EP_INTERVAL(p)		(((p) & 0xff) << 16)
#define EP_INTERVAL_TO_UFRAMES(p)		(1 << (((p) >> 16) & 0xff))
#define CTX_TO_EP_INTERVAL(p)	(((p) >> 16) & 0xff)
#define EP_MAXPSTREAMS_MASK	(0x1f << 10)
#define EP_MAXPSTREAMS(p)	(((p) << 10) & EP_MAXPSTREAMS_MASK)
/* Endpoint is set up with a Linear Stream Array (vs. Secondary Stream Array) */
#define	EP_HAS_LSA		(1 << 15)

/* ep_info2 bitmasks */
/*
 * Force Event - generate transfer events for all TRBs for this endpoint
 * This will tell the HC to ignore the IOC and ISP flags (for debugging only).
 */
#define	FORCE_EVENT	(0x1)
#define ERROR_COUNT(p)	(((p) & 0x3) << 1)
#define CTX_TO_EP_TYPE(p)	(((p) >> 3) & 0x7)
#define EP_TYPE(p)	((p) << 3)
#define ISOC_OUT_EP	1
#define BULK_OUT_EP	2
#define INT_OUT_EP	3
#define CTRL_EP		4
#define ISOC_IN_EP	5
#define BULK_IN_EP	6
#define INT_IN_EP	7
/* bit 6 reserved */
/* bit 7 is Host Initiate Disable - for disabling stream selection */
#define MAX_BURST(p)	(((p)&0xff) << 8)
#define CTX_TO_MAX_BURST(p)	(((p) >> 8) & 0xff)
#define MAX_PACKET(p)	(((p)&0xffff) << 16)
#define MAX_PACKET_MASK		(0xffff << 16)
#define MAX_PACKET_DECODED(p)	(((p) >> 16) & 0xffff)

/* Get max packet size from ep desc. Bit 10..0 specify the max packet size.
 * USB2.0 spec 9.6.6.
 */
#define GET_MAX_PACKET(p)	((p) & 0x7ff)

/* tx_info bitmasks */
#define AVG_TRB_LENGTH_FOR_EP(p)	((p) & 0xffff)
#define MAX_ESIT_PAYLOAD_FOR_EP(p)	(((p) & 0xffff) << 16)
#define CTX_TO_MAX_ESIT_PAYLOAD(p)	(((p) >> 16) & 0xffff)

/* deq bitmasks */
#define EP_CTX_CYCLE_MASK		(1 << 0)


/**
 * struct xhci_input_control_context
 * Input control context; see section 6.2.5.
 *
 * @drop_context:	set the bit of the endpoint context you want to disable
 * @add_context:	set the bit of the endpoint context you want to enable
 */
struct xhci_input_control_ctx {
	__le32	drop_flags;
	__le32	add_flags;
	__le32	rsvd2[6];
};

#define	EP_IS_ADDED(ctrl_ctx, i) \
	(le32_to_cpu(ctrl_ctx->add_flags) & (1 << (i + 1)))
#define	EP_IS_DROPPED(ctrl_ctx, i)       \
	(le32_to_cpu(ctrl_ctx->drop_flags) & (1 << (i + 1)))

/* Represents everything that is needed to issue a command on the command ring.
 * It's useful to pre-allocate these for commands that cannot fail due to
 * out-of-memory errors, like freeing streams.
 */
struct xhci_command {
	/* Input context for changing device state */
	struct xhci_container_ctx	*in_ctx;
	u32				status;
	/* If completion is null, no one is waiting on this command
	 * and the structure can be freed after the command completes.
	 */
	struct completion		*completion;
	union xhci_trb			*command_trb;
	struct list_head		cmd_list;
};

/* drop context bitmasks */
#define	DROP_EP(x)	(0x1 << x)
/* add context bitmasks */
#define	ADD_EP(x)	(0x1 << x)

struct xhci_stream_ctx {
	/* 64-bit stream ring address, cycle state, and stream type */
	__le64	stream_ring;
	/* offset 0x14 - 0x1f reserved for HC internal use */
	__le32	reserved[2];
};

/* Stream Context Types (section 6.4.1) - bits 3:1 of stream ctx deq ptr */
#define	SCT_FOR_CTX(p)		(((p) << 1) & 0x7)
/* Secondary stream array type, dequeue pointer is to a transfer ring */
#define	SCT_SEC_TR		0
/* Primary stream array type, dequeue pointer is to a transfer ring */
#define	SCT_PRI_TR		1
/* Dequeue pointer is for a secondary stream array (SSA) with 8 entries */
#define SCT_SSA_8		2
#define SCT_SSA_16		3
#define SCT_SSA_32		4
#define SCT_SSA_64		5
#define SCT_SSA_128		6
#define SCT_SSA_256		7

/* Assume no secondary streams for now */
struct xhci_stream_info {
	struct xhci_ring		**stream_rings;
	/* Number of streams, including stream 0 (which drivers can't use) */
	unsigned int			num_streams;
	/* The stream context array may be bigger than
	 * the number of streams the driver asked for
	 */
	struct xhci_stream_ctx		*stream_ctx_array;
	unsigned int			num_stream_ctxs;
	dma_addr_t			ctx_array_dma;
	/* For mapping physical TRB addresses to segments in stream rings */
	struct radix_tree_root		trb_address_map;
	struct xhci_command		*free_streams_command;
};

#define	SMALL_STREAM_ARRAY_SIZE		256
#define	MEDIUM_STREAM_ARRAY_SIZE	1024

/* Some Intel xHCI host controllers need software to keep track of the bus
 * bandwidth.  Keep track of endpoint info here.  Each root port is allocated
 * the full bus bandwidth.  We must also treat TTs (including each port under a
 * multi-TT hub) as a separate bandwidth domain.  The direct memory interface
 * (DMI) also limits the total bandwidth (across all domains) that can be used.
 */
struct xhci_bw_info {
	/* ep_interval is zero-based */
	unsigned int		ep_interval;
	/* mult and num_packets are one-based */
	unsigned int		mult;
	unsigned int		num_packets;
	unsigned int		max_packet_size;
	unsigned int		max_esit_payload;
	unsigned int		type;
};

/* "Block" sizes in bytes the hardware uses for different device speeds.
 * The logic in this part of the hardware limits the number of bits the hardware
 * can use, so must represent bandwidth in a less precise manner to mimic what
 * the scheduler hardware computes.
 */
#define	FS_BLOCK	1
#define	HS_BLOCK	4
#define	SS_BLOCK	16
#define	DMI_BLOCK	32

/* Each device speed has a protocol overhead (CRC, bit stuffing, etc) associated
 * with each byte transferred.  SuperSpeed devices have an initial overhead to
 * set up bursts.  These are in blocks, see above.  LS overhead has already been
 * translated into FS blocks.
 */
#define DMI_OVERHEAD 8
#define DMI_OVERHEAD_BURST 4
#define SS_OVERHEAD 8
#define SS_OVERHEAD_BURST 32
#define HS_OVERHEAD 26
#define FS_OVERHEAD 20
#define LS_OVERHEAD 128
/* The TTs need to claim roughly twice as much bandwidth (94 bytes per
 * microframe ~= 24Mbps) of the HS bus as the devices can actually use because
 * of overhead associated with split transfers crossing microframe boundaries.
 * 31 blocks is pure protocol overhead.
 */
#define TT_HS_OVERHEAD (31 + 94)
#define TT_DMI_OVERHEAD (25 + 12)

/* Bandwidth limits in blocks */
#define FS_BW_LIMIT		1285
#define TT_BW_LIMIT		1320
#define HS_BW_LIMIT		1607
#define SS_BW_LIMIT_IN		3906
#define DMI_BW_LIMIT_IN		3906
#define SS_BW_LIMIT_OUT		3906
#define DMI_BW_LIMIT_OUT	3906

/* Percentage of bus bandwidth reserved for non-periodic transfers */
#define FS_BW_RESERVED		10
#define HS_BW_RESERVED		20
#define SS_BW_RESERVED		10

struct xhci_virt_ep {
	struct xhci_ring		*ring;
	/* Related to endpoints that are configured to use stream IDs only */
	struct xhci_stream_info		*stream_info;
	/* Temporary storage in case the configure endpoint command fails and we
	 * have to restore the device state to the previous state
	 */
	struct xhci_ring		*new_ring;
	unsigned int			ep_state;
#define SET_DEQ_PENDING		(1 << 0)
#define EP_HALTED		(1 << 1)	/* For stall handling */
#define EP_HALT_PENDING		(1 << 2)	/* For URB cancellation */
/* Transitioning the endpoint to using streams, don't enqueue URBs */
#define EP_GETTING_STREAMS	(1 << 3)
#define EP_HAS_STREAMS		(1 << 4)
/* Transitioning the endpoint to not using streams, don't enqueue URBs */
#define EP_GETTING_NO_STREAMS	(1 << 5)
	/* ----  Related to URB cancellation ---- */
	struct list_head	cancelled_td_list;
	/* The TRB that was last reported in a stopped endpoint ring */
	union xhci_trb		*stopped_trb;
	struct xhci_td		*stopped_td;
	unsigned int		stopped_stream;
	/* Watchdog timer for stop endpoint command to cancel URBs */
	struct timer_list	stop_cmd_timer;
	int			stop_cmds_pending;
	struct xhci_hcd		*xhci;
	/* Dequeue pointer and dequeue segment for a submitted Set TR Dequeue
	 * command.  We'll need to update the ring's dequeue segment and dequeue
	 * pointer after the command completes.
	 */
	struct xhci_segment	*queued_deq_seg;
	union xhci_trb		*queued_deq_ptr;
	/*
	 * Sometimes the xHC can not process isochronous endpoint ring quickly
	 * enough, and it will miss some isoc tds on the ring and generate
	 * a Missed Service Error Event.
	 * Set skip flag when receive a Missed Service Error Event and
	 * process the missed tds on the endpoint ring.
	 */
	bool			skip;
	/* Bandwidth checking storage */
	struct xhci_bw_info	bw_info;
	struct list_head	bw_endpoint_list;
};

enum xhci_overhead_type {
	LS_OVERHEAD_TYPE = 0,
	FS_OVERHEAD_TYPE,
	HS_OVERHEAD_TYPE,
};

struct xhci_interval_bw {
	unsigned int		num_packets;
	/* Sorted by max packet size.
	 * Head of the list is the greatest max packet size.
	 */
	struct list_head	endpoints;
	/* How many endpoints of each speed are present. */
	unsigned int		overhead[3];
};

#define	XHCI_MAX_INTERVAL	16

struct xhci_interval_bw_table {
	unsigned int		interval0_esit_payload;
	struct xhci_interval_bw	interval_bw[XHCI_MAX_INTERVAL];
	/* Includes reserved bandwidth for async endpoints */
	unsigned int		bw_used;
	unsigned int		ss_bw_in;
	unsigned int		ss_bw_out;
};


struct xhci_virt_device {
	struct usb_device		*udev;
	/*
	 * Commands to the hardware are passed an "input context" that
	 * tells the hardware what to change in its data structures.
	 * The hardware will return changes in an "output context" that
	 * software must allocate for the hardware.  We need to keep
	 * track of input and output contexts separately because
	 * these commands might fail and we don't trust the hardware.
	 */
	struct xhci_container_ctx       *out_ctx;
	/* Used for addressing devices and configuration changes */
	struct xhci_container_ctx       *in_ctx;
	/* Rings saved to ensure old alt settings can be re-instated */
	struct xhci_ring		**ring_cache;
	int				num_rings_cached;
	/* Store xHC assigned device address */
	int				address;
#define	XHCI_MAX_RINGS_CACHED	31
	struct xhci_virt_ep		eps[31];
	struct completion		cmd_completion;
	/* Status of the last command issued for this device */
	u32				cmd_status;
	struct list_head		cmd_list;
	u8				fake_port;
	u8				real_port;
	struct xhci_interval_bw_table	*bw_table;
	struct xhci_tt_bw_info		*tt_info;
};

/*
 * For each roothub, keep track of the bandwidth information for each periodic
 * interval.
 *
 * If a high speed hub is attached to the roothub, each TT associated with that
 * hub is a separate bandwidth domain.  The interval information for the
 * endpoints on the devices under that TT will appear in the TT structure.
 */
struct xhci_root_port_bw_info {
	struct list_head		tts;
	unsigned int			num_active_tts;
	struct xhci_interval_bw_table	bw_table;
};

struct xhci_tt_bw_info {
	struct list_head		tt_list;
	int				slot_id;
	int				ttport;
	struct xhci_interval_bw_table	bw_table;
	int				active_eps;
};


/**
 * struct xhci_device_context_array
 * @dev_context_ptr	array of 64-bit DMA addresses for device contexts
 */
struct xhci_device_context_array {
	/* 64-bit device addresses; we only write 32-bit addresses */
	__le64			dev_context_ptrs[MAX_HC_SLOTS];
	/* private xHCD pointers */
	dma_addr_t	dma;
};
/* TODO: write function to set the 64-bit device DMA address */
/*
 * TODO: change this to be dynamically sized at HC mem init time since the HC
 * might not be able to handle the maximum number of devices possible.
 */


struct xhci_transfer_event {
	/* 64-bit buffer address, or immediate data */
	__le64	buffer;
	__le32	transfer_len;
	/* This field is interpreted differently based on the type of TRB */
	__le32	flags;
};

/** Transfer Event bit fields **/
#define	TRB_TO_EP_ID(p)	(((p) >> 16) & 0x1f)

/* Completion Code - only applicable for some types of TRBs */
#define	COMP_CODE_MASK		(0xff << 24)
#define GET_COMP_CODE(p)	(((p) & COMP_CODE_MASK) >> 24)
#define COMP_SUCCESS	1
/* Data Buffer Error */
#define COMP_DB_ERR	2
/* Babble Detected Error */
#define COMP_BABBLE	3
/* USB Transaction Error */
#define COMP_TX_ERR	4
/* TRB Error - some TRB field is invalid */
#define COMP_TRB_ERR	5
/* Stall Error - USB device is stalled */
#define COMP_STALL	6
/* Resource Error - HC doesn't have memory for that device configuration */
#define COMP_ENOMEM	7
/* Bandwidth Error - not enough room in schedule for this dev config */
#define COMP_BW_ERR	8
/* No Slots Available Error - HC ran out of device slots */
#define COMP_ENOSLOTS	9
/* Invalid Stream Type Error */
#define COMP_STREAM_ERR	10
/* Slot Not Enabled Error - doorbell rung for disabled device slot */
#define COMP_EBADSLT	11
/* Endpoint Not Enabled Error */
#define COMP_EBADEP	12
/* Short Packet */
#define COMP_SHORT_TX	13
/* Ring Underrun - doorbell rung for an empty isoc OUT ep ring */
#define COMP_UNDERRUN	14
/* Ring Overrun - isoc IN ep ring is empty when ep is scheduled to RX */
#define COMP_OVERRUN	15
/* Virtual Function Event Ring Full Error */
#define COMP_VF_FULL	16
/* Parameter Error - Context parameter is invalid */
#define COMP_EINVAL	17
/* Bandwidth Overrun Error - isoc ep exceeded its allocated bandwidth */
#define COMP_BW_OVER	18
/* Context State Error - illegal context state transition requested */
#define COMP_CTX_STATE	19
/* No Ping Response Error - HC didn't get PING_RESPONSE in time to TX */
#define COMP_PING_ERR	20
/* Event Ring is full */
#define COMP_ER_FULL	21
/* Incompatible Device Error */
#define COMP_DEV_ERR	22
/* Missed Service Error - HC couldn't service an isoc ep within interval */
#define COMP_MISSED_INT	23
/* Successfully stopped command ring */
#define COMP_CMD_STOP	24
/* Successfully aborted current command and stopped command ring */
#define COMP_CMD_ABORT	25
/* Stopped - transfer was terminated by a stop endpoint command */
#define COMP_STOP	26
/* Same as COMP_EP_STOPPED, but the transferred length in the event is invalid */
#define COMP_STOP_INVAL	27
/* Control Abort Error - Debug Capability - control pipe aborted */
#define COMP_DBG_ABORT	28
/* Max Exit Latency Too Large Error */
#define COMP_MEL_ERR	29
/* TRB type 30 reserved */
/* Isoc Buffer Overrun - an isoc IN ep sent more data than could fit in TD */
#define COMP_BUFF_OVER	31
/* Event Lost Error - xHC has an "internal event overrun condition" */
#define COMP_ISSUES	32
/* Undefined Error - reported when other error codes don't apply */
#define COMP_UNKNOWN	33
/* Invalid Stream ID Error */
#define COMP_STRID_ERR	34
/* Secondary Bandwidth Error - may be returned by a Configure Endpoint cmd */
#define COMP_2ND_BW_ERR	35
/* Split Transaction Error */
#define	COMP_SPLIT_ERR	36

struct xhci_link_trb {
	/* 64-bit segment pointer*/
	__le64 segment_ptr;
	__le32 intr_target;
	__le32 control;
};

/* control bitfields */
#define LINK_TOGGLE	(0x1<<1)

/* Command completion event TRB */
struct xhci_event_cmd {
	/* Pointer to command TRB, or the value passed by the event data trb */
	__le64 cmd_trb;
	__le32 status;
	__le32 flags;
};

/* flags bitmasks */
/* bits 16:23 are the virtual function ID */
/* bits 24:31 are the slot ID */
#define TRB_TO_SLOT_ID(p)	(((p) & (0xff<<24)) >> 24)
#define SLOT_ID_FOR_TRB(p)	(((p) & 0xff) << 24)

/* Stop Endpoint TRB - ep_index to endpoint ID for this TRB */
#define TRB_TO_EP_INDEX(p)		((((p) & (0x1f << 16)) >> 16) - 1)
#define	EP_ID_FOR_TRB(p)		((((p) + 1) & 0x1f) << 16)

#define SUSPEND_PORT_FOR_TRB(p)		(((p) & 1) << 23)
#define TRB_TO_SUSPEND_PORT(p)		(((p) & (1 << 23)) >> 23)
#define LAST_EP_INDEX			30

/* Set TR Dequeue Pointer command TRB fields */
#define TRB_TO_STREAM_ID(p)		((((p) & (0xffff << 16)) >> 16))
#define STREAM_ID_FOR_TRB(p)		((((p)) & 0xffff) << 16)


/* Port Status Change Event TRB fields */
/* Port ID - bits 31:24 */
#define GET_PORT_ID(p)		(((p) & (0xff << 24)) >> 24)

/* Normal TRB fields */
/* transfer_len bitmasks - bits 0:16 */
#define	TRB_LEN(p)		((p) & 0x1ffff)
/* Interrupter Target - which MSI-X vector to target the completion event at */
#define TRB_INTR_TARGET(p)	(((p) & 0x3ff) << 22)
#define GET_INTR_TARGET(p)	(((p) >> 22) & 0x3ff)
#define TRB_TBC(p)		(((p) & 0x3) << 7)
#define TRB_TLBPC(p)		(((p) & 0xf) << 16)

/* Cycle bit - indicates TRB ownership by HC or HCD */
#define TRB_CYCLE		(1<<0)
/*
 * Force next event data TRB to be evaluated before task switch.
 * Used to pass OS data back after a TD completes.
 */
#define TRB_ENT			(1<<1)
/* Interrupt on short packet */
#define TRB_ISP			(1<<2)
/* Set PCIe no snoop attribute */
#define TRB_NO_SNOOP		(1<<3)
/* Chain multiple TRBs into a TD */
#define TRB_CHAIN		(1<<4)
/* Interrupt on completion */
#define TRB_IOC			(1<<5)
/* The buffer pointer contains immediate data */
#define TRB_IDT			(1<<6)

/* Block Event Interrupt */
#define	TRB_BEI			(1<<9)

/* Control transfer TRB specific fields */
#define TRB_DIR_IN		(1<<16)
#define	TRB_TX_TYPE(p)		((p) << 16)
#define	TRB_DATA_OUT		2
#define	TRB_DATA_IN		3

/* Isochronous TRB specific fields */
#define TRB_SIA			(1<<31)

struct xhci_generic_trb {
	__le32 field[4];
};

union xhci_trb {
	struct xhci_link_trb		link;
	struct xhci_transfer_event	trans_event;
	struct xhci_event_cmd		event_cmd;
	struct xhci_generic_trb		generic;
};

/* TRB bit mask */
#define	TRB_TYPE_BITMASK	(0xfc00)
#define TRB_TYPE(p)		((p) << 10)
#define TRB_FIELD_TO_TYPE(p)	(((p) & TRB_TYPE_BITMASK) >> 10)
/* TRB type IDs */
/* bulk, interrupt, isoc scatter/gather, and control data stage */
#define TRB_NORMAL		1
/* setup stage for control transfers */
#define TRB_SETUP		2
/* data stage for control transfers */
#define TRB_DATA		3
/* status stage for control transfers */
#define TRB_STATUS		4
/* isoc transfers */
#define TRB_ISOC		5
/* TRB for linking ring segments */
#define TRB_LINK		6
#define TRB_EVENT_DATA		7
/* Transfer Ring No-op (not for the command ring) */
#define TRB_TR_NOOP		8
/* Command TRBs */
/* Enable Slot Command */
#define TRB_ENABLE_SLOT		9
/* Disable Slot Command */
#define TRB_DISABLE_SLOT	10
/* Address Device Command */
#define TRB_ADDR_DEV		11
/* Configure Endpoint Command */
#define TRB_CONFIG_EP		12
/* Evaluate Context Command */
#define TRB_EVAL_CONTEXT	13
/* Reset Endpoint Command */
#define TRB_RESET_EP		14
/* Stop Transfer Ring Command */
#define TRB_STOP_RING		15
/* Set Transfer Ring Dequeue Pointer Command */
#define TRB_SET_DEQ		16
/* Reset Device Command */
#define TRB_RESET_DEV		17
/* Force Event Command (opt) */
#define TRB_FORCE_EVENT		18
/* Negotiate Bandwidth Command (opt) */
#define TRB_NEG_BANDWIDTH	19
/* Set Latency Tolerance Value Command (opt) */
#define TRB_SET_LT		20
/* Get port bandwidth Command */
#define TRB_GET_BW		21
/* Force Header Command - generate a transaction or link management packet */
#define TRB_FORCE_HEADER	22
/* No-op Command - not for transfer rings */
#define TRB_CMD_NOOP		23
/* TRB IDs 24-31 reserved */
/* Event TRBS */
/* Transfer Event */
#define TRB_TRANSFER		32
/* Command Completion Event */
#define TRB_COMPLETION		33
/* Port Status Change Event */
#define TRB_PORT_STATUS		34
/* Bandwidth Request Event (opt) */
#define TRB_BANDWIDTH_EVENT	35
/* Doorbell Event (opt) */
#define TRB_DOORBELL		36
/* Host Controller Event */
#define TRB_HC_EVENT		37
/* Device Notification Event - device sent function wake notification */
#define TRB_DEV_NOTE		38
/* MFINDEX Wrap Event - microframe counter wrapped */
#define TRB_MFINDEX_WRAP	39
/* TRB IDs 40-47 reserved, 48-63 is vendor-defined */

/* Nec vendor-specific command completion event. */
#define	TRB_NEC_CMD_COMP	48
/* Get NEC firmware revision. */
#define	TRB_NEC_GET_FW		49

#define TRB_TYPE_LINK(x)	(((x) & TRB_TYPE_BITMASK) == TRB_TYPE(TRB_LINK))
/* Above, but for __le32 types -- can avoid work by swapping constants: */
#define TRB_TYPE_LINK_LE32(x)	(((x) & cpu_to_le32(TRB_TYPE_BITMASK)) == \
				 cpu_to_le32(TRB_TYPE(TRB_LINK)))
#define TRB_TYPE_NOOP_LE32(x)	(((x) & cpu_to_le32(TRB_TYPE_BITMASK)) == \
				 cpu_to_le32(TRB_TYPE(TRB_TR_NOOP)))

#define NEC_FW_MINOR(p)		(((p) >> 0) & 0xff)
#define NEC_FW_MAJOR(p)		(((p) >> 8) & 0xff)

/*
 * TRBS_PER_SEGMENT must be a multiple of 4,
 * since the command ring is 64-byte aligned.
 * It must also be greater than 16.
 */
#define TRBS_PER_SEGMENT	64
/* Allow two commands + a link TRB, along with any reserved command TRBs */
#define MAX_RSVD_CMD_TRBS	(TRBS_PER_SEGMENT - 3)
#define SEGMENT_SIZE		(TRBS_PER_SEGMENT*16)
#define SEGMENT_SHIFT		(__ffs(SEGMENT_SIZE))
/* TRB buffer pointers can't cross 64KB boundaries */
#define TRB_MAX_BUFF_SHIFT		16
#define TRB_MAX_BUFF_SIZE	(1 << TRB_MAX_BUFF_SHIFT)

struct xhci_segment {
	union xhci_trb		*trbs;
	/* private to HCD */
	struct xhci_segment	*next;
	dma_addr_t		dma;
};

struct xhci_td {
	struct list_head	td_list;
	struct list_head	cancelled_td_list;
	struct urb		*urb;
	struct xhci_segment	*start_seg;
	union xhci_trb		*first_trb;
	union xhci_trb		*last_trb;
};

struct xhci_dequeue_state {
	struct xhci_segment *new_deq_seg;
	union xhci_trb *new_deq_ptr;
	int new_cycle_state;
};

enum xhci_ring_type {
	TYPE_CTRL = 0,
	TYPE_ISOC,
	TYPE_BULK,
	TYPE_INTR,
	TYPE_STREAM,
	TYPE_COMMAND,
	TYPE_EVENT,
};

struct xhci_ring {
	struct xhci_segment	*first_seg;
	struct xhci_segment	*last_seg;
	union  xhci_trb		*enqueue;
	struct xhci_segment	*enq_seg;
	unsigned int		enq_updates;
	union  xhci_trb		*dequeue;
	struct xhci_segment	*deq_seg;
	unsigned int		deq_updates;
	struct list_head	td_list;
	/*
	 * Write the cycle state into the TRB cycle field to give ownership of
	 * the TRB to the host controller (if we are the producer), or to check
	 * if we own the TRB (if we are the consumer).  See section 4.9.1.
	 */
	u32			cycle_state;
	unsigned int		stream_id;
	unsigned int		num_segs;
	unsigned int		num_trbs_free;
	unsigned int		num_trbs_free_temp;
	enum xhci_ring_type	type;
	bool			last_td_was_short;
};

struct xhci_erst_entry {
	/* 64-bit event ring segment address */
	__le64	seg_addr;
	__le32	seg_size;
	/* Set to zero */
	__le32	rsvd;
};

struct xhci_erst {
	struct xhci_erst_entry	*entries;
	unsigned int		num_entries;
	/* xhci->event_ring keeps track of segment dma addresses */
	dma_addr_t		erst_dma_addr;
	/* Num entries the ERST can contain */
	unsigned int		erst_size;
};

struct xhci_scratchpad {
	u64 *sp_array;
	dma_addr_t sp_dma;
	void **sp_buffers;
	dma_addr_t *sp_dma_buffers;
};

struct urb_priv {
	int	length;
	int	td_cnt;
	struct	xhci_td	*td[0];
};

/*
 * Each segment table entry is 4*32bits long.  1K seems like an ok size:
 * (1K bytes * 8bytes/bit) / (4*32 bits) = 64 segment entries in the table,
 * meaning 64 ring segments.
 * Initial allocated size of the ERST, in number of entries */
#define	ERST_NUM_SEGS	1
/* Initial allocated size of the ERST, in number of entries */
#define	ERST_SIZE	64
/* Initial number of event segment rings allocated */
#define	ERST_ENTRIES	1
/* Poll every 60 seconds */
#define	POLL_TIMEOUT	60
/* Stop endpoint command timeout (secs) for URB cancellation watchdog timer */
#define XHCI_STOP_EP_CMD_TIMEOUT	5
/* XXX: Make these module parameters */

struct s3_save {
	u32	command;
	u32	dev_nt;
	u64	dcbaa_ptr;
	u32	config_reg;
	u32	irq_pending;
	u32	irq_control;
	u32	erst_size;
	u64	erst_base;
	u64	erst_dequeue;
};

/* Use for lpm */
struct dev_info {
	u32			dev_id;
	struct	list_head	list;
};

struct xhci_bus_state {
	unsigned long		bus_suspended;
	unsigned long		next_statechange;

	/* Port suspend arrays are indexed by the portnum of the fake roothub */
	/* ports suspend status arrays - max 31 ports for USB2, 15 for USB3 */
	u32			port_c_suspend;
	u32			suspended_ports;
	u32			port_remote_wakeup;
	unsigned long		resume_done[USB_MAXCHILDREN];
	/* which ports have started to resume */
	unsigned long		resuming_ports;
};

static inline unsigned int hcd_index(struct usb_hcd *hcd)
{
	if (hcd->speed == HCD_USB3)
		return 0;
	else
		return 1;
}

/* There is one xhci_hcd structure per controller */
struct xhci_hcd {
	struct usb_hcd *main_hcd;
	struct usb_hcd *shared_hcd;
	/* glue to PCI and HCD framework */
	struct xhci_cap_regs __iomem *cap_regs;
	struct xhci_op_regs __iomem *op_regs;
	struct xhci_run_regs __iomem *run_regs;
	struct xhci_doorbell_array __iomem *dba;
	/* Our HCD's current interrupter register set */
	struct	xhci_intr_reg __iomem *ir_set;

	/* Cached register copies of read-only HC data */
	__u32		hcs_params1;
	__u32		hcs_params2;
	__u32		hcs_params3;
	__u32		hcc_params;

	spinlock_t	lock;

	/* packed release number */
	u8		sbrn;
	u16		hci_version;
	u8		max_slots;
	u8		max_interrupters;
	u8		max_ports;
	u8		isoc_threshold;
	int		event_ring_max;
	int		addr_64;
	/* 4KB min, 128MB max */
	int		page_size;
	/* Valid values are 12 to 20, inclusive */
	int		page_shift;
	/* msi-x vectors */
	int		msix_count;
	struct msix_entry	*msix_entries;
	/* data structures */
	struct xhci_device_context_array *dcbaa;
	struct xhci_ring	*cmd_ring;
	unsigned int		cmd_ring_reserved_trbs;
	struct xhci_ring	*event_ring;
	struct xhci_erst	erst;
	/* Scratchpad */
	struct xhci_scratchpad  *scratchpad;
	/* Store LPM test failed devices' information */
	struct list_head	lpm_failed_devs;

	/* slot enabling and address device helpers */
	struct completion	addr_dev;
	int slot_id;
	/* Internal mirror of the HW's dcbaa */
	struct xhci_virt_device	*devs[MAX_HC_SLOTS];
	/* For keeping track of bandwidth domains per roothub. */
	struct xhci_root_port_bw_info	*rh_bw;

	/* DMA pools */
	struct dma_pool	*device_pool;
	struct dma_pool	*segment_pool;
	struct dma_pool	*small_streams_pool;
	struct dma_pool	*medium_streams_pool;

#ifdef CONFIG_USB_XHCI_HCD_DEBUGGING
	/* Poll the rings - for debugging */
	struct timer_list	event_ring_timer;
	int			zombie;
#endif
	/* Host controller watchdog timer structures */
	unsigned int		xhc_state;

	u32			command;
	struct s3_save		s3;
/* Host controller is dying - not responding to commands. "I'm not dead yet!"
 *
 * xHC interrupts have been disabled and a watchdog timer will (or has already)
 * halt the xHCI host, and complete all URBs with an -ESHUTDOWN code.  Any code
 * that sees this status (other than the timer that set it) should stop touching
 * hardware immediately.  Interrupt handlers should return immediately when
 * they see this status (any time they drop and re-acquire xhci->lock).
 * xhci_urb_dequeue() should call usb_hcd_check_unlink_urb() and return without
 * putting the TD on the canceled list, etc.
 *
 * There are no reports of xHCI host controllers that display this issue.
 */
#define XHCI_STATE_DYING	(1 << 0)
#define XHCI_STATE_HALTED	(1 << 1)
	/* Statistics */
	int			error_bitmask;
	unsigned int		quirks;
#define	XHCI_LINK_TRB_QUIRK	(1 << 0)
#define XHCI_RESET_EP_QUIRK	(1 << 1)
#define XHCI_NEC_HOST		(1 << 2)
#define XHCI_AMD_PLL_FIX	(1 << 3)
#define XHCI_SPURIOUS_SUCCESS	(1 << 4)
/*
 * Certain Intel host controllers have a limit to the number of endpoint
 * contexts they can handle.  Ideally, they would signal that they can't handle
 * anymore endpoint contexts by returning a Resource Error for the Configure
 * Endpoint command, but they don't.  Instead they expect software to keep track
 * of the number of active endpoints for them, across configure endpoint
 * commands, reset device commands, disable slot commands, and address device
 * commands.
 */
#define XHCI_EP_LIMIT_QUIRK	(1 << 5)
#define XHCI_BROKEN_MSI		(1 << 6)
#define XHCI_RESET_ON_RESUME	(1 << 7)
#define	XHCI_SW_BW_CHECKING	(1 << 8)
#define XHCI_AMD_0x96_HOST	(1 << 9)
<<<<<<< HEAD
/*
 * In Synopsis DWC3 controller, PORTSC register access involves multiple clock
 * domains. When the software does a PORTSC write, handshakes are needed
 * across these clock domains. This results in long access times, especially
 * for USB 2.0 ports. In order to solve this issue, when the PORTSC write
 * operations happen on the system bus, the command is latched and system bus
 * is released immediately. However, the real PORTSC write access will take
 * some time internally to complete. If the software quickly does a read to the
 * PORTSC, some fields (port status change related fields like OCC, etc.) may
 * not have correct value due to the current way of handling these bits.
 *
 * The workaround is to give some delay (5 mac2_clk -> UTMI clock = 60 MHz ->
 * (16.66 ns x 5 = 84ns) ~100ns after writing to the PORTSC register.
 */
#define XHCI_PORTSC_DELAY	(1 << 10)
=======
#define XHCI_TRUST_TX_LENGTH	(1 << 10)
#define XHCI_SPURIOUS_REBOOT	(1 << 13)
>>>>>>> f95b9789
	unsigned int		num_active_eps;
	unsigned int		limit_active_eps;
	/* There are two roothubs to keep track of bus suspend info for */
	struct xhci_bus_state   bus_state[2];
	/* Is each xHCI roothub port a USB 3.0, USB 2.0, or USB 1.1 port? */
	u8			*port_array;
	/* Array of pointers to USB 3.0 PORTSC registers */
	__le32 __iomem		**usb3_ports;
	unsigned int		num_usb3_ports;
	/* Array of pointers to USB 2.0 PORTSC registers */
	__le32 __iomem		**usb2_ports;
	unsigned int		num_usb2_ports;
	/* support xHCI 0.96 spec USB2 software LPM */
	unsigned		sw_lpm_support:1;
	/* support xHCI 1.0 spec USB2 hardware LPM */
	unsigned		hw_lpm_support:1;
};

/* convert between an HCD pointer and the corresponding EHCI_HCD */
static inline struct xhci_hcd *hcd_to_xhci(struct usb_hcd *hcd)
{
	return *((struct xhci_hcd **) (hcd->hcd_priv));
}

static inline struct usb_hcd *xhci_to_hcd(struct xhci_hcd *xhci)
{
	return xhci->main_hcd;
}

#ifdef CONFIG_USB_XHCI_HCD_DEBUGGING
#define XHCI_DEBUG	1
#else
#define XHCI_DEBUG	0
#endif

#define xhci_dbg(xhci, fmt, args...) \
	do { if (XHCI_DEBUG) dev_dbg(xhci_to_hcd(xhci)->self.controller , fmt , ## args); } while (0)
#define xhci_info(xhci, fmt, args...) \
	do { if (XHCI_DEBUG) dev_info(xhci_to_hcd(xhci)->self.controller , fmt , ## args); } while (0)
#define xhci_err(xhci, fmt, args...) \
	dev_err(xhci_to_hcd(xhci)->self.controller , fmt , ## args)
#define xhci_warn(xhci, fmt, args...) \
	dev_warn(xhci_to_hcd(xhci)->self.controller , fmt , ## args)

/* TODO: copied from ehci.h - can be refactored? */
/* xHCI spec says all registers are little endian */
static inline unsigned int xhci_readl(const struct xhci_hcd *xhci,
		__le32 __iomem *regs)
{
	return readl(regs);
}
static inline void xhci_writel(struct xhci_hcd *xhci,
		const unsigned int val, __le32 __iomem *regs)
{
	writel(val, regs);
}

/*
 * Registers should always be accessed with double word or quad word accesses.
 *
 * Some xHCI implementations may support 64-bit address pointers.  Registers
 * with 64-bit address pointers should be written to with dword accesses by
 * writing the low dword first (ptr[0]), then the high dword (ptr[1]) second.
 * xHCI implementations that do not support 64-bit address pointers will ignore
 * the high dword, and write order is irrelevant.
 */
static inline u64 xhci_read_64(const struct xhci_hcd *xhci,
		__le64 __iomem *regs)
{
	__u32 __iomem *ptr = (__u32 __iomem *) regs;
	u64 val_lo = readl(ptr);
	u64 val_hi = readl(ptr + 1);
	return val_lo + (val_hi << 32);
}
static inline void xhci_write_64(struct xhci_hcd *xhci,
				 const u64 val, __le64 __iomem *regs)
{
	__u32 __iomem *ptr = (__u32 __iomem *) regs;
	u32 val_lo = lower_32_bits(val);
	u32 val_hi = upper_32_bits(val);

	writel(val_lo, ptr);
	writel(val_hi, ptr + 1);
}

static inline int xhci_link_trb_quirk(struct xhci_hcd *xhci)
{
	return xhci->quirks & XHCI_LINK_TRB_QUIRK;
}

/* xHCI debugging */
void xhci_print_ir_set(struct xhci_hcd *xhci, int set_num);
void xhci_print_registers(struct xhci_hcd *xhci);
void xhci_dbg_regs(struct xhci_hcd *xhci);
void xhci_print_run_regs(struct xhci_hcd *xhci);
void xhci_print_trb_offsets(struct xhci_hcd *xhci, union xhci_trb *trb);
void xhci_debug_trb(struct xhci_hcd *xhci, union xhci_trb *trb);
void xhci_debug_segment(struct xhci_hcd *xhci, struct xhci_segment *seg);
void xhci_debug_ring(struct xhci_hcd *xhci, struct xhci_ring *ring);
void xhci_dbg_erst(struct xhci_hcd *xhci, struct xhci_erst *erst);
void xhci_dbg_cmd_ptrs(struct xhci_hcd *xhci);
void xhci_dbg_ring_ptrs(struct xhci_hcd *xhci, struct xhci_ring *ring);
void xhci_dbg_ctx(struct xhci_hcd *xhci, struct xhci_container_ctx *ctx, unsigned int last_ep);
char *xhci_get_slot_state(struct xhci_hcd *xhci,
		struct xhci_container_ctx *ctx);
void xhci_dbg_ep_rings(struct xhci_hcd *xhci,
		unsigned int slot_id, unsigned int ep_index,
		struct xhci_virt_ep *ep);

/* xHCI memory management */
void xhci_mem_cleanup(struct xhci_hcd *xhci);
int xhci_mem_init(struct xhci_hcd *xhci, gfp_t flags);
void xhci_free_virt_device(struct xhci_hcd *xhci, int slot_id);
int xhci_alloc_virt_device(struct xhci_hcd *xhci, int slot_id, struct usb_device *udev, gfp_t flags);
int xhci_setup_addressable_virt_dev(struct xhci_hcd *xhci, struct usb_device *udev);
void xhci_copy_ep0_dequeue_into_input_ctx(struct xhci_hcd *xhci,
		struct usb_device *udev);
unsigned int xhci_get_endpoint_index(struct usb_endpoint_descriptor *desc);
unsigned int xhci_get_endpoint_flag(struct usb_endpoint_descriptor *desc);
unsigned int xhci_get_endpoint_flag_from_index(unsigned int ep_index);
unsigned int xhci_last_valid_endpoint(u32 added_ctxs);
void xhci_endpoint_zero(struct xhci_hcd *xhci, struct xhci_virt_device *virt_dev, struct usb_host_endpoint *ep);
void xhci_drop_ep_from_interval_table(struct xhci_hcd *xhci,
		struct xhci_bw_info *ep_bw,
		struct xhci_interval_bw_table *bw_table,
		struct usb_device *udev,
		struct xhci_virt_ep *virt_ep,
		struct xhci_tt_bw_info *tt_info);
void xhci_update_tt_active_eps(struct xhci_hcd *xhci,
		struct xhci_virt_device *virt_dev,
		int old_active_eps);
void xhci_clear_endpoint_bw_info(struct xhci_bw_info *bw_info);
void xhci_update_bw_info(struct xhci_hcd *xhci,
		struct xhci_container_ctx *in_ctx,
		struct xhci_input_control_ctx *ctrl_ctx,
		struct xhci_virt_device *virt_dev);
void xhci_endpoint_copy(struct xhci_hcd *xhci,
		struct xhci_container_ctx *in_ctx,
		struct xhci_container_ctx *out_ctx,
		unsigned int ep_index);
void xhci_slot_copy(struct xhci_hcd *xhci,
		struct xhci_container_ctx *in_ctx,
		struct xhci_container_ctx *out_ctx);
int xhci_endpoint_init(struct xhci_hcd *xhci, struct xhci_virt_device *virt_dev,
		struct usb_device *udev, struct usb_host_endpoint *ep,
		gfp_t mem_flags);
void xhci_ring_free(struct xhci_hcd *xhci, struct xhci_ring *ring);
int xhci_ring_expansion(struct xhci_hcd *xhci, struct xhci_ring *ring,
				unsigned int num_trbs, gfp_t flags);
void xhci_free_or_cache_endpoint_ring(struct xhci_hcd *xhci,
		struct xhci_virt_device *virt_dev,
		unsigned int ep_index);
struct xhci_stream_info *xhci_alloc_stream_info(struct xhci_hcd *xhci,
		unsigned int num_stream_ctxs,
		unsigned int num_streams, gfp_t flags);
void xhci_free_stream_info(struct xhci_hcd *xhci,
		struct xhci_stream_info *stream_info);
void xhci_setup_streams_ep_input_ctx(struct xhci_hcd *xhci,
		struct xhci_ep_ctx *ep_ctx,
		struct xhci_stream_info *stream_info);
void xhci_setup_no_streams_ep_input_ctx(struct xhci_hcd *xhci,
		struct xhci_ep_ctx *ep_ctx,
		struct xhci_virt_ep *ep);
void xhci_free_device_endpoint_resources(struct xhci_hcd *xhci,
	struct xhci_virt_device *virt_dev, bool drop_control_ep);
struct xhci_ring *xhci_dma_to_transfer_ring(
		struct xhci_virt_ep *ep,
		u64 address);
struct xhci_ring *xhci_stream_id_to_ring(
		struct xhci_virt_device *dev,
		unsigned int ep_index,
		unsigned int stream_id);
struct xhci_command *xhci_alloc_command(struct xhci_hcd *xhci,
		bool allocate_in_ctx, bool allocate_completion,
		gfp_t mem_flags);
void xhci_urb_free_priv(struct xhci_hcd *xhci, struct urb_priv *urb_priv);
void xhci_free_command(struct xhci_hcd *xhci,
		struct xhci_command *command);

#ifdef CONFIG_PCI
/* xHCI PCI glue */
int xhci_register_pci(void);
void xhci_unregister_pci(void);
#else
static inline int xhci_register_pci(void) { return 0; }
static inline void xhci_unregister_pci(void) {}
#endif

struct xhci_plat_data {
	unsigned vendor;
	unsigned revision;
};

#if defined(CONFIG_USB_XHCI_PLATFORM) \
	|| defined(CONFIG_USB_XHCI_PLATFORM_MODULE)
int xhci_register_plat(void);
void xhci_unregister_plat(void);
#else
static inline int xhci_register_plat(void)
{ return 0; }
static inline void xhci_unregister_plat(void)
{  }
#endif

/* xHCI host controller glue */
typedef void (*xhci_get_quirks_t)(struct device *, struct xhci_hcd *);
void xhci_quiesce(struct xhci_hcd *xhci);
int xhci_halt(struct xhci_hcd *xhci);
int xhci_reset(struct xhci_hcd *xhci);
int xhci_init(struct usb_hcd *hcd);
int xhci_run(struct usb_hcd *hcd);
void xhci_stop(struct usb_hcd *hcd);
void xhci_shutdown(struct usb_hcd *hcd);
int xhci_gen_setup(struct usb_hcd *hcd, xhci_get_quirks_t get_quirks);

#ifdef	CONFIG_PM
int xhci_suspend(struct xhci_hcd *xhci);
int xhci_resume(struct xhci_hcd *xhci, bool hibernated);
#else
#define	xhci_suspend	NULL
#define	xhci_resume	NULL
#endif

int xhci_get_frame(struct usb_hcd *hcd);
irqreturn_t xhci_irq(struct usb_hcd *hcd);
irqreturn_t xhci_msi_irq(int irq, struct usb_hcd *hcd);
int xhci_alloc_dev(struct usb_hcd *hcd, struct usb_device *udev);
void xhci_free_dev(struct usb_hcd *hcd, struct usb_device *udev);
int xhci_alloc_tt_info(struct xhci_hcd *xhci,
		struct xhci_virt_device *virt_dev,
		struct usb_device *hdev,
		struct usb_tt *tt, gfp_t mem_flags);
int xhci_alloc_streams(struct usb_hcd *hcd, struct usb_device *udev,
		struct usb_host_endpoint **eps, unsigned int num_eps,
		unsigned int num_streams, gfp_t mem_flags);
int xhci_free_streams(struct usb_hcd *hcd, struct usb_device *udev,
		struct usb_host_endpoint **eps, unsigned int num_eps,
		gfp_t mem_flags);
int xhci_address_device(struct usb_hcd *hcd, struct usb_device *udev);
int xhci_update_device(struct usb_hcd *hcd, struct usb_device *udev);
int xhci_set_usb2_hardware_lpm(struct usb_hcd *hcd,
				struct usb_device *udev, int enable);
int xhci_update_hub_device(struct usb_hcd *hcd, struct usb_device *hdev,
			struct usb_tt *tt, gfp_t mem_flags);
int xhci_urb_enqueue(struct usb_hcd *hcd, struct urb *urb, gfp_t mem_flags);
int xhci_urb_dequeue(struct usb_hcd *hcd, struct urb *urb, int status);
int xhci_add_endpoint(struct usb_hcd *hcd, struct usb_device *udev, struct usb_host_endpoint *ep);
int xhci_drop_endpoint(struct usb_hcd *hcd, struct usb_device *udev, struct usb_host_endpoint *ep);
void xhci_endpoint_reset(struct usb_hcd *hcd, struct usb_host_endpoint *ep);
int xhci_discover_or_reset_device(struct usb_hcd *hcd, struct usb_device *udev);
int xhci_check_bandwidth(struct usb_hcd *hcd, struct usb_device *udev);
void xhci_reset_bandwidth(struct usb_hcd *hcd, struct usb_device *udev);

/* xHCI ring, segment, TRB, and TD functions */
dma_addr_t xhci_trb_virt_to_dma(struct xhci_segment *seg, union xhci_trb *trb);
struct xhci_segment *trb_in_td(struct xhci_segment *start_seg,
		union xhci_trb *start_trb, union xhci_trb *end_trb,
		dma_addr_t suspect_dma);
int xhci_is_vendor_info_code(struct xhci_hcd *xhci, unsigned int trb_comp_code);
void xhci_ring_cmd_db(struct xhci_hcd *xhci);
int xhci_queue_slot_control(struct xhci_hcd *xhci, u32 trb_type, u32 slot_id);
int xhci_queue_address_device(struct xhci_hcd *xhci, dma_addr_t in_ctx_ptr,
		u32 slot_id);
int xhci_queue_vendor_command(struct xhci_hcd *xhci,
		u32 field1, u32 field2, u32 field3, u32 field4);
int xhci_queue_stop_endpoint(struct xhci_hcd *xhci, int slot_id,
		unsigned int ep_index, int suspend);
int xhci_queue_ctrl_tx(struct xhci_hcd *xhci, gfp_t mem_flags, struct urb *urb,
		int slot_id, unsigned int ep_index);
int xhci_queue_bulk_tx(struct xhci_hcd *xhci, gfp_t mem_flags, struct urb *urb,
		int slot_id, unsigned int ep_index);
int xhci_queue_intr_tx(struct xhci_hcd *xhci, gfp_t mem_flags, struct urb *urb,
		int slot_id, unsigned int ep_index);
int xhci_queue_isoc_tx_prepare(struct xhci_hcd *xhci, gfp_t mem_flags,
		struct urb *urb, int slot_id, unsigned int ep_index);
int xhci_queue_configure_endpoint(struct xhci_hcd *xhci, dma_addr_t in_ctx_ptr,
		u32 slot_id, bool command_must_succeed);
int xhci_queue_evaluate_context(struct xhci_hcd *xhci, dma_addr_t in_ctx_ptr,
		u32 slot_id);
int xhci_queue_reset_ep(struct xhci_hcd *xhci, int slot_id,
		unsigned int ep_index);
int xhci_queue_reset_device(struct xhci_hcd *xhci, u32 slot_id);
void xhci_find_new_dequeue_state(struct xhci_hcd *xhci,
		unsigned int slot_id, unsigned int ep_index,
		unsigned int stream_id, struct xhci_td *cur_td,
		struct xhci_dequeue_state *state);
void xhci_queue_new_dequeue_state(struct xhci_hcd *xhci,
		unsigned int slot_id, unsigned int ep_index,
		unsigned int stream_id,
		struct xhci_dequeue_state *deq_state);
void xhci_cleanup_stalled_ring(struct xhci_hcd *xhci,
		struct usb_device *udev, unsigned int ep_index);
void xhci_queue_config_ep_quirk(struct xhci_hcd *xhci,
		unsigned int slot_id, unsigned int ep_index,
		struct xhci_dequeue_state *deq_state);
void xhci_stop_endpoint_command_watchdog(unsigned long arg);
void xhci_ring_ep_doorbell(struct xhci_hcd *xhci, unsigned int slot_id,
		unsigned int ep_index, unsigned int stream_id);

/* xHCI roothub code */
void xhci_set_link_state(struct xhci_hcd *xhci, __le32 __iomem **port_array,
				int port_id, u32 link_state);
void xhci_test_and_clear_bit(struct xhci_hcd *xhci, __le32 __iomem **port_array,
				int port_id, u32 port_bit);
int xhci_hub_control(struct usb_hcd *hcd, u16 typeReq, u16 wValue, u16 wIndex,
		char *buf, u16 wLength);
int xhci_hub_status_data(struct usb_hcd *hcd, char *buf);

#ifdef CONFIG_PM
int xhci_bus_suspend(struct usb_hcd *hcd);
int xhci_bus_resume(struct usb_hcd *hcd);
#else
#define	xhci_bus_suspend	NULL
#define	xhci_bus_resume		NULL
#endif	/* CONFIG_PM */

u32 xhci_port_state_to_neutral(u32 state);
int xhci_find_slot_id_by_port(struct usb_hcd *hcd, struct xhci_hcd *xhci,
		u16 port);
void xhci_ring_device(struct xhci_hcd *xhci, int slot_id);

/* xHCI contexts */
struct xhci_input_control_ctx *xhci_get_input_control_ctx(struct xhci_hcd *xhci, struct xhci_container_ctx *ctx);
struct xhci_slot_ctx *xhci_get_slot_ctx(struct xhci_hcd *xhci, struct xhci_container_ctx *ctx);
struct xhci_ep_ctx *xhci_get_ep_ctx(struct xhci_hcd *xhci, struct xhci_container_ctx *ctx, unsigned int ep_index);

#endif /* __LINUX_XHCI_HCD_H */<|MERGE_RESOLUTION|>--- conflicted
+++ resolved
@@ -1485,7 +1485,8 @@
 #define XHCI_RESET_ON_RESUME	(1 << 7)
 #define	XHCI_SW_BW_CHECKING	(1 << 8)
 #define XHCI_AMD_0x96_HOST	(1 << 9)
-<<<<<<< HEAD
+#define XHCI_TRUST_TX_LENGTH	(1 << 10)
+#define XHCI_SPURIOUS_REBOOT	(1 << 13)
 /*
  * In Synopsis DWC3 controller, PORTSC register access involves multiple clock
  * domains. When the software does a PORTSC write, handshakes are needed
@@ -1501,10 +1502,6 @@
  * (16.66 ns x 5 = 84ns) ~100ns after writing to the PORTSC register.
  */
 #define XHCI_PORTSC_DELAY	(1 << 10)
-=======
-#define XHCI_TRUST_TX_LENGTH	(1 << 10)
-#define XHCI_SPURIOUS_REBOOT	(1 << 13)
->>>>>>> f95b9789
 	unsigned int		num_active_eps;
 	unsigned int		limit_active_eps;
 	/* There are two roothubs to keep track of bus suspend info for */
