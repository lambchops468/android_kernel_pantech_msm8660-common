--- conflicted
+++ resolved
@@ -46,15 +46,6 @@
 #define ACM_CTRL_FRAMING	0x10
 #define ACM_CTRL_PARITY		0x20
 #define ACM_CTRL_OVERRUN	0x40
-
-/*
- * MBM, Added Abstract state
- */
-#define ACM_ABSTRACT_STATE	0x01
-#define ACM_ABS_IDLE		0x01
-#define ACM_ABS_MUX		0x02
-
-#define ACM_COUNTRY_SETTING	0x02
 
 /*
  * Internal driver structures.
@@ -113,7 +104,6 @@
 	bool disconnected;
 	struct usb_cdc_line_coding line;		/* bits, stop, parity */
 	struct work_struct work;			/* work queue entry for line discipline waking up */
-    unsigned int state;				/* MBM, state for comm features */
 	unsigned int ctrlin;				/* input control lines (DCD, DSR, RI, break, overruns) */
 	unsigned int ctrlout;				/* output control lines (DTR, RTS) */
 	unsigned int writesize;				/* max packet size for the output bulk endpoint */
@@ -127,15 +117,7 @@
 	unsigned int throttled:1;			/* actually throttled */
 	unsigned int throttle_req:1;			/* throttle requested */
 	u8 bInterval;
-<<<<<<< HEAD
-	struct acm_wb *delayed_wb;			/* write queued for a device about to be woken */
-	struct usb_ctrlrequest *irq;			/* MBM, added for get_encapsulated_command */
-	struct urb *response;
-	u8 *inbuf;
-	unsigned int bMaxPacketSize0;
-=======
 	struct usb_anchor delayed;			/* writes queued for a device about to be woken */
->>>>>>> b4d27f2f
 };
 
 #define CDC_DATA_INTERFACE_TYPE	0x0a
@@ -145,5 +127,4 @@
 #define SINGLE_RX_URB			2
 #define NO_CAP_LINE			4
 #define NOT_A_MODEM			8
-#define NO_DATA_INTERFACE		16
-#define NOT_REAL_ACM			32+#define NO_DATA_INTERFACE		16