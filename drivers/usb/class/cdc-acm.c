/*
 * cdc-acm.c
 *
 * Copyright (c) 1999 Armin Fuerst	<fuerst@in.tum.de>
 * Copyright (c) 1999 Pavel Machek	<pavel@ucw.cz>
 * Copyright (c) 1999 Johannes Erdfelt	<johannes@erdfelt.com>
 * Copyright (c) 2000 Vojtech Pavlik	<vojtech@suse.cz>
 * Copyright (c) 2004 Oliver Neukum	<oliver@neukum.name>
 * Copyright (c) 2005 David Kubicek	<dave@awk.cz>
 * Copyright (c) 2011 Johan Hovold	<jhovold@gmail.com>
 *
 * USB Abstract Control Model driver for USB modems and ISDN adapters
 *
 * Sponsored by SuSE
 *
 * This program is free software; you can redistribute it and/or modify
 * it under the terms of the GNU General Public License as published by
 * the Free Software Foundation; either version 2 of the License, or
 * (at your option) any later version.
 *
 * This program is distributed in the hope that it will be useful,
 * but WITHOUT ANY WARRANTY; without even the implied warranty of
 * MERCHANTABILITY or FITNESS FOR A PARTICULAR PURPOSE.  See the
 * GNU General Public License for more details.
 *
 * You should have received a copy of the GNU General Public License
 * along with this program; if not, write to the Free Software
 * Foundation, Inc., 59 Temple Place, Suite 330, Boston, MA 02111-1307 USA
 */

#undef DEBUG
#undef VERBOSE_DEBUG

#include <linux/kernel.h>
#include <linux/errno.h>
#include <linux/init.h>
#include <linux/slab.h>
#include <linux/tty.h>
#include <linux/serial.h>
#include <linux/tty_driver.h>
#include <linux/tty_flip.h>
#include <linux/serial.h>
#include <linux/module.h>
#include <linux/mutex.h>
#include <linux/uaccess.h>
#include <linux/usb.h>
#include <linux/usb/cdc.h>
#include <asm/byteorder.h>
#include <asm/unaligned.h>
#include <linux/list.h>

#include "cdc-acm.h"


/*
 * Version Information
 */
#define DRIVER_VERSION "v0.26-mbm_2"
#define DRIVER_AUTHOR "Armin Fuerst, Pavel Machek, Johannes Erdfelt, Vojtech Pavlik, David Kubicek"
#define DRIVER_DESC "USB Abstract Control Model driver for USB modems and ISDN adapters"

static struct usb_driver acm_driver;
static struct tty_driver *acm_tty_driver;
static struct acm *acm_table[ACM_TTY_MINORS];

static DEFINE_MUTEX(acm_table_lock);

/*
 * acm_table accessors
 */

/*
 * Look up an ACM structure by index. If found and not disconnected, increment
 * its refcount and return it with its mutex held.
 */
static struct acm *acm_get_by_index(unsigned index)
{
	struct acm *acm;

	mutex_lock(&acm_table_lock);
	acm = acm_table[index];
	if (acm) {
		mutex_lock(&acm->mutex);
		if (acm->disconnected) {
			mutex_unlock(&acm->mutex);
			acm = NULL;
		} else {
			tty_port_get(&acm->port);
			mutex_unlock(&acm->mutex);
		}
	}
	mutex_unlock(&acm_table_lock);
	return acm;
}

/*
 * Try to find an available minor number and if found, associate it with 'acm'.
 */
static int acm_alloc_minor(struct acm *acm)
{
	int minor;

	mutex_lock(&acm_table_lock);
	for (minor = 0; minor < ACM_TTY_MINORS; minor++) {
		if (!acm_table[minor]) {
			acm_table[minor] = acm;
			break;
		}
	}
	mutex_unlock(&acm_table_lock);

	return minor;
}

/* Release the minor number associated with 'acm'.  */
static void acm_release_minor(struct acm *acm)
{
	mutex_lock(&acm_table_lock);
	acm_table[acm->minor] = NULL;
	mutex_unlock(&acm_table_lock);
}

/*
 * Functions for ACM control messages.
 */

static int acm_ctrl_msg(struct acm *acm, int request, int value,
							void *buf, int len)
{
	int retval;

	retval = usb_autopm_get_interface(acm->control);
	if (retval)
		return retval;

	retval = usb_control_msg(acm->dev, usb_sndctrlpipe(acm->dev, 0),
		request, USB_RT_ACM, value,
		acm->control->altsetting[0].desc.bInterfaceNumber,
		buf, len, 5000);

	dev_dbg(&acm->control->dev,
			"%s - rq 0x%02x, val %#x, len %#x, result %d\n",
			__func__, request, value, len, retval);

	usb_autopm_put_interface(acm->control);

	return retval < 0 ? retval : 0;
}

/* MBM */
#define USB_CDC_SET_COMM_FEATURE       0x02
#define USB_CDC_GET_COMM_FEATURE       0x03
#define USB_CDC_CLEAR_COMM_FEATURE     0x04

/* devices aren't required to support these requests.
 * the cdc acm descriptor tells whether they do...
 */
#define acm_set_control(acm, control) \
	acm_ctrl_msg(acm, USB_CDC_REQ_SET_CONTROL_LINE_STATE, control, NULL, 0)
#define acm_set_line(acm, line) \
	acm_ctrl_msg(acm, USB_CDC_REQ_SET_LINE_CODING, 0, line, sizeof *(line))
#define acm_send_break(acm, ms) \
	acm_ctrl_msg(acm, USB_CDC_REQ_SEND_BREAK, ms, NULL, 0)
/* MBM */
#define acm_set_comm_feature(acm, feature, state) \
    acm_ctrl_msg(acm, USB_CDC_SET_COMM_FEATURE, feature, state, 2)
#define acm_clear_comm_feature(acm, feature) \
    acm_ctrl_msg(acm, USB_CDC_CLEAR_COMM_FEATURE, feature, NULL, 0)
#define acm_send_encap_resp(acm, msg)					\
	acm_ctrl_msg(acm, USB_CDC_SEND_ENCAPSULATED_COMMAND, 0, msg, sizeof *(msg))



/*
 * Write buffer management.
 * All of these assume proper locks taken by the caller.
 */

static int acm_wb_alloc(struct acm *acm)
{
	int i, wbn;
	struct acm_wb *wb;

	wbn = 0;
	i = 0;
	for (;;) {
		wb = &acm->wb[wbn];
		if (!wb->use) {
			wb->use = 1;
			return wbn;
		}
		wbn = (wbn + 1) % ACM_NW;
		if (++i >= ACM_NW)
			return -1;
	}
}

static int acm_wb_is_avail(struct acm *acm)
{
	int i, n;
	unsigned long flags;

	n = ACM_NW;
	spin_lock_irqsave(&acm->write_lock, flags);
	for (i = 0; i < ACM_NW; i++)
		n -= acm->wb[i].use;
	spin_unlock_irqrestore(&acm->write_lock, flags);
	return n;
}

/*
 * Finish write. Caller must hold acm->write_lock
 */
static void acm_write_done(struct acm *acm, struct acm_wb *wb)
{
	wb->use = 0;
	acm->transmitting--;
	usb_autopm_put_interface_async(acm->control);
}

/*
 * Poke write.
 *
 * the caller is responsible for locking
 */

static int acm_start_wb(struct acm *acm, struct acm_wb *wb)
{
	int rc;

	acm->transmitting++;

	wb->urb->transfer_buffer = wb->buf;
	wb->urb->transfer_dma = wb->dmah;
	wb->urb->transfer_buffer_length = wb->len;
	wb->urb->dev = acm->dev;

	rc = usb_submit_urb(wb->urb, GFP_ATOMIC);
	if (rc < 0) {
		dev_err(&acm->data->dev,
			"%s - usb_submit_urb(write bulk) failed: %d\n",
			__func__, rc);
		acm_write_done(acm, wb);
	}
	return rc;
}

static int acm_write_start(struct acm *acm, int wbn)
{
	unsigned long flags;
	struct acm_wb *wb = &acm->wb[wbn];
	int rc;

	spin_lock_irqsave(&acm->write_lock, flags);
	if (!acm->dev) {
		wb->use = 0;
		spin_unlock_irqrestore(&acm->write_lock, flags);
		return -ENODEV;
	}

	dev_vdbg(&acm->data->dev, "%s - susp_count %d\n", __func__,
							acm->susp_count);
	usb_autopm_get_interface_async(acm->control);
	if (acm->susp_count) {
<<<<<<< HEAD
		if (!acm->delayed_wb)
			acm->delayed_wb = wb;
		else {
			if (acm->delayed_wb->len + wb->len <= acm->writesize ) {
				memcpy(acm->delayed_wb->buf + acm->delayed_wb->len, wb->buf, wb->len);
				acm->delayed_wb->len += wb->len;
			}
			wb->use = 0;
			usb_autopm_put_interface_async(acm->control);
        }

=======
		usb_anchor_urb(wb->urb, &acm->delayed);
>>>>>>> b4d27f2f
		spin_unlock_irqrestore(&acm->write_lock, flags);
		return 0;
	}
	usb_mark_last_busy(acm->dev);

	rc = acm_start_wb(acm, wb);
	spin_unlock_irqrestore(&acm->write_lock, flags);

	return rc;

}
/*
 * attributes exported through sysfs
 */
static ssize_t show_caps
(struct device *dev, struct device_attribute *attr, char *buf)
{
	struct usb_interface *intf = to_usb_interface(dev);
	struct acm *acm = usb_get_intfdata(intf);

	return sprintf(buf, "%d", acm->ctrl_caps);
}
static DEVICE_ATTR(bmCapabilities, S_IRUGO, show_caps, NULL);

static ssize_t show_country_codes
(struct device *dev, struct device_attribute *attr, char *buf)
{
	struct usb_interface *intf = to_usb_interface(dev);
	struct acm *acm = usb_get_intfdata(intf);

	memcpy(buf, acm->country_codes, acm->country_code_size);
	return acm->country_code_size;
}

static DEVICE_ATTR(wCountryCodes, S_IRUGO, show_country_codes, NULL);

static ssize_t show_country_rel_date
(struct device *dev, struct device_attribute *attr, char *buf)
{
	struct usb_interface *intf = to_usb_interface(dev);
	struct acm *acm = usb_get_intfdata(intf);

	return sprintf(buf, "%d", acm->country_rel_date);
}

static DEVICE_ATTR(iCountryCodeRelDate, S_IRUGO, show_country_rel_date, NULL);
/*
 * Interrupt handlers for various ACM device responses
 */

/* MBM */
static void acm_in_callback(struct urb *urb)
{
	struct acm *acm = urb->context;
	int status = urb->status;
	
	if (status) {
		switch (status) {
                case -ENOENT:
                        dev_dbg(&urb->dev->dev,
                                "nonzero urb status received: -ENOENT");
			goto skip_error;
		case -ECONNRESET:
			dev_dbg(&urb->dev->dev,
				"nonzero urb status received: -ECONNRESET");
			goto skip_error;
		case -ESHUTDOWN:
			dev_dbg(&urb->dev->dev,
				"nonzero urb status received: -ESHUTDOWN");
			goto skip_error;
		case -EPIPE:
			dev_err(&urb->dev->dev,
				"nonzero urb status received: -EPIPE\n");
			break;
		default:
			dev_err(&urb->dev->dev,
				"Unexpected error %d\n", status);
			break;
		}
	}
	
	dbg("unsupported encap: %s", (char *)acm->inbuf);
skip_error:
	dbg("");	
}


/* control interface reports status changes with "interrupt" transfers */
static void acm_ctrl_irq(struct urb *urb)
{
	struct acm *acm = urb->context;
	struct usb_cdc_notification *dr = urb->transfer_buffer;
        /* MBM */
	struct usb_ctrlrequest *req = acm->irq;
	struct tty_struct *tty;
	unsigned char *data;
	int newctrl;
	int retval;
	int status = urb->status;

	switch (status) {
	case 0:
		/* success */
		break;
	case -ECONNRESET:
	case -ENOENT:
	case -ESHUTDOWN:
		/* this urb is terminated, clean up */
		dev_dbg(&acm->control->dev,
				"%s - urb shutting down with status: %d\n",
				__func__, status);
		return;
	default:
		dev_dbg(&acm->control->dev,
				"%s - nonzero urb status received: %d\n",
				__func__, status);
		goto exit;
	}

	usb_mark_last_busy(acm->dev);

	data = (unsigned char *)(dr + 1);
	switch (dr->bNotificationType) {
	case USB_CDC_NOTIFY_NETWORK_CONNECTION:
		/* MBM */
		dev_info(&urb->dev->dev, "%s network", dr->wValue ?
					"connected to" : "disconnected from");
		break;

	case USB_CDC_NOTIFY_SERIAL_STATE:
		tty = tty_port_tty_get(&acm->port);
		newctrl = get_unaligned_le16(data);

		if (tty) {
			if (!acm->clocal &&
				(acm->ctrlin & ~newctrl & ACM_CTRL_DCD)) {
				dev_dbg(&acm->control->dev,
					"%s - calling hangup\n", __func__);
				tty_hangup(tty);
			}
			tty_kref_put(tty);
		}

		acm->ctrlin = newctrl;

		dev_dbg(&acm->control->dev,
			"%s - input control lines: dcd%c dsr%c break%c "
			"ring%c framing%c parity%c overrun%c\n",
			__func__,
			acm->ctrlin & ACM_CTRL_DCD ? '+' : '-',
			acm->ctrlin & ACM_CTRL_DSR ? '+' : '-',
			acm->ctrlin & ACM_CTRL_BRK ? '+' : '-',
			acm->ctrlin & ACM_CTRL_RI  ? '+' : '-',
			acm->ctrlin & ACM_CTRL_FRAMING ? '+' : '-',
			acm->ctrlin & ACM_CTRL_PARITY ? '+' : '-',
			acm->ctrlin & ACM_CTRL_OVERRUN ? '+' : '-');
			break;

    /* MBM */
	case USB_CDC_NOTIFY_RESPONSE_AVAILABLE:
		dev_err(&urb->dev->dev, "NOTIFY_RESPONSE_AVAILABLE received: index %d len %d",
			dr->wIndex, dr->wLength);
		req->bRequestType = (USB_DIR_IN | USB_TYPE_CLASS | USB_RECIP_INTERFACE);
		req->bRequest = USB_CDC_GET_ENCAPSULATED_RESPONSE;
		req->wValue = 0;
		req->wIndex = cpu_to_le16(dr->wIndex);
		req->wLength = cpu_to_le16(acm->bMaxPacketSize0);

		usb_fill_control_urb(
			acm->response,
			acm->dev,
			usb_sndctrlpipe(acm->dev, 0),
			(unsigned char *)req,
			acm->inbuf,
			acm->bMaxPacketSize0,
			acm_in_callback,
			acm);
		
 		break;

	default:
        /* MBM */
		dev_info(&urb->dev->dev,"unknown notification %d received: index %d len %d data0 %d data1 %d",
			dr->bNotificationType, dr->wIndex,
			dr->wLength, data[0], data[1]);
		break;
	}
exit:
	retval = usb_submit_urb(urb, GFP_ATOMIC);
	if (retval)
		dev_err(&acm->control->dev, "%s - usb_submit_urb failed: %d\n",
							__func__, retval);
}

static int acm_submit_read_urb(struct acm *acm, int index, gfp_t mem_flags)
{
	int res;

	if (!test_and_clear_bit(index, &acm->read_urbs_free))
		return 0;

	dev_vdbg(&acm->data->dev, "%s - urb %d\n", __func__, index);

	res = usb_submit_urb(acm->read_urbs[index], mem_flags);
	if (res) {
		if (res != -EPERM) {
			dev_err(&acm->data->dev,
					"%s - usb_submit_urb failed: %d\n",
					__func__, res);
		}
		set_bit(index, &acm->read_urbs_free);
		return res;
	}

	return 0;
}

static int acm_submit_read_urbs(struct acm *acm, gfp_t mem_flags)
{
	int res;
	int i;

	for (i = 0; i < acm->rx_buflimit; ++i) {
		res = acm_submit_read_urb(acm, i, mem_flags);
		if (res)
			return res;
	}

	return 0;
}

static void acm_process_read_urb(struct acm *acm, struct urb *urb)
{
	struct tty_struct *tty;

	if (!urb->actual_length)
		return;

	tty = tty_port_tty_get(&acm->port);
	if (!tty)
		return;

	tty_insert_flip_string(tty, urb->transfer_buffer, urb->actual_length);
	tty_flip_buffer_push(tty);

	tty_kref_put(tty);
}

static void acm_read_bulk_callback(struct urb *urb)
{
	struct acm_rb *rb = urb->context;
	struct acm *acm = rb->instance;
	unsigned long flags;

	dev_vdbg(&acm->data->dev, "%s - urb %d, len %d\n", __func__,
					rb->index, urb->actual_length);
	set_bit(rb->index, &acm->read_urbs_free);

	if (!acm->dev) {
		dev_dbg(&acm->data->dev, "%s - disconnected\n", __func__);
		return;
	}
	usb_mark_last_busy(acm->dev);

	if (urb->status) {
		dev_dbg(&acm->data->dev, "%s - non-zero urb status: %d\n",
							__func__, urb->status);
		return;
	}
	acm_process_read_urb(acm, urb);

	/* throttle device if requested by tty */
	spin_lock_irqsave(&acm->read_lock, flags);
	acm->throttled = acm->throttle_req;
	if (!acm->throttled && !acm->susp_count) {
		spin_unlock_irqrestore(&acm->read_lock, flags);
		acm_submit_read_urb(acm, rb->index, GFP_ATOMIC);
	} else {
		spin_unlock_irqrestore(&acm->read_lock, flags);
	}
}

/* data interface wrote those outgoing bytes */
static void acm_write_bulk(struct urb *urb)
{
	struct acm_wb *wb = urb->context;
	struct acm *acm = wb->instance;
	unsigned long flags;

	if (urb->status	|| (urb->actual_length != urb->transfer_buffer_length))
		dev_vdbg(&acm->data->dev, "%s - len %d/%d, status %d\n",
			__func__,
			urb->actual_length,
			urb->transfer_buffer_length,
			urb->status);

	spin_lock_irqsave(&acm->write_lock, flags);
	acm_write_done(acm, wb);
	spin_unlock_irqrestore(&acm->write_lock, flags);
	schedule_work(&acm->work);
}

static void acm_softint(struct work_struct *work)
{
	struct acm *acm = container_of(work, struct acm, work);
	struct tty_struct *tty;

	dev_vdbg(&acm->data->dev, "%s\n", __func__);

	tty = tty_port_tty_get(&acm->port);
	if (!tty)
		return;
	tty_wakeup(tty);
	tty_kref_put(tty);
}

/*
 * TTY handlers
 */

static int acm_tty_install(struct tty_driver *driver, struct tty_struct *tty)
{
	struct acm *acm;
	int retval;

	dev_dbg(tty->dev, "%s\n", __func__);

	acm = acm_get_by_index(tty->index);
	if (!acm)
		return -ENODEV;

	retval = tty_standard_install(driver, tty);
	if (retval)
		goto error_init_termios;

	tty->driver_data = acm;

	return 0;

error_init_termios:
	tty_port_put(&acm->port);
	return retval;
}

static int acm_tty_open(struct tty_struct *tty, struct file *filp)
{
	struct acm *acm = tty->driver_data;

	dev_dbg(tty->dev, "%s\n", __func__);

	return tty_port_open(&acm->port, tty, filp);
}

static int acm_port_activate(struct tty_port *port, struct tty_struct *tty)
{
	struct acm *acm = container_of(port, struct acm, port);
	int retval = -ENODEV;
	int i;

	dev_dbg(&acm->control->dev, "%s\n", __func__);

	mutex_lock(&acm->mutex);
	if (acm->disconnected)
		goto disconnected;

	retval = usb_autopm_get_interface(acm->control);
	if (retval)
		goto error_get_interface;

	/*
	 * FIXME: Why do we need this? Allocating 64K of physically contiguous
	 * memory is really nasty...
	 */
	set_bit(TTY_NO_WRITE_SPLIT, &tty->flags);
	acm->control->needs_remote_wakeup = 1;

#ifndef CONFIG_MACH_TENDERLOIN
	acm->ctrlurb->dev = acm->dev;
	if (usb_submit_urb(acm->ctrlurb, GFP_KERNEL)) {
		dev_err(&acm->control->dev,
			"%s - usb_submit_urb(ctrl irq) failed\n", __func__);
		goto error_submit_urb;
	}
#endif
	acm->ctrlout = ACM_CTRL_DTR | ACM_CTRL_RTS;
	if (acm_set_control(acm, acm->ctrlout) < 0 &&
	    (acm->ctrl_caps & USB_CDC_CAP_LINE))
		goto error_set_control;

	/* MBM */
	acm->state &= ~ACM_ABS_IDLE;
	if (0 > acm_set_comm_feature(acm, ACM_ABSTRACT_STATE, &acm->state) &&
	    (acm->ctrl_caps & USB_CDC_COMM_FEATURE))
		goto error_set_control;

	usb_autopm_put_interface(acm->control);

	/*
	 * Unthrottle device in case the TTY was closed while throttled.
	 */
	spin_lock_irq(&acm->read_lock);
	acm->throttled = 0;
	acm->throttle_req = 0;
	spin_unlock_irq(&acm->read_lock);

	if (acm_submit_read_urbs(acm, GFP_KERNEL))
		goto error_submit_read_urbs;

	mutex_unlock(&acm->mutex);

	return 0;

error_submit_read_urbs:
	for (i = 0; i < acm->rx_buflimit; i++)
		usb_kill_urb(acm->read_urbs[i]);
	acm->ctrlout = 0;
	acm_set_control(acm, acm->ctrlout);
error_set_control:
	usb_kill_urb(acm->ctrlurb);
#ifndef CONFIG_MACH_TENDERLOIN
error_submit_urb:
	usb_autopm_put_interface(acm->control);
#endif
error_get_interface:
disconnected:
	mutex_unlock(&acm->mutex);
	return retval;
}

static void acm_port_destruct(struct tty_port *port)
{
	struct acm *acm = container_of(port, struct acm, port);

	dev_dbg(&acm->control->dev, "%s\n", __func__);

	acm_release_minor(acm);
	usb_put_intf(acm->control);
        /* MBM */
	usb_free_urb(acm->response);
	kfree(acm->irq);

	kfree(acm->country_codes);
	kfree(acm);
}

static void acm_port_shutdown(struct tty_port *port)
{
	struct acm *acm = container_of(port, struct acm, port);
	struct urb *urb;
	struct acm_wb *wb;
	int i;
	int pm_err;

	dev_dbg(&acm->control->dev, "%s\n", __func__);

	mutex_lock(&acm->mutex);
	if (!acm->disconnected) {
		pm_err = usb_autopm_get_interface(acm->control);
		acm_set_control(acm, acm->ctrlout = 0);
<<<<<<< HEAD
               /* MBM */
		acm->state |= ACM_ABS_IDLE;
		acm_set_comm_feature(acm, ACM_ABSTRACT_STATE, &acm->state);
		/* MBM, Device can still transmitt INT messages dont kill */
		/* usb_kill_urb(acm->ctrlurb); */
=======

		for (;;) {
			urb = usb_get_from_anchor(&acm->delayed);
			if (!urb)
				break;
			wb = urb->context;
			wb->use = 0;
			usb_autopm_put_interface_async(acm->control);
		}

		usb_kill_urb(acm->ctrlurb);
>>>>>>> b4d27f2f
		for (i = 0; i < ACM_NW; i++)
			usb_kill_urb(acm->wb[i].urb);
		for (i = 0; i < acm->rx_buflimit; i++)
			usb_kill_urb(acm->read_urbs[i]);
		acm->control->needs_remote_wakeup = 0;
		if (!pm_err)
			usb_autopm_put_interface(acm->control);
	}
	mutex_unlock(&acm->mutex);
}

static void acm_tty_cleanup(struct tty_struct *tty)
{
	struct acm *acm = tty->driver_data;
	dev_dbg(&acm->control->dev, "%s\n", __func__);
	tty_port_put(&acm->port);
}

static void acm_tty_hangup(struct tty_struct *tty)
{
	struct acm *acm = tty->driver_data;
	dev_dbg(&acm->control->dev, "%s\n", __func__);
	tty_port_hangup(&acm->port);
}

static void acm_tty_close(struct tty_struct *tty, struct file *filp)
{
	struct acm *acm = tty->driver_data;
	dev_dbg(&acm->control->dev, "%s\n", __func__);
	tty_port_close(&acm->port, tty, filp);
}

static int acm_tty_write(struct tty_struct *tty,
					const unsigned char *buf, int count)
{
	struct acm *acm = tty->driver_data;
	int stat;
	unsigned long flags;
	int wbn;
	struct acm_wb *wb;

	if (!count)
		return 0;

	dev_vdbg(&acm->data->dev, "%s - count %d\n", __func__, count);

	spin_lock_irqsave(&acm->write_lock, flags);
	wbn = acm_wb_alloc(acm);
	if (wbn < 0) {
		spin_unlock_irqrestore(&acm->write_lock, flags);
		return 0;
	}
	wb = &acm->wb[wbn];

	count = (count > acm->writesize) ? acm->writesize : count;
	dev_vdbg(&acm->data->dev, "%s - write %d\n", __func__, count);
	memcpy(wb->buf, buf, count);
	wb->len = count;
	spin_unlock_irqrestore(&acm->write_lock, flags);

	stat = acm_write_start(acm, wbn);
	if (stat < 0)
		return stat;
	return count;
}

static int acm_tty_write_room(struct tty_struct *tty)
{
	struct acm *acm = tty->driver_data;
	/*
	 * Do not let the line discipline to know that we have a reserve,
	 * or it might get too enthusiastic.
	 */
	return acm_wb_is_avail(acm) ? acm->writesize : 0;
}

static int acm_tty_chars_in_buffer(struct tty_struct *tty)
{
	struct acm *acm = tty->driver_data;
	/*
	 * if the device was unplugged then any remaining characters fell out
	 * of the connector ;)
	 */
	if (acm->disconnected)
		return 0;
	/*
	 * This is inaccurate (overcounts), but it works.
	 */
	return (ACM_NW - acm_wb_is_avail(acm)) * acm->writesize;
}

static void acm_tty_throttle(struct tty_struct *tty)
{
	struct acm *acm = tty->driver_data;

	spin_lock_irq(&acm->read_lock);
	acm->throttle_req = 1;
	spin_unlock_irq(&acm->read_lock);
}

static void acm_tty_unthrottle(struct tty_struct *tty)
{
	struct acm *acm = tty->driver_data;
	unsigned int was_throttled;

	spin_lock_irq(&acm->read_lock);
	was_throttled = acm->throttled;
	acm->throttled = 0;
	acm->throttle_req = 0;
	spin_unlock_irq(&acm->read_lock);

	if (was_throttled)
		acm_submit_read_urbs(acm, GFP_KERNEL);
}

static int acm_tty_break_ctl(struct tty_struct *tty, int state)
{
	struct acm *acm = tty->driver_data;
	int retval;

	retval = acm_send_break(acm, state ? 0xffff : 0);
	if (retval < 0)
		dev_dbg(&acm->control->dev, "%s - send break failed\n",
								__func__);
	return retval;
}

static int acm_tty_tiocmget(struct tty_struct *tty)
{
	struct acm *acm = tty->driver_data;

	return (acm->ctrlout & ACM_CTRL_DTR ? TIOCM_DTR : 0) |
	       (acm->ctrlout & ACM_CTRL_RTS ? TIOCM_RTS : 0) |
	       (acm->ctrlin  & ACM_CTRL_DSR ? TIOCM_DSR : 0) |
	       (acm->ctrlin  & ACM_CTRL_RI  ? TIOCM_RI  : 0) |
	       (acm->ctrlin  & ACM_CTRL_DCD ? TIOCM_CD  : 0) |
	       TIOCM_CTS;
}

static int acm_tty_tiocmset(struct tty_struct *tty,
			    unsigned int set, unsigned int clear)
{
	struct acm *acm = tty->driver_data;
	unsigned int newctrl;

	newctrl = acm->ctrlout;
	set = (set & TIOCM_DTR ? ACM_CTRL_DTR : 0) |
					(set & TIOCM_RTS ? ACM_CTRL_RTS : 0);
	clear = (clear & TIOCM_DTR ? ACM_CTRL_DTR : 0) |
					(clear & TIOCM_RTS ? ACM_CTRL_RTS : 0);

	newctrl = (newctrl & ~clear) | set;

	if (acm->ctrlout == newctrl)
		return 0;
	return acm_set_control(acm, acm->ctrlout = newctrl);
}

static int get_serial_info(struct acm *acm, struct serial_struct __user *info)
{
	struct serial_struct tmp;

	if (!info)
		return -EINVAL;

	memset(&tmp, 0, sizeof(tmp));
	tmp.flags = ASYNC_LOW_LATENCY;
	tmp.xmit_fifo_size = acm->writesize;
	tmp.baud_base = le32_to_cpu(acm->line.dwDTERate);
	tmp.close_delay	= acm->port.close_delay / 10;
	tmp.closing_wait = acm->port.closing_wait == ASYNC_CLOSING_WAIT_NONE ?
				ASYNC_CLOSING_WAIT_NONE :
				acm->port.closing_wait / 10;

	if (copy_to_user(info, &tmp, sizeof(tmp)))
		return -EFAULT;
	else
		return 0;
}

static int set_serial_info(struct acm *acm,
				struct serial_struct __user *newinfo)
{
	struct serial_struct new_serial;
	unsigned int closing_wait, close_delay;
	int retval = 0;

	if (copy_from_user(&new_serial, newinfo, sizeof(new_serial)))
		return -EFAULT;

	close_delay = new_serial.close_delay * 10;
	closing_wait = new_serial.closing_wait == ASYNC_CLOSING_WAIT_NONE ?
			ASYNC_CLOSING_WAIT_NONE : new_serial.closing_wait * 10;

	mutex_lock(&acm->port.mutex);

	if (!capable(CAP_SYS_ADMIN)) {
		if ((close_delay != acm->port.close_delay) ||
		    (closing_wait != acm->port.closing_wait))
			retval = -EPERM;
		else
			retval = -EOPNOTSUPP;
	} else {
		acm->port.close_delay  = close_delay;
		acm->port.closing_wait = closing_wait;
	}

	mutex_unlock(&acm->port.mutex);
	return retval;
}

static int acm_tty_ioctl(struct tty_struct *tty,
					unsigned int cmd, unsigned long arg)
{
	struct acm *acm = tty->driver_data;
	int rv = -ENOIOCTLCMD;

	switch (cmd) {
	case TIOCGSERIAL: /* gets serial port data */
		rv = get_serial_info(acm, (struct serial_struct __user *) arg);
		break;
	case TIOCSSERIAL:
		rv = set_serial_info(acm, (struct serial_struct __user *) arg);
		break;
	}

	return rv;
}

static const __u32 acm_tty_speed[] = {
	0, 50, 75, 110, 134, 150, 200, 300, 600,
	1200, 1800, 2400, 4800, 9600, 19200, 38400,
	57600, 115200, 230400, 460800, 500000, 576000,
	921600, 1000000, 1152000, 1500000, 2000000,
	2500000, 3000000, 3500000, 4000000
};

static void acm_tty_set_termios(struct tty_struct *tty,
						struct ktermios *termios_old)
{
	struct acm *acm = tty->driver_data;
	struct ktermios *termios = tty->termios;
	struct usb_cdc_line_coding newline;
	int newctrl = acm->ctrlout;

	newline.dwDTERate = cpu_to_le32(tty_get_baud_rate(tty));
	newline.bCharFormat = termios->c_cflag & CSTOPB ? 2 : 0;
	newline.bParityType = termios->c_cflag & PARENB ?
				(termios->c_cflag & PARODD ? 1 : 2) +
				(termios->c_cflag & CMSPAR ? 2 : 0) : 0;
	switch (termios->c_cflag & CSIZE) {
	case CS5:
		newline.bDataBits = 5;
		break;
	case CS6:
		newline.bDataBits = 6;
		break;
	case CS7:
		newline.bDataBits = 7;
		break;
	case CS8:
	default:
		newline.bDataBits = 8;
		break;
	}
	/* FIXME: Needs to clear unsupported bits in the termios */
	acm->clocal = ((termios->c_cflag & CLOCAL) != 0);

	if (!newline.dwDTERate) {
		newline.dwDTERate = acm->line.dwDTERate;
		newctrl &= ~ACM_CTRL_DTR;
	} else
		newctrl |=  ACM_CTRL_DTR;

	if (newctrl != acm->ctrlout)
		acm_set_control(acm, acm->ctrlout = newctrl);

	if (memcmp(&acm->line, &newline, sizeof newline)) {
		memcpy(&acm->line, &newline, sizeof newline);
		dev_dbg(&acm->control->dev, "%s - set line: %d %d %d %d\n",
			__func__,
			le32_to_cpu(newline.dwDTERate),
			newline.bCharFormat, newline.bParityType,
			newline.bDataBits);
		acm_set_line(acm, &acm->line);
	}
}

static const struct tty_port_operations acm_port_ops = {
	.shutdown = acm_port_shutdown,
	.activate = acm_port_activate,
	.destruct = acm_port_destruct,
};

/*
 * USB probe and disconnect routines.
 */

/* Little helpers: write/read buffers free */
static void acm_write_buffers_free(struct acm *acm)
{
	int i;
	struct acm_wb *wb;
	struct usb_device *usb_dev = interface_to_usbdev(acm->control);

	for (wb = &acm->wb[0], i = 0; i < ACM_NW; i++, wb++)
		usb_free_coherent(usb_dev, acm->writesize, wb->buf, wb->dmah);
}

static void acm_read_buffers_free(struct acm *acm)
{
	struct usb_device *usb_dev = interface_to_usbdev(acm->control);
	int i;

	for (i = 0; i < acm->rx_buflimit; i++)
		usb_free_coherent(usb_dev, acm->readsize,
			  acm->read_buffers[i].base, acm->read_buffers[i].dma);
}

/* Little helper: write buffers allocate */
static int acm_write_buffers_alloc(struct acm *acm)
{
	int i;
	struct acm_wb *wb;

	for (wb = &acm->wb[0], i = 0; i < ACM_NW; i++, wb++) {
		wb->buf = usb_alloc_coherent(acm->dev, acm->writesize, GFP_KERNEL,
		    &wb->dmah);
		if (!wb->buf) {
			while (i != 0) {
				--i;
				--wb;
				usb_free_coherent(acm->dev, acm->writesize,
				    wb->buf, wb->dmah);
			}
			return -ENOMEM;
		}
	}
	return 0;
}

static int acm_probe(struct usb_interface *intf,
		     const struct usb_device_id *id)
{
	struct usb_cdc_union_desc *union_header = NULL;
	struct usb_cdc_country_functional_desc *cfd = NULL;
	unsigned char *buffer = intf->altsetting->extra;
	int buflen = intf->altsetting->extralen;
	struct usb_interface *control_interface;
	struct usb_interface *data_interface;
	struct usb_endpoint_descriptor *epctrl = NULL;
	struct usb_endpoint_descriptor *epread = NULL;
	struct usb_endpoint_descriptor *epwrite = NULL;
	struct usb_device *usb_dev = interface_to_usbdev(intf);
	struct acm *acm;
	int minor;
	int ctrlsize, readsize;
	u8 *buf;
	u8 ac_management_function = 0;
	u8 call_management_function = 0;
	int call_interface_num = -1;
	int data_interface_num = -1;
	unsigned long quirks;
	int num_rx_buf;
	int i;
	int combined_interfaces = 0;

	/* normal quirks */
	quirks = (unsigned long)id->driver_info;
	num_rx_buf = (quirks == SINGLE_RX_URB) ? 1 : ACM_NR;

	/* MBM, Not a real CDC ACM device */
	if (quirks == NOT_REAL_ACM)
		return -ENODEV;

	/* handle quirks deadly to normal probing*/
	if (quirks == NO_UNION_NORMAL) {
		data_interface = usb_ifnum_to_if(usb_dev, 1);
		control_interface = usb_ifnum_to_if(usb_dev, 0);
		goto skip_normal_probe;
	}

	/* normal probing*/
	if (!buffer) {
		dev_err(&intf->dev, "Weird descriptor references\n");
		return -EINVAL;
	}

	if (!buflen) {
#ifndef CONFIG_MACH_TENDERLOIN
		if (intf->cur_altsetting->endpoint &&
				intf->cur_altsetting->endpoint->extralen &&
				intf->cur_altsetting->endpoint->extra) {
#else
       		 /* MBM */
		if (intf->cur_altsetting->endpoint->extralen &&
				intf->cur_altsetting->endpoint->extra) {
#endif
			dev_dbg(&intf->dev,
				"Seeking extra descriptors on endpoint\n");
			buflen = intf->cur_altsetting->endpoint->extralen;
			buffer = intf->cur_altsetting->endpoint->extra;
		} else {
			dev_err(&intf->dev,
				"Zero length descriptor references\n");
			return -EINVAL;
		}
	}

	while (buflen > 0) {
		if (buffer[1] != USB_DT_CS_INTERFACE) {
			dev_err(&intf->dev, "skipping garbage\n");
			goto next_desc;
		}

		switch (buffer[2]) {
		case USB_CDC_UNION_TYPE: /* we've found it */
			if (union_header) {
				dev_err(&intf->dev, "More than one "
					"union descriptor, skipping ...\n");
				goto next_desc;
			}
			union_header = (struct usb_cdc_union_desc *)buffer;
			break;
		case USB_CDC_COUNTRY_TYPE: /* export through sysfs*/
			cfd = (struct usb_cdc_country_functional_desc *)buffer;
			break;
		case USB_CDC_HEADER_TYPE: /* maybe check version */
			break; /* for now we ignore it */
		case USB_CDC_ACM_TYPE:
			ac_management_function = buffer[3];
			break;
		case USB_CDC_CALL_MANAGEMENT_TYPE:
			call_management_function = buffer[3];
			call_interface_num = buffer[4];
			if ( (quirks & NOT_A_MODEM) == 0 && (call_management_function & 3) != 3)
				dev_err(&intf->dev, "This device cannot do calls on its own. It is not a modem.\n");
			break;
		default:
			/* there are LOTS more CDC descriptors that
			 * could legitimately be found here.
			 */
			dev_dbg(&intf->dev, "Ignoring descriptor: "
					"type %02x, length %d\n",
					buffer[2], buffer[0]);
			break;
		}
next_desc:
		buflen -= buffer[0];
		buffer += buffer[0];
	}

	if (!union_header) {
		if (call_interface_num > 0) {
			dev_dbg(&intf->dev, "No union descriptor, using call management descriptor\n");
			/* quirks for Droids MuIn LCD */
			if (quirks & NO_DATA_INTERFACE)
				data_interface = usb_ifnum_to_if(usb_dev, 0);
			else
				data_interface = usb_ifnum_to_if(usb_dev, (data_interface_num = call_interface_num));
			control_interface = intf;
		} else {
			if (intf->cur_altsetting->desc.bNumEndpoints != 3) {
				dev_dbg(&intf->dev,"No union descriptor, giving up\n");
				return -ENODEV;
			} else {
				dev_warn(&intf->dev,"No union descriptor, testing for castrated device\n");
				combined_interfaces = 1;
				control_interface = data_interface = intf;
				goto look_for_collapsed_interface;
			}
		}
	} else {
		control_interface = usb_ifnum_to_if(usb_dev, union_header->bMasterInterface0);
		data_interface = usb_ifnum_to_if(usb_dev, (data_interface_num = union_header->bSlaveInterface0));
		if (!control_interface || !data_interface) {
			dev_dbg(&intf->dev, "no interfaces\n");
			return -ENODEV;
		}
	}

	if (data_interface_num != call_interface_num)
		dev_dbg(&intf->dev, "Separate call control interface. That is not fully supported.\n");

	if (control_interface == data_interface) {
		/* some broken devices designed for windows work this way */
		dev_warn(&intf->dev,"Control and data interfaces are not separated!\n");
		combined_interfaces = 1;
		/* a popular other OS doesn't use it */
		quirks |= NO_CAP_LINE;
		if (data_interface->cur_altsetting->desc.bNumEndpoints != 3) {
			dev_err(&intf->dev, "This needs exactly 3 endpoints\n");
			return -EINVAL;
		}
look_for_collapsed_interface:
		for (i = 0; i < 3; i++) {
			struct usb_endpoint_descriptor *ep;
			ep = &data_interface->cur_altsetting->endpoint[i].desc;

			if (usb_endpoint_is_int_in(ep))
				epctrl = ep;
			else if (usb_endpoint_is_bulk_out(ep))
				epwrite = ep;
			else if (usb_endpoint_is_bulk_in(ep))
				epread = ep;
			else
				return -EINVAL;
		}
		if (!epctrl || !epread || !epwrite)
			return -ENODEV;
		else
			goto made_compressed_probe;
	}

skip_normal_probe:

	/*workaround for switched interfaces */
	if (data_interface->cur_altsetting->desc.bInterfaceClass
						!= CDC_DATA_INTERFACE_TYPE) {
		if (control_interface->cur_altsetting->desc.bInterfaceClass
						== CDC_DATA_INTERFACE_TYPE) {
			struct usb_interface *t;
			dev_dbg(&intf->dev,
				"Your device has switched interfaces.\n");
			t = control_interface;
			control_interface = data_interface;
			data_interface = t;
		} else {
			return -EINVAL;
		}
	}

	/* Accept probe requests only for the control interface */
	if (!combined_interfaces && intf != control_interface)
		return -ENODEV;

	if (!combined_interfaces && usb_interface_claimed(data_interface)) {
		/* valid in this context */
		dev_dbg(&intf->dev, "The data interface isn't available\n");
		return -EBUSY;
	}


	if (data_interface->cur_altsetting->desc.bNumEndpoints < 2 ||
	    control_interface->cur_altsetting->desc.bNumEndpoints == 0)
		return -EINVAL;

	epctrl = &control_interface->cur_altsetting->endpoint[0].desc;
	epread = &data_interface->cur_altsetting->endpoint[0].desc;
	epwrite = &data_interface->cur_altsetting->endpoint[1].desc;


	/* workaround for switched endpoints */
	if (!usb_endpoint_dir_in(epread)) {
		/* descriptors are swapped */
		struct usb_endpoint_descriptor *t;
		dev_dbg(&intf->dev,
			"The data interface has switched endpoints\n");
		t = epread;
		epread = epwrite;
		epwrite = t;
	}
made_compressed_probe:
	dev_dbg(&intf->dev, "interfaces are valid\n");

	acm = kzalloc(sizeof(struct acm), GFP_KERNEL);
	if (acm == NULL) {
		dev_err(&intf->dev, "out of memory (acm kzalloc)\n");
		goto alloc_fail;
	}

	minor = acm_alloc_minor(acm);
	if (minor == ACM_TTY_MINORS) {
		dev_err(&intf->dev, "no more free acm devices\n");
		kfree(acm);
		return -ENODEV;
	}

	ctrlsize = usb_endpoint_maxp(epctrl);
	readsize = usb_endpoint_maxp(epread) *
#ifndef CONFIG_MACH_TENDERLOIN
				(quirks == SINGLE_RX_URB ? 1 : 2);
#else
             		   /* MBM */
				(quirks == SINGLE_RX_URB ? 1 : 4);
#endif
	acm->combined_interfaces = combined_interfaces;
	acm->writesize = usb_endpoint_maxp(epwrite) * 20;
	acm->control = control_interface;
	acm->data = data_interface;
	acm->minor = minor;
	acm->dev = usb_dev;
	acm->ctrl_caps = ac_management_function;
	if (quirks & NO_CAP_LINE)
		acm->ctrl_caps &= ~USB_CDC_CAP_LINE;
	acm->ctrlsize = ctrlsize;
	acm->readsize = readsize;
	acm->rx_buflimit = num_rx_buf;
	INIT_WORK(&acm->work, acm_softint);
	spin_lock_init(&acm->write_lock);
	spin_lock_init(&acm->read_lock);
	mutex_init(&acm->mutex);
	acm->rx_endpoint = usb_rcvbulkpipe(usb_dev, epread->bEndpointAddress);
	acm->is_int_ep = usb_endpoint_xfer_int(epread);
	if (acm->is_int_ep)
		acm->bInterval = epread->bInterval;
	tty_port_init(&acm->port);
	acm->port.ops = &acm_port_ops;
<<<<<<< HEAD
#ifdef CONFIG_MACH_TENDERLOIN
    /* MBM */
	acm->response = usb_alloc_urb(0, GFP_KERNEL);
	if (!acm->response) {
		dev_dbg(&intf->dev, "out of memory (response kmalloc)\n");
		goto alloc_fail2;
	}

    /* MBM */
	acm->bMaxPacketSize0 = usb_dev->descriptor.bMaxPacketSize0;
	acm->inbuf = usb_alloc_coherent(usb_dev,
					acm->bMaxPacketSize0,
					GFP_KERNEL,
					&acm->response->transfer_dma);
    /* MBM */
	if (!acm->inbuf) {
		dev_dbg(&intf->dev, "out of memory (inbuf kmalloc)\n");
                goto alloc_fail3;
	}
#endif
=======
	init_usb_anchor(&acm->delayed);
>>>>>>> b4d27f2f

	buf = usb_alloc_coherent(usb_dev, ctrlsize, GFP_KERNEL, &acm->ctrl_dma);
	if (!buf) {
		dev_err(&intf->dev, "out of memory (ctrl buffer alloc)\n");
#ifndef CONFIG_MACH_TENDERLOIN
		goto alloc_fail2;
#else
		/* MBM */
		goto alloc_fail3_1;
#endif
	}
	acm->ctrl_buffer = buf;

	if (acm_write_buffers_alloc(acm) < 0) {
		dev_err(&intf->dev, "out of memory (write buffer alloc)\n");
		goto alloc_fail4;
	}

	acm->ctrlurb = usb_alloc_urb(0, GFP_KERNEL);
	if (!acm->ctrlurb) {
		dev_err(&intf->dev, "out of memory (ctrlurb kmalloc)\n");
		goto alloc_fail5;
	}
	for (i = 0; i < num_rx_buf; i++) {
		struct acm_rb *rb = &(acm->read_buffers[i]);
		struct urb *urb;

		rb->base = usb_alloc_coherent(acm->dev, readsize, GFP_KERNEL,
								&rb->dma);
		if (!rb->base) {
			dev_err(&intf->dev, "out of memory "
					"(read bufs usb_alloc_coherent)\n");
			goto alloc_fail6;
		}
		rb->index = i;
		rb->instance = acm;

		urb = usb_alloc_urb(0, GFP_KERNEL);
		if (!urb) {
			dev_err(&intf->dev,
				"out of memory (read urbs usb_alloc_urb)\n");
			goto alloc_fail6;
		}
		urb->transfer_flags |= URB_NO_TRANSFER_DMA_MAP;
		urb->transfer_dma = rb->dma;
		if (acm->is_int_ep) {
			usb_fill_int_urb(urb, acm->dev,
					 acm->rx_endpoint,
					 rb->base,
					 acm->readsize,
					 acm_read_bulk_callback, rb,
					 acm->bInterval);
		} else {
			usb_fill_bulk_urb(urb, acm->dev,
					  acm->rx_endpoint,
					  rb->base,
					  acm->readsize,
					  acm_read_bulk_callback, rb);
		}

		acm->read_urbs[i] = urb;
		__set_bit(i, &acm->read_urbs_free);
	}
	for (i = 0; i < ACM_NW; i++) {
		struct acm_wb *snd = &(acm->wb[i]);

		snd->urb = usb_alloc_urb(0, GFP_KERNEL);
		if (snd->urb == NULL) {
			dev_err(&intf->dev,
				"out of memory (write urbs usb_alloc_urb)\n");
			goto alloc_fail7;
		}

		if (usb_endpoint_xfer_int(epwrite))
			usb_fill_int_urb(snd->urb, usb_dev,
				usb_sndintpipe(usb_dev, epwrite->bEndpointAddress),
				NULL, acm->writesize, acm_write_bulk, snd, epwrite->bInterval);
		else
			usb_fill_bulk_urb(snd->urb, usb_dev,
				usb_sndbulkpipe(usb_dev, epwrite->bEndpointAddress),
				NULL, acm->writesize, acm_write_bulk, snd);
		snd->urb->transfer_flags |= URB_NO_TRANSFER_DMA_MAP;
		snd->instance = acm;
	}

	usb_set_intfdata(intf, acm);

	i = device_create_file(&intf->dev, &dev_attr_bmCapabilities);
	if (i < 0)
		goto alloc_fail7;

	if (cfd) { /* export the country data */
		acm->country_codes = kmalloc(cfd->bLength - 4, GFP_KERNEL);
		if (!acm->country_codes)
			goto skip_countries;
		acm->country_code_size = cfd->bLength - 4;
		memcpy(acm->country_codes, (u8 *)&cfd->wCountyCode0,
							cfd->bLength - 4);
		acm->country_rel_date = cfd->iCountryCodeRelDate;

		i = device_create_file(&intf->dev, &dev_attr_wCountryCodes);
		if (i < 0) {
			kfree(acm->country_codes);
			acm->country_codes = NULL;
			acm->country_code_size = 0;
			goto skip_countries;
		}

		i = device_create_file(&intf->dev,
						&dev_attr_iCountryCodeRelDate);
		if (i < 0) {
			device_remove_file(&intf->dev, &dev_attr_wCountryCodes);
			kfree(acm->country_codes);
			acm->country_codes = NULL;
			acm->country_code_size = 0;
			goto skip_countries;
		}
	}

skip_countries:
	usb_fill_int_urb(acm->ctrlurb, usb_dev,
			 usb_rcvintpipe(usb_dev, epctrl->bEndpointAddress),
			 acm->ctrl_buffer, ctrlsize, acm_ctrl_irq, acm,
			 /* works around buggy devices */
			 epctrl->bInterval ? epctrl->bInterval : 0xff);
	acm->ctrlurb->transfer_flags |= URB_NO_TRANSFER_DMA_MAP;
	acm->ctrlurb->transfer_dma = acm->ctrl_dma;
#ifdef CONFIG_MACH_TENDERLOIN
  /* MBM */
	acm->ctrlurb->dev = acm->dev;
	if (usb_submit_urb(acm->ctrlurb, GFP_KERNEL)) {
		dev_err(&intf->dev, "usb_submit_urb(ctrl irq) failed");
		goto kill_urb;
	}

    /* MBM */
	acm->irq = kmalloc(sizeof(struct usb_ctrlrequest), GFP_KERNEL);
	if (!acm->irq)
		goto kill_urb;
#endif
	dev_info(&intf->dev, "ttyACM%d: USB ACM device\n", minor);

	acm_set_control(acm, acm->ctrlout);
#ifndef CONFIG_MACH_TENDERLOIN
	acm->line.dwDTERate = cpu_to_le32(9600);
#else
	acm->line.dwDTERate = cpu_to_le32(115200);
#endif
	acm->line.bDataBits = 8;
	acm_set_line(acm, &acm->line);
#ifdef CONFIG_MACH_TENDERLOIN
    /* MBM */
	acm->state |=  ACM_ABS_IDLE;
	acm_set_comm_feature(acm, ACM_ABSTRACT_STATE, &acm->state);
#endif

	usb_driver_claim_interface(&acm_driver, data_interface, acm);
	usb_set_intfdata(data_interface, acm);

	usb_get_intf(control_interface);
	tty_register_device(acm_tty_driver, minor, &control_interface->dev);

	return 0;
#ifdef CONFIG_MACH_TENDERLOIN
    /* MBM */
kill_urb:
	usb_kill_urb(acm->ctrlurb);
#endif
alloc_fail7:
	for (i = 0; i < ACM_NW; i++)
		usb_free_urb(acm->wb[i].urb);
alloc_fail6:
	for (i = 0; i < num_rx_buf; i++)
		usb_free_urb(acm->read_urbs[i]);
	acm_read_buffers_free(acm);
	usb_free_urb(acm->ctrlurb);
alloc_fail5:
	acm_write_buffers_free(acm);
alloc_fail4:
	usb_free_coherent(usb_dev, ctrlsize, acm->ctrl_buffer, acm->ctrl_dma);
#ifdef CONFIG_MACH_TENDERLOIN
    /* MBM */
alloc_fail3_1:
	usb_free_coherent(usb_dev,acm->bMaxPacketSize0, acm->inbuf, acm->response->transfer_dma);
alloc_fail3:
	usb_free_urb(acm->response);
#endif
alloc_fail2:
	acm_release_minor(acm);
	kfree(acm);
alloc_fail:
	return -ENOMEM;
}

static void stop_data_traffic(struct acm *acm)
{
	int i;

	dev_dbg(&acm->control->dev, "%s\n", __func__);
#ifndef CONFIG_MACH_TENDERLOIN
	usb_kill_urb(acm->ctrlurb);
#endif
	for (i = 0; i < ACM_NW; i++)
		usb_kill_urb(acm->wb[i].urb);
	for (i = 0; i < acm->rx_buflimit; i++)
		usb_kill_urb(acm->read_urbs[i]);

	cancel_work_sync(&acm->work);
}

static void acm_disconnect(struct usb_interface *intf)
{
	struct acm *acm = usb_get_intfdata(intf);
	struct usb_device *usb_dev = interface_to_usbdev(intf);
	struct tty_struct *tty;
	int i;

	dev_dbg(&intf->dev, "%s\n", __func__);

	/* sibling interface is already cleaning up */
	if (!acm)
		return;

	mutex_lock(&acm->mutex);
	acm->disconnected = true;
	if (acm->country_codes) {
		device_remove_file(&acm->control->dev,
				&dev_attr_wCountryCodes);
		device_remove_file(&acm->control->dev,
				&dev_attr_iCountryCodeRelDate);
	}
	device_remove_file(&acm->control->dev, &dev_attr_bmCapabilities);
	usb_set_intfdata(acm->control, NULL);
	usb_set_intfdata(acm->data, NULL);
	mutex_unlock(&acm->mutex);

	tty = tty_port_tty_get(&acm->port);
	if (tty) {
		tty_vhangup(tty);
		tty_kref_put(tty);
	}

	stop_data_traffic(acm);

	tty_unregister_device(acm_tty_driver, acm->minor);

	usb_free_urb(acm->ctrlurb);
	for (i = 0; i < ACM_NW; i++)
		usb_free_urb(acm->wb[i].urb);
	for (i = 0; i < acm->rx_buflimit; i++)
		usb_free_urb(acm->read_urbs[i]);
	acm_write_buffers_free(acm);
	usb_free_coherent(usb_dev, acm->ctrlsize, acm->ctrl_buffer, acm->ctrl_dma);
	acm_read_buffers_free(acm);
#ifdef CONFIG_MACH_TENDERLOIN
  /* MBM */
	usb_free_coherent(usb_dev,acm->bMaxPacketSize0, acm->inbuf, acm->response->transfer_dma);
#endif 

	if (!acm->combined_interfaces)
		usb_driver_release_interface(&acm_driver, intf == acm->control ?
					acm->data : acm->control);

	tty_port_put(&acm->port);
}

#ifdef CONFIG_PM
static int acm_suspend(struct usb_interface *intf, pm_message_t message)
{
	struct acm *acm = usb_get_intfdata(intf);
	int cnt;

	spin_lock_irq(&acm->read_lock);
	spin_lock(&acm->write_lock);
	if (PMSG_IS_AUTO(message)) {
		if (acm->transmitting) {
			spin_unlock(&acm->write_lock);
			spin_unlock_irq(&acm->read_lock);
			return -EBUSY;
		}
	}
	cnt = acm->susp_count++;
	spin_unlock(&acm->write_lock);
	spin_unlock_irq(&acm->read_lock);

	if (cnt)
		return 0;
#ifdef CONFIG_MACH_TENDERLOIN
    /* MBM, Kill URB here! */
	usb_kill_urb(acm->ctrlurb);
#endif

	stop_data_traffic(acm);

	return 0;
}

static int acm_resume(struct usb_interface *intf)
{
	struct acm *acm = usb_get_intfdata(intf);
	struct urb *urb;
	int rv = 0;

	spin_lock_irq(&acm->read_lock);
	spin_lock(&acm->write_lock);

<<<<<<< HEAD
	if (cnt)
		return 0;
#ifdef CONFIG_MACH_TENDERLOIN
	/* MBM, We have to resubmit the INT URB regardless of the port is open or not */
	if (usb_submit_urb(acm->ctrlurb, GFP_NOIO)) {
		dev_err(&intf->dev, "usb_submit_urb(ctrl irq) failed");
	}
#endif

	if (test_bit(ASYNCB_INITIALIZED, &acm->port.flags)) {
#ifndef CONFIG_MACH_TENDERLOIN
		rv = usb_submit_urb(acm->ctrlurb, GFP_NOIO);
#endif
		spin_lock_irq(&acm->write_lock);
		if (acm->delayed_wb) {
			wb = acm->delayed_wb;
			acm->delayed_wb = NULL;
			spin_unlock_irq(&acm->write_lock);
			acm_start_wb(acm, wb);
		} else {
			spin_unlock_irq(&acm->write_lock);
=======
	if (--acm->susp_count)
		goto out;

	if (test_bit(ASYNCB_INITIALIZED, &acm->port.flags)) {
		rv = usb_submit_urb(acm->ctrlurb, GFP_ATOMIC);

		for (;;) {
			urb = usb_get_from_anchor(&acm->delayed);
			if (!urb)
				break;

			acm_start_wb(acm, urb->context);
>>>>>>> b4d27f2f
		}

		/*
		 * delayed error checking because we must
		 * do the write path at all cost
		 */
		if (rv < 0)
			goto out;

		rv = acm_submit_read_urbs(acm, GFP_ATOMIC);
	}
out:
	spin_unlock(&acm->write_lock);
	spin_unlock_irq(&acm->read_lock);

	return rv;
}

static int acm_reset_resume(struct usb_interface *intf)
{
	struct acm *acm = usb_get_intfdata(intf);
	struct tty_struct *tty;

	if (test_bit(ASYNCB_INITIALIZED, &acm->port.flags)) {
		tty = tty_port_tty_get(&acm->port);
		if (tty) {
			tty_hangup(tty);
			tty_kref_put(tty);
		}
	}

	return acm_resume(intf);
}

#endif /* CONFIG_PM */

#define NOKIA_PCSUITE_ACM_INFO(x) \
		USB_DEVICE_AND_INTERFACE_INFO(0x0421, x, \
		USB_CLASS_COMM, USB_CDC_SUBCLASS_ACM, \
		USB_CDC_ACM_PROTO_VENDOR)

#define SAMSUNG_PCSUITE_ACM_INFO(x) \
		USB_DEVICE_AND_INTERFACE_INFO(0x04e7, x, \
		USB_CLASS_COMM, USB_CDC_SUBCLASS_ACM, \
		USB_CDC_ACM_PROTO_VENDOR)

/*
 * USB driver structure.
 */

static const struct usb_device_id acm_ids[] = {
	/* quirky and broken devices */
	{ USB_DEVICE(0x17ef, 0x7000), /* Lenovo USB modem */
	.driver_info = NO_UNION_NORMAL, },/* has no union descriptor */
	{ USB_DEVICE(0x0870, 0x0001), /* Metricom GS Modem */
	.driver_info = NO_UNION_NORMAL, /* has no union descriptor */
	},
	{ USB_DEVICE(0x0e8d, 0x0003), /* FIREFLY, MediaTek Inc; andrey.arapov@gmail.com */
	.driver_info = NO_UNION_NORMAL, /* has no union descriptor */
	},
	{ USB_DEVICE(0x0e8d, 0x3329), /* MediaTek Inc GPS */
	.driver_info = NO_UNION_NORMAL, /* has no union descriptor */
	},
	{ USB_DEVICE(0x0482, 0x0203), /* KYOCERA AH-K3001V */
	.driver_info = NO_UNION_NORMAL, /* has no union descriptor */
	},
	{ USB_DEVICE(0x079b, 0x000f), /* BT On-Air USB MODEM */
	.driver_info = NO_UNION_NORMAL, /* has no union descriptor */
	},
	{ USB_DEVICE(0x0ace, 0x1602), /* ZyDAS 56K USB MODEM */
	.driver_info = SINGLE_RX_URB,
	},
	{ USB_DEVICE(0x0ace, 0x1608), /* ZyDAS 56K USB MODEM */
	.driver_info = SINGLE_RX_URB, /* firmware bug */
	},
	{ USB_DEVICE(0x0ace, 0x1611), /* ZyDAS 56K USB MODEM - new version */
	.driver_info = SINGLE_RX_URB, /* firmware bug */
	},
	{ USB_DEVICE(0x22b8, 0x7000), /* Motorola Q Phone */
	.driver_info = NO_UNION_NORMAL, /* has no union descriptor */
	},
	{ USB_DEVICE(0x0803, 0x3095), /* Zoom Telephonics Model 3095F USB MODEM */
	.driver_info = NO_UNION_NORMAL, /* has no union descriptor */
	},
	{ USB_DEVICE(0x0572, 0x1321), /* Conexant USB MODEM CX93010 */
	.driver_info = NO_UNION_NORMAL, /* has no union descriptor */
	},
	{ USB_DEVICE(0x0572, 0x1324), /* Conexant USB MODEM RD02-D400 */
	.driver_info = NO_UNION_NORMAL, /* has no union descriptor */
	},
	{ USB_DEVICE(0x0572, 0x1328), /* Shiro / Aztech USB MODEM UM-3100 */
	.driver_info = NO_UNION_NORMAL, /* has no union descriptor */
	},
	{ USB_DEVICE(0x22b8, 0x6425), /* Motorola MOTOMAGX phones */
	},
	/* Motorola H24 HSPA module: */
	{ USB_DEVICE(0x22b8, 0x2d91) }, /* modem                                */
	{ USB_DEVICE(0x22b8, 0x2d92),   /* modem           + diagnostics        */
	.driver_info = NO_UNION_NORMAL, /* handle only modem interface          */
	},
	{ USB_DEVICE(0x22b8, 0x2d93),   /* modem + AT port                      */
	.driver_info = NO_UNION_NORMAL, /* handle only modem interface          */
	},
	{ USB_DEVICE(0x22b8, 0x2d95),   /* modem + AT port + diagnostics        */
	.driver_info = NO_UNION_NORMAL, /* handle only modem interface          */
	},
	{ USB_DEVICE(0x22b8, 0x2d96),   /* modem                         + NMEA */
	.driver_info = NO_UNION_NORMAL, /* handle only modem interface          */
	},
	{ USB_DEVICE(0x22b8, 0x2d97),   /* modem           + diagnostics + NMEA */
	.driver_info = NO_UNION_NORMAL, /* handle only modem interface          */
	},
	{ USB_DEVICE(0x22b8, 0x2d99),   /* modem + AT port               + NMEA */
	.driver_info = NO_UNION_NORMAL, /* handle only modem interface          */
	},
	{ USB_DEVICE(0x22b8, 0x2d9a),   /* modem + AT port + diagnostics + NMEA */
	.driver_info = NO_UNION_NORMAL, /* handle only modem interface          */
	},

	{ USB_DEVICE(0x0572, 0x1329), /* Hummingbird huc56s (Conexant) */
	.driver_info = NO_UNION_NORMAL, /* union descriptor misplaced on
					   data interface instead of
					   communications interface.
					   Maybe we should define a new
					   quirk for this. */
	},
	{ USB_DEVICE(0x0572, 0x1340), /* Conexant CX93010-2x UCMxx */
	.driver_info = NO_UNION_NORMAL,
	},
	{ USB_DEVICE(0x05f9, 0x4002), /* PSC Scanning, Magellan 800i */
	.driver_info = NO_UNION_NORMAL,
	},
	{ USB_DEVICE(0x1bbb, 0x0003), /* Alcatel OT-I650 */
	.driver_info = NO_UNION_NORMAL, /* reports zero length descriptor */
	},
	{ USB_DEVICE(0x1576, 0x03b1), /* Maretron USB100 */
	.driver_info = NO_UNION_NORMAL, /* reports zero length descriptor */
	},
    /* MBM */
	{ USB_DEVICE(0x1519, 0x0020), /* IMC_MAIN - XMM6260, XMM6262 */
	.driver_info = NO_UNION_NORMAL, /* has no union descriptor */
	},

	/* Nokia S60 phones expose two ACM channels. The first is
	 * a modem and is picked up by the standard AT-command
	 * information below. The second is 'vendor-specific' but
	 * is treated as a serial device at the S60 end, so we want
	 * to expose it on Linux too. */
	{ NOKIA_PCSUITE_ACM_INFO(0x042D), }, /* Nokia 3250 */
	{ NOKIA_PCSUITE_ACM_INFO(0x04D8), }, /* Nokia 5500 Sport */
	{ NOKIA_PCSUITE_ACM_INFO(0x04C9), }, /* Nokia E50 */
	{ NOKIA_PCSUITE_ACM_INFO(0x0419), }, /* Nokia E60 */
	{ NOKIA_PCSUITE_ACM_INFO(0x044D), }, /* Nokia E61 */
	{ NOKIA_PCSUITE_ACM_INFO(0x0001), }, /* Nokia E61i */
	{ NOKIA_PCSUITE_ACM_INFO(0x0475), }, /* Nokia E62 */
	{ NOKIA_PCSUITE_ACM_INFO(0x0508), }, /* Nokia E65 */
	{ NOKIA_PCSUITE_ACM_INFO(0x0418), }, /* Nokia E70 */
	{ NOKIA_PCSUITE_ACM_INFO(0x0425), }, /* Nokia N71 */
	{ NOKIA_PCSUITE_ACM_INFO(0x0486), }, /* Nokia N73 */
	{ NOKIA_PCSUITE_ACM_INFO(0x04DF), }, /* Nokia N75 */
	{ NOKIA_PCSUITE_ACM_INFO(0x000e), }, /* Nokia N77 */
	{ NOKIA_PCSUITE_ACM_INFO(0x0445), }, /* Nokia N80 */
	{ NOKIA_PCSUITE_ACM_INFO(0x042F), }, /* Nokia N91 & N91 8GB */
	{ NOKIA_PCSUITE_ACM_INFO(0x048E), }, /* Nokia N92 */
	{ NOKIA_PCSUITE_ACM_INFO(0x0420), }, /* Nokia N93 */
	{ NOKIA_PCSUITE_ACM_INFO(0x04E6), }, /* Nokia N93i  */
	{ NOKIA_PCSUITE_ACM_INFO(0x04B2), }, /* Nokia 5700 XpressMusic */
	{ NOKIA_PCSUITE_ACM_INFO(0x0134), }, /* Nokia 6110 Navigator (China) */
	{ NOKIA_PCSUITE_ACM_INFO(0x046E), }, /* Nokia 6110 Navigator */
	{ NOKIA_PCSUITE_ACM_INFO(0x002f), }, /* Nokia 6120 classic &  */
	{ NOKIA_PCSUITE_ACM_INFO(0x0088), }, /* Nokia 6121 classic */
	{ NOKIA_PCSUITE_ACM_INFO(0x00fc), }, /* Nokia 6124 classic */
	{ NOKIA_PCSUITE_ACM_INFO(0x0042), }, /* Nokia E51 */
	{ NOKIA_PCSUITE_ACM_INFO(0x00b0), }, /* Nokia E66 */
	{ NOKIA_PCSUITE_ACM_INFO(0x00ab), }, /* Nokia E71 */
	{ NOKIA_PCSUITE_ACM_INFO(0x0481), }, /* Nokia N76 */
	{ NOKIA_PCSUITE_ACM_INFO(0x0007), }, /* Nokia N81 & N81 8GB */
	{ NOKIA_PCSUITE_ACM_INFO(0x0071), }, /* Nokia N82 */
	{ NOKIA_PCSUITE_ACM_INFO(0x04F0), }, /* Nokia N95 & N95-3 NAM */
	{ NOKIA_PCSUITE_ACM_INFO(0x0070), }, /* Nokia N95 8GB  */
	{ NOKIA_PCSUITE_ACM_INFO(0x00e9), }, /* Nokia 5320 XpressMusic */
	{ NOKIA_PCSUITE_ACM_INFO(0x0099), }, /* Nokia 6210 Navigator, RM-367 */
	{ NOKIA_PCSUITE_ACM_INFO(0x0128), }, /* Nokia 6210 Navigator, RM-419 */
	{ NOKIA_PCSUITE_ACM_INFO(0x008f), }, /* Nokia 6220 Classic */
	{ NOKIA_PCSUITE_ACM_INFO(0x00a0), }, /* Nokia 6650 */
	{ NOKIA_PCSUITE_ACM_INFO(0x007b), }, /* Nokia N78 */
	{ NOKIA_PCSUITE_ACM_INFO(0x0094), }, /* Nokia N85 */
	{ NOKIA_PCSUITE_ACM_INFO(0x003a), }, /* Nokia N96 & N96-3  */
	{ NOKIA_PCSUITE_ACM_INFO(0x00e9), }, /* Nokia 5320 XpressMusic */
	{ NOKIA_PCSUITE_ACM_INFO(0x0108), }, /* Nokia 5320 XpressMusic 2G */
	{ NOKIA_PCSUITE_ACM_INFO(0x01f5), }, /* Nokia N97, RM-505 */
	{ NOKIA_PCSUITE_ACM_INFO(0x02e3), }, /* Nokia 5230, RM-588 */
	{ NOKIA_PCSUITE_ACM_INFO(0x0178), }, /* Nokia E63 */
	{ NOKIA_PCSUITE_ACM_INFO(0x010e), }, /* Nokia E75 */
	{ NOKIA_PCSUITE_ACM_INFO(0x02d9), }, /* Nokia 6760 Slide */
	{ NOKIA_PCSUITE_ACM_INFO(0x01d0), }, /* Nokia E52 */
	{ NOKIA_PCSUITE_ACM_INFO(0x0223), }, /* Nokia E72 */
	{ NOKIA_PCSUITE_ACM_INFO(0x0275), }, /* Nokia X6 */
	{ NOKIA_PCSUITE_ACM_INFO(0x026c), }, /* Nokia N97 Mini */
	{ NOKIA_PCSUITE_ACM_INFO(0x0154), }, /* Nokia 5800 XpressMusic */
	{ NOKIA_PCSUITE_ACM_INFO(0x04ce), }, /* Nokia E90 */
	{ NOKIA_PCSUITE_ACM_INFO(0x01d4), }, /* Nokia E55 */
	{ NOKIA_PCSUITE_ACM_INFO(0x0302), }, /* Nokia N8 */
	{ NOKIA_PCSUITE_ACM_INFO(0x0335), }, /* Nokia E7 */
	{ NOKIA_PCSUITE_ACM_INFO(0x03cd), }, /* Nokia C7 */
	{ SAMSUNG_PCSUITE_ACM_INFO(0x6651), }, /* Samsung GTi8510 (INNOV8) */

	/* Support for Owen devices */
	{ USB_DEVICE(0x03eb, 0x0030), }, /* Owen SI30 */

	/* NOTE: non-Nokia COMM/ACM/0xff is likely MSFT RNDIS... NOT a modem! */

	/* Support Lego NXT using pbLua firmware */
	{ USB_DEVICE(0x0694, 0xff00),
	.driver_info = NOT_A_MODEM,
	},

	/* Support for Droids MuIn LCD */
	{ USB_DEVICE(0x04d8, 0x000b),
	.driver_info = NO_DATA_INTERFACE,
	},
#ifndef CONFIG_MACH_TENDERLOIN
	/* control interfaces without any protocol set */
	{ USB_INTERFACE_INFO(USB_CLASS_COMM, USB_CDC_SUBCLASS_ACM,
		USB_CDC_PROTO_NONE) },
#else
	/* Exclude XMM6260 boot rom (not running modem software yet) */
	{ USB_DEVICE(0x058b, 0x0041),
	.driver_info = NOT_REAL_ACM,
	},
#endif
	/* control interfaces with various AT-command sets */
	{ USB_INTERFACE_INFO(USB_CLASS_COMM, USB_CDC_SUBCLASS_ACM,
		USB_CDC_ACM_PROTO_AT_V25TER) },
	{ USB_INTERFACE_INFO(USB_CLASS_COMM, USB_CDC_SUBCLASS_ACM,
		USB_CDC_ACM_PROTO_AT_PCCA101) },
	{ USB_INTERFACE_INFO(USB_CLASS_COMM, USB_CDC_SUBCLASS_ACM,
		USB_CDC_ACM_PROTO_AT_PCCA101_WAKE) },
	{ USB_INTERFACE_INFO(USB_CLASS_COMM, USB_CDC_SUBCLASS_ACM,
		USB_CDC_ACM_PROTO_AT_GSM) },
	{ USB_INTERFACE_INFO(USB_CLASS_COMM, USB_CDC_SUBCLASS_ACM,
		USB_CDC_ACM_PROTO_AT_3G) },
	{ USB_INTERFACE_INFO(USB_CLASS_COMM, USB_CDC_SUBCLASS_ACM,
		USB_CDC_ACM_PROTO_AT_CDMA) },

	{ }
};

MODULE_DEVICE_TABLE(usb, acm_ids);

static struct usb_driver acm_driver = {
	.name =		"cdc_acm",
	.probe =	acm_probe,
	.disconnect =	acm_disconnect,
#ifdef CONFIG_PM
	.suspend =	acm_suspend,
	.resume =	acm_resume,
	.reset_resume =	acm_reset_resume,
#endif
	.id_table =	acm_ids,
#ifdef CONFIG_PM
	.supports_autosuspend = 1,
#endif
};

/*
 * TTY driver structures.
 */

static const struct tty_operations acm_ops = {
	.install =		acm_tty_install,
	.open =			acm_tty_open,
	.close =		acm_tty_close,
	.cleanup =		acm_tty_cleanup,
	.hangup =		acm_tty_hangup,
	.write =		acm_tty_write,
	.write_room =		acm_tty_write_room,
	.ioctl =		acm_tty_ioctl,
	.throttle =		acm_tty_throttle,
	.unthrottle =		acm_tty_unthrottle,
	.chars_in_buffer =	acm_tty_chars_in_buffer,
	.break_ctl =		acm_tty_break_ctl,
	.set_termios =		acm_tty_set_termios,
	.tiocmget =		acm_tty_tiocmget,
	.tiocmset =		acm_tty_tiocmset,
};

/*
 * Init / exit.
 */

static int __init acm_init(void)
{
	int retval;
	acm_tty_driver = alloc_tty_driver(ACM_TTY_MINORS);
	if (!acm_tty_driver)
		return -ENOMEM;
	acm_tty_driver->driver_name = "acm",
	acm_tty_driver->name = "ttyACM",
	acm_tty_driver->major = ACM_TTY_MAJOR,
	acm_tty_driver->minor_start = 0,
	acm_tty_driver->type = TTY_DRIVER_TYPE_SERIAL,
	acm_tty_driver->subtype = SERIAL_TYPE_NORMAL,
	acm_tty_driver->flags = TTY_DRIVER_REAL_RAW | TTY_DRIVER_DYNAMIC_DEV;
	acm_tty_driver->init_termios = tty_std_termios;
	acm_tty_driver->init_termios.c_cflag = B9600 | CS8 | CREAD |
								HUPCL | CLOCAL;
	tty_set_operations(acm_tty_driver, &acm_ops);

	retval = tty_register_driver(acm_tty_driver);
	if (retval) {
		put_tty_driver(acm_tty_driver);
		return retval;
	}

	retval = usb_register(&acm_driver);
	if (retval) {
		tty_unregister_driver(acm_tty_driver);
		put_tty_driver(acm_tty_driver);
		return retval;
	}

	printk(KERN_INFO KBUILD_MODNAME ": " DRIVER_DESC "\n");

	return 0;
}

static void __exit acm_exit(void)
{
	usb_deregister(&acm_driver);
	tty_unregister_driver(acm_tty_driver);
	put_tty_driver(acm_tty_driver);
}

module_init(acm_init);
module_exit(acm_exit);

MODULE_AUTHOR(DRIVER_AUTHOR);
MODULE_DESCRIPTION(DRIVER_DESC);
MODULE_LICENSE("GPL");
MODULE_ALIAS_CHARDEV_MAJOR(ACM_TTY_MAJOR);<|MERGE_RESOLUTION|>--- conflicted
+++ resolved
@@ -52,11 +52,7 @@
 #include "cdc-acm.h"
 
 
-/*
- * Version Information
- */
-#define DRIVER_VERSION "v0.26-mbm_2"
-#define DRIVER_AUTHOR "Armin Fuerst, Pavel Machek, Johannes Erdfelt, Vojtech Pavlik, David Kubicek"
+#define DRIVER_AUTHOR "Armin Fuerst, Pavel Machek, Johannes Erdfelt, Vojtech Pavlik, David Kubicek, Johan Hovold"
 #define DRIVER_DESC "USB Abstract Control Model driver for USB modems and ISDN adapters"
 
 static struct usb_driver acm_driver;
@@ -147,11 +143,6 @@
 	return retval < 0 ? retval : 0;
 }
 
-/* MBM */
-#define USB_CDC_SET_COMM_FEATURE       0x02
-#define USB_CDC_GET_COMM_FEATURE       0x03
-#define USB_CDC_CLEAR_COMM_FEATURE     0x04
-
 /* devices aren't required to support these requests.
  * the cdc acm descriptor tells whether they do...
  */
@@ -161,15 +152,6 @@
 	acm_ctrl_msg(acm, USB_CDC_REQ_SET_LINE_CODING, 0, line, sizeof *(line))
 #define acm_send_break(acm, ms) \
 	acm_ctrl_msg(acm, USB_CDC_REQ_SEND_BREAK, ms, NULL, 0)
-/* MBM */
-#define acm_set_comm_feature(acm, feature, state) \
-    acm_ctrl_msg(acm, USB_CDC_SET_COMM_FEATURE, feature, state, 2)
-#define acm_clear_comm_feature(acm, feature) \
-    acm_ctrl_msg(acm, USB_CDC_CLEAR_COMM_FEATURE, feature, NULL, 0)
-#define acm_send_encap_resp(acm, msg)					\
-	acm_ctrl_msg(acm, USB_CDC_SEND_ENCAPSULATED_COMMAND, 0, msg, sizeof *(msg))
-
-
 
 /*
  * Write buffer management.
@@ -262,21 +244,7 @@
 							acm->susp_count);
 	usb_autopm_get_interface_async(acm->control);
 	if (acm->susp_count) {
-<<<<<<< HEAD
-		if (!acm->delayed_wb)
-			acm->delayed_wb = wb;
-		else {
-			if (acm->delayed_wb->len + wb->len <= acm->writesize ) {
-				memcpy(acm->delayed_wb->buf + acm->delayed_wb->len, wb->buf, wb->len);
-				acm->delayed_wb->len += wb->len;
-			}
-			wb->use = 0;
-			usb_autopm_put_interface_async(acm->control);
-        }
-
-=======
 		usb_anchor_urb(wb->urb, &acm->delayed);
->>>>>>> b4d27f2f
 		spin_unlock_irqrestore(&acm->write_lock, flags);
 		return 0;
 	}
@@ -327,50 +295,11 @@
  * Interrupt handlers for various ACM device responses
  */
 
-/* MBM */
-static void acm_in_callback(struct urb *urb)
-{
-	struct acm *acm = urb->context;
-	int status = urb->status;
-	
-	if (status) {
-		switch (status) {
-                case -ENOENT:
-                        dev_dbg(&urb->dev->dev,
-                                "nonzero urb status received: -ENOENT");
-			goto skip_error;
-		case -ECONNRESET:
-			dev_dbg(&urb->dev->dev,
-				"nonzero urb status received: -ECONNRESET");
-			goto skip_error;
-		case -ESHUTDOWN:
-			dev_dbg(&urb->dev->dev,
-				"nonzero urb status received: -ESHUTDOWN");
-			goto skip_error;
-		case -EPIPE:
-			dev_err(&urb->dev->dev,
-				"nonzero urb status received: -EPIPE\n");
-			break;
-		default:
-			dev_err(&urb->dev->dev,
-				"Unexpected error %d\n", status);
-			break;
-		}
-	}
-	
-	dbg("unsupported encap: %s", (char *)acm->inbuf);
-skip_error:
-	dbg("");	
-}
-
-
 /* control interface reports status changes with "interrupt" transfers */
 static void acm_ctrl_irq(struct urb *urb)
 {
 	struct acm *acm = urb->context;
 	struct usb_cdc_notification *dr = urb->transfer_buffer;
-        /* MBM */
-	struct usb_ctrlrequest *req = acm->irq;
 	struct tty_struct *tty;
 	unsigned char *data;
 	int newctrl;
@@ -401,9 +330,8 @@
 	data = (unsigned char *)(dr + 1);
 	switch (dr->bNotificationType) {
 	case USB_CDC_NOTIFY_NETWORK_CONNECTION:
-		/* MBM */
-		dev_info(&urb->dev->dev, "%s network", dr->wValue ?
-					"connected to" : "disconnected from");
+		dev_dbg(&acm->control->dev, "%s - network connection: %d\n",
+							__func__, dr->wValue);
 		break;
 
 	case USB_CDC_NOTIFY_SERIAL_STATE:
@@ -435,31 +363,11 @@
 			acm->ctrlin & ACM_CTRL_OVERRUN ? '+' : '-');
 			break;
 
-    /* MBM */
-	case USB_CDC_NOTIFY_RESPONSE_AVAILABLE:
-		dev_err(&urb->dev->dev, "NOTIFY_RESPONSE_AVAILABLE received: index %d len %d",
-			dr->wIndex, dr->wLength);
-		req->bRequestType = (USB_DIR_IN | USB_TYPE_CLASS | USB_RECIP_INTERFACE);
-		req->bRequest = USB_CDC_GET_ENCAPSULATED_RESPONSE;
-		req->wValue = 0;
-		req->wIndex = cpu_to_le16(dr->wIndex);
-		req->wLength = cpu_to_le16(acm->bMaxPacketSize0);
-
-		usb_fill_control_urb(
-			acm->response,
-			acm->dev,
-			usb_sndctrlpipe(acm->dev, 0),
-			(unsigned char *)req,
-			acm->inbuf,
-			acm->bMaxPacketSize0,
-			acm_in_callback,
-			acm);
-		
- 		break;
-
 	default:
-        /* MBM */
-		dev_info(&urb->dev->dev,"unknown notification %d received: index %d len %d data0 %d data1 %d",
+		dev_dbg(&acm->control->dev,
+			"%s - unknown notification %d received: index %d "
+			"len %d data0 %d data1 %d\n",
+			__func__,
 			dr->bNotificationType, dr->wIndex,
 			dr->wLength, data[0], data[1]);
 		break;
@@ -653,23 +561,16 @@
 	set_bit(TTY_NO_WRITE_SPLIT, &tty->flags);
 	acm->control->needs_remote_wakeup = 1;
 
-#ifndef CONFIG_MACH_TENDERLOIN
 	acm->ctrlurb->dev = acm->dev;
 	if (usb_submit_urb(acm->ctrlurb, GFP_KERNEL)) {
 		dev_err(&acm->control->dev,
 			"%s - usb_submit_urb(ctrl irq) failed\n", __func__);
 		goto error_submit_urb;
 	}
-#endif
+
 	acm->ctrlout = ACM_CTRL_DTR | ACM_CTRL_RTS;
 	if (acm_set_control(acm, acm->ctrlout) < 0 &&
 	    (acm->ctrl_caps & USB_CDC_CAP_LINE))
-		goto error_set_control;
-
-	/* MBM */
-	acm->state &= ~ACM_ABS_IDLE;
-	if (0 > acm_set_comm_feature(acm, ACM_ABSTRACT_STATE, &acm->state) &&
-	    (acm->ctrl_caps & USB_CDC_COMM_FEATURE))
 		goto error_set_control;
 
 	usb_autopm_put_interface(acm->control);
@@ -696,10 +597,8 @@
 	acm_set_control(acm, acm->ctrlout);
 error_set_control:
 	usb_kill_urb(acm->ctrlurb);
-#ifndef CONFIG_MACH_TENDERLOIN
 error_submit_urb:
 	usb_autopm_put_interface(acm->control);
-#endif
 error_get_interface:
 disconnected:
 	mutex_unlock(&acm->mutex);
@@ -714,10 +613,6 @@
 
 	acm_release_minor(acm);
 	usb_put_intf(acm->control);
-        /* MBM */
-	usb_free_urb(acm->response);
-	kfree(acm->irq);
-
 	kfree(acm->country_codes);
 	kfree(acm);
 }
@@ -736,13 +631,6 @@
 	if (!acm->disconnected) {
 		pm_err = usb_autopm_get_interface(acm->control);
 		acm_set_control(acm, acm->ctrlout = 0);
-<<<<<<< HEAD
-               /* MBM */
-		acm->state |= ACM_ABS_IDLE;
-		acm_set_comm_feature(acm, ACM_ABSTRACT_STATE, &acm->state);
-		/* MBM, Device can still transmitt INT messages dont kill */
-		/* usb_kill_urb(acm->ctrlurb); */
-=======
 
 		for (;;) {
 			urb = usb_get_from_anchor(&acm->delayed);
@@ -754,7 +642,6 @@
 		}
 
 		usb_kill_urb(acm->ctrlurb);
->>>>>>> b4d27f2f
 		for (i = 0; i < ACM_NW; i++)
 			usb_kill_urb(acm->wb[i].urb);
 		for (i = 0; i < acm->rx_buflimit; i++)
@@ -1126,10 +1013,6 @@
 	quirks = (unsigned long)id->driver_info;
 	num_rx_buf = (quirks == SINGLE_RX_URB) ? 1 : ACM_NR;
 
-	/* MBM, Not a real CDC ACM device */
-	if (quirks == NOT_REAL_ACM)
-		return -ENODEV;
-
 	/* handle quirks deadly to normal probing*/
 	if (quirks == NO_UNION_NORMAL) {
 		data_interface = usb_ifnum_to_if(usb_dev, 1);
@@ -1144,15 +1027,9 @@
 	}
 
 	if (!buflen) {
-#ifndef CONFIG_MACH_TENDERLOIN
 		if (intf->cur_altsetting->endpoint &&
 				intf->cur_altsetting->endpoint->extralen &&
 				intf->cur_altsetting->endpoint->extra) {
-#else
-       		 /* MBM */
-		if (intf->cur_altsetting->endpoint->extralen &&
-				intf->cur_altsetting->endpoint->extra) {
-#endif
 			dev_dbg(&intf->dev,
 				"Seeking extra descriptors on endpoint\n");
 			buflen = intf->cur_altsetting->endpoint->extralen;
@@ -1335,12 +1212,7 @@
 
 	ctrlsize = usb_endpoint_maxp(epctrl);
 	readsize = usb_endpoint_maxp(epread) *
-#ifndef CONFIG_MACH_TENDERLOIN
 				(quirks == SINGLE_RX_URB ? 1 : 2);
-#else
-             		   /* MBM */
-				(quirks == SINGLE_RX_URB ? 1 : 4);
-#endif
 	acm->combined_interfaces = combined_interfaces;
 	acm->writesize = usb_endpoint_maxp(epwrite) * 20;
 	acm->control = control_interface;
@@ -1363,40 +1235,12 @@
 		acm->bInterval = epread->bInterval;
 	tty_port_init(&acm->port);
 	acm->port.ops = &acm_port_ops;
-<<<<<<< HEAD
-#ifdef CONFIG_MACH_TENDERLOIN
-    /* MBM */
-	acm->response = usb_alloc_urb(0, GFP_KERNEL);
-	if (!acm->response) {
-		dev_dbg(&intf->dev, "out of memory (response kmalloc)\n");
-		goto alloc_fail2;
-	}
-
-    /* MBM */
-	acm->bMaxPacketSize0 = usb_dev->descriptor.bMaxPacketSize0;
-	acm->inbuf = usb_alloc_coherent(usb_dev,
-					acm->bMaxPacketSize0,
-					GFP_KERNEL,
-					&acm->response->transfer_dma);
-    /* MBM */
-	if (!acm->inbuf) {
-		dev_dbg(&intf->dev, "out of memory (inbuf kmalloc)\n");
-                goto alloc_fail3;
-	}
-#endif
-=======
 	init_usb_anchor(&acm->delayed);
->>>>>>> b4d27f2f
 
 	buf = usb_alloc_coherent(usb_dev, ctrlsize, GFP_KERNEL, &acm->ctrl_dma);
 	if (!buf) {
 		dev_err(&intf->dev, "out of memory (ctrl buffer alloc)\n");
-#ifndef CONFIG_MACH_TENDERLOIN
 		goto alloc_fail2;
-#else
-		/* MBM */
-		goto alloc_fail3_1;
-#endif
 	}
 	acm->ctrl_buffer = buf;
 
@@ -1514,34 +1358,14 @@
 			 epctrl->bInterval ? epctrl->bInterval : 0xff);
 	acm->ctrlurb->transfer_flags |= URB_NO_TRANSFER_DMA_MAP;
 	acm->ctrlurb->transfer_dma = acm->ctrl_dma;
-#ifdef CONFIG_MACH_TENDERLOIN
-  /* MBM */
-	acm->ctrlurb->dev = acm->dev;
-	if (usb_submit_urb(acm->ctrlurb, GFP_KERNEL)) {
-		dev_err(&intf->dev, "usb_submit_urb(ctrl irq) failed");
-		goto kill_urb;
-	}
-
-    /* MBM */
-	acm->irq = kmalloc(sizeof(struct usb_ctrlrequest), GFP_KERNEL);
-	if (!acm->irq)
-		goto kill_urb;
-#endif
+
 	dev_info(&intf->dev, "ttyACM%d: USB ACM device\n", minor);
 
 	acm_set_control(acm, acm->ctrlout);
-#ifndef CONFIG_MACH_TENDERLOIN
+
 	acm->line.dwDTERate = cpu_to_le32(9600);
-#else
-	acm->line.dwDTERate = cpu_to_le32(115200);
-#endif
 	acm->line.bDataBits = 8;
 	acm_set_line(acm, &acm->line);
-#ifdef CONFIG_MACH_TENDERLOIN
-    /* MBM */
-	acm->state |=  ACM_ABS_IDLE;
-	acm_set_comm_feature(acm, ACM_ABSTRACT_STATE, &acm->state);
-#endif
 
 	usb_driver_claim_interface(&acm_driver, data_interface, acm);
 	usb_set_intfdata(data_interface, acm);
@@ -1550,11 +1374,6 @@
 	tty_register_device(acm_tty_driver, minor, &control_interface->dev);
 
 	return 0;
-#ifdef CONFIG_MACH_TENDERLOIN
-    /* MBM */
-kill_urb:
-	usb_kill_urb(acm->ctrlurb);
-#endif
 alloc_fail7:
 	for (i = 0; i < ACM_NW; i++)
 		usb_free_urb(acm->wb[i].urb);
@@ -1567,13 +1386,6 @@
 	acm_write_buffers_free(acm);
 alloc_fail4:
 	usb_free_coherent(usb_dev, ctrlsize, acm->ctrl_buffer, acm->ctrl_dma);
-#ifdef CONFIG_MACH_TENDERLOIN
-    /* MBM */
-alloc_fail3_1:
-	usb_free_coherent(usb_dev,acm->bMaxPacketSize0, acm->inbuf, acm->response->transfer_dma);
-alloc_fail3:
-	usb_free_urb(acm->response);
-#endif
 alloc_fail2:
 	acm_release_minor(acm);
 	kfree(acm);
@@ -1586,9 +1398,8 @@
 	int i;
 
 	dev_dbg(&acm->control->dev, "%s\n", __func__);
-#ifndef CONFIG_MACH_TENDERLOIN
+
 	usb_kill_urb(acm->ctrlurb);
-#endif
 	for (i = 0; i < ACM_NW; i++)
 		usb_kill_urb(acm->wb[i].urb);
 	for (i = 0; i < acm->rx_buflimit; i++)
@@ -1641,10 +1452,6 @@
 	acm_write_buffers_free(acm);
 	usb_free_coherent(usb_dev, acm->ctrlsize, acm->ctrl_buffer, acm->ctrl_dma);
 	acm_read_buffers_free(acm);
-#ifdef CONFIG_MACH_TENDERLOIN
-  /* MBM */
-	usb_free_coherent(usb_dev,acm->bMaxPacketSize0, acm->inbuf, acm->response->transfer_dma);
-#endif 
 
 	if (!acm->combined_interfaces)
 		usb_driver_release_interface(&acm_driver, intf == acm->control ?
@@ -1674,10 +1481,6 @@
 
 	if (cnt)
 		return 0;
-#ifdef CONFIG_MACH_TENDERLOIN
-    /* MBM, Kill URB here! */
-	usb_kill_urb(acm->ctrlurb);
-#endif
 
 	stop_data_traffic(acm);
 
@@ -1693,29 +1496,6 @@
 	spin_lock_irq(&acm->read_lock);
 	spin_lock(&acm->write_lock);
 
-<<<<<<< HEAD
-	if (cnt)
-		return 0;
-#ifdef CONFIG_MACH_TENDERLOIN
-	/* MBM, We have to resubmit the INT URB regardless of the port is open or not */
-	if (usb_submit_urb(acm->ctrlurb, GFP_NOIO)) {
-		dev_err(&intf->dev, "usb_submit_urb(ctrl irq) failed");
-	}
-#endif
-
-	if (test_bit(ASYNCB_INITIALIZED, &acm->port.flags)) {
-#ifndef CONFIG_MACH_TENDERLOIN
-		rv = usb_submit_urb(acm->ctrlurb, GFP_NOIO);
-#endif
-		spin_lock_irq(&acm->write_lock);
-		if (acm->delayed_wb) {
-			wb = acm->delayed_wb;
-			acm->delayed_wb = NULL;
-			spin_unlock_irq(&acm->write_lock);
-			acm_start_wb(acm, wb);
-		} else {
-			spin_unlock_irq(&acm->write_lock);
-=======
 	if (--acm->susp_count)
 		goto out;
 
@@ -1728,7 +1508,6 @@
 				break;
 
 			acm_start_wb(acm, urb->context);
->>>>>>> b4d27f2f
 		}
 
 		/*
@@ -1866,10 +1645,6 @@
 	},
 	{ USB_DEVICE(0x1576, 0x03b1), /* Maretron USB100 */
 	.driver_info = NO_UNION_NORMAL, /* reports zero length descriptor */
-	},
-    /* MBM */
-	{ USB_DEVICE(0x1519, 0x0020), /* IMC_MAIN - XMM6260, XMM6262 */
-	.driver_info = NO_UNION_NORMAL, /* has no union descriptor */
 	},
 
 	/* Nokia S60 phones expose two ACM channels. The first is
@@ -1950,16 +1725,11 @@
 	{ USB_DEVICE(0x04d8, 0x000b),
 	.driver_info = NO_DATA_INTERFACE,
 	},
-#ifndef CONFIG_MACH_TENDERLOIN
+
 	/* control interfaces without any protocol set */
 	{ USB_INTERFACE_INFO(USB_CLASS_COMM, USB_CDC_SUBCLASS_ACM,
 		USB_CDC_PROTO_NONE) },
-#else
-	/* Exclude XMM6260 boot rom (not running modem software yet) */
-	{ USB_DEVICE(0x058b, 0x0041),
-	.driver_info = NOT_REAL_ACM,
-	},
-#endif
+
 	/* control interfaces with various AT-command sets */
 	{ USB_INTERFACE_INFO(USB_CLASS_COMM, USB_CDC_SUBCLASS_ACM,
 		USB_CDC_ACM_PROTO_AT_V25TER) },
