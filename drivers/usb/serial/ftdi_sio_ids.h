--- conflicted
+++ resolved
@@ -1381,14 +1381,10 @@
 /*
  * ekey biometric systems GmbH (http://ekey.net/)
  */
-<<<<<<< HEAD
 #define FTDI_EKEY_CONV_USB_PID		0xCB08	/* Converter USB */
-=======
-#define FTDI_EKEY_CONV_USB_PID		0xCB08	/* Converter USB */
 
 /*
  * GE Healthcare devices
  */
 #define GE_HEALTHCARE_VID		0x1901
-#define GE_HEALTHCARE_NEMO_TRACKER_PID	0x0015
->>>>>>> b4d27f2f
+#define GE_HEALTHCARE_NEMO_TRACKER_PID	0x0015