/*
 * Linux cfg80211 driver
 *
 * Copyright (C) 1999-2012, Broadcom Corporation
 * 
 *      Unless you and Broadcom execute a separate written software license
 * agreement governing use of this software, this software is licensed to you
 * under the terms of the GNU General Public License version 2 (the "GPL"),
 * available at http://www.broadcom.com/licenses/GPLv2.php, with the
 * following added to such license:
 * 
 *      As a special exception, the copyright holders of this software give you
 * permission to link this software with independent modules, and to copy and
 * distribute the resulting executable under terms of your choice, provided that
 * you also meet, for each linked independent module, the terms and conditions of
 * the license of that module.  An independent module is a module which is not
 * derived from this software.  The special exception does not apply to any
 * modifications of the software.
 * 
 *      Notwithstanding the above, under no circumstances may you combine this
 * software in any way with any other Broadcom software provided under a license
 * other than the GPL, without Broadcom's express prior written consent.
 *
 * $Id: wl_cfg80211.c 375020 2012-12-17 06:10:40Z $
 */

#include <typedefs.h>
#include <linuxver.h>
#include <osl.h>
#include <linux/kernel.h>

#include <bcmutils.h>
#include <bcmwifi_channels.h>
#include <bcmendian.h>
#include <proto/ethernet.h>
#include <proto/802.11.h>
#include <linux/if_arp.h>
#include <asm/uaccess.h>

#include <dngl_stats.h>
#include <dhd.h>
#include <dhdioctl.h>
#include <wlioctl.h>
#include <dhd_cfg80211.h>

#include <proto/ethernet.h>
#include <linux/kernel.h>
#include <linux/kthread.h>
#include <linux/netdevice.h>
#include <linux/sched.h>
#include <linux/etherdevice.h>
#include <linux/wireless.h>
#include <linux/ieee80211.h>
#include <linux/wait.h>
#include <net/cfg80211.h>
#include <net/rtnetlink.h>
#include <wlioctl.h>
#include <wldev_common.h>
#include <wl_cfg80211.h>
#include <wl_cfgp2p.h>
#include <wl_android.h>

#ifdef PROP_TXSTATUS
#include <dhd_wlfc.h>
#endif

#ifdef WL11U
#ifndef WL_ENABLE_P2P_IF
#error "You should enable WL_ENABLE_P2P_IF and Only supported in JB"
#endif
#endif /* WL11U */

#ifdef BCMWAPI_WPI
/* these items should evetually go into wireless.h of the linux system headfile dir */
#ifndef IW_ENCODE_ALG_SM4
#define IW_ENCODE_ALG_SM4 0x20
#endif

#ifndef IW_AUTH_WAPI_ENABLED
#define IW_AUTH_WAPI_ENABLED 0x20
#endif

#ifndef IW_AUTH_WAPI_VERSION_1
#define IW_AUTH_WAPI_VERSION_1  0x00000008
#endif

#ifndef IW_AUTH_CIPHER_SMS4
#define IW_AUTH_CIPHER_SMS4     0x00000020
#endif

#ifndef IW_AUTH_KEY_MGMT_WAPI_PSK
#define IW_AUTH_KEY_MGMT_WAPI_PSK 4
#endif

#ifndef IW_AUTH_KEY_MGMT_WAPI_CERT
#define IW_AUTH_KEY_MGMT_WAPI_CERT 8
#endif
#endif /* BCMWAPI_WPI */

#ifdef BCMWAPI_WPI
#define IW_WSEC_ENABLED(wsec)   ((wsec) & (WEP_ENABLED | TKIP_ENABLED | AES_ENABLED | SMS4_ENABLED))
#else /* BCMWAPI_WPI */
#define IW_WSEC_ENABLED(wsec)   ((wsec) & (WEP_ENABLED | TKIP_ENABLED | AES_ENABLED))
#endif /* BCMWAPI_WPI */

static struct device *cfg80211_parent_dev = NULL;
struct wl_priv *wlcfg_drv_priv = NULL;
#ifdef CUSTOMER_HW4
u32 wl_dbg_level = WL_DBG_ERR | WL_DBG_P2P_ACTION;
#else
u32 wl_dbg_level = WL_DBG_ERR;
#endif

#define MAX_WAIT_TIME 1500

#ifdef VSDB
/* sleep time to keep STA's connecting or connection for continuous af tx or finding a peer */
#define DEFAULT_SLEEP_TIME_VSDB 	200
#define OFF_CHAN_TIME_THRESHOLD_MS	200

/* if sta is connected or connecting, sleep for a while before retry af tx or finding a peer */
#define WL_AF_TX_KEEP_PRI_CONNECTION_VSDB(wl)	\
	do {	\
		if (wl_get_drv_status(wl, CONNECTED, wl_to_prmry_ndev(wl)) ||	\
			wl_get_drv_status(wl, CONNECTING, wl_to_prmry_ndev(wl))) {	\
			msleep(DEFAULT_SLEEP_TIME_VSDB);	\
		}	\
	} while (0)
#else /* VSDB */
/* if not VSDB, do nothing */
#define WL_AF_TX_KEEP_PRI_CONNECTION_VSDB(wl)
#endif /* VSDB */

#ifdef WL_CFG80211_SYNC_GON
#define WL_DRV_STATUS_SENDING_AF_FRM_EXT(wl) \
	(wl_get_drv_status_all(wl, SENDING_ACT_FRM) || \
		wl_get_drv_status_all(wl, WAITING_NEXT_ACT_FRM_LISTEN))
#else
#define WL_DRV_STATUS_SENDING_AF_FRM_EXT(wl) wl_get_drv_status_all(wl, SENDING_ACT_FRM)
#endif /* WL_CFG80211_SYNC_GON */

#define WL_CHANSPEC_CTL_SB_NONE WL_CHANSPEC_CTL_SB_LLL


#define DNGL_FUNC(func, parameters) func parameters;
#define COEX_DHCP

#define WLAN_EID_SSID	0
#define CH_MIN_5G_CHANNEL 34
#define CH_MIN_2G_CHANNEL 1

/* This is to override regulatory domains defined in cfg80211 module (reg.c)
 * By default world regulatory domain defined in reg.c puts the flags NL80211_RRF_PASSIVE_SCAN
 * and NL80211_RRF_NO_IBSS for 5GHz channels (for 36..48 and 149..165).
 * With respect to these flags, wpa_supplicant doesn't start p2p operations on 5GHz channels.
 * All the chnages in world regulatory domain are to be done here.
 */
static const struct ieee80211_regdomain brcm_regdom = {
	.n_reg_rules = 4,
	.alpha2 =  "99",
	.reg_rules = {
		/* IEEE 802.11b/g, channels 1..11 */
		REG_RULE(2412-10, 2472+10, 40, 6, 20, 0),
		/* If any */
		/* IEEE 802.11 channel 14 - Only JP enables
		 * this and for 802.11b only
		 */
		REG_RULE(2484-10, 2484+10, 20, 6, 20, 0),
		/* IEEE 802.11a, channel 36..64 */
		REG_RULE(5150-10, 5350+10, 40, 6, 20, 0),
		/* IEEE 802.11a, channel 100..165 */
		REG_RULE(5470-10, 5850+10, 40, 6, 20, 0), }
};


/* Data Element Definitions */
#define WPS_ID_CONFIG_METHODS     0x1008
#define WPS_ID_REQ_TYPE           0x103A
#define WPS_ID_DEVICE_NAME        0x1011
#define WPS_ID_VERSION            0x104A
#define WPS_ID_DEVICE_PWD_ID      0x1012
#define WPS_ID_REQ_DEV_TYPE       0x106A
#define WPS_ID_SELECTED_REGISTRAR_CONFIG_METHODS 0x1053
#define WPS_ID_PRIM_DEV_TYPE      0x1054

/* Device Password ID */
#define DEV_PW_DEFAULT 0x0000
#define DEV_PW_USER_SPECIFIED 0x0001,
#define DEV_PW_MACHINE_SPECIFIED 0x0002
#define DEV_PW_REKEY 0x0003
#define DEV_PW_PUSHBUTTON 0x0004
#define DEV_PW_REGISTRAR_SPECIFIED 0x0005

/* Config Methods */
#define WPS_CONFIG_USBA 0x0001
#define WPS_CONFIG_ETHERNET 0x0002
#define WPS_CONFIG_LABEL 0x0004
#define WPS_CONFIG_DISPLAY 0x0008
#define WPS_CONFIG_EXT_NFC_TOKEN 0x0010
#define WPS_CONFIG_INT_NFC_TOKEN 0x0020
#define WPS_CONFIG_NFC_INTERFACE 0x0040
#define WPS_CONFIG_PUSHBUTTON 0x0080
#define WPS_CONFIG_KEYPAD 0x0100
#define WPS_CONFIG_VIRT_PUSHBUTTON 0x0280
#define WPS_CONFIG_PHY_PUSHBUTTON 0x0480
#define WPS_CONFIG_VIRT_DISPLAY 0x2008
#define WPS_CONFIG_PHY_DISPLAY 0x4008

#define PM_BLOCK 1
#define PM_ENABLE 0

#ifdef BCMCCX
#ifndef WLAN_AKM_SUITE_CCKM
#define WLAN_AKM_SUITE_CCKM 0x000FAC04
#endif
#define DOT11_LEAP_AUTH	0x80 /* LEAP auth frame paylod constants */
#endif /* BCMCCX */

#ifndef RSSI_OFFSET
#define RSSI_OFFSET	0
#endif
/*
 * cfg80211_ops api/callback list
 */
static s32 wl_frame_get_mgmt(u16 fc, const struct ether_addr *da,
	const struct ether_addr *sa, const struct ether_addr *bssid,
	u8 **pheader, u32 *body_len, u8 *pbody);
static s32 __wl_cfg80211_scan(struct wiphy *wiphy, struct net_device *ndev,
	struct cfg80211_scan_request *request,
	struct cfg80211_ssid *this_ssid);
static s32 wl_cfg80211_scan(struct wiphy *wiphy, struct net_device *ndev,
	struct cfg80211_scan_request *request);
static s32 wl_cfg80211_set_wiphy_params(struct wiphy *wiphy, u32 changed);
static s32 wl_cfg80211_join_ibss(struct wiphy *wiphy, struct net_device *dev,
	struct cfg80211_ibss_params *params);
static s32 wl_cfg80211_leave_ibss(struct wiphy *wiphy,
	struct net_device *dev);
static s32 wl_cfg80211_get_station(struct wiphy *wiphy,
	struct net_device *dev, u8 *mac,
	struct station_info *sinfo);
static s32 wl_cfg80211_set_power_mgmt(struct wiphy *wiphy,
	struct net_device *dev, bool enabled,
	s32 timeout);
static int wl_cfg80211_connect(struct wiphy *wiphy, struct net_device *dev,
	struct cfg80211_connect_params *sme);
static s32 wl_cfg80211_disconnect(struct wiphy *wiphy, struct net_device *dev,
	u16 reason_code);
static s32 wl_cfg80211_set_tx_power(struct wiphy *wiphy,
	enum nl80211_tx_power_setting type,
	s32 dbm);
static s32 wl_cfg80211_get_tx_power(struct wiphy *wiphy, s32 *dbm);
static s32 wl_cfg80211_config_default_key(struct wiphy *wiphy,
	struct net_device *dev,
	u8 key_idx, bool unicast, bool multicast);
static s32 wl_cfg80211_add_key(struct wiphy *wiphy, struct net_device *dev,
	u8 key_idx, bool pairwise, const u8 *mac_addr,
	struct key_params *params);
static s32 wl_cfg80211_del_key(struct wiphy *wiphy, struct net_device *dev,
	u8 key_idx, bool pairwise, const u8 *mac_addr);
static s32 wl_cfg80211_get_key(struct wiphy *wiphy, struct net_device *dev,
	u8 key_idx, bool pairwise, const u8 *mac_addr,
	void *cookie, void (*callback) (void *cookie,
	struct key_params *params));
static s32 wl_cfg80211_config_default_mgmt_key(struct wiphy *wiphy,
	struct net_device *dev,	u8 key_idx);
static s32 wl_cfg80211_resume(struct wiphy *wiphy);
#if 0 || (LINUX_VERSION_CODE >= KERNEL_VERSION(3, 2, 0))
static s32 wl_cfg80211_mgmt_tx_cancel_wait(struct wiphy *wiphy,
	struct net_device *dev, u64 cookie);
static s32 wl_cfg80211_del_station(struct wiphy *wiphy,
	struct net_device *ndev, u8* mac_addr);
#endif
#if LINUX_VERSION_CODE > KERNEL_VERSION(2, 6, 39)
static s32 wl_cfg80211_suspend(struct wiphy *wiphy, struct cfg80211_wowlan *wow);
#else
static s32 wl_cfg80211_suspend(struct wiphy *wiphy);
#endif
static s32 wl_cfg80211_set_pmksa(struct wiphy *wiphy, struct net_device *dev,
	struct cfg80211_pmksa *pmksa);
static s32 wl_cfg80211_del_pmksa(struct wiphy *wiphy, struct net_device *dev,
	struct cfg80211_pmksa *pmksa);
static s32 wl_cfg80211_flush_pmksa(struct wiphy *wiphy,
	struct net_device *dev);
static s32 wl_notify_escan_complete(struct wl_priv *wl,
	struct net_device *ndev, bool aborted, bool fw_abort);
/*
 * event & event Q handlers for cfg80211 interfaces
 */
static s32 wl_create_event_handler(struct wl_priv *wl);
static void wl_destroy_event_handler(struct wl_priv *wl);
static s32 wl_event_handler(void *data);
static void wl_init_eq(struct wl_priv *wl);
static void wl_flush_eq(struct wl_priv *wl);
static unsigned long wl_lock_eq(struct wl_priv *wl);
static void wl_unlock_eq(struct wl_priv *wl, unsigned long flags);
static void wl_init_eq_lock(struct wl_priv *wl);
static void wl_init_event_handler(struct wl_priv *wl);
static struct wl_event_q *wl_deq_event(struct wl_priv *wl);
static s32 wl_enq_event(struct wl_priv *wl, struct net_device *ndev, u32 type,
	const wl_event_msg_t *msg, void *data);
static void wl_put_event(struct wl_event_q *e);
static void wl_wakeup_event(struct wl_priv *wl);
static s32 wl_notify_connect_status_ap(struct wl_priv *wl, struct net_device *ndev,
	const wl_event_msg_t *e, void *data);
static s32 wl_notify_connect_status(struct wl_priv *wl,
	struct net_device *ndev,
	const wl_event_msg_t *e, void *data);
static s32 wl_notify_roaming_status(struct wl_priv *wl,
	struct net_device *ndev,
	const wl_event_msg_t *e, void *data);
static s32 wl_notify_scan_status(struct wl_priv *wl, struct net_device *ndev,
	const wl_event_msg_t *e, void *data);
static s32 wl_bss_connect_done(struct wl_priv *wl, struct net_device *ndev,
	const wl_event_msg_t *e, void *data, bool completed);
static s32 wl_bss_roaming_done(struct wl_priv *wl, struct net_device *ndev,
	const wl_event_msg_t *e, void *data);
static s32 wl_notify_mic_status(struct wl_priv *wl, struct net_device *ndev,
	const wl_event_msg_t *e, void *data);
#ifdef WL_SCHED_SCAN
static s32
wl_notify_sched_scan_results(struct wl_priv *wl, struct net_device *ndev,
	const wl_event_msg_t *e, void *data);
#endif /* WL_SCHED_SCAN */
#ifdef PNO_SUPPORT
static s32 wl_notify_pfn_status(struct wl_priv *wl, struct net_device *ndev,
	const wl_event_msg_t *e, void *data);
#endif /* PNO_SUPPORT */
static s32 wl_notifier_change_state(struct wl_priv *wl, struct net_info *_net_info,
	enum wl_status state, bool set);
/*
 * register/deregister parent device
 */
static void wl_cfg80211_clear_parent_dev(void);

/*
 * ioctl utilites
 */

/*
 * cfg80211 set_wiphy_params utilities
 */
static s32 wl_set_frag(struct net_device *dev, u32 frag_threshold);
static s32 wl_set_rts(struct net_device *dev, u32 frag_threshold);
static s32 wl_set_retry(struct net_device *dev, u32 retry, bool l);

/*
 * wl profile utilities
 */
static s32 wl_update_prof(struct wl_priv *wl, struct net_device *ndev,
	const wl_event_msg_t *e, void *data, s32 item);
static void *wl_read_prof(struct wl_priv *wl, struct net_device *ndev, s32 item);
static void wl_init_prof(struct wl_priv *wl, struct net_device *ndev);

/*
 * cfg80211 connect utilites
 */
static s32 wl_set_wpa_version(struct net_device *dev,
	struct cfg80211_connect_params *sme);
static s32 wl_set_auth_type(struct net_device *dev,
	struct cfg80211_connect_params *sme);
static s32 wl_set_set_cipher(struct net_device *dev,
	struct cfg80211_connect_params *sme);
static s32 wl_set_key_mgmt(struct net_device *dev,
	struct cfg80211_connect_params *sme);
static s32 wl_set_set_sharedkey(struct net_device *dev,
	struct cfg80211_connect_params *sme);
#ifdef BCMWAPI_WPI
static s32 wl_set_set_wapi_ie(struct net_device *dev,
        struct cfg80211_connect_params *sme);
#endif
static s32 wl_get_assoc_ies(struct wl_priv *wl, struct net_device *ndev);
static void wl_ch_to_chanspec(int ch,
	struct wl_join_params *join_params, size_t *join_params_size);

/*
 * information element utilities
 */
static void wl_rst_ie(struct wl_priv *wl);
static __used s32 wl_add_ie(struct wl_priv *wl, u8 t, u8 l, u8 *v);
static void wl_update_hidden_ap_ie(struct wl_bss_info *bi, u8 *ie_stream, u32 *ie_size);
static s32 wl_mrg_ie(struct wl_priv *wl, u8 *ie_stream, u16 ie_size);
static s32 wl_cp_ie(struct wl_priv *wl, u8 *dst, u16 dst_size);
static u32 wl_get_ielen(struct wl_priv *wl);

#ifdef WL11U
bcm_tlv_t *
wl_cfg80211_find_interworking_ie(u8 *parse, u32 len);
static s32
wl_cfg80211_add_iw_ie(struct wl_priv *wl, struct net_device *ndev, s32 bssidx, s32 pktflag,
            uint8 ie_id, uint8 *data, uint8 data_len);
#endif /* WL11U */

static s32 wl_setup_wiphy(struct wireless_dev *wdev, struct device *dev);
static void wl_free_wdev(struct wl_priv *wl);

static s32 wl_inform_bss(struct wl_priv *wl);
static s32 wl_inform_single_bss(struct wl_priv *wl, struct wl_bss_info *bi, u8 is_roam_done);
static s32 wl_update_bss_info(struct wl_priv *wl, struct net_device *ndev, u8 is_roam_done);
static chanspec_t wl_cfg80211_get_shared_freq(struct wiphy *wiphy);
static s32 wl_add_keyext(struct wiphy *wiphy, struct net_device *dev,
	u8 key_idx, const u8 *mac_addr,
	struct key_params *params);
/*
 * key indianess swap utilities
 */
static void swap_key_from_BE(struct wl_wsec_key *key);
static void swap_key_to_BE(struct wl_wsec_key *key);

/*
 * wl_priv memory init/deinit utilities
 */
static s32 wl_init_priv_mem(struct wl_priv *wl);
static void wl_deinit_priv_mem(struct wl_priv *wl);

static void wl_delay(u32 ms);

/*
 * ibss mode utilities
 */
static bool wl_is_ibssmode(struct wl_priv *wl, struct net_device *ndev);
static __used bool wl_is_ibssstarter(struct wl_priv *wl);

/*
 * link up/down , default configuration utilities
 */
static s32 __wl_cfg80211_up(struct wl_priv *wl);
static s32 __wl_cfg80211_down(struct wl_priv *wl);
static bool wl_is_linkdown(struct wl_priv *wl, const wl_event_msg_t *e);
static bool wl_is_linkup(struct wl_priv *wl, const wl_event_msg_t *e, struct net_device *ndev);
static bool wl_is_nonetwork(struct wl_priv *wl, const wl_event_msg_t *e);
static void wl_link_up(struct wl_priv *wl);
static void wl_link_down(struct wl_priv *wl);
static s32 wl_config_ifmode(struct wl_priv *wl, struct net_device *ndev, s32 iftype);
static void wl_init_conf(struct wl_conf *conf);

/*
 * iscan handler
 */
static void wl_iscan_timer(unsigned long data);
static void wl_term_iscan(struct wl_priv *wl);
static s32 wl_init_scan(struct wl_priv *wl);
static s32 wl_iscan_thread(void *data);
static s32 wl_run_iscan(struct wl_iscan_ctrl *iscan, struct cfg80211_scan_request *request,
	u16 action);
static s32 wl_do_iscan(struct wl_priv *wl,  struct cfg80211_scan_request *request);
static s32 wl_wakeup_iscan(struct wl_iscan_ctrl *iscan);
static s32 wl_invoke_iscan(struct wl_priv *wl);
static s32 wl_get_iscan_results(struct wl_iscan_ctrl *iscan, u32 *status,
	struct wl_scan_results **bss_list);
static void wl_notify_iscan_complete(struct wl_iscan_ctrl *iscan, bool aborted);
static void wl_init_iscan_handler(struct wl_iscan_ctrl *iscan);
static s32 wl_iscan_done(struct wl_priv *wl);
static s32 wl_iscan_pending(struct wl_priv *wl);
static s32 wl_iscan_inprogress(struct wl_priv *wl);
static s32 wl_iscan_aborted(struct wl_priv *wl);

/*
 * find most significant bit set
 */
static __used u32 wl_find_msb(u16 bit16);

/*
 * rfkill support
 */
static int wl_setup_rfkill(struct wl_priv *wl, bool setup);
static int wl_rfkill_set(void *data, bool blocked);

static wl_scan_params_t *wl_cfg80211_scan_alloc_params(int channel,
	int nprobes, int *out_params_size);
static void get_primary_mac(struct wl_priv *wl, struct ether_addr *mac);

/*
 * Some external functions, TODO: move them to dhd_linux.h
 */
int dhd_add_monitor(char *name, struct net_device **new_ndev);
int dhd_del_monitor(struct net_device *ndev);
int dhd_monitor_init(void *dhd_pub);
int dhd_monitor_uninit(void);
int dhd_start_xmit(struct sk_buff *skb, struct net_device *net);

#ifdef ROAM_CHANNEL_CACHE
void reset_roam_cache(void);
void add_roam_cache(wl_bss_info_t *bi);
int  get_roam_channel_list(int target_chan,
	chanspec_t *channels, const wlc_ssid_t *ssid, int ioctl_ver);
void print_roam_cache(void);
void set_roam_band(int band);
#endif


#define CHECK_SYS_UP(wlpriv)						\
do {									\
	struct net_device *ndev = wl_to_prmry_ndev(wlpriv);       	\
	if (unlikely(!wl_get_drv_status(wlpriv, READY, ndev))) {	\
		WL_INFO(("device is not ready\n"));			\
		return -EIO;						\
	}								\
} while (0)


#define IS_WPA_AKM(akm) ((akm) == RSN_AKM_NONE || 			\
				 (akm) == RSN_AKM_UNSPECIFIED || 	\
				 (akm) == RSN_AKM_PSK)


extern int dhd_wait_pend8021x(struct net_device *dev);
#ifdef PROP_TXSTATUS_VSDB
extern int disable_proptx;
extern int dhd_wlfc_init(dhd_pub_t *dhd);
extern void dhd_wlfc_deinit(dhd_pub_t *dhd);
#endif /* PROP_TXSTATUS_VSDB */

#if defined(CUSTOMER_HW4) && defined(USE_DYNAMIC_F2_BLKSIZE)
extern int
dhdsdio_func_blocksize(dhd_pub_t *dhd, int function_num, int block_size);
#endif /* CUSTOMER_HW4 && USE_DYNAMIC_F2_BLKSIZE */

#if (WL_DBG_LEVEL > 0)
#define WL_DBG_ESTR_MAX	50
static s8 wl_dbg_estr[][WL_DBG_ESTR_MAX] = {
	"SET_SSID", "JOIN", "START", "AUTH", "AUTH_IND",
	"DEAUTH", "DEAUTH_IND", "ASSOC", "ASSOC_IND", "REASSOC",
	"REASSOC_IND", "DISASSOC", "DISASSOC_IND", "QUIET_START", "QUIET_END",
	"BEACON_RX", "LINK", "MIC_ERROR", "NDIS_LINK", "ROAM",
	"TXFAIL", "PMKID_CACHE", "RETROGRADE_TSF", "PRUNE", "AUTOAUTH",
	"EAPOL_MSG", "SCAN_COMPLETE", "ADDTS_IND", "DELTS_IND", "BCNSENT_IND",
	"BCNRX_MSG", "BCNLOST_MSG", "ROAM_PREP", "PFN_NET_FOUND",
	"PFN_NET_LOST",
	"RESET_COMPLETE", "JOIN_START", "ROAM_START", "ASSOC_START",
	"IBSS_ASSOC",
	"RADIO", "PSM_WATCHDOG", "WLC_E_CCX_ASSOC_START", "WLC_E_CCX_ASSOC_ABORT",
	"PROBREQ_MSG",
	"SCAN_CONFIRM_IND", "PSK_SUP", "COUNTRY_CODE_CHANGED",
	"EXCEEDED_MEDIUM_TIME", "ICV_ERROR",
	"UNICAST_DECODE_ERROR", "MULTICAST_DECODE_ERROR", "TRACE",
	"WLC_E_BTA_HCI_EVENT", "IF", "WLC_E_P2P_DISC_LISTEN_COMPLETE",
	"RSSI", "PFN_SCAN_COMPLETE", "WLC_E_EXTLOG_MSG",
	"ACTION_FRAME", "ACTION_FRAME_COMPLETE", "WLC_E_PRE_ASSOC_IND",
	"WLC_E_PRE_REASSOC_IND", "WLC_E_CHANNEL_ADOPTED", "WLC_E_AP_STARTED",
	"WLC_E_DFS_AP_STOP", "WLC_E_DFS_AP_RESUME", "WLC_E_WAI_STA_EVENT",
	"WLC_E_WAI_MSG", "WLC_E_ESCAN_RESULT", "WLC_E_ACTION_FRAME_OFF_CHAN_COMPLETE",
	"WLC_E_PROBRESP_MSG", "WLC_E_P2P_PROBREQ_MSG", "WLC_E_DCS_REQUEST", "WLC_E_FIFO_CREDIT_MAP",
	"WLC_E_ACTION_FRAME_RX", "WLC_E_WAKE_EVENT", "WLC_E_RM_COMPLETE"
};
#endif				/* WL_DBG_LEVEL */

#define CHAN2G(_channel, _freq, _flags) {			\
	.band			= IEEE80211_BAND_2GHZ,		\
	.center_freq		= (_freq),			\
	.hw_value		= (_channel),			\
	.flags			= (_flags),			\
	.max_antenna_gain	= 0,				\
	.max_power		= 30,				\
}

#define CHAN5G(_channel, _flags) {				\
	.band			= IEEE80211_BAND_5GHZ,		\
	.center_freq		= 5000 + (5 * (_channel)),	\
	.hw_value		= (_channel),			\
	.flags			= (_flags),			\
	.max_antenna_gain	= 0,				\
	.max_power		= 30,				\
}

#define RATE_TO_BASE100KBPS(rate)   (((rate) * 10) / 2)
#define RATETAB_ENT(_rateid, _flags) \
	{								\
		.bitrate	= RATE_TO_BASE100KBPS(_rateid),     \
		.hw_value	= (_rateid),			    \
		.flags	  = (_flags),			     \
	}

static struct ieee80211_rate __wl_rates[] = {
	RATETAB_ENT(WLC_RATE_1M, 0),
	RATETAB_ENT(WLC_RATE_2M, IEEE80211_RATE_SHORT_PREAMBLE),
	RATETAB_ENT(WLC_RATE_5M5, IEEE80211_RATE_SHORT_PREAMBLE),
	RATETAB_ENT(WLC_RATE_11M, IEEE80211_RATE_SHORT_PREAMBLE),
	RATETAB_ENT(WLC_RATE_6M, 0),
	RATETAB_ENT(WLC_RATE_9M, 0),
	RATETAB_ENT(WLC_RATE_12M, 0),
	RATETAB_ENT(WLC_RATE_18M, 0),
	RATETAB_ENT(WLC_RATE_24M, 0),
	RATETAB_ENT(WLC_RATE_36M, 0),
	RATETAB_ENT(WLC_RATE_48M, 0),
	RATETAB_ENT(WLC_RATE_54M, 0)
};

#define wl_a_rates		(__wl_rates + 4)
#define wl_a_rates_size	8
#define wl_g_rates		(__wl_rates + 0)
#define wl_g_rates_size	12

static struct ieee80211_channel __wl_2ghz_channels[] = {
	CHAN2G(1, 2412, 0),
	CHAN2G(2, 2417, 0),
	CHAN2G(3, 2422, 0),
	CHAN2G(4, 2427, 0),
	CHAN2G(5, 2432, 0),
	CHAN2G(6, 2437, 0),
	CHAN2G(7, 2442, 0),
	CHAN2G(8, 2447, 0),
	CHAN2G(9, 2452, 0),
	CHAN2G(10, 2457, 0),
	CHAN2G(11, 2462, 0),
	CHAN2G(12, 2467, 0),
	CHAN2G(13, 2472, 0),
	CHAN2G(14, 2484, 0)
};

static struct ieee80211_channel __wl_5ghz_a_channels[] = {
	CHAN5G(34, 0), CHAN5G(36, 0),
	CHAN5G(38, 0), CHAN5G(40, 0),
	CHAN5G(42, 0), CHAN5G(44, 0),
	CHAN5G(46, 0), CHAN5G(48, 0),
	CHAN5G(52, 0), CHAN5G(56, 0),
	CHAN5G(60, 0), CHAN5G(64, 0),
	CHAN5G(100, 0), CHAN5G(104, 0),
	CHAN5G(108, 0), CHAN5G(112, 0),
	CHAN5G(116, 0), CHAN5G(120, 0),
	CHAN5G(124, 0), CHAN5G(128, 0),
	CHAN5G(132, 0), CHAN5G(136, 0),
	CHAN5G(140, 0), CHAN5G(149, 0),
	CHAN5G(153, 0), CHAN5G(157, 0),
	CHAN5G(161, 0), CHAN5G(165, 0)
};

static struct ieee80211_supported_band __wl_band_2ghz = {
	.band = IEEE80211_BAND_2GHZ,
	.channels = __wl_2ghz_channels,
	.n_channels = ARRAY_SIZE(__wl_2ghz_channels),
	.bitrates = wl_g_rates,
	.n_bitrates = wl_g_rates_size
};

static struct ieee80211_supported_band __wl_band_5ghz_a = {
	.band = IEEE80211_BAND_5GHZ,
	.channels = __wl_5ghz_a_channels,
	.n_channels = ARRAY_SIZE(__wl_5ghz_a_channels),
	.bitrates = wl_a_rates,
	.n_bitrates = wl_a_rates_size
};

static const u32 __wl_cipher_suites[] = {
	WLAN_CIPHER_SUITE_WEP40,
	WLAN_CIPHER_SUITE_WEP104,
	WLAN_CIPHER_SUITE_TKIP,
	WLAN_CIPHER_SUITE_CCMP,
	WLAN_CIPHER_SUITE_AES_CMAC,
#ifdef BCMWAPI_WPI
	WLAN_CIPHER_SUITE_SMS4
#endif
};

#ifdef WL_CFG80211_GON_COLLISION
#define BLOCK_GON_REQ_MAX_NUM 5
#endif /* WL_CFG80211_GON_COLLISION */

/* IOCtl version read from targeted driver */
static int ioctl_version;

/* Return a new chanspec given a legacy chanspec
 * Returns INVCHANSPEC on error
 */
static chanspec_t
wl_chspec_from_legacy(chanspec_t legacy_chspec)
{
	chanspec_t chspec;

	/* get the channel number */
	chspec = LCHSPEC_CHANNEL(legacy_chspec);

	/* convert the band */
	if (LCHSPEC_IS2G(legacy_chspec)) {
		chspec |= WL_CHANSPEC_BAND_2G;
	} else {
		chspec |= WL_CHANSPEC_BAND_5G;
	}

	/* convert the bw and sideband */
	if (LCHSPEC_IS20(legacy_chspec)) {
		chspec |= WL_CHANSPEC_BW_20;
	} else {
		chspec |= WL_CHANSPEC_BW_40;
		if (LCHSPEC_CTL_SB(legacy_chspec) == WL_LCHANSPEC_CTL_SB_LOWER) {
			chspec |= WL_CHANSPEC_CTL_SB_L;
		} else {
			chspec |= WL_CHANSPEC_CTL_SB_U;
		}
	}

	if (wf_chspec_malformed(chspec)) {
		WL_ERR(("wl_chspec_from_legacy: output chanspec (0x%04X) malformed\n",
		        chspec));
		return INVCHANSPEC;
	}

	return chspec;
}

/* Return a legacy chanspec given a new chanspec
 * Returns INVCHANSPEC on error
 */
static chanspec_t
wl_chspec_to_legacy(chanspec_t chspec)
{
	chanspec_t lchspec;

	if (wf_chspec_malformed(chspec)) {
		WL_ERR(("wl_chspec_to_legacy: input chanspec (0x%04X) malformed\n",
		        chspec));
		return INVCHANSPEC;
	}

	/* get the channel number */
	lchspec = CHSPEC_CHANNEL(chspec);

	/* convert the band */
	if (CHSPEC_IS2G(chspec)) {
		lchspec |= WL_LCHANSPEC_BAND_2G;
	} else {
		lchspec |= WL_LCHANSPEC_BAND_5G;
	}

	/* convert the bw and sideband */
	if (CHSPEC_IS20(chspec)) {
		lchspec |= WL_LCHANSPEC_BW_20;
		lchspec |= WL_LCHANSPEC_CTL_SB_NONE;
	} else if (CHSPEC_IS40(chspec)) {
		lchspec |= WL_LCHANSPEC_BW_40;
		if (CHSPEC_CTL_SB(chspec) == WL_CHANSPEC_CTL_SB_L) {
			lchspec |= WL_LCHANSPEC_CTL_SB_LOWER;
		} else {
			lchspec |= WL_LCHANSPEC_CTL_SB_UPPER;
		}
	} else {
		/* cannot express the bandwidth */
		char chanbuf[CHANSPEC_STR_LEN];
		WL_ERR((
		        "wl_chspec_to_legacy: unable to convert chanspec %s (0x%04X) "
		        "to pre-11ac format\n",
		        wf_chspec_ntoa(chspec, chanbuf), chspec));
		return INVCHANSPEC;
	}

	return lchspec;
}

/* given a chanspec value, do the endian and chanspec version conversion to
 * a chanspec_t value
 * Returns INVCHANSPEC on error
 */
static chanspec_t
wl_chspec_host_to_driver(chanspec_t chanspec)
{
	if (ioctl_version == 1) {
		chanspec = wl_chspec_to_legacy(chanspec);
		if (chanspec == INVCHANSPEC) {
			return chanspec;
		}
	}
	chanspec = htodchanspec(chanspec);

	return chanspec;
}

/* given a channel value, do the endian and chanspec version conversion to
 * a chanspec_t value
 * Returns INVCHANSPEC on error
 */
chanspec_t
wl_ch_host_to_driver(u16 channel)
{

	chanspec_t chanspec;

	chanspec = channel & WL_CHANSPEC_CHAN_MASK;

	if (channel <= CH_MAX_2G_CHANNEL)
		chanspec |= WL_CHANSPEC_BAND_2G;
	else
		chanspec |= WL_CHANSPEC_BAND_5G;

	chanspec |= WL_CHANSPEC_BW_20;
	chanspec |= WL_CHANSPEC_CTL_SB_NONE;

	return wl_chspec_host_to_driver(chanspec);
}

/* given a chanspec value from the driver, do the endian and chanspec version conversion to
 * a chanspec_t value
 * Returns INVCHANSPEC on error
 */
static chanspec_t
wl_chspec_driver_to_host(chanspec_t chanspec)
{
	chanspec = dtohchanspec(chanspec);
	if (ioctl_version == 1) {
		chanspec = wl_chspec_from_legacy(chanspec);
	}

	return chanspec;
}

/* There isn't a lot of sense in it, but you can transmit anything you like */
static const struct ieee80211_txrx_stypes
wl_cfg80211_default_mgmt_stypes[NUM_NL80211_IFTYPES] = {
	[NL80211_IFTYPE_ADHOC] = {
		.tx = 0xffff,
		.rx = BIT(IEEE80211_STYPE_ACTION >> 4)
	},
	[NL80211_IFTYPE_STATION] = {
		.tx = 0xffff,
		.rx = BIT(IEEE80211_STYPE_ACTION >> 4) |
		BIT(IEEE80211_STYPE_PROBE_REQ >> 4)
	},
	[NL80211_IFTYPE_AP] = {
		.tx = 0xffff,
		.rx = BIT(IEEE80211_STYPE_ASSOC_REQ >> 4) |
		BIT(IEEE80211_STYPE_REASSOC_REQ >> 4) |
		BIT(IEEE80211_STYPE_PROBE_REQ >> 4) |
		BIT(IEEE80211_STYPE_DISASSOC >> 4) |
		BIT(IEEE80211_STYPE_AUTH >> 4) |
		BIT(IEEE80211_STYPE_DEAUTH >> 4) |
		BIT(IEEE80211_STYPE_ACTION >> 4)
	},
	[NL80211_IFTYPE_AP_VLAN] = {
		/* copy AP */
		.tx = 0xffff,
		.rx = BIT(IEEE80211_STYPE_ASSOC_REQ >> 4) |
		BIT(IEEE80211_STYPE_REASSOC_REQ >> 4) |
		BIT(IEEE80211_STYPE_PROBE_REQ >> 4) |
		BIT(IEEE80211_STYPE_DISASSOC >> 4) |
		BIT(IEEE80211_STYPE_AUTH >> 4) |
		BIT(IEEE80211_STYPE_DEAUTH >> 4) |
		BIT(IEEE80211_STYPE_ACTION >> 4)
	},
	[NL80211_IFTYPE_P2P_CLIENT] = {
		.tx = 0xffff,
		.rx = BIT(IEEE80211_STYPE_ACTION >> 4) |
		BIT(IEEE80211_STYPE_PROBE_REQ >> 4)
	},
	[NL80211_IFTYPE_P2P_GO] = {
		.tx = 0xffff,
		.rx = BIT(IEEE80211_STYPE_ASSOC_REQ >> 4) |
		BIT(IEEE80211_STYPE_REASSOC_REQ >> 4) |
		BIT(IEEE80211_STYPE_PROBE_REQ >> 4) |
		BIT(IEEE80211_STYPE_DISASSOC >> 4) |
		BIT(IEEE80211_STYPE_AUTH >> 4) |
		BIT(IEEE80211_STYPE_DEAUTH >> 4) |
		BIT(IEEE80211_STYPE_ACTION >> 4)
	}
};

static void swap_key_from_BE(struct wl_wsec_key *key)
{
	key->index = htod32(key->index);
	key->len = htod32(key->len);
	key->algo = htod32(key->algo);
	key->flags = htod32(key->flags);
	key->rxiv.hi = htod32(key->rxiv.hi);
	key->rxiv.lo = htod16(key->rxiv.lo);
	key->iv_initialized = htod32(key->iv_initialized);
}

static void swap_key_to_BE(struct wl_wsec_key *key)
{
	key->index = dtoh32(key->index);
	key->len = dtoh32(key->len);
	key->algo = dtoh32(key->algo);
	key->flags = dtoh32(key->flags);
	key->rxiv.hi = dtoh32(key->rxiv.hi);
	key->rxiv.lo = dtoh16(key->rxiv.lo);
	key->iv_initialized = dtoh32(key->iv_initialized);
}

//#if LINUX_VERSION_CODE < KERNEL_VERSION(3, 4, 0)
#if 0
/* For debug: Dump the contents of the encoded wps ie buffe */
static void
wl_validate_wps_ie(char *wps_ie, s32 wps_ie_len, bool *pbc)
{
	#define WPS_IE_FIXED_LEN 6
	u16 len;
	u8 *subel = NULL;
	u16 subelt_id;
	u16 subelt_len;
	u16 val;
	u8 *valptr = (uint8*) &val;
	if (wps_ie == NULL || wps_ie_len < WPS_IE_FIXED_LEN) {
		WL_ERR(("invalid argument : NULL\n"));
		return;
	}
	len = (u16)wps_ie[TLV_LEN_OFF];

	if (len > wps_ie_len) {
		WL_ERR(("invalid length len %d, wps ie len %d\n", len, wps_ie_len));
		return;
	}
	WL_DBG(("wps_ie len=%d\n", len));
	len -= 4;	/* for the WPS IE's OUI, oui_type fields */
	subel = wps_ie + WPS_IE_FIXED_LEN;
	while (len >= 4) {		/* must have attr id, attr len fields */
		valptr[0] = *subel++;
		valptr[1] = *subel++;
		subelt_id = HTON16(val);

		valptr[0] = *subel++;
		valptr[1] = *subel++;
		subelt_len = HTON16(val);

		len -= 4;			/* for the attr id, attr len fields */
		len -= subelt_len;	/* for the remaining fields in this attribute */
		WL_DBG((" subel=%p, subelt_id=0x%x subelt_len=%u\n",
			subel, subelt_id, subelt_len));

		if (subelt_id == WPS_ID_VERSION) {
			WL_DBG(("  attr WPS_ID_VERSION: %u\n", *subel));
		} else if (subelt_id == WPS_ID_REQ_TYPE) {
			WL_DBG(("  attr WPS_ID_REQ_TYPE: %u\n", *subel));
		} else if (subelt_id == WPS_ID_CONFIG_METHODS) {
			valptr[0] = *subel;
			valptr[1] = *(subel + 1);
			WL_DBG(("  attr WPS_ID_CONFIG_METHODS: %x\n", HTON16(val)));
		} else if (subelt_id == WPS_ID_DEVICE_NAME) {
			char devname[100];
			memcpy(devname, subel, subelt_len);
			devname[subelt_len] = '\0';
			WL_DBG(("  attr WPS_ID_DEVICE_NAME: %s (len %u)\n",
				devname, subelt_len));
		} else if (subelt_id == WPS_ID_DEVICE_PWD_ID) {
			valptr[0] = *subel;
			valptr[1] = *(subel + 1);
			WL_DBG(("  attr WPS_ID_DEVICE_PWD_ID: %u\n", HTON16(val)));
			*pbc = (HTON16(val) == DEV_PW_PUSHBUTTON) ? true : false;
		} else if (subelt_id == WPS_ID_PRIM_DEV_TYPE) {
			valptr[0] = *subel;
			valptr[1] = *(subel + 1);
			WL_DBG(("  attr WPS_ID_PRIM_DEV_TYPE: cat=%u \n", HTON16(val)));
			valptr[0] = *(subel + 6);
			valptr[1] = *(subel + 7);
			WL_DBG(("  attr WPS_ID_PRIM_DEV_TYPE: subcat=%u\n", HTON16(val)));
		} else if (subelt_id == WPS_ID_REQ_DEV_TYPE) {
			valptr[0] = *subel;
			valptr[1] = *(subel + 1);
			WL_DBG(("  attr WPS_ID_REQ_DEV_TYPE: cat=%u\n", HTON16(val)));
			valptr[0] = *(subel + 6);
			valptr[1] = *(subel + 7);
			WL_DBG(("  attr WPS_ID_REQ_DEV_TYPE: subcat=%u\n", HTON16(val)));
		} else if (subelt_id == WPS_ID_SELECTED_REGISTRAR_CONFIG_METHODS) {
			valptr[0] = *subel;
			valptr[1] = *(subel + 1);
			WL_DBG(("  attr WPS_ID_SELECTED_REGISTRAR_CONFIG_METHODS"
				": cat=%u\n", HTON16(val)));
		} else {
			WL_DBG(("  unknown attr 0x%x\n", subelt_id));
		}

		subel += subelt_len;
	}
}
#endif /* LINUX_VERSION_CODE < KERNEL_VERSION(3, 4, 0) */

static chanspec_t wl_cfg80211_get_shared_freq(struct wiphy *wiphy)
{
	chanspec_t chspec;
	int err = 0;
	struct wl_priv *wl = wiphy_priv(wiphy);
	struct net_device *dev = wl_to_prmry_ndev(wl);
	struct ether_addr bssid;
	struct wl_bss_info *bss = NULL;

	if ((err = wldev_ioctl(dev, WLC_GET_BSSID, &bssid, sizeof(bssid), false))) {
		/* STA interface is not associated. So start the new interface on a temp
		 * channel . Later proper channel will be applied by the above framework
		 * via set_channel (cfg80211 API).
		 */
		WL_DBG(("Not associated. Return a temp channel. \n"));
		return wl_ch_host_to_driver(WL_P2P_TEMP_CHAN);
	}


	*(u32 *) wl->extra_buf = htod32(WL_EXTRA_BUF_MAX);
	if ((err = wldev_ioctl(dev, WLC_GET_BSS_INFO, wl->extra_buf,
		WL_EXTRA_BUF_MAX, false))) {
			WL_ERR(("Failed to get associated bss info, use temp channel \n"));
			chspec = wl_ch_host_to_driver(WL_P2P_TEMP_CHAN);
	}
	else {
			bss = (struct wl_bss_info *) (wl->extra_buf + 4);
			chspec =  bss->chanspec;
			WL_DBG(("Valid BSS Found. chanspec:%d \n", chspec));
	}
	return chspec;
}

static struct net_device* wl_cfg80211_add_monitor_if(char *name)
{
#if defined(WLP2P) && defined(WL_ENABLE_P2P_IF)
	WL_INFO(("wl_cfg80211_add_monitor_if: No more support monitor interface\n"));
	return ERR_PTR(-EOPNOTSUPP);
#else
	struct net_device* ndev = NULL;

	dhd_add_monitor(name, &ndev);
	WL_INFO(("wl_cfg80211_add_monitor_if net device returned: 0x%p\n", ndev));
	return ndev;
#endif /* defined(WLP2P) && defined(WL_ENABLE_P2P_IF) */
}

static struct net_device *
wl_cfg80211_add_virtual_iface(struct wiphy *wiphy, char *name,
	enum nl80211_iftype type, u32 *flags,
	struct vif_params *params)
{
	s32 err;
	s32 timeout = -1;
	s32 wlif_type = -1;
	s32 mode = 0;
	s32 val = 0;
	s32 dhd_mode = 0;
	chanspec_t chspec;
	struct wl_priv *wl = wiphy_priv(wiphy);
	struct net_device *_ndev;
	struct ether_addr primary_mac;
	int (*net_attach)(void *dhdp, int ifidx);
	bool rollback_lock = false;
#ifdef PROP_TXSTATUS_VSDB
	s32 up = 1;
	dhd_pub_t *dhd;
#endif /* PROP_TXSTATUS_VSDB */

	if (!wl)
		return ERR_PTR(-EINVAL);

#ifdef PROP_TXSTATUS_VSDB
	dhd = (dhd_pub_t *)(wl->pub);
#endif /* PROP_TXSTATUS_VSDB */


	/* Use primary I/F for sending cmds down to firmware */
	_ndev = wl_to_prmry_ndev(wl);

	WL_DBG(("if name: %s, type: %d\n", name, type));
	switch (type) {
	case NL80211_IFTYPE_ADHOC:
	case NL80211_IFTYPE_AP_VLAN:
	case NL80211_IFTYPE_WDS:
	case NL80211_IFTYPE_MESH_POINT:
		WL_ERR(("Unsupported interface type\n"));
		mode = WL_MODE_IBSS;
		return NULL;
	case NL80211_IFTYPE_MONITOR:
		return wl_cfg80211_add_monitor_if(name);
	case NL80211_IFTYPE_P2P_CLIENT:
	case NL80211_IFTYPE_STATION:
		wlif_type = WL_P2P_IF_CLIENT;
		mode = WL_MODE_BSS;
		break;
	case NL80211_IFTYPE_P2P_GO:
	case NL80211_IFTYPE_AP:
		wlif_type = WL_P2P_IF_GO;
		mode = WL_MODE_AP;
		break;
	default:
		WL_ERR(("Unsupported interface type\n"));
		return NULL;
		break;
	}

	if (!name) {
		WL_ERR(("name is NULL\n"));
		return NULL;
	}
	if (wl->p2p_supported && (wlif_type != -1)) {
		if (wl_get_p2p_status(wl, IF_DELETING)) {
			/* wait till IF_DEL is complete
			 * release the lock for the unregister to proceed
			 */
			if (rtnl_is_locked()) {
				rtnl_unlock();
				rollback_lock = true;
			}
			WL_INFO(("%s: Released the lock and wait till IF_DEL is complete\n",
				__func__));
			timeout = wait_event_interruptible_timeout(wl->netif_change_event,
				(wl_get_p2p_status(wl, IF_DELETING) == false),
				msecs_to_jiffies(MAX_WAIT_TIME));

			/* put back the rtnl_lock again */
			if (rollback_lock) {
				rtnl_lock();
				rollback_lock = false;
			}
			if (timeout > 0) {
				WL_ERR(("IF DEL is Success\n"));

			} else {
				WL_ERR(("timeount < 0, return -EAGAIN\n"));
				return ERR_PTR(-EAGAIN);
			}
			/* It should be now be safe to put this check here since we are sure
			 * by now netdev_notifier (unregister) would have been called
			 */
			if (wl->iface_cnt == IFACE_MAX_CNT)
				return ERR_PTR(-ENOMEM);
		}

#ifdef PROP_TXSTATUS_VSDB
		if (!dhd)
			return ERR_PTR(-ENODEV);
#endif /* PROP_TXSTATUS_VSDB */
		if (!wl->p2p)
			return ERR_PTR(-ENODEV);

		if (wl->p2p && !wl->p2p->on && strstr(name, WL_P2P_INTERFACE_PREFIX)) {
			p2p_on(wl) = true;
			wl_cfgp2p_set_firm_p2p(wl);
			wl_cfgp2p_init_discovery(wl);
			get_primary_mac(wl, &primary_mac);
			wl_cfgp2p_generate_bss_mac(&primary_mac,
				&wl->p2p->dev_addr, &wl->p2p->int_addr);
		}

		memset(wl->p2p->vir_ifname, 0, IFNAMSIZ);
		strncpy(wl->p2p->vir_ifname, name, IFNAMSIZ - 1);

		wl_notify_escan_complete(wl, _ndev, true, true);
#ifdef PROP_TXSTATUS_VSDB
		if (!wl->wlfc_on && !disable_proptx) {
			dhd->wlfc_enabled = true;
			dhd_wlfc_init(dhd);
			err = wldev_ioctl(_ndev, WLC_UP, &up, sizeof(s32), true);
			if (err < 0)
				WL_ERR(("WLC_UP return err:%d\n", err));
			wl->wlfc_on = true;
		}
#endif /* PROP_TXSTATUS_VSDB */

		/* In concurrency case, STA may be already associated in a particular channel.
		 * so retrieve the current channel of primary interface and then start the virtual
		 * interface on that.
		 */
		 chspec = wl_cfg80211_get_shared_freq(wiphy);

		/* For P2P mode, use P2P-specific driver features to create the
		 * bss: "wl p2p_ifadd"
		 */
		wl_set_p2p_status(wl, IF_ADD);
		if (wlif_type == WL_P2P_IF_GO)
			wldev_iovar_setint(_ndev, "mpc", 0);
		err = wl_cfgp2p_ifadd(wl, &wl->p2p->int_addr, htod32(wlif_type), chspec);

		if (unlikely(err)) {
			WL_ERR((" virtual iface add failed (%d) \n", err));
			return ERR_PTR(-ENOMEM);
		}

		timeout = wait_event_interruptible_timeout(wl->netif_change_event,
			(wl_get_p2p_status(wl, IF_ADD) == false),
			msecs_to_jiffies(MAX_WAIT_TIME));
		if (timeout > 0 && (!wl_get_p2p_status(wl, IF_ADD))) {

			struct wireless_dev *vwdev;
			vwdev = kzalloc(sizeof(*vwdev), GFP_KERNEL);
			if (unlikely(!vwdev)) {
				WL_ERR(("Could not allocate wireless device\n"));
				return ERR_PTR(-ENOMEM);
			}
			vwdev->wiphy = wl->wdev->wiphy;
			WL_INFO((" virtual interface(%s) is created memalloc done \n",
				wl->p2p->vir_ifname));
			vwdev->iftype = type;
			_ndev =  wl_to_p2p_bss_ndev(wl, P2PAPI_BSSCFG_CONNECTION);
			_ndev->ieee80211_ptr = vwdev;
			SET_NETDEV_DEV(_ndev, wiphy_dev(vwdev->wiphy));
			vwdev->netdev = _ndev;
			wl_set_drv_status(wl, READY, _ndev);
			wl->p2p->vif_created = true;
			wl_set_mode_by_netdev(wl, _ndev, mode);
			net_attach =  wl_to_p2p_bss_private(wl, P2PAPI_BSSCFG_CONNECTION);
			if (rtnl_is_locked()) {
				rtnl_unlock();
				rollback_lock = true;
			}
			if (net_attach && !net_attach(wl->pub, _ndev->ifindex)) {
#ifdef CUSTOMER_HW4
				wl_alloc_netinfo(wl, _ndev, vwdev, mode, PM_BLOCK);
#else
				wl_alloc_netinfo(wl, _ndev, vwdev, mode, PM_ENABLE);
#endif /* CUSTOMER_HW4 */
				val = 1;
				/* Disable firmware roaming for P2P interface  */
				wldev_iovar_setint(_ndev, "roam_off", val);
				WL_ERR((" virtual interface(%s) is "
					"created net attach done\n", wl->p2p->vir_ifname));
				if (mode == WL_MODE_AP)
					wl_set_drv_status(wl, CONNECTED, _ndev);
				if (type == NL80211_IFTYPE_P2P_CLIENT)
					dhd_mode = DHD_FLAG_P2P_GC_MODE;
				else if (type == NL80211_IFTYPE_P2P_GO)
					dhd_mode = DHD_FLAG_P2P_GO_MODE;
				DNGL_FUNC(dhd_cfg80211_set_p2p_info, (wl, dhd_mode));
			} else {
				/* put back the rtnl_lock again */
				if (rollback_lock)
					rtnl_lock();
				goto fail;
			}
			/* put back the rtnl_lock again */
			if (rollback_lock)
				rtnl_lock();
			return _ndev;

		} else {
			wl_clr_p2p_status(wl, IF_ADD);
			WL_ERR((" virtual interface(%s) is not created \n", wl->p2p->vir_ifname));
			memset(wl->p2p->vir_ifname, '\0', IFNAMSIZ);
			wl->p2p->vif_created = false;
#ifdef PROP_TXSTATUS_VSDB
		if (dhd->wlfc_enabled && wl->wlfc_on) {
			dhd->wlfc_enabled = false;
			dhd_wlfc_deinit(dhd);
			wl->wlfc_on = false;
		}
#endif /* PROP_TXSTATUS_VSDB */
		}
	}
fail:
	if (wlif_type == WL_P2P_IF_GO)
		wldev_iovar_setint(_ndev, "mpc", 1);
	return ERR_PTR(-ENODEV);
}

static s32
wl_cfg80211_del_virtual_iface(struct wiphy *wiphy, struct net_device *dev)
{
	struct ether_addr p2p_mac;
	struct wl_priv *wl = wiphy_priv(wiphy);
	s32 timeout = -1;
	s32 ret = 0;
	WL_DBG(("Enter\n"));

	if (wl->p2p_net == dev) {
		/* Since there is no ifidx corresponding to p2p0, cmds to
		 * firmware should be routed through primary I/F
		 */
		dev = wl_to_prmry_ndev(wl);
	}

	if (wl->p2p_supported) {
		memcpy(p2p_mac.octet, wl->p2p->int_addr.octet, ETHER_ADDR_LEN);

		/* Clear GO_NEG_PHASE bit to take care of GO-NEG-FAIL cases
		 */
		WL_DBG(("P2P: GO_NEG_PHASE status cleared "));
		wl_clr_p2p_status(wl, GO_NEG_PHASE);
		if (wl->p2p->vif_created) {
			if (wl_get_drv_status(wl, SCANNING, dev)) {
				wl_notify_escan_complete(wl, dev, true, true);
			}
			wldev_iovar_setint(dev, "mpc", 1);

			/* for GC */
			if (wl_get_drv_status(wl, DISCONNECTING, dev) &&
				(wl_get_mode_by_netdev(wl, dev) != WL_MODE_AP)) {
				WL_ERR(("Wait for Link Down event for GC !\n"));
				wait_for_completion_timeout
					(&wl->iface_disable, msecs_to_jiffies(500));
			}
			wl_set_p2p_status(wl, IF_DELETING);
			DNGL_FUNC(dhd_cfg80211_clean_p2p_info, (wl));

			/* for GO */
			if (wl_get_mode_by_netdev(wl, dev) == WL_MODE_AP) {
				wl_add_remove_eventmsg(dev, WLC_E_PROBREQ_MSG, false);
				/* disable interface before bsscfg free */
				ret = wl_cfgp2p_ifdisable(wl, &p2p_mac);
				/* if fw doesn't support "ifdis",
				   do not wait for link down of ap mode
				 */
				if (ret == 0) {
					WL_ERR(("Wait for Link Down event for GO !!!\n"));
					wait_for_completion_timeout(&wl->iface_disable,
						msecs_to_jiffies(500));
				} else {
					msleep(300);
				}
			}
			wl_cfgp2p_clear_management_ie(wl, wl_cfgp2p_find_idx(wl, dev));
			/* delete interface after link down */
			ret = wl_cfgp2p_ifdel(wl, &p2p_mac);
			/* Firmware could not delete the interface so we will not get WLC_E_IF
			* event for cleaning the dhd virtual nw interace
			* So lets do it here. Failures from fw will ensure the application to do
			* ifconfig <inter> down and up sequnce, which will reload the fw
			* however we should cleanup the linux network virtual interfaces
			*/
			/* Request framework to RESET and clean up */
			if (ret) {
				struct net_device *ndev = wl_to_prmry_ndev(wl);
				WL_ERR(("Firmware returned an error (%d) from p2p_ifdel"
					"HANG Notification sent to %s\n", ret, ndev->name));
				net_os_send_hang_message(ndev);
			}
			/* Wait for IF_DEL operation to be finished in firmware */
			timeout = wait_event_interruptible_timeout(wl->netif_change_event,
				(wl->p2p->vif_created == false),
				msecs_to_jiffies(MAX_WAIT_TIME));
			if (timeout > 0 && (wl->p2p->vif_created == false)) {
				WL_DBG(("IFDEL operation done\n"));
			} else {
				WL_ERR(("IFDEL didn't complete properly\n"));
			}
			ret = dhd_del_monitor(dev);
		}
	}
	return ret;
}

static s32
wl_cfg80211_change_virtual_iface(struct wiphy *wiphy, struct net_device *ndev,
	enum nl80211_iftype type, u32 *flags,
	struct vif_params *params)
{
	s32 ap = 0;
	s32 infra = 0;
	s32 wlif_type;
	s32 mode = 0;
	chanspec_t chspec;
	struct wl_priv *wl = wiphy_priv(wiphy);
	dhd_pub_t *dhd = (dhd_pub_t *)(wl->pub);
	WL_DBG(("Enter type %d\n", type));
	switch (type) {
	case NL80211_IFTYPE_MONITOR:
	case NL80211_IFTYPE_WDS:
	case NL80211_IFTYPE_MESH_POINT:
		ap = 1;
		WL_ERR(("type (%d) : currently we do not support this type\n",
			type));
		break;
	case NL80211_IFTYPE_ADHOC:
		mode = WL_MODE_IBSS;
		break;
	case NL80211_IFTYPE_STATION:
	case NL80211_IFTYPE_P2P_CLIENT:
		mode = WL_MODE_BSS;
		infra = 1;
		break;
	case NL80211_IFTYPE_AP:
	case NL80211_IFTYPE_AP_VLAN:
	case NL80211_IFTYPE_P2P_GO:
		mode = WL_MODE_AP;
		ap = 1;
		break;
	default:
		return -EINVAL;
	}
	if (!dhd)
		return -EINVAL;
	if (ap) {
		wl_set_mode_by_netdev(wl, ndev, mode);
		if (wl->p2p_supported && wl->p2p->vif_created) {
			WL_DBG(("p2p_vif_created (%d) p2p_on (%d)\n", wl->p2p->vif_created,
			p2p_on(wl)));
			wldev_iovar_setint(ndev, "mpc", 0);
			wl_notify_escan_complete(wl, ndev, true, true);

			/* In concurrency case, STA may be already associated in a particular
			 * channel. so retrieve the current channel of primary interface and
			 * then start the virtual interface on that.
			 */
			chspec = wl_cfg80211_get_shared_freq(wiphy);

			wlif_type = WL_P2P_IF_GO;
			WL_ERR(("%s : ap (%d), infra (%d), iftype: (%d)\n",
				ndev->name, ap, infra, type));
			wl_set_p2p_status(wl, IF_CHANGING);
			wl_clr_p2p_status(wl, IF_CHANGED);
			wl_cfgp2p_ifchange(wl, &wl->p2p->int_addr, htod32(wlif_type), chspec);
			wait_event_interruptible_timeout(wl->netif_change_event,
				(wl_get_p2p_status(wl, IF_CHANGED) == true),
				msecs_to_jiffies(MAX_WAIT_TIME));
			wl_set_mode_by_netdev(wl, ndev, mode);
			dhd->op_mode &= ~DHD_FLAG_P2P_GC_MODE;
			dhd->op_mode |= DHD_FLAG_P2P_GO_MODE;
			wl_clr_p2p_status(wl, IF_CHANGING);
			wl_clr_p2p_status(wl, IF_CHANGED);
			if (mode == WL_MODE_AP)
				wl_set_drv_status(wl, CONNECTED, ndev);
		} else if (ndev == wl_to_prmry_ndev(wl) &&
			!wl_get_drv_status(wl, AP_CREATED, ndev)) {
			wl_set_drv_status(wl, AP_CREATING, ndev);
			if (!wl->ap_info &&
				!(wl->ap_info = kzalloc(sizeof(struct ap_info), GFP_KERNEL))) {
				WL_ERR(("struct ap_saved_ie allocation failed\n"));
				return -ENOMEM;
			}
#if defined(CUSTOMER_HW4) && defined(USE_DYNAMIC_F2_BLKSIZE)
			dhdsdio_func_blocksize(dhd, 2, DYNAMIC_F2_BLKSIZE_FOR_NONLEGACY);
#endif /* CUSTOMER_HW4 && USE_DYNAMIC_F2_BLKSIZE */
		} else {
			WL_ERR(("Cannot change the interface for GO or SOFTAP\n"));
			return -EINVAL;
		}
	} else {
		WL_DBG(("Change_virtual_iface for transition from GO/AP to client/STA"));
	}

	ndev->ieee80211_ptr->iftype = type;
	return 0;
}

s32
wl_cfg80211_notify_ifadd(struct net_device *ndev, s32 idx, s32 bssidx,
	void* _net_attach)
{
	struct wl_priv *wl = wlcfg_drv_priv;
	s32 ret = BCME_OK;
	WL_DBG(("Enter"));
	if (!ndev) {
		WL_ERR(("net is NULL\n"));
		return 0;
	}
	if (wl->p2p_supported && wl_get_p2p_status(wl, IF_ADD)) {
		WL_DBG(("IF_ADD event called from dongle, old interface name: %s,"
			"new name: %s\n", ndev->name, wl->p2p->vir_ifname));
		/* Assign the net device to CONNECT BSSCFG */
		strncpy(ndev->name, wl->p2p->vir_ifname, IFNAMSIZ - 1);
		wl_to_p2p_bss_ndev(wl, P2PAPI_BSSCFG_CONNECTION) = ndev;
		wl_to_p2p_bss_bssidx(wl, P2PAPI_BSSCFG_CONNECTION) = bssidx;
		wl_to_p2p_bss_private(wl, P2PAPI_BSSCFG_CONNECTION) = _net_attach;
		ndev->ifindex = idx;
		wl_clr_p2p_status(wl, IF_ADD);

		wake_up_interruptible(&wl->netif_change_event);
	} else {
		ret = BCME_NOTREADY;
	}
	return ret;
}

s32
wl_cfg80211_notify_ifdel(void)
{
	struct wl_priv *wl = wlcfg_drv_priv;

	WL_DBG(("Enter \n"));
	wl_clr_p2p_status(wl, IF_DELETING);
	wake_up_interruptible(&wl->netif_change_event);
	return 0;
}

s32
wl_cfg80211_ifdel_ops(struct net_device *ndev)
{
	struct wl_priv *wl = wlcfg_drv_priv;
	bool rollback_lock = false;
	s32 index = 0;
#ifdef PROP_TXSTATUS_VSDB
	dhd_pub_t *dhd =  (dhd_pub_t *)(wl->pub);
#endif /* PROP_TXSTATUS_VSDB */
	if (!ndev || (strlen(ndev->name) == 0)) {
		WL_ERR(("net is NULL\n"));
		return 0;
	}

	if (p2p_is_on(wl) && wl->p2p->vif_created &&
		wl_get_p2p_status(wl, IF_DELETING)) {
		if (wl->scan_request &&
			(wl->escan_info.ndev == ndev)) {
			/* Abort any pending scan requests */
			wl->escan_info.escan_state = WL_ESCAN_STATE_IDLE;
			if (!rtnl_is_locked()) {
				rtnl_lock();
				rollback_lock = true;
			}
			WL_DBG(("ESCAN COMPLETED\n"));
			wl_notify_escan_complete(wl, ndev, true, false);
			if (rollback_lock)
				rtnl_unlock();
		}
		WL_ERR(("IF_DEL event called from dongle, net %x, vif name: %s\n",
			(unsigned int)ndev, wl->p2p->vir_ifname));

		memset(wl->p2p->vir_ifname, '\0', IFNAMSIZ);
		index = wl_cfgp2p_find_idx(wl, ndev);
		wl_to_p2p_bss_ndev(wl, index) = NULL;
		wl_to_p2p_bss_bssidx(wl, index) = WL_INVALID;
		wl->p2p->vif_created = false;

		WL_DBG(("index : %d\n", index));
#ifdef PROP_TXSTATUS_VSDB
		if (dhd->wlfc_enabled && wl->wlfc_on) {
			dhd->wlfc_enabled = false;
			dhd_wlfc_deinit(dhd);
			wl->wlfc_on = false;
		}
#endif /* PROP_TXSTATUS_VSDB */
		wl_clr_drv_status(wl, CONNECTED, ndev);
	}
	/* Wake up any waiting thread */
	wake_up_interruptible(&wl->netif_change_event);

	return 0;
}

s32
wl_cfg80211_is_progress_ifadd(void)
{
	s32 is_progress = 0;
	struct wl_priv *wl = wlcfg_drv_priv;
	if (wl_get_p2p_status(wl, IF_ADD))
		is_progress = 1;
	return is_progress;
}

s32
wl_cfg80211_is_progress_ifchange(void)
{
	s32 is_progress = 0;
	struct wl_priv *wl = wlcfg_drv_priv;
	if (wl_get_p2p_status(wl, IF_CHANGING))
		is_progress = 1;
	return is_progress;
}


s32
wl_cfg80211_notify_ifchange(void)
{
	struct wl_priv *wl = wlcfg_drv_priv;
	if (wl_get_p2p_status(wl, IF_CHANGING)) {
		wl_set_p2p_status(wl, IF_CHANGED);
		wake_up_interruptible(&wl->netif_change_event);
	}
	return 0;
}

/* Find listen channel */
static s32 wl_find_listen_channel(struct wl_priv *wl,
	u8 *ie, u32 ie_len)
{
	wifi_p2p_ie_t *p2p_ie;
	u8 *end, *pos;
	s32 listen_channel;

	p2p_ie = wl_cfgp2p_find_p2pie(ie, ie_len);

	if (p2p_ie == NULL)
		return 0;

	pos = p2p_ie->subelts;
	end = p2p_ie->subelts + (p2p_ie->len - 4);

	CFGP2P_DBG((" found p2p ie ! lenth %d \n",
		p2p_ie->len));

	while (pos < end) {
		uint16 attr_len;
		if (pos + 2 >= end) {
			CFGP2P_DBG((" -- Invalid P2P attribute"));
			return 0;
		}
		attr_len = ((uint16) (((pos + 1)[1] << 8) | (pos + 1)[0]));

		if (pos + 3 + attr_len > end) {
			CFGP2P_DBG(("P2P: Attribute underflow "
				   "(len=%u left=%d)",
				   attr_len, (int) (end - pos - 3)));
			return 0;
		}

		/* if Listen Channel att id is 6 and the vailue is valid,
		 * return the listen channel
		 */
		if (pos[0] == 6) {
			/* listen channel subel length format
			 * 1(id) + 2(len) + 3(country) + 1(op. class) + 1(chan num)
			 */
			listen_channel = pos[1 + 2 + 3 + 1];

			if (listen_channel == SOCIAL_CHAN_1 ||
				listen_channel == SOCIAL_CHAN_2 ||
				listen_channel == SOCIAL_CHAN_3) {
				CFGP2P_DBG((" Found my Listen Channel %d \n", listen_channel));
				return listen_channel;
			}
		}
		pos += 3 + attr_len;
	}
	return 0;
}

static void wl_scan_prep(struct wl_scan_params *params, struct cfg80211_scan_request *request)
{
	u32 n_ssids;
	u32 n_channels;
	u16 channel;
	chanspec_t chanspec;
	s32 i = 0, j = 0, offset;
	char *ptr;
	wlc_ssid_t ssid;
	struct wl_priv *wl = wlcfg_drv_priv;

	memcpy(&params->bssid, &ether_bcast, ETHER_ADDR_LEN);
	params->bss_type = DOT11_BSSTYPE_ANY;
	params->scan_type = 0;
	params->nprobes = -1;
	params->active_time = -1;
	params->passive_time = -1;
	params->home_time = -1;
	params->channel_num = 0;
	memset(&params->ssid, 0, sizeof(wlc_ssid_t));

	WL_SCAN(("Preparing Scan request\n"));
	WL_SCAN(("nprobes=%d\n", params->nprobes));
	WL_SCAN(("active_time=%d\n", params->active_time));
	WL_SCAN(("passive_time=%d\n", params->passive_time));
	WL_SCAN(("home_time=%d\n", params->home_time));
	WL_SCAN(("scan_type=%d\n", params->scan_type));

	params->nprobes = htod32(params->nprobes);
	params->active_time = htod32(params->active_time);
	params->passive_time = htod32(params->passive_time);
	params->home_time = htod32(params->home_time);

	/* if request is null just exit so it will be all channel broadcast scan */
	if (!request)
		return;

	n_ssids = request->n_ssids;
	n_channels = request->n_channels;

	/* Copy channel array if applicable */
	WL_SCAN(("### List of channelspecs to scan ###\n"));
	if (n_channels > 0) {
		for (i = 0; i < n_channels; i++) {
			chanspec = 0;
			channel = ieee80211_frequency_to_channel(request->channels[i]->center_freq);
			/* SKIP DFS channels for Secondary interface */
			if ((wl->escan_info.ndev != wl_to_prmry_ndev(wl)) &&
				(request->channels[i]->flags &
				(IEEE80211_CHAN_RADAR | IEEE80211_CHAN_PASSIVE_SCAN)))
				continue;

			if (request->channels[i]->band == IEEE80211_BAND_2GHZ) {
#ifdef WL_HOST_BAND_MGMT
				if (wl->curr_band == WLC_BAND_5G) {
					WL_DBG(("In 5G only mode, omit 2G channel:%d\n", channel));
					continue;
				}
#endif /* WL_HOST_BAND_MGMT */
				chanspec |= WL_CHANSPEC_BAND_2G;
			} else {
#ifdef WL_HOST_BAND_MGMT
				if (wl->curr_band == WLC_BAND_2G) {
					WL_DBG(("In 2G only mode, omit 5G channel:%d\n", channel));
					continue;
				}
#endif /* WL_HOST_BAND_MGMT */
				chanspec |= WL_CHANSPEC_BAND_5G;
			}

			chanspec |= WL_CHANSPEC_BW_20;
			chanspec |= WL_CHANSPEC_CTL_SB_NONE;

			params->channel_list[j] = channel;
			params->channel_list[j] &= WL_CHANSPEC_CHAN_MASK;
			params->channel_list[j] |= chanspec;
			WL_SCAN(("Chan : %d, Channel spec: %x \n",
				channel, params->channel_list[j]));
			params->channel_list[j] = wl_chspec_host_to_driver(params->channel_list[j]);
			j++;
		}
	} else {
		WL_SCAN(("Scanning all channels\n"));
	}
	n_channels = j;
	/* Copy ssid array if applicable */
	WL_SCAN(("### List of SSIDs to scan ###\n"));
	if (n_ssids > 0) {
		offset = offsetof(wl_scan_params_t, channel_list) + n_channels * sizeof(u16);
		offset = roundup(offset, sizeof(u32));
		ptr = (char*)params + offset;
		for (i = 0; i < n_ssids; i++) {
			memset(&ssid, 0, sizeof(wlc_ssid_t));
			ssid.SSID_len = request->ssids[i].ssid_len;
			memcpy(ssid.SSID, request->ssids[i].ssid, ssid.SSID_len);
			if (!ssid.SSID_len)
				WL_SCAN(("%d: Broadcast scan\n", i));
			else
				WL_SCAN(("%d: scan  for  %s size =%d\n", i,
				ssid.SSID, ssid.SSID_len));
			memcpy(ptr, &ssid, sizeof(wlc_ssid_t));
			ptr += sizeof(wlc_ssid_t);
		}
	} else {
		WL_SCAN(("Broadcast scan\n"));
	}
	/* Adding mask to channel numbers */
	params->channel_num =
	        htod32((n_ssids << WL_SCAN_PARAMS_NSSID_SHIFT) |
	               (n_channels & WL_SCAN_PARAMS_COUNT_MASK));

	if (n_channels == 1 && wl_get_drv_status_all(wl, CONNECTED)) {
		params->active_time = WL_SCAN_CONNECT_DWELL_TIME_MS;
	}
}

static s32
wl_run_iscan(struct wl_iscan_ctrl *iscan, struct cfg80211_scan_request *request, u16 action)
{
	u32 n_channels;
	u32 n_ssids;
	s32 params_size =
	    (WL_SCAN_PARAMS_FIXED_SIZE + offsetof(wl_iscan_params_t, params));
	struct wl_iscan_params *params = NULL;
	s32 err = 0;

	if (request != NULL) {
		n_channels = request->n_channels;
		n_ssids = request->n_ssids;
		/* Allocate space for populating ssids in wl_iscan_params struct */
		if (n_channels % 2)
			/* If n_channels is odd, add a padd of u16 */
			params_size += sizeof(u16) * (n_channels + 1);
		else
			params_size += sizeof(u16) * n_channels;

		/* Allocate space for populating ssids in wl_iscan_params struct */
		params_size += sizeof(struct wlc_ssid) * n_ssids;
	}
	params = (struct wl_iscan_params *)kzalloc(params_size, GFP_KERNEL);
	if (!params) {
		err = -ENOMEM;
		goto done;
	}
	wl_scan_prep(&params->params, request);

	params->version = htod32(ISCAN_REQ_VERSION);
	params->action = htod16(action);
	params->scan_duration = htod16(0);

	if (params_size + sizeof("iscan") >= WLC_IOCTL_MEDLEN) {
		WL_ERR(("ioctl buffer length is not sufficient\n"));
		err = -ENOMEM;
		goto done;
	}
	err = wldev_iovar_setbuf(iscan->dev, "iscan", params, params_size,
		iscan->ioctl_buf, WLC_IOCTL_MEDLEN, NULL);
	if (unlikely(err)) {
		if (err == -EBUSY) {
			WL_ERR(("system busy : iscan canceled\n"));
		} else {
			WL_ERR(("error (%d)\n", err));
		}
	}

done:
	if (params)
		kfree(params);
	return err;
}

static s32 wl_do_iscan(struct wl_priv *wl, struct cfg80211_scan_request *request)
{
	struct wl_iscan_ctrl *iscan = wl_to_iscan(wl);
	struct net_device *ndev = wl_to_prmry_ndev(wl);
	s32 passive_scan;
	s32 err = 0;

	iscan->state = WL_ISCAN_STATE_SCANING;

	passive_scan = wl->active_scan ? 0 : 1;
	err = wldev_ioctl(ndev, WLC_SET_PASSIVE_SCAN,
		&passive_scan, sizeof(passive_scan), true);
	if (unlikely(err)) {
		WL_DBG(("error (%d)\n", err));
		return err;
	}
	wl->iscan_kickstart = true;
	wl_run_iscan(iscan, request, WL_SCAN_ACTION_START);
	mod_timer(&iscan->timer, jiffies + msecs_to_jiffies(iscan->timer_ms));
	iscan->timer_on = 1;

	return err;
}
static s32
wl_get_valid_channels(struct net_device *ndev, u8 *valid_chan_list, s32 size)
{
	wl_uint32_list_t *list;
	s32 err = BCME_OK;
	if (valid_chan_list == NULL || size <= 0)
		return -ENOMEM;

	memset(valid_chan_list, 0, size);
	list = (wl_uint32_list_t *)(void *) valid_chan_list;
	list->count = htod32(WL_NUMCHANNELS);
	err = wldev_ioctl(ndev, WLC_GET_VALID_CHANNELS, valid_chan_list, size, false);
	if (err != 0) {
		WL_ERR(("get channels failed with %d\n", err));
	}

	return err;
}

#ifdef USE_INITIAL_2G_SCAN
#define FIRST_SCAN_ACTIVE_DWELL_TIME_MS 40
static bool g_first_broadcast_scan = TRUE;
#endif /* USE_INITIAL_2G_SCAN */

static s32
wl_run_escan(struct wl_priv *wl, struct net_device *ndev,
	struct cfg80211_scan_request *request, uint16 action)
{
	s32 err = BCME_OK;
	u32 n_channels;
	u32 n_ssids;
	s32 params_size = (WL_SCAN_PARAMS_FIXED_SIZE + OFFSETOF(wl_escan_params_t, params));
	wl_escan_params_t *params = NULL;
	u8 chan_buf[sizeof(u32)*(WL_NUMCHANNELS + 1)];
	u32 num_chans = 0;
	s32 channel;
	s32 n_valid_chan;
	s32 search_state = WL_P2P_DISC_ST_SCAN;
	u32 i, j, n_nodfs = 0;
	u16 *default_chan_list = NULL;
	wl_uint32_list_t *list;
	struct net_device *dev = NULL;
#ifdef USE_INITIAL_2G_SCAN
	bool is_first_init_2g_scan = false;
#endif /* USE_INITIAL_2G_SCAN */

	WL_DBG(("Enter \n"));

	if (!wl) {
		err = -EINVAL;
		goto exit;
	}
	if (!wl->p2p_supported || !p2p_scan(wl)) {
		/* LEGACY SCAN TRIGGER */
		WL_SCAN((" LEGACY E-SCAN START\n"));

		/* if scan request is not empty parse scan request paramters */
		if (request != NULL) {

#ifdef USE_INITIAL_2G_SCAN
			if (ndev == wl_to_prmry_ndev(wl) && g_first_broadcast_scan == true) {
				j = 0;
				if (!wl_get_valid_channels(ndev, chan_buf, sizeof(chan_buf))) {
					list = (wl_uint32_list_t *) chan_buf;
					n_valid_chan = dtoh32(list->count);
					for (i = 0; i < n_valid_chan && request->n_channels > j;
						i++) {
#if defined(BCM4334_CHIP)
						request->channels[i]->flags |=
							IEEE80211_CHAN_NO_HT40;
#endif

						WL_SCAN(("list->element[%d]=%d\n",
							i, list->element[i]));
						if (list->element[i] > CH_MAX_2G_CHANNEL)
							break;
						j++;
					}
					request->n_channels = j;

					WL_SCAN(("request->n_channels=%d\n", request->n_channels));
					g_first_broadcast_scan = false;
					is_first_init_2g_scan = true;
				}
			}

#endif /* USE_INITIAL_2G_SCAN */

			n_channels = request->n_channels;
			n_ssids = request->n_ssids;
			/* Allocate space for populating ssids in wl_iscan_params struct */
			if (n_channels % 2)
				/* If n_channels is odd, add a padd of u16 */
				params_size += sizeof(u16) * (n_channels + 1);
			else
				params_size += sizeof(u16) * n_channels;

			/* Allocate space for populating ssids in wl_iscan_params struct */
			params_size += sizeof(struct wlc_ssid) * n_ssids;
		}
		params = (wl_escan_params_t *) kzalloc(params_size, GFP_KERNEL);
		if (params == NULL) {
			err = -ENOMEM;
			goto exit;
		}
		wl_scan_prep(&params->params, request);

#ifdef USE_INITIAL_2G_SCAN
		/* Override active_time to reduce scan time if it's first bradcast scan. */
		if (is_first_init_2g_scan)
			params->params.active_time = FIRST_SCAN_ACTIVE_DWELL_TIME_MS;
#endif /* USE_INITIAL_2G_SCAN */

		params->version = htod32(ESCAN_REQ_VERSION);
		params->action =  htod16(action);
#if defined(DUAL_ESCAN_RESULT_BUFFER)
		params->sync_id = wl->escan_info.cur_sync_id;
#else
		params->sync_id = htod16(0x1234);
#endif
		if (params_size + sizeof("escan") >= WLC_IOCTL_MEDLEN) {
			WL_ERR(("ioctl buffer length not sufficient\n"));
			kfree(params);
			err = -ENOMEM;
			goto exit;
		}
		err = wldev_iovar_setbuf(ndev, "escan", params, params_size,
			wl->escan_ioctl_buf, WLC_IOCTL_MEDLEN, NULL);
		if (unlikely(err))
			WL_ERR((" Escan set error (%d)\n", err));
		kfree(params);
	}
	else if (p2p_is_on(wl) && p2p_scan(wl)) {
		/* P2P SCAN TRIGGER */
		s32 _freq = 0;
		n_nodfs = 0;
		if (request && request->n_channels) {
			num_chans = request->n_channels;
			WL_SCAN((" chann number : %d\n", num_chans));
			default_chan_list = kzalloc(num_chans * sizeof(*default_chan_list),
				GFP_KERNEL);
			if (default_chan_list == NULL) {
				WL_ERR(("channel list allocation failed \n"));
				err = -ENOMEM;
				goto exit;
			}
			if (!wl_get_valid_channels(ndev, chan_buf, sizeof(chan_buf))) {
				list = (wl_uint32_list_t *) chan_buf;
				n_valid_chan = dtoh32(list->count);
				for (i = 0; i < num_chans; i++)
				{
#ifdef WL_HOST_BAND_MGMT
					int channel_band = 0;
#endif /* WL_HOST_BAND_MGMT */
					_freq = request->channels[i]->center_freq;
					channel = ieee80211_frequency_to_channel(_freq);
#ifdef WL_HOST_BAND_MGMT
					channel_band = (channel > CH_MAX_2G_CHANNEL) ?
						WLC_BAND_5G : WLC_BAND_2G;
					if ((wl->curr_band != WLC_BAND_AUTO) &&
						(wl->curr_band != channel_band) &&
						!IS_P2P_SOCIAL_CHANNEL(channel))
							continue;
#endif /* WL_HOST_BAND_MGMT */

					/* ignore DFS channels */
					if (request->channels[i]->flags &
						(IEEE80211_CHAN_RADAR
						| IEEE80211_CHAN_PASSIVE_SCAN))
						continue;

					for (j = 0; j < n_valid_chan; j++) {
						/* allows only supported channel on
						*  current reguatory
						*/
						if (channel == (dtoh32(list->element[j])))
							default_chan_list[n_nodfs++] =
								channel;
					}

				}
			}
			if (num_chans == 3 && (
						(default_chan_list[0] == SOCIAL_CHAN_1) &&
						(default_chan_list[1] == SOCIAL_CHAN_2) &&
						(default_chan_list[2] == SOCIAL_CHAN_3))) {
				/* SOCIAL CHANNELS 1, 6, 11 */
				search_state = WL_P2P_DISC_ST_SEARCH;
				WL_INFO(("P2P SEARCH PHASE START \n"));
			} else if ((dev = wl_to_p2p_bss_ndev(wl, P2PAPI_BSSCFG_CONNECTION)) &&
				(wl_get_mode_by_netdev(wl, dev) == WL_MODE_AP)) {
				/* If you are already a GO, then do SEARCH only */
				WL_INFO(("Already a GO. Do SEARCH Only"));
				search_state = WL_P2P_DISC_ST_SEARCH;
				num_chans = n_nodfs;

			} else {
				WL_INFO(("P2P SCAN STATE START \n"));
				num_chans = n_nodfs;
			}

		}
		err = wl_cfgp2p_escan(wl, ndev, wl->active_scan, num_chans, default_chan_list,
			search_state, action,
			wl_to_p2p_bss_bssidx(wl, P2PAPI_BSSCFG_DEVICE));
		kfree(default_chan_list);
	}
exit:
	if (unlikely(err)) {
		WL_ERR(("error (%d)\n", err));
	}
	return err;
}


static s32
wl_do_escan(struct wl_priv *wl, struct wiphy *wiphy, struct net_device *ndev,
	struct cfg80211_scan_request *request)
{
	s32 err = BCME_OK;
	s32 passive_scan;
	wl_scan_results_t *results;
	WL_SCAN(("Enter \n"));
	mutex_lock(&wl->usr_sync);
#if defined(DUAL_ESCAN_RESULT_BUFFER)
	results = (wl_scan_results_t *) wl->escan_info.escan_buf[wl->escan_info.cur_sync_id%2];
#else
	results = (wl_scan_results_t *) wl->escan_info.escan_buf;
#endif
	results->version = 0;
	results->count = 0;
	results->buflen = WL_SCAN_RESULTS_FIXED_SIZE;

	wl->escan_info.ndev = ndev;
	wl->escan_info.wiphy = wiphy;
	wl->escan_info.escan_state = WL_ESCAN_STATE_SCANING;
	passive_scan = wl->active_scan ? 0 : 1;
	err = wldev_ioctl(ndev, WLC_SET_PASSIVE_SCAN,
		&passive_scan, sizeof(passive_scan), true);
	if (unlikely(err)) {
		WL_ERR(("error (%d)\n", err));
		goto exit;
	}

	err = wl_run_escan(wl, ndev, request, WL_SCAN_ACTION_START);
exit:
	mutex_unlock(&wl->usr_sync);
	return err;
}

static s32
__wl_cfg80211_scan(struct wiphy *wiphy, struct net_device *ndev,
	struct cfg80211_scan_request *request,
	struct cfg80211_ssid *this_ssid)
{
	struct wl_priv *wl = wiphy_priv(wiphy);
	struct cfg80211_ssid *ssids;
	struct wl_scan_req *sr = wl_to_sr(wl);
	struct ether_addr primary_mac;
	s32 passive_scan;
	bool iscan_req;
	bool escan_req = false;
	bool p2p_ssid;
#ifdef WL11U
	bcm_tlv_t *interworking_ie;
	u32 ie_len;
#endif
	s32 err = 0;
	s32 bssidx = -1;
	s32 i;

	unsigned long flags;
	static s32 busy_count = 0;

	/* If scan req comes for p2p0, send it over primary I/F
	 * Scan results will be delivered corresponding to cfg80211_scan_request
	 */
	if (ndev == wl->p2p_net) {
		ndev = wl_to_prmry_ndev(wl);
	}

	if (WL_DRV_STATUS_SENDING_AF_FRM_EXT(wl)) {
		WL_ERR(("Sending Action Frames. Try it again.\n"));
		return -EAGAIN;
	}

	WL_DBG(("Enter wiphy (%p)\n", wiphy));
	if (wl_get_drv_status_all(wl, SCANNING)) {
<<<<<<< HEAD
		if (wl->scan_request == NULL) {
			wl_clr_drv_status_all(wl, SCANNING);
			WL_DBG(("<<<<<<<<<<<Force Clear Scanning Status>>>>>>>>>>>\n"));
		} else {
			WL_ERR(("Scanning already\n"));
			return -EAGAIN;
		}
=======
                if (wl->scan_request == NULL) {
                        wl_clr_drv_status_all(wl, SCANNING);
                        WL_DBG(("<<<<<<<<<<<Force Clear Scanning Status>>>>>>>>>>>\n"));
                } else {
                        WL_ERR(("Scanning already\n"));
                        return -EAGAIN;
                }
>>>>>>> eab3492c
	}
	if (wl_get_drv_status(wl, SCAN_ABORTING, ndev)) {
		WL_ERR(("Scanning being aborted\n"));
		return -EAGAIN;
	}
	if (request && request->n_ssids > WL_SCAN_PARAMS_SSID_MAX) {
		WL_ERR(("request null or n_ssids > WL_SCAN_PARAMS_SSID_MAX\n"));
		return -EOPNOTSUPP;
	}
#ifdef WL_CFG80211_VSDB_PRIORITIZE_SCAN_REQUEST
	if (wl_get_drv_status_all(wl, REMAINING_ON_CHANNEL)) {
		WL_DBG(("Remain_on_channel bit is set, somehow it didn't get cleared\n"));
		wl_notify_escan_complete(wl, ndev, true, true);
	}
#endif /* WL_CFG80211_VSDB_PRIORITIZE_SCAN_REQUEST */


	/* Arm scan timeout timer */
	mod_timer(&wl->scan_timeout, jiffies + msecs_to_jiffies(WL_SCAN_TIMER_INTERVAL_MS));
	iscan_req = false;
	if (request) {		/* scan bss */
		ssids = request->ssids;
		if (wl->iscan_on && (!ssids || !ssids->ssid_len || request->n_ssids != 1)) {
			iscan_req = true;
		} else if (wl->escan_on) {
			escan_req = true;
			p2p_ssid = false;
			for (i = 0; i < request->n_ssids; i++) {
				if (ssids[i].ssid_len &&
					IS_P2P_SSID(ssids[i].ssid, ssids[i].ssid_len)) {
					p2p_ssid = true;
					break;
				}
			}
			if (p2p_ssid) {
				if (wl->p2p_supported) {
					/* p2p scan trigger */
					if (p2p_on(wl) == false) {
						/* p2p on at the first time */
						p2p_on(wl) = true;
						wl_cfgp2p_set_firm_p2p(wl);
						get_primary_mac(wl, &primary_mac);
						wl_cfgp2p_generate_bss_mac(&primary_mac,
							&wl->p2p->dev_addr, &wl->p2p->int_addr);
					}
					wl_clr_p2p_status(wl, GO_NEG_PHASE);
					WL_DBG(("P2P: GO_NEG_PHASE status cleared \n"));
					p2p_scan(wl) = true;
				}
			} else {
				/* legacy scan trigger
				 * So, we have to disable p2p discovery if p2p discovery is on
				 */
				if (wl->p2p_supported) {
					p2p_scan(wl) = false;
					/* If Netdevice is not equals to primary and p2p is on
					*  , we will do p2p scan using P2PAPI_BSSCFG_DEVICE.
					*/

					if (p2p_scan(wl) == false) {
						if (wl_get_p2p_status(wl, DISCOVERY_ON)) {
							err = wl_cfgp2p_discover_enable_search(wl,
							false);
							if (unlikely(err)) {
								goto scan_out;
							}

						}
					}
				}
				if (!wl->p2p_supported || !p2p_scan(wl)) {
					bssidx = wl_cfgp2p_find_idx(wl, ndev);

#ifdef WL11U
					if ((interworking_ie = wl_cfg80211_find_interworking_ie(
						(u8 *)request->ie, request->ie_len)) != NULL) {
						ie_len = interworking_ie->len;

						err = wl_cfg80211_add_iw_ie(wl, ndev, bssidx,
						       VNDR_IE_CUSTOM_FLAG, interworking_ie->id,
						       interworking_ie->data, interworking_ie->len);

						if (unlikely(err)) {
							goto scan_out;
						}
					} else if (wl->iw_ie_len != 0) {
					/* we have to clear IW IE and disable gratuitous APR */
						wl_cfg80211_add_iw_ie(wl, ndev, bssidx,
							VNDR_IE_CUSTOM_FLAG,
							DOT11_MNG_INTERWORKING_ID,
							0, 0);

						wldev_iovar_setint_bsscfg(ndev, "grat_arp", 0,
							bssidx);
						/* we don't care about error */
					}
#endif /* WL11U */
					err = wl_cfgp2p_set_management_ie(wl, ndev, bssidx,
						VNDR_IE_PRBREQ_FLAG, (u8 *)request->ie,
						request->ie_len);

					if (unlikely(err)) {
						goto scan_out;
					}

				}
			}
		}
	} else {		/* scan in ibss */
		/* we don't do iscan in ibss */
		ssids = this_ssid;
	}
	wl->scan_request = request;
	wl_set_drv_status(wl, SCANNING, ndev);
	if (iscan_req) {
		err = wl_do_iscan(wl, request);
		if (likely(!err))
			goto scan_success;
		else
			goto scan_out;
	} else if (escan_req) {
		if (wl->p2p_supported) {
			if (p2p_on(wl) && p2p_scan(wl)) {

				/* find my listen channel */
				wl->afx_hdl->my_listen_chan =
					wl_find_listen_channel(wl, (u8 *)request->ie,
					request->ie_len);
				err = wl_cfgp2p_enable_discovery(wl, ndev,
					request->ie, request->ie_len);

				if (unlikely(err)) {
					goto scan_out;
				}
			}
		}
		err = wl_do_escan(wl, wiphy, ndev, request);
		if (likely(!err))
			goto scan_success;
		else
			goto scan_out;


	} else {
		memset(&sr->ssid, 0, sizeof(sr->ssid));
		sr->ssid.SSID_len =
			min_t(u8, sizeof(sr->ssid.SSID), ssids->ssid_len);
		if (sr->ssid.SSID_len) {
			memcpy(sr->ssid.SSID, ssids->ssid, sr->ssid.SSID_len);
			sr->ssid.SSID_len = htod32(sr->ssid.SSID_len);
			WL_SCAN(("Specific scan ssid=\"%s\" len=%d\n",
				sr->ssid.SSID, sr->ssid.SSID_len));
		} else {
			WL_SCAN(("Broadcast scan\n"));
		}
		WL_SCAN(("sr->ssid.SSID_len (%d)\n", sr->ssid.SSID_len));
		passive_scan = wl->active_scan ? 0 : 1;
		err = wldev_ioctl(ndev, WLC_SET_PASSIVE_SCAN,
			&passive_scan, sizeof(passive_scan), true);
		if (unlikely(err)) {
			WL_SCAN(("WLC_SET_PASSIVE_SCAN error (%d)\n", err));
			goto scan_out;
		}
		err = wldev_ioctl(ndev, WLC_SCAN, &sr->ssid,
			sizeof(sr->ssid), false);
		if (err) {
			if (err == -EBUSY) {
				WL_ERR(("system busy : scan for \"%s\" "
					"canceled\n", sr->ssid.SSID));
			} else {
				WL_ERR(("WLC_SCAN error (%d)\n", err));
			}
			goto scan_out;
		}
	}

scan_success:

	busy_count = 0;

	return 0;

scan_out:

	if (err == BCME_BUSY || err == BCME_NOTREADY) {
		WL_ERR(("Scan err = (%d), busy?%d", err, -EBUSY));
		err = -EBUSY;
	}

#define SCAN_EBUSY_RETRY_LIMIT 10
	if (err == -EBUSY) {
		if (busy_count++ > SCAN_EBUSY_RETRY_LIMIT) {
			struct ether_addr bssid;
			s32 ret = 0;
			busy_count = 0;
			WL_ERR(("Unusual continuous EBUSY error, %d %d %d %d %d %d %d %d %d\n",
				wl_get_drv_status(wl, SCANNING, ndev),
				wl_get_drv_status(wl, SCAN_ABORTING, ndev),
				wl_get_drv_status(wl, CONNECTING, ndev),
				wl_get_drv_status(wl, CONNECTED, ndev),
				wl_get_drv_status(wl, DISCONNECTING, ndev),
				wl_get_drv_status(wl, AP_CREATING, ndev),
				wl_get_drv_status(wl, AP_CREATED, ndev),
				wl_get_drv_status(wl, SENDING_ACT_FRM, ndev),
				wl_get_drv_status(wl, SENDING_ACT_FRM, ndev)));

			bzero(&bssid, sizeof(bssid));
			if ((ret = wldev_ioctl(ndev, WLC_GET_BSSID,
				&bssid, ETHER_ADDR_LEN, false)) == 0)
				WL_ERR(("FW is connected with " MACDBG "/n",
				MAC2STRDBG(bssid.octet)));
			else
				WL_ERR(("GET BSSID failed with %d\n", ret));

			wl_cfg80211_disconnect(wiphy, ndev, DOT11_RC_DISASSOC_LEAVING);
		}
	} else {
		busy_count = 0;
	}
	wl_clr_drv_status(wl, SCANNING, ndev);
	if (timer_pending(&wl->scan_timeout))
		del_timer_sync(&wl->scan_timeout);
	spin_lock_irqsave(&wl->cfgdrv_lock, flags);
	wl->scan_request = NULL;
	spin_unlock_irqrestore(&wl->cfgdrv_lock, flags);

	return err;
}

static s32
wl_cfg80211_scan(struct wiphy *wiphy, struct net_device *ndev,
	struct cfg80211_scan_request *request)
{
	s32 err = 0;
	struct wl_priv *wl = wiphy_priv(wiphy);

	WL_DBG(("Enter \n"));
	CHECK_SYS_UP(wl);

	err = __wl_cfg80211_scan(wiphy, ndev, request, NULL);
	if (unlikely(err)) {
		WL_ERR(("scan error (%d)\n", err));
		return err;
	}

	return err;
}

static s32 wl_set_rts(struct net_device *dev, u32 rts_threshold)
{
	s32 err = 0;

	err = wldev_iovar_setint(dev, "rtsthresh", rts_threshold);
	if (unlikely(err)) {
		WL_ERR(("Error (%d)\n", err));
		return err;
	}
	return err;
}

static s32 wl_set_frag(struct net_device *dev, u32 frag_threshold)
{
	s32 err = 0;

	err = wldev_iovar_setint_bsscfg(dev, "fragthresh", frag_threshold, 0);
	if (unlikely(err)) {
		WL_ERR(("Error (%d)\n", err));
		return err;
	}
	return err;
}

static s32 wl_set_retry(struct net_device *dev, u32 retry, bool l)
{
	s32 err = 0;
	u32 cmd = (l ? WLC_SET_LRL : WLC_SET_SRL);

	retry = htod32(retry);
	err = wldev_ioctl(dev, cmd, &retry, sizeof(retry), true);
	if (unlikely(err)) {
		WL_ERR(("cmd (%d) , error (%d)\n", cmd, err));
		return err;
	}
	return err;
}

static s32 wl_cfg80211_set_wiphy_params(struct wiphy *wiphy, u32 changed)
{
	struct wl_priv *wl = (struct wl_priv *)wiphy_priv(wiphy);
	struct net_device *ndev = wl_to_prmry_ndev(wl);
	s32 err = 0;

	CHECK_SYS_UP(wl);
	WL_DBG(("Enter\n"));
	if (changed & WIPHY_PARAM_RTS_THRESHOLD &&
		(wl->conf->rts_threshold != wiphy->rts_threshold)) {
		wl->conf->rts_threshold = wiphy->rts_threshold;
		err = wl_set_rts(ndev, wl->conf->rts_threshold);
		if (!err)
			return err;
	}
	if (changed & WIPHY_PARAM_FRAG_THRESHOLD &&
		(wl->conf->frag_threshold != wiphy->frag_threshold)) {
		wl->conf->frag_threshold = wiphy->frag_threshold;
		err = wl_set_frag(ndev, wl->conf->frag_threshold);
		if (!err)
			return err;
	}
	if (changed & WIPHY_PARAM_RETRY_LONG &&
		(wl->conf->retry_long != wiphy->retry_long)) {
		wl->conf->retry_long = wiphy->retry_long;
		err = wl_set_retry(ndev, wl->conf->retry_long, true);
		if (!err)
			return err;
	}
	if (changed & WIPHY_PARAM_RETRY_SHORT &&
		(wl->conf->retry_short != wiphy->retry_short)) {
		wl->conf->retry_short = wiphy->retry_short;
		err = wl_set_retry(ndev, wl->conf->retry_short, false);
		if (!err) {
			return err;
		}
	}

	return err;
}

static s32
wl_cfg80211_join_ibss(struct wiphy *wiphy, struct net_device *dev,
	struct cfg80211_ibss_params *params)
{
	struct wl_priv *wl = wiphy_priv(wiphy);
	struct cfg80211_bss *bss;
	struct ieee80211_channel *chan;
	struct wl_join_params join_params;
	struct cfg80211_ssid ssid;
	s32 scan_retry = 0;
	s32 err = 0;
	bool rollback_lock = false;

	WL_TRACE(("In\n"));
	CHECK_SYS_UP(wl);
	if (params->bssid) {
		WL_ERR(("Invalid bssid\n"));
		return -EOPNOTSUPP;
	}
	bss = cfg80211_get_ibss(wiphy, NULL, params->ssid, params->ssid_len);
	if (!bss) {
		memcpy(ssid.ssid, params->ssid, params->ssid_len);
		ssid.ssid_len = params->ssid_len;
		do {
			if (unlikely
				(__wl_cfg80211_scan(wiphy, dev, NULL, &ssid) ==
				 -EBUSY)) {
				wl_delay(150);
			} else {
				break;
			}
		} while (++scan_retry < WL_SCAN_RETRY_MAX);
		/* to allow scan_inform to propagate to cfg80211 plane */
		if (rtnl_is_locked()) {
			rtnl_unlock();
			rollback_lock = true;
		}

		/* wait 4 secons till scan done.... */
		schedule_timeout_interruptible(msecs_to_jiffies(4000));
		if (rollback_lock)
			rtnl_lock();
		bss = cfg80211_get_ibss(wiphy, NULL,
			params->ssid, params->ssid_len);
	}
	if (bss) {
		wl->ibss_starter = false;
		WL_DBG(("Found IBSS\n"));
	} else {
		wl->ibss_starter = true;
	}
	chan = params->channel;
	if (chan)
		wl->channel = ieee80211_frequency_to_channel(chan->center_freq);
	/*
	 * Join with specific BSSID and cached SSID
	 * If SSID is zero join based on BSSID only
	 */
	memset(&join_params, 0, sizeof(join_params));
	memcpy((void *)join_params.ssid.SSID, (void *)params->ssid,
		params->ssid_len);
	join_params.ssid.SSID_len = htod32(params->ssid_len);
	if (params->bssid)
		memcpy(&join_params.params.bssid, params->bssid,
			ETHER_ADDR_LEN);
	else
		memset(&join_params.params.bssid, 0, ETHER_ADDR_LEN);

	err = wldev_ioctl(dev, WLC_SET_SSID, &join_params,
		sizeof(join_params), true);
	if (unlikely(err)) {
		WL_ERR(("Error (%d)\n", err));
		return err;
	}
	return err;
}

static s32 wl_cfg80211_leave_ibss(struct wiphy *wiphy, struct net_device *dev)
{
	struct wl_priv *wl = wiphy_priv(wiphy);
	s32 err = 0;

	CHECK_SYS_UP(wl);
	wl_link_down(wl);

	return err;
}

static s32
wl_set_wpa_version(struct net_device *dev, struct cfg80211_connect_params *sme)
{
	struct wl_priv *wl = wlcfg_drv_priv;
	struct wl_security *sec;
	s32 val = 0;
	s32 err = 0;
	s32 bssidx = wl_cfgp2p_find_idx(wl, dev);

	if (sme->crypto.wpa_versions & NL80211_WPA_VERSION_1)
		val = WPA_AUTH_PSK |
#ifdef BCMCCX
			WPA_AUTH_CCKM |
#endif
			WPA_AUTH_UNSPECIFIED;
	else if (sme->crypto.wpa_versions & NL80211_WPA_VERSION_2)
		val = WPA2_AUTH_PSK|
#ifdef BCMCCX
			WPA2_AUTH_CCKM |
#endif
			WPA2_AUTH_UNSPECIFIED;
	else
		val = WPA_AUTH_DISABLED;

	if (is_wps_conn(sme))
		val = WPA_AUTH_DISABLED;

#ifdef BCMWAPI_WPI
	if (sme->crypto.wpa_versions & NL80211_WAPI_VERSION_1) {
		WL_DBG((" * wl_set_wpa_version, set wpa_auth"
			" to WPA_AUTH_WAPI 0x400"));
		val = WAPI_AUTH_PSK | WAPI_AUTH_UNSPECIFIED;
	}
#endif
	WL_DBG(("setting wpa_auth to 0x%0x\n", val));
	err = wldev_iovar_setint_bsscfg(dev, "wpa_auth", val, bssidx);
	if (unlikely(err)) {
		WL_ERR(("set wpa_auth failed (%d)\n", err));
		return err;
	}
	sec = wl_read_prof(wl, dev, WL_PROF_SEC);
	sec->wpa_versions = sme->crypto.wpa_versions;
	return err;
}

#ifdef BCMWAPI_WPI
static s32
wl_set_set_wapi_ie(struct net_device *dev, struct cfg80211_connect_params *sme)
{
	struct wl_priv *wl = wlcfg_drv_priv;
	s32 err = 0;
	s32 bssidx = wl_cfgp2p_find_idx(wl, dev);

	WL_DBG((" %s \n", __FUNCTION__));

	if (sme->crypto.wpa_versions & NL80211_WAPI_VERSION_1) {
		err = wldev_iovar_setbuf_bsscfg(dev, "wapiie", sme->ie,
			sme->ie_len, wl->ioctl_buf, WLC_IOCTL_MAXLEN, bssidx, &wl->ioctl_buf_sync);

		if (unlikely(err)) {
			WL_ERR(("===> set_wapi_ie Error (%d)\n", err));
			return err;
		}
	} else
		WL_DBG((" * skip \n"));
	return err;
}
#endif /* BCMWAPI_WPI */

static s32
wl_set_auth_type(struct net_device *dev, struct cfg80211_connect_params *sme)
{
	struct wl_priv *wl = wlcfg_drv_priv;
	struct wl_security *sec;
	s32 val = 0;
	s32 err = 0;
	s32 bssidx = wl_cfgp2p_find_idx(wl, dev);
	switch (sme->auth_type) {
	case NL80211_AUTHTYPE_OPEN_SYSTEM:
		val = WL_AUTH_OPEN_SYSTEM;
		WL_DBG(("open system\n"));
		break;
	case NL80211_AUTHTYPE_SHARED_KEY:
		val = WL_AUTH_SHARED_KEY;
		WL_DBG(("shared key\n"));
		break;
	case NL80211_AUTHTYPE_AUTOMATIC:
		val = WL_AUTH_OPEN_SHARED;
		WL_DBG(("automatic\n"));
		break;
#ifdef BCMCCX
	case NL80211_AUTHTYPE_NETWORK_EAP:
		WL_DBG(("network eap\n"));
		val = DOT11_LEAP_AUTH;
		break;
#endif
	default:
		val = WL_AUTH_OPEN_SHARED;
		WL_ERR(("invalid auth type (%d)\n", sme->auth_type));
		break;
	}

	err = wldev_iovar_setint_bsscfg(dev, "auth", val, bssidx);
	if (unlikely(err)) {
		WL_ERR(("set auth failed (%d)\n", err));
		return err;
	}
	sec = wl_read_prof(wl, dev, WL_PROF_SEC);
	sec->auth_type = sme->auth_type;
	return err;
}

static s32
wl_set_set_cipher(struct net_device *dev, struct cfg80211_connect_params *sme)
{
	struct wl_priv *wl = wlcfg_drv_priv;
	struct wl_security *sec;
	s32 pval = 0;
	s32 gval = 0;
	s32 err = 0;
#ifdef BCMWAPI_WPI
	s32 val = 0;
#endif
	s32 bssidx = wl_cfgp2p_find_idx(wl, dev);

	if (sme->crypto.n_ciphers_pairwise) {
		switch (sme->crypto.ciphers_pairwise[0]) {
		case WLAN_CIPHER_SUITE_WEP40:
		case WLAN_CIPHER_SUITE_WEP104:
			pval = WEP_ENABLED;
			break;
		case WLAN_CIPHER_SUITE_TKIP:
			pval = TKIP_ENABLED;
			break;
		case WLAN_CIPHER_SUITE_CCMP:
			pval = AES_ENABLED;
			break;
		case WLAN_CIPHER_SUITE_AES_CMAC:
			pval = AES_ENABLED;
			break;
#ifdef BCMWAPI_WPI
		case WLAN_CIPHER_SUITE_SMS4:
			val = SMS4_ENABLED;
			pval = SMS4_ENABLED;
			break;
#endif
		default:
			WL_ERR(("invalid cipher pairwise (%d)\n",
				sme->crypto.ciphers_pairwise[0]));
			return -EINVAL;
		}
	}
	if (sme->crypto.cipher_group) {
		switch (sme->crypto.cipher_group) {
		case WLAN_CIPHER_SUITE_WEP40:
		case WLAN_CIPHER_SUITE_WEP104:
			gval = WEP_ENABLED;
			break;
		case WLAN_CIPHER_SUITE_TKIP:
			gval = TKIP_ENABLED;
			break;
		case WLAN_CIPHER_SUITE_CCMP:
			gval = AES_ENABLED;
			break;
		case WLAN_CIPHER_SUITE_AES_CMAC:
			gval = AES_ENABLED;
			break;
#ifdef BCMWAPI_WPI
		case WLAN_CIPHER_SUITE_SMS4:
			val = SMS4_ENABLED;
			gval = SMS4_ENABLED;
			break;
#endif
		default:
			WL_ERR(("invalid cipher group (%d)\n",
				sme->crypto.cipher_group));
			return -EINVAL;
		}
	}

	WL_DBG(("pval (%d) gval (%d)\n", pval, gval));

	if (is_wps_conn(sme)) {
		if (sme->privacy)
			err = wldev_iovar_setint_bsscfg(dev, "wsec", 4, bssidx);
		else
			/* WPS-2.0 allows no security */
			err = wldev_iovar_setint_bsscfg(dev, "wsec", 0, bssidx);
	} else {
#ifdef BCMWAPI_WPI
		if (sme->crypto.cipher_group == WLAN_CIPHER_SUITE_SMS4) {
			WL_DBG((" NO, is_wps_conn, WAPI set to SMS4_ENABLED"));
			err = wldev_iovar_setint_bsscfg(dev, "wsec", val, bssidx);
		} else {
#endif
			WL_DBG((" NO, is_wps_conn, Set pval | gval to WSEC"));
			err = wldev_iovar_setint_bsscfg(dev, "wsec",
				pval | gval, bssidx);
#ifdef BCMWAPI_WPI
		}
#endif
	}
	if (unlikely(err)) {
		WL_ERR(("error (%d)\n", err));
		return err;
	}

	sec = wl_read_prof(wl, dev, WL_PROF_SEC);
	sec->cipher_pairwise = sme->crypto.ciphers_pairwise[0];
	sec->cipher_group = sme->crypto.cipher_group;

	return err;
}

static s32
wl_set_key_mgmt(struct net_device *dev, struct cfg80211_connect_params *sme)
{
	struct wl_priv *wl = wlcfg_drv_priv;
	struct wl_security *sec;
	s32 val = 0;
	s32 err = 0;
	s32 bssidx = wl_cfgp2p_find_idx(wl, dev);

	if (sme->crypto.n_akm_suites) {
		err = wldev_iovar_getint(dev, "wpa_auth", &val);
		if (unlikely(err)) {
			WL_ERR(("could not get wpa_auth (%d)\n", err));
			return err;
		}
		if (val & (WPA_AUTH_PSK |
#ifdef BCMCCX
			WPA_AUTH_CCKM |
#endif
			WPA_AUTH_UNSPECIFIED)) {
			switch (sme->crypto.akm_suites[0]) {
			case WLAN_AKM_SUITE_8021X:
				val = WPA_AUTH_UNSPECIFIED;
				break;
			case WLAN_AKM_SUITE_PSK:
				val = WPA_AUTH_PSK;
				break;
#ifdef BCMCCX
			case WLAN_AKM_SUITE_CCKM:
				val = WPA_AUTH_CCKM;
				break;
#endif
			default:
				WL_ERR(("invalid cipher group (%d)\n",
					sme->crypto.cipher_group));
				return -EINVAL;
			}
		} else if (val & (WPA2_AUTH_PSK |
#ifdef BCMCCX
			WPA2_AUTH_CCKM |
#endif
			WPA2_AUTH_UNSPECIFIED)) {
			switch (sme->crypto.akm_suites[0]) {
			case WLAN_AKM_SUITE_8021X:
				val = WPA2_AUTH_UNSPECIFIED;
				break;
			case WLAN_AKM_SUITE_PSK:
				val = WPA2_AUTH_PSK;
				break;
#ifdef BCMCCX
			case WLAN_AKM_SUITE_CCKM:
				val = WPA2_AUTH_CCKM;
				break;
#endif
			default:
				WL_ERR(("invalid cipher group (%d)\n",
					sme->crypto.cipher_group));
				return -EINVAL;
			}
		}
#ifdef BCMWAPI_WPI
		else if (val & (WAPI_AUTH_PSK | WAPI_AUTH_UNSPECIFIED)) {
			switch (sme->crypto.akm_suites[0]) {
			case WLAN_AKM_SUITE_WAPI_CERT:
				val = WAPI_AUTH_UNSPECIFIED;
				break;
			case WLAN_AKM_SUITE_WAPI_PSK:
				val = WAPI_AUTH_PSK;
				break;
			default:
				WL_ERR(("invalid cipher group (%d)\n",
					sme->crypto.cipher_group));
				return -EINVAL;
			}
		}
#endif
		WL_DBG(("setting wpa_auth to %d\n", val));

		err = wldev_iovar_setint_bsscfg(dev, "wpa_auth", val, bssidx);
		if (unlikely(err)) {
			WL_ERR(("could not set wpa_auth (%d)\n", err));
			return err;
		}
	}
	sec = wl_read_prof(wl, dev, WL_PROF_SEC);
	sec->wpa_auth = sme->crypto.akm_suites[0];

	return err;
}

static s32
wl_set_set_sharedkey(struct net_device *dev,
	struct cfg80211_connect_params *sme)
{
	struct wl_priv *wl = wlcfg_drv_priv;
	struct wl_security *sec;
	struct wl_wsec_key key;
	s32 val;
	s32 err = 0;
	s32 bssidx = wl_cfgp2p_find_idx(wl, dev);

	WL_DBG(("key len (%d)\n", sme->key_len));
	if (sme->key_len) {
		sec = wl_read_prof(wl, dev, WL_PROF_SEC);
		WL_DBG(("wpa_versions 0x%x cipher_pairwise 0x%x\n",
			sec->wpa_versions, sec->cipher_pairwise));
		if (!(sec->wpa_versions & (NL80211_WPA_VERSION_1 |
#ifdef BCMWAPI_WPI
			NL80211_WPA_VERSION_2 | NL80211_WAPI_VERSION_1)) &&
#else
			NL80211_WPA_VERSION_2)) &&
#endif
			(sec->cipher_pairwise & (WLAN_CIPHER_SUITE_WEP40 |
#ifdef BCMWAPI_WPI
		WLAN_CIPHER_SUITE_WEP104 | WLAN_CIPHER_SUITE_SMS4)))
#else
		WLAN_CIPHER_SUITE_WEP104)))
#endif
		{
			memset(&key, 0, sizeof(key));
			key.len = (u32) sme->key_len;
			key.index = (u32) sme->key_idx;
			if (unlikely(key.len > sizeof(key.data))) {
				WL_ERR(("Too long key length (%u)\n", key.len));
				return -EINVAL;
			}
			memcpy(key.data, sme->key, key.len);
			key.flags = WL_PRIMARY_KEY;
			switch (sec->cipher_pairwise) {
			case WLAN_CIPHER_SUITE_WEP40:
				key.algo = CRYPTO_ALGO_WEP1;
				break;
			case WLAN_CIPHER_SUITE_WEP104:
				key.algo = CRYPTO_ALGO_WEP128;
				break;
#ifdef BCMWAPI_WPI
			case WLAN_CIPHER_SUITE_SMS4:
				key.algo = CRYPTO_ALGO_SMS4;
				break;
#endif
			default:
				WL_ERR(("Invalid algorithm (%d)\n",
					sme->crypto.ciphers_pairwise[0]));
				return -EINVAL;
			}
			/* Set the new key/index */
			WL_DBG(("key length (%d) key index (%d) algo (%d)\n",
				key.len, key.index, key.algo));
			WL_DBG(("key \"%s\"\n", key.data));
			swap_key_from_BE(&key);
			err = wldev_iovar_setbuf_bsscfg(dev, "wsec_key", &key, sizeof(key),
				wl->ioctl_buf, WLC_IOCTL_MAXLEN, bssidx, &wl->ioctl_buf_sync);
			if (unlikely(err)) {
				WL_ERR(("WLC_SET_KEY error (%d)\n", err));
				return err;
			}
			if (sec->auth_type == NL80211_AUTHTYPE_SHARED_KEY) {
				WL_DBG(("set auth_type to shared key\n"));
				val = WL_AUTH_SHARED_KEY;	/* shared key */
				err = wldev_iovar_setint_bsscfg(dev, "auth", val, bssidx);
				if (unlikely(err)) {
					WL_ERR(("set auth failed (%d)\n", err));
					return err;
				}
			}
		}
	}
	return err;
}

#ifdef ESCAN_RESULT_PATCH
static u8 connect_req_bssid[6];
static u8 broad_bssid[6];
#endif

#ifdef ROAM_CHANNEL_CACHE
#define MAX_ROAM_CACHE_NUM 100
#endif

static s32
wl_cfg80211_connect(struct wiphy *wiphy, struct net_device *dev,
	struct cfg80211_connect_params *sme)
{
	struct wl_priv *wl = wiphy_priv(wiphy);
	struct ieee80211_channel *chan = sme->channel;
	wl_extjoin_params_t *ext_join_params;
	struct wl_join_params join_params;
	size_t join_params_size;
#if defined(ROAM_ENABLE) && defined(ROAM_AP_ENV_DETECTION)
	dhd_pub_t *dhd =  (dhd_pub_t *)(wl->pub);
#endif /* ROAM_AP_ENV_DETECTION */
	s32 err = 0;
	wpa_ie_fixed_t *wpa_ie;
	bcm_tlv_t *wpa2_ie;
	u8* wpaie  = 0;
	u32 wpaie_len = 0;
	u32 chan_cnt = 0;
	struct ether_addr bssid;
#ifdef ROAM_CHANNEL_CACHE
	chanspec_t chanspec_list[MAX_ROAM_CACHE_NUM];
#endif
	int ret;

	WL_DBG(("In\n"));

	if (unlikely(!sme->ssid)) {
		WL_ERR(("Invalid ssid\n"));
		return -EOPNOTSUPP;
	}

	CHECK_SYS_UP(wl);

	/*
	 * Cancel ongoing scan to sync up with sme state machine of cfg80211.
	 */
#if (defined(BCM4334_CHIP) || !defined(ESCAN_RESULT_PATCH))
	if (wl->scan_request) {
		wl_notify_escan_complete(wl, dev, true, true);
	}
#endif
#ifdef WL_CFG80211_GON_COLLISION
	/* init block gon req count  */
	wl->block_gon_req_tx_count = 0;
	wl->block_gon_req_rx_count = 0;
#endif /* WL_CFG80211_GON_COLLISION */
#ifdef ESCAN_RESULT_PATCH
	if (sme->bssid) {
		memcpy(connect_req_bssid, sme->bssid, ETHER_ADDR_LEN);
	}
	else {
		bzero(connect_req_bssid, ETHER_ADDR_LEN);
	}
	bzero(broad_bssid, ETHER_ADDR_LEN);
#endif

	bzero(&bssid, sizeof(bssid));
	if (!wl_get_drv_status(wl, CONNECTED, dev)&&
		(ret = wldev_ioctl(dev, WLC_GET_BSSID, &bssid, ETHER_ADDR_LEN, false)) == 0) {
		if (!ETHER_ISNULLADDR(&bssid)) {
			scb_val_t scbval;
			wl_set_drv_status(wl, DISCONNECTING, dev);
			scbval.val = DOT11_RC_DISASSOC_LEAVING;
			memcpy(&scbval.ea, &bssid, ETHER_ADDR_LEN);
			scbval.val = htod32(scbval.val);

			WL_DBG(("drv status CONNECTED is not set, but connected in FW!" MACDBG "/n",
				MAC2STRDBG(bssid.octet)));
			err = wldev_ioctl(dev, WLC_DISASSOC, &scbval,
				sizeof(scb_val_t), true);
			if (unlikely(err)) {
				wl_clr_drv_status(wl, DISCONNECTING, dev);
				WL_ERR(("error (%d)\n", err));
				return err;
			}
			while (wl_get_drv_status(wl, DISCONNECTING, dev)) {
				WL_ERR(("Waiting for disconnection terminated.\n"));
				msleep(20);
			}
		} else
			WL_DBG(("Currently not associated!\n"));
	}

	/* Clean BSSID */
	bzero(&bssid, sizeof(bssid));
	if (!wl_get_drv_status(wl, DISCONNECTING, dev))
		wl_update_prof(wl, dev, NULL, (void *)&bssid, WL_PROF_BSSID);

	if (p2p_is_on(wl) && (dev != wl_to_prmry_ndev(wl))) {
		/* we only allow to connect using virtual interface in case of P2P */
			wl_cfgp2p_set_management_ie(wl, dev, wl_cfgp2p_find_idx(wl, dev),
				VNDR_IE_ASSOCREQ_FLAG, sme->ie, sme->ie_len);
	} else if (dev == wl_to_prmry_ndev(wl)) {
		/* find the RSN_IE */
		if ((wpa2_ie = bcm_parse_tlvs((u8 *)sme->ie, sme->ie_len,
			DOT11_MNG_RSN_ID)) != NULL) {
			WL_DBG((" WPA2 IE is found\n"));
		}
		/* find the WPA_IE */
		if ((wpa_ie = wl_cfgp2p_find_wpaie((u8 *)sme->ie,
			sme->ie_len)) != NULL) {
			WL_DBG((" WPA IE is found\n"));
		}
		if (wpa_ie != NULL || wpa2_ie != NULL) {
			wpaie = (wpa_ie != NULL) ? (u8 *)wpa_ie : (u8 *)wpa2_ie;
			wpaie_len = (wpa_ie != NULL) ? wpa_ie->length : wpa2_ie->len;
			wpaie_len += WPA_RSN_IE_TAG_FIXED_LEN;
			wldev_iovar_setbuf(dev, "wpaie", wpaie, wpaie_len,
				wl->ioctl_buf, WLC_IOCTL_MAXLEN, &wl->ioctl_buf_sync);
		} else {
			wldev_iovar_setbuf(dev, "wpaie", NULL, 0,
				wl->ioctl_buf, WLC_IOCTL_MAXLEN, &wl->ioctl_buf_sync);
		}

		err = wl_cfgp2p_set_management_ie(wl, dev, wl_cfgp2p_find_idx(wl, dev),
			VNDR_IE_ASSOCREQ_FLAG, (u8 *)sme->ie, sme->ie_len);
		if (unlikely(err)) {
			return err;
		}
	}
#if defined(ROAM_ENABLE) && defined(ROAM_AP_ENV_DETECTION)
	if (dhd->roam_env_detection && (wldev_iovar_setint(dev, "roam_env_detection",
		AP_ENV_DETECT_NOT_USED) == BCME_OK)) {
		s32 roam_trigger[2] = {WL_AUTO_ROAM_TRIGGER, WLC_BAND_ALL};
		err = wldev_ioctl(dev, WLC_SET_ROAM_TRIGGER, roam_trigger,
			sizeof(roam_trigger), true);
		if (unlikely(err)) {
			WL_ERR((" failed to restore roam_trigger for auto env detection\n"));
		}
	}
#endif /* ROAM_AP_ENV_DETECTION */
	if (chan) {
#ifdef ROAM_CHANNEL_CACHE
		wlc_ssid_t ssid;
		int band;

		err = wldev_get_band(dev, &band);
		if (!err) {
			set_roam_band(band);
		}

		wl->channel = ieee80211_frequency_to_channel(chan->center_freq);
		memcpy(ssid.SSID, sme->ssid, sme->ssid_len);
		ssid.SSID_len = sme->ssid_len;
		chan_cnt = get_roam_channel_list(wl->channel, chanspec_list, &ssid, ioctl_version);
#else
		wl->channel = ieee80211_frequency_to_channel(chan->center_freq);
		chan_cnt = 1;
#endif /* ROAM_CHANNEL_CACHE */
		WL_DBG(("channel (%d), center_req (%d), %d channels\n", wl->channel,
			chan->center_freq, chan_cnt));
	} else
		wl->channel = 0;
#ifdef BCMWAPI_WPI
	WL_DBG(("1. enable wapi auth\n"));
	if (sme->crypto.wpa_versions & NL80211_WAPI_VERSION_1) {
		WL_DBG(("2. set wapi ie  \n"));
		err = wl_set_set_wapi_ie(dev, sme);
		if (unlikely(err))
			return err;
	} else
		WL_DBG(("2. Not wapi ie  \n"));
#endif
	WL_DBG(("ie (%p), ie_len (%zd)\n", sme->ie, sme->ie_len));
	WL_DBG(("3. set wapi version \n"));
	err = wl_set_wpa_version(dev, sme);
	if (unlikely(err)) {
		WL_ERR(("Invalid wpa_version\n"));
		return err;
	}
#ifdef BCMWAPI_WPI
	if (sme->crypto.wpa_versions & NL80211_WAPI_VERSION_1)
		WL_DBG(("4. WAPI Dont Set wl_set_auth_type\n"));
	else {
		WL_DBG(("4. wl_set_auth_type\n"));
#endif
		err = wl_set_auth_type(dev, sme);
		if (unlikely(err)) {
			WL_ERR(("Invalid auth type\n"));
			return err;
		}
#ifdef BCMWAPI_WPI
	}
#endif

	err = wl_set_set_cipher(dev, sme);
	if (unlikely(err)) {
		WL_ERR(("Invalid ciper\n"));
		return err;
	}

	err = wl_set_key_mgmt(dev, sme);
	if (unlikely(err)) {
		WL_ERR(("Invalid key mgmt\n"));
		return err;
	}

	err = wl_set_set_sharedkey(dev, sme);
	if (unlikely(err)) {
		WL_ERR(("Invalid shared key\n"));
		return err;
	}

	/*
	 *  Join with specific BSSID and cached SSID
	 *  If SSID is zero join based on BSSID only
	 */
	join_params_size = WL_EXTJOIN_PARAMS_FIXED_SIZE +
		chan_cnt * sizeof(chanspec_t);
	ext_join_params =  (wl_extjoin_params_t*)kzalloc(join_params_size, GFP_KERNEL);
	if (ext_join_params == NULL) {
		err = -ENOMEM;
		wl_clr_drv_status(wl, CONNECTING, dev);
		goto exit;
	}
	ext_join_params->ssid.SSID_len = min(sizeof(ext_join_params->ssid.SSID), sme->ssid_len);
	memcpy(&ext_join_params->ssid.SSID, sme->ssid, ext_join_params->ssid.SSID_len);
	wl_update_prof(wl, dev, NULL, &ext_join_params->ssid, WL_PROF_SSID);
	ext_join_params->ssid.SSID_len = htod32(ext_join_params->ssid.SSID_len);
	/* increate dwell time to receive probe response or detect Beacon
	* from target AP at a noisy air only during connect command
	*/
	ext_join_params->scan.active_time = WL_SCAN_JOIN_ACTIVE_DWELL_TIME_MS;
	ext_join_params->scan.passive_time = WL_SCAN_JOIN_PASSIVE_DWELL_TIME_MS;
	/* Set up join scan parameters */
	ext_join_params->scan.scan_type = -1;
	ext_join_params->scan.nprobes
		= (ext_join_params->scan.active_time/WL_SCAN_JOIN_PROBE_INTERVAL_MS);
	ext_join_params->scan.home_time = -1;

	if (sme->bssid)
		memcpy(&ext_join_params->assoc.bssid, sme->bssid, ETH_ALEN);
	else
		memcpy(&ext_join_params->assoc.bssid, &ether_bcast, ETH_ALEN);
	ext_join_params->assoc.chanspec_num = chan_cnt;
	if (chan_cnt) {
#ifdef ROAM_CHANNEL_CACHE
		memcpy(ext_join_params->assoc.chanspec_list, chanspec_list,
			sizeof(chanspec_t) * chan_cnt);
#else
		u16 channel, band, bw, ctl_sb;
		chanspec_t chspec;
		channel = wl->channel;
		band = (channel <= CH_MAX_2G_CHANNEL) ? WL_CHANSPEC_BAND_2G
			: WL_CHANSPEC_BAND_5G;
		bw = WL_CHANSPEC_BW_20;
		ctl_sb = WL_CHANSPEC_CTL_SB_NONE;
		chspec = (channel | band | bw | ctl_sb);
		ext_join_params->assoc.chanspec_list[0]  &= WL_CHANSPEC_CHAN_MASK;
		ext_join_params->assoc.chanspec_list[0] |= chspec;
		ext_join_params->assoc.chanspec_list[0] =
			wl_chspec_host_to_driver(ext_join_params->assoc.chanspec_list[0]);
#endif /* ROAM_CHANNEL_CACHE */
	}
	ext_join_params->assoc.chanspec_num = htod32(ext_join_params->assoc.chanspec_num);
	if (ext_join_params->ssid.SSID_len < IEEE80211_MAX_SSID_LEN) {
		WL_INFO(("ssid \"%s\", len (%d)\n", ext_join_params->ssid.SSID,
			ext_join_params->ssid.SSID_len));
	}
	wl_set_drv_status(wl, CONNECTING, dev);
	err = wldev_iovar_setbuf_bsscfg(dev, "join", ext_join_params, join_params_size,
		wl->ioctl_buf, WLC_IOCTL_MAXLEN, wl_cfgp2p_find_idx(wl, dev), &wl->ioctl_buf_sync);
	kfree(ext_join_params);
	if (err) {
		wl_clr_drv_status(wl, CONNECTING, dev);
		if (err == BCME_UNSUPPORTED) {
			WL_DBG(("join iovar is not supported\n"));
			goto set_ssid;
		} else
			WL_ERR(("error (%d)\n", err));
	} else
		goto exit;

set_ssid:
	memset(&join_params, 0, sizeof(join_params));
	join_params_size = sizeof(join_params.ssid);

	join_params.ssid.SSID_len = min(sizeof(join_params.ssid.SSID), sme->ssid_len);
	memcpy(&join_params.ssid.SSID, sme->ssid, join_params.ssid.SSID_len);
	join_params.ssid.SSID_len = htod32(join_params.ssid.SSID_len);
	wl_update_prof(wl, dev, NULL, &join_params.ssid, WL_PROF_SSID);
	if (sme->bssid)
		memcpy(&join_params.params.bssid, sme->bssid, ETH_ALEN);
	else
		memcpy(&join_params.params.bssid, &ether_bcast, ETH_ALEN);

	wl_ch_to_chanspec(wl->channel, &join_params, &join_params_size);
	WL_DBG(("join_param_size %d\n", join_params_size));

	if (join_params.ssid.SSID_len < IEEE80211_MAX_SSID_LEN) {
		WL_INFO(("ssid \"%s\", len (%d)\n", join_params.ssid.SSID,
			join_params.ssid.SSID_len));
	}
	wl_set_drv_status(wl, CONNECTING, dev);
	err = wldev_ioctl(dev, WLC_SET_SSID, &join_params, join_params_size, true);
	if (err) {
		WL_ERR(("error (%d)\n", err));
		wl_clr_drv_status(wl, CONNECTING, dev);
	}
exit:
	return err;
}

static s32
wl_cfg80211_disconnect(struct wiphy *wiphy, struct net_device *dev,
	u16 reason_code)
{
	struct wl_priv *wl = wiphy_priv(wiphy);
	scb_val_t scbval;
	bool act = false;
	s32 err = 0;
	u8 *curbssid;
	WL_ERR(("Reason %d\n", reason_code));
	CHECK_SYS_UP(wl);
	act = *(bool *) wl_read_prof(wl, dev, WL_PROF_ACT);
	curbssid = wl_read_prof(wl, dev, WL_PROF_BSSID);
	if (act) {
		/*
		* Cancel ongoing scan to sync up with sme state machine of cfg80211.
		*/
#if (defined(BCM4334_CHIP) || !defined(ESCAN_RESULT_PATCH))
		/* Let scan aborted by F/W */
		if (wl->scan_request) {
			wl_notify_escan_complete(wl, dev, true, true);
		}
#endif /* ESCAN_RESULT_PATCH */
		wl_set_drv_status(wl, DISCONNECTING, dev);
		scbval.val = reason_code;
		memcpy(&scbval.ea, curbssid, ETHER_ADDR_LEN);
		scbval.val = htod32(scbval.val);
		err = wldev_ioctl(dev, WLC_DISASSOC, &scbval,
			sizeof(scb_val_t), true);
		if (unlikely(err)) {
			wl_clr_drv_status(wl, DISCONNECTING, dev);
			WL_ERR(("error (%d)\n", err));
			return err;
		}
	}

	return err;
}

static s32
wl_cfg80211_set_tx_power(struct wiphy *wiphy,
	enum nl80211_tx_power_setting type, s32 dbm)
{

	struct wl_priv *wl = wiphy_priv(wiphy);
	struct net_device *ndev = wl_to_prmry_ndev(wl);
	u16 txpwrmw;
	s32 err = 0;
	s32 disable = 0;

	CHECK_SYS_UP(wl);
	switch (type) {
	case NL80211_TX_POWER_AUTOMATIC:
		break;
	case NL80211_TX_POWER_LIMITED:
		if (dbm < 0) {
			WL_ERR(("TX_POWER_LIMITTED - dbm is negative\n"));
			return -EINVAL;
		}
		break;
	case NL80211_TX_POWER_FIXED:
		if (dbm < 0) {
			WL_ERR(("TX_POWER_FIXED - dbm is negative..\n"));
			return -EINVAL;
		}
		break;
	}
	/* Make sure radio is off or on as far as software is concerned */
	disable = WL_RADIO_SW_DISABLE << 16;
	disable = htod32(disable);
	err = wldev_ioctl(ndev, WLC_SET_RADIO, &disable, sizeof(disable), true);
	if (unlikely(err)) {
		WL_ERR(("WLC_SET_RADIO error (%d)\n", err));
		return err;
	}

	if (dbm > 0xffff)
		txpwrmw = 0xffff;
	else
		txpwrmw = (u16) dbm;
	err = wldev_iovar_setint(ndev, "qtxpower",
		(s32) (bcm_mw_to_qdbm(txpwrmw)));
	if (unlikely(err)) {
		WL_ERR(("qtxpower error (%d)\n", err));
		return err;
	}
	wl->conf->tx_power = dbm;

	return err;
}

static s32 wl_cfg80211_get_tx_power(struct wiphy *wiphy, s32 *dbm)
{
	struct wl_priv *wl = wiphy_priv(wiphy);
	struct net_device *ndev = wl_to_prmry_ndev(wl);
	s32 txpwrdbm;
	u8 result;
	s32 err = 0;

	CHECK_SYS_UP(wl);
	err = wldev_iovar_getint(ndev, "qtxpower", &txpwrdbm);
	if (unlikely(err)) {
		WL_ERR(("error (%d)\n", err));
		return err;
	}
	result = (u8) (txpwrdbm & ~WL_TXPWR_OVERRIDE);
	*dbm = (s32) bcm_qdbm_to_mw(result);

	return err;
}

static s32
wl_cfg80211_config_default_key(struct wiphy *wiphy, struct net_device *dev,
	u8 key_idx, bool unicast, bool multicast)
{
	struct wl_priv *wl = wiphy_priv(wiphy);
	u32 index;
	s32 wsec;
	s32 err = 0;
	s32 bssidx = wl_cfgp2p_find_idx(wl, dev);

	WL_DBG(("key index (%d)\n", key_idx));
	CHECK_SYS_UP(wl);
	err = wldev_iovar_getint_bsscfg(dev, "wsec", &wsec, bssidx);
	if (unlikely(err)) {
		WL_ERR(("WLC_GET_WSEC error (%d)\n", err));
		return err;
	}
	if (wsec & WEP_ENABLED) {
		/* Just select a new current key */
		index = (u32) key_idx;
		index = htod32(index);
		err = wldev_ioctl(dev, WLC_SET_KEY_PRIMARY, &index,
			sizeof(index), true);
		if (unlikely(err)) {
			WL_ERR(("error (%d)\n", err));
		}
	}
	return err;
}

static s32
wl_add_keyext(struct wiphy *wiphy, struct net_device *dev,
	u8 key_idx, const u8 *mac_addr, struct key_params *params)
{
	struct wl_priv *wl = wiphy_priv(wiphy);
	struct wl_wsec_key key;
	s32 err = 0;
	s32 bssidx = wl_cfgp2p_find_idx(wl, dev);
	s32 mode = wl_get_mode_by_netdev(wl, dev);
	memset(&key, 0, sizeof(key));
	key.index = (u32) key_idx;

	if (!ETHER_ISMULTI(mac_addr))
		memcpy((char *)&key.ea, (void *)mac_addr, ETHER_ADDR_LEN);
	key.len = (u32) params->key_len;

	/* check for key index change */
	if (key.len == 0) {
		/* key delete */
		swap_key_from_BE(&key);
		err = wldev_iovar_setbuf_bsscfg(dev, "wsec_key", &key, sizeof(key),
			wl->ioctl_buf, WLC_IOCTL_MAXLEN, bssidx, &wl->ioctl_buf_sync);
		if (unlikely(err)) {
			WL_ERR(("key delete error (%d)\n", err));
			return err;
		}
	} else {
		if (key.len > sizeof(key.data)) {
			WL_ERR(("Invalid key length (%d)\n", key.len));
			return -EINVAL;
		}
		WL_DBG(("Setting the key index %d\n", key.index));
		memcpy(key.data, params->key, key.len);

		if ((mode == WL_MODE_BSS) &&
			(params->cipher == WLAN_CIPHER_SUITE_TKIP)) {
			u8 keybuf[8];
			memcpy(keybuf, &key.data[24], sizeof(keybuf));
			memcpy(&key.data[24], &key.data[16], sizeof(keybuf));
			memcpy(&key.data[16], keybuf, sizeof(keybuf));
		}

		/* if IW_ENCODE_EXT_RX_SEQ_VALID set */
		if (params->seq && params->seq_len == 6) {
			/* rx iv */
			u8 *ivptr;
			ivptr = (u8 *) params->seq;
			key.rxiv.hi = (ivptr[5] << 24) | (ivptr[4] << 16) |
				(ivptr[3] << 8) | ivptr[2];
			key.rxiv.lo = (ivptr[1] << 8) | ivptr[0];
			key.iv_initialized = true;
		}

		switch (params->cipher) {
		case WLAN_CIPHER_SUITE_WEP40:
			key.algo = CRYPTO_ALGO_WEP1;
			WL_DBG(("WLAN_CIPHER_SUITE_WEP40\n"));
			break;
		case WLAN_CIPHER_SUITE_WEP104:
			key.algo = CRYPTO_ALGO_WEP128;
			WL_DBG(("WLAN_CIPHER_SUITE_WEP104\n"));
			break;
		case WLAN_CIPHER_SUITE_TKIP:
			key.algo = CRYPTO_ALGO_TKIP;
			WL_DBG(("WLAN_CIPHER_SUITE_TKIP\n"));
			break;
		case WLAN_CIPHER_SUITE_AES_CMAC:
			key.algo = CRYPTO_ALGO_AES_CCM;
			WL_DBG(("WLAN_CIPHER_SUITE_AES_CMAC\n"));
			break;
		case WLAN_CIPHER_SUITE_CCMP:
			key.algo = CRYPTO_ALGO_AES_CCM;
			WL_DBG(("WLAN_CIPHER_SUITE_CCMP\n"));
			break;
#ifdef BCMWAPI_WPI
		case WLAN_CIPHER_SUITE_SMS4:
			key.algo = CRYPTO_ALGO_SMS4;
			WL_DBG(("WLAN_CIPHER_SUITE_SMS4\n"));
			break;
#endif
		default:
			WL_ERR(("Invalid cipher (0x%x)\n", params->cipher));
			return -EINVAL;
		}
		swap_key_from_BE(&key);
		/* need to guarantee EAPOL 4/4 send out before set key */
		dhd_wait_pend8021x(dev);
		err = wldev_iovar_setbuf_bsscfg(dev, "wsec_key", &key, sizeof(key),
			wl->ioctl_buf, WLC_IOCTL_MAXLEN, bssidx, &wl->ioctl_buf_sync);
		if (unlikely(err)) {
			WL_ERR(("WLC_SET_KEY error (%d)\n", err));
			return err;
		}
	}
	return err;
}

static s32
wl_cfg80211_add_key(struct wiphy *wiphy, struct net_device *dev,
	u8 key_idx, bool pairwise, const u8 *mac_addr,
	struct key_params *params)
{
	struct wl_wsec_key key;
	s32 val = 0;
	s32 wsec = 0;
	s32 err = 0;
	u8 keybuf[8];
	s32 bssidx = 0;
	struct wl_priv *wl = wiphy_priv(wiphy);
	s32 mode = wl_get_mode_by_netdev(wl, dev);
	WL_DBG(("key index (%d)\n", key_idx));
	CHECK_SYS_UP(wl);

	bssidx = wl_cfgp2p_find_idx(wl, dev);

	if (mac_addr) {
		wl_add_keyext(wiphy, dev, key_idx, mac_addr, params);
		goto exit;
	}
	memset(&key, 0, sizeof(key));

	key.len = (u32) params->key_len;
	key.index = (u32) key_idx;

	if (unlikely(key.len > sizeof(key.data))) {
		WL_ERR(("Too long key length (%u)\n", key.len));
		return -EINVAL;
	}
	memcpy(key.data, params->key, key.len);

	key.flags = WL_PRIMARY_KEY;
	switch (params->cipher) {
	case WLAN_CIPHER_SUITE_WEP40:
		key.algo = CRYPTO_ALGO_WEP1;
		val = WEP_ENABLED;
		WL_DBG(("WLAN_CIPHER_SUITE_WEP40\n"));
		break;
	case WLAN_CIPHER_SUITE_WEP104:
		key.algo = CRYPTO_ALGO_WEP128;
		val = WEP_ENABLED;
		WL_DBG(("WLAN_CIPHER_SUITE_WEP104\n"));
		break;
	case WLAN_CIPHER_SUITE_TKIP:
		key.algo = CRYPTO_ALGO_TKIP;
		val = TKIP_ENABLED;
		/* wpa_supplicant switches the third and fourth quarters of the TKIP key */
		if (mode == WL_MODE_BSS) {
			bcopy(&key.data[24], keybuf, sizeof(keybuf));
			bcopy(&key.data[16], &key.data[24], sizeof(keybuf));
			bcopy(keybuf, &key.data[16], sizeof(keybuf));
		}
		WL_DBG(("WLAN_CIPHER_SUITE_TKIP\n"));
		break;
	case WLAN_CIPHER_SUITE_AES_CMAC:
		key.algo = CRYPTO_ALGO_AES_CCM;
		val = AES_ENABLED;
		WL_DBG(("WLAN_CIPHER_SUITE_AES_CMAC\n"));
		break;
	case WLAN_CIPHER_SUITE_CCMP:
		key.algo = CRYPTO_ALGO_AES_CCM;
		val = AES_ENABLED;
		WL_DBG(("WLAN_CIPHER_SUITE_CCMP\n"));
		break;
#ifdef BCMWAPI_WPI
	case WLAN_CIPHER_SUITE_SMS4:
		key.algo = CRYPTO_ALGO_SMS4;
		WL_DBG(("WLAN_CIPHER_SUITE_SMS4\n"));
		val = SMS4_ENABLED;
		break;
#endif /* BCMWAPI_WPI */
	default:
		WL_ERR(("Invalid cipher (0x%x)\n", params->cipher));
		return -EINVAL;
	}

	/* Set the new key/index */
	swap_key_from_BE(&key);
	err = wldev_iovar_setbuf_bsscfg(dev, "wsec_key", &key, sizeof(key), wl->ioctl_buf,
		WLC_IOCTL_MAXLEN, bssidx, &wl->ioctl_buf_sync);
	if (unlikely(err)) {
		WL_ERR(("WLC_SET_KEY error (%d)\n", err));
		return err;
	}

exit:
	err = wldev_iovar_getint_bsscfg(dev, "wsec", &wsec, bssidx);
	if (unlikely(err)) {
		WL_ERR(("get wsec error (%d)\n", err));
		return err;
	}

	wsec |= val;
	err = wldev_iovar_setint_bsscfg(dev, "wsec", wsec, bssidx);
	if (unlikely(err)) {
		WL_ERR(("set wsec error (%d)\n", err));
		return err;
	}

	return err;
}

static s32
wl_cfg80211_del_key(struct wiphy *wiphy, struct net_device *dev,
	u8 key_idx, bool pairwise, const u8 *mac_addr)
{
	struct wl_wsec_key key;
	struct wl_priv *wl = wiphy_priv(wiphy);
	s32 err = 0;
	s32 bssidx = wl_cfgp2p_find_idx(wl, dev);

	WL_DBG(("Enter\n"));
#ifndef IEEE80211W
	if ((key_idx >= DOT11_MAX_DEFAULT_KEYS) && (key_idx < DOT11_MAX_DEFAULT_KEYS+2))
		return -EINVAL;
#endif
	CHECK_SYS_UP(wl);
	memset(&key, 0, sizeof(key));

	key.flags = WL_PRIMARY_KEY;
	key.algo = CRYPTO_ALGO_OFF;
	key.index = (u32) key_idx;

	WL_DBG(("key index (%d)\n", key_idx));
	/* Set the new key/index */
	swap_key_from_BE(&key);
	err = wldev_iovar_setbuf_bsscfg(dev, "wsec_key", &key, sizeof(key), wl->ioctl_buf,
		WLC_IOCTL_MAXLEN, bssidx, &wl->ioctl_buf_sync);
	if (unlikely(err)) {
		if (err == -EINVAL) {
			if (key.index >= DOT11_MAX_DEFAULT_KEYS) {
				/* we ignore this key index in this case */
				WL_DBG(("invalid key index (%d)\n", key_idx));
			}
		} else {
			WL_ERR(("WLC_SET_KEY error (%d)\n", err));
		}
		return err;
	}
	return err;
}

static s32
wl_cfg80211_get_key(struct wiphy *wiphy, struct net_device *dev,
	u8 key_idx, bool pairwise, const u8 *mac_addr, void *cookie,
	void (*callback) (void *cookie, struct key_params * params))
{
	struct key_params params;
	struct wl_wsec_key key;
	struct wl_priv *wl = wiphy_priv(wiphy);
	struct wl_security *sec;
	s32 wsec;
	s32 err = 0;
	s32 bssidx = wl_cfgp2p_find_idx(wl, dev);

	WL_DBG(("key index (%d)\n", key_idx));
	CHECK_SYS_UP(wl);
	memset(&key, 0, sizeof(key));
	key.index = key_idx;
	swap_key_to_BE(&key);
	memset(&params, 0, sizeof(params));
	params.key_len = (u8) min_t(u8, DOT11_MAX_KEY_SIZE, key.len);
	memcpy(params.key, key.data, params.key_len);

	wldev_iovar_getint_bsscfg(dev, "wsec", &wsec, bssidx);
	if (unlikely(err)) {
		WL_ERR(("WLC_GET_WSEC error (%d)\n", err));
		return err;
	}
	switch (wsec & ~SES_OW_ENABLED) {
		case WEP_ENABLED:
			sec = wl_read_prof(wl, dev, WL_PROF_SEC);
			if (sec->cipher_pairwise & WLAN_CIPHER_SUITE_WEP40) {
				params.cipher = WLAN_CIPHER_SUITE_WEP40;
				WL_DBG(("WLAN_CIPHER_SUITE_WEP40\n"));
			} else if (sec->cipher_pairwise & WLAN_CIPHER_SUITE_WEP104) {
				params.cipher = WLAN_CIPHER_SUITE_WEP104;
				WL_DBG(("WLAN_CIPHER_SUITE_WEP104\n"));
			}
			break;
		case TKIP_ENABLED:
			params.cipher = WLAN_CIPHER_SUITE_TKIP;
			WL_DBG(("WLAN_CIPHER_SUITE_TKIP\n"));
			break;
		case AES_ENABLED:
			params.cipher = WLAN_CIPHER_SUITE_AES_CMAC;
			WL_DBG(("WLAN_CIPHER_SUITE_AES_CMAC\n"));
			break;
#ifdef BCMWAPI_WPI
		case WLAN_CIPHER_SUITE_SMS4:
			key.algo = CRYPTO_ALGO_SMS4;
			WL_DBG(("WLAN_CIPHER_SUITE_SMS4\n"));
			break;
#endif
		default:
			WL_ERR(("Invalid algo (0x%x)\n", wsec));
			return -EINVAL;
	}

	callback(cookie, &params);
	return err;
}

static s32
wl_cfg80211_config_default_mgmt_key(struct wiphy *wiphy,
	struct net_device *dev, u8 key_idx)
{
	WL_INFO(("Not supported\n"));
	return -EOPNOTSUPP;
}

static s32
wl_cfg80211_get_station(struct wiphy *wiphy, struct net_device *dev,
	u8 *mac, struct station_info *sinfo)
{
	struct wl_priv *wl = wiphy_priv(wiphy);
	scb_val_t scb_val;
	s32 rssi;
	s32 rate;
	s32 err = 0;
	sta_info_t *sta;
#if LINUX_VERSION_CODE >= KERNEL_VERSION(3, 0, 0)
	s8 eabuf[ETHER_ADDR_STR_LEN];
#endif
	dhd_pub_t *dhd =  (dhd_pub_t *)(wl->pub);
	CHECK_SYS_UP(wl);
	if (wl_get_mode_by_netdev(wl, dev) == WL_MODE_AP) {
		err = wldev_iovar_getbuf(dev, "sta_info", (struct ether_addr *)mac,
			ETHER_ADDR_LEN, wl->ioctl_buf, WLC_IOCTL_SMLEN, &wl->ioctl_buf_sync);
		if (err < 0) {
			WL_ERR(("GET STA INFO failed, %d\n", err));
			return err;
		}
		sinfo->filled = STATION_INFO_INACTIVE_TIME;
		sta = (sta_info_t *)wl->ioctl_buf;
		sta->len = dtoh16(sta->len);
		sta->cap = dtoh16(sta->cap);
		sta->flags = dtoh32(sta->flags);
		sta->idle = dtoh32(sta->idle);
		sta->in = dtoh32(sta->in);
		sinfo->inactive_time = sta->idle * 1000;
#if LINUX_VERSION_CODE >= KERNEL_VERSION(3, 0, 0)
		if (sta->flags & WL_STA_ASSOC) {
			sinfo->filled |= STATION_INFO_CONNECTED_TIME;
			sinfo->connected_time = sta->in;
		}
		WL_INFO(("STA %s : idle time : %d sec, connected time :%d ms\n",
			bcm_ether_ntoa((const struct ether_addr *)mac, eabuf), sinfo->inactive_time,
			sta->idle * 1000));
#endif
	} else if (wl_get_mode_by_netdev(wl, dev) == WL_MODE_BSS) {
		get_pktcnt_t pktcnt;
		u8 *curmacp = wl_read_prof(wl, dev, WL_PROF_BSSID);
		if (!wl_get_drv_status(wl, CONNECTED, dev) ||
			(dhd_is_associated(dhd, NULL, &err) == FALSE)) {
			WL_ERR(("NOT assoc\n"));
			if (err == -ERESTARTSYS)
				return err;
			err = -ENODEV;
			return err;
		}
		if (memcmp(mac, curmacp, ETHER_ADDR_LEN)) {
			WL_ERR(("Wrong Mac address: "MACDBG" != "MACDBG"\n",
				MAC2STRDBG(mac), MAC2STRDBG(curmacp)));
		}

		/* Report the current tx rate */
		err = wldev_ioctl(dev, WLC_GET_RATE, &rate, sizeof(rate), false);
		if (err) {
			WL_ERR(("Could not get rate (%d)\n", err));
		} else {
			rate = dtoh32(rate);
			sinfo->filled |= STATION_INFO_TX_BITRATE;
			sinfo->txrate.legacy = rate * 5;
			WL_DBG(("Rate %d Mbps\n", (rate / 2)));
		}

		memset(&scb_val, 0, sizeof(scb_val));
		scb_val.val = 0;
		err = wldev_ioctl(dev, WLC_GET_RSSI, &scb_val,
			sizeof(scb_val_t), false);
		if (err) {
			WL_ERR(("Could not get rssi (%d)\n", err));
			goto get_station_err;
		}
		rssi = dtoh32(scb_val.val) + RSSI_OFFSET;
		sinfo->filled |= STATION_INFO_SIGNAL;
		sinfo->signal = rssi;
		WL_DBG(("RSSI %d dBm\n", rssi));
		err = wldev_ioctl(dev, WLC_GET_PKTCNTS, &pktcnt,
			sizeof(pktcnt), false);
		if (!err) {
			sinfo->filled |= (STATION_INFO_RX_PACKETS |
				STATION_INFO_RX_DROP_MISC |
				STATION_INFO_TX_PACKETS |
				STATION_INFO_TX_FAILED);
			sinfo->rx_packets = pktcnt.rx_good_pkt;
			sinfo->rx_dropped_misc = pktcnt.rx_bad_pkt;
			sinfo->tx_packets = pktcnt.tx_good_pkt;
			sinfo->tx_failed  = pktcnt.tx_bad_pkt;
		}
get_station_err:
		if (err && (err != -ERESTARTSYS)) {
			/* Disconnect due to zero BSSID or error to get RSSI */
			WL_ERR(("force cfg80211_disconnected\n"));
			wl_clr_drv_status(wl, CONNECTED, dev);
			cfg80211_disconnected(dev, 0, NULL, 0, GFP_KERNEL);
			wl_link_down(wl);
		}
	}

	return err;
}

/* Function to update sta power save mode for Kernel wifi stack */
int wl_cfg80211_update_power_mode(struct net_device *dev)
{
	int pm = -1;
	int err;

	err = wldev_ioctl(dev, WLC_GET_PM, &pm, sizeof(pm), false);
	if (err || (pm == -1)) {
		WL_ERR(("error (%d)\n", err));
	} else {
		pm = (pm == PM_OFF) ? false : true;
		WL_DBG(("%s: %d\n", __func__, pm));
		if (dev->ieee80211_ptr)
			dev->ieee80211_ptr->ps = pm;
	}
	return err;
}
static s32
wl_cfg80211_set_power_mgmt(struct wiphy *wiphy, struct net_device *dev,
	bool enabled, s32 timeout)
{
	s32 pm;
	s32 err = 0;
	struct wl_priv *wl = wiphy_priv(wiphy);
	struct net_info *_net_info = wl_get_netinfo_by_netdev(wl, dev);
#if !defined(SUPPORT_PM2_ONLY)
	dhd_pub_t *dhd = (dhd_pub_t *)(wl->pub);
#endif /* SUPPORT_PM2_ONLY */
	CHECK_SYS_UP(wl);

	if (wl->p2p_net == dev || _net_info == NULL || wl->vsdb_mode) {
		return err;
	}
	WL_DBG(("%s: Enter power save enabled %d\n", dev->name, enabled));

#if !defined(SUPPORT_PM2_ONLY)
	/* android has special hooks to change pm when kernel suspended */
	pm = enabled ? ((dhd->in_suspend) ? PM_MAX : PM_FAST) : PM_OFF;
#else
	pm = enabled ? PM_FAST : PM_OFF;
#endif /* SUPPORT_PM2_ONLY */

	if (_net_info->pm_block) {
		/* Do not enable the power save if it is p2p interface or vsdb mode is set */
		WL_DBG(("%s:Do not enable the power save for pm_block %d or vsdb_mode %d\n",
			dev->name, _net_info->pm_block, wl->vsdb_mode));
		pm = PM_OFF;
	}
	pm = htod32(pm);
	WL_DBG(("%s:power save %s\n", dev->name, (pm ? "enabled" : "disabled")));
	err = wldev_ioctl(dev, WLC_SET_PM, &pm, sizeof(pm), true);
	if (unlikely(err)) {
		if (err == -ENODEV)
			WL_DBG(("net_device is not ready yet\n"));
		else
			WL_ERR(("error (%d)\n", err));
		return err;
	}
	return err;
}

static __used u32 wl_find_msb(u16 bit16)
{
	u32 ret = 0;

	if (bit16 & 0xff00) {
		ret += 8;
		bit16 >>= 8;
	}

	if (bit16 & 0xf0) {
		ret += 4;
		bit16 >>= 4;
	}

	if (bit16 & 0xc) {
		ret += 2;
		bit16 >>= 2;
	}

	if (bit16 & 2)
		ret += bit16 & 2;
	else if (bit16)
		ret += bit16;

	return ret;
}

static s32 wl_cfg80211_resume(struct wiphy *wiphy)
{
	struct wl_priv *wl = wiphy_priv(wiphy);
	struct net_device *ndev = wl_to_prmry_ndev(wl);
	s32 err = 0;

	if (unlikely(!wl_get_drv_status(wl, READY, ndev))) {
		WL_INFO(("device is not ready\n"));
		return 0;
	}

	wl_invoke_iscan(wl);

	return err;
}

#if LINUX_VERSION_CODE > KERNEL_VERSION(2, 6, 39)
static s32 wl_cfg80211_suspend(struct wiphy *wiphy, struct cfg80211_wowlan *wow)
#else
static s32 wl_cfg80211_suspend(struct wiphy *wiphy)
#endif
{
#ifdef DHD_CLEAR_ON_SUSPEND
	struct wl_priv *wl = wiphy_priv(wiphy);
	struct net_info *iter, *next;
	struct net_device *ndev = wl_to_prmry_ndev(wl);
	unsigned long flags;
	if (unlikely(!wl_get_drv_status(wl, READY, ndev))) {
		WL_INFO(("device is not ready : status (%d)\n",
			(int)wl->status));
		return 0;
	}
	for_each_ndev(wl, iter, next)
		wl_set_drv_status(wl, SCAN_ABORTING, iter->ndev);
	wl_term_iscan(wl);
	spin_lock_irqsave(&wl->cfgdrv_lock, flags);
	if (wl->scan_request) {
		cfg80211_scan_done(wl->scan_request, true);
		wl->scan_request = NULL;
	}
	for_each_ndev(wl, iter, next) {
		wl_clr_drv_status(wl, SCANNING, iter->ndev);
		wl_clr_drv_status(wl, SCAN_ABORTING, iter->ndev);
	}
	spin_unlock_irqrestore(&wl->cfgdrv_lock, flags);
	for_each_ndev(wl, iter, next) {
		if (wl_get_drv_status(wl, CONNECTING, iter->ndev)) {
			wl_bss_connect_done(wl, iter->ndev, NULL, NULL, false);
		}
	}
#endif /* DHD_CLEAR_ON_SUSPEND */
	return 0;
}

static s32
wl_update_pmklist(struct net_device *dev, struct wl_pmk_list *pmk_list,
	s32 err)
{
	int i, j;
	struct wl_priv *wl = wlcfg_drv_priv;
	struct net_device *primary_dev = wl_to_prmry_ndev(wl);

	if (!pmk_list) {
		printk("pmk_list is NULL\n");
		return -EINVAL;
	}
	/* pmk list is supported only for STA interface i.e. primary interface
	 * Refer code wlc_bsscfg.c->wlc_bsscfg_sta_init
	 */
	if (primary_dev != dev) {
		WL_INFO(("Not supporting Flushing pmklist on virtual"
			" interfaces than primary interface\n"));
		return err;
	}

	WL_DBG(("No of elements %d\n", pmk_list->pmkids.npmkid));
	for (i = 0; i < pmk_list->pmkids.npmkid; i++) {
		WL_DBG(("PMKID[%d]: %pM =\n", i,
			&pmk_list->pmkids.pmkid[i].BSSID));
		for (j = 0; j < WPA2_PMKID_LEN; j++) {
			WL_DBG(("%02x\n", pmk_list->pmkids.pmkid[i].PMKID[j]));
		}
	}
	if (likely(!err)) {
		err = wldev_iovar_setbuf(dev, "pmkid_info", (char *)pmk_list,
			sizeof(*pmk_list), wl->ioctl_buf, WLC_IOCTL_MAXLEN, NULL);
	}

	return err;
}

static s32
wl_cfg80211_set_pmksa(struct wiphy *wiphy, struct net_device *dev,
	struct cfg80211_pmksa *pmksa)
{
	struct wl_priv *wl = wiphy_priv(wiphy);
	s32 err = 0;
	int i;

	CHECK_SYS_UP(wl);
	for (i = 0; i < wl->pmk_list->pmkids.npmkid; i++)
		if (!memcmp(pmksa->bssid, &wl->pmk_list->pmkids.pmkid[i].BSSID,
			ETHER_ADDR_LEN))
			break;
	if (i < WL_NUM_PMKIDS_MAX) {
		memcpy(&wl->pmk_list->pmkids.pmkid[i].BSSID, pmksa->bssid,
			ETHER_ADDR_LEN);
		memcpy(&wl->pmk_list->pmkids.pmkid[i].PMKID, pmksa->pmkid,
			WPA2_PMKID_LEN);
		if (i == wl->pmk_list->pmkids.npmkid)
			wl->pmk_list->pmkids.npmkid++;
	} else {
		err = -EINVAL;
	}
	WL_DBG(("set_pmksa,IW_PMKSA_ADD - PMKID: %pM =\n",
		&wl->pmk_list->pmkids.pmkid[wl->pmk_list->pmkids.npmkid - 1].BSSID));
	for (i = 0; i < WPA2_PMKID_LEN; i++) {
		WL_DBG(("%02x\n",
			wl->pmk_list->pmkids.pmkid[wl->pmk_list->pmkids.npmkid - 1].
			PMKID[i]));
	}

	err = wl_update_pmklist(dev, wl->pmk_list, err);

	return err;
}

static s32
wl_cfg80211_del_pmksa(struct wiphy *wiphy, struct net_device *dev,
	struct cfg80211_pmksa *pmksa)
{
	struct wl_priv *wl = wiphy_priv(wiphy);
	struct _pmkid_list pmkid;
	s32 err = 0;
	int i;

	CHECK_SYS_UP(wl);
	memcpy(&pmkid.pmkid[0].BSSID, pmksa->bssid, ETHER_ADDR_LEN);
	memcpy(pmkid.pmkid[0].PMKID, pmksa->pmkid, WPA2_PMKID_LEN);

	WL_DBG(("del_pmksa,IW_PMKSA_REMOVE - PMKID: %pM =\n",
		&pmkid.pmkid[0].BSSID));
	for (i = 0; i < WPA2_PMKID_LEN; i++) {
		WL_DBG(("%02x\n", pmkid.pmkid[0].PMKID[i]));
	}

	for (i = 0; i < wl->pmk_list->pmkids.npmkid; i++)
		if (!memcmp
		    (pmksa->bssid, &wl->pmk_list->pmkids.pmkid[i].BSSID,
		     ETHER_ADDR_LEN))
			break;

	if ((wl->pmk_list->pmkids.npmkid > 0) &&
		(i < wl->pmk_list->pmkids.npmkid)) {
		memset(&wl->pmk_list->pmkids.pmkid[i], 0, sizeof(pmkid_t));
		for (; i < (wl->pmk_list->pmkids.npmkid - 1); i++) {
			memcpy(&wl->pmk_list->pmkids.pmkid[i].BSSID,
				&wl->pmk_list->pmkids.pmkid[i + 1].BSSID,
				ETHER_ADDR_LEN);
			memcpy(&wl->pmk_list->pmkids.pmkid[i].PMKID,
				&wl->pmk_list->pmkids.pmkid[i + 1].PMKID,
				WPA2_PMKID_LEN);
		}
		wl->pmk_list->pmkids.npmkid--;
	} else {
		err = -EINVAL;
	}

	err = wl_update_pmklist(dev, wl->pmk_list, err);

	return err;

}

static s32
wl_cfg80211_flush_pmksa(struct wiphy *wiphy, struct net_device *dev)
{
	struct wl_priv *wl = wiphy_priv(wiphy);
	s32 err = 0;
	CHECK_SYS_UP(wl);
	memset(wl->pmk_list, 0, sizeof(*wl->pmk_list));
	err = wl_update_pmklist(dev, wl->pmk_list, err);
	return err;

}

static wl_scan_params_t *
wl_cfg80211_scan_alloc_params(int channel, int nprobes, int *out_params_size)
{
	wl_scan_params_t *params;
	int params_size;
	int num_chans;

	*out_params_size = 0;

	/* Our scan params only need space for 1 channel and 0 ssids */
	params_size = WL_SCAN_PARAMS_FIXED_SIZE + 1 * sizeof(uint16);
	params = (wl_scan_params_t*) kzalloc(params_size, GFP_KERNEL);
	if (params == NULL) {
		WL_ERR(("%s: mem alloc failed (%d bytes)\n", __func__, params_size));
		return params;
	}
	memset(params, 0, params_size);
	params->nprobes = nprobes;

	num_chans = (channel == 0) ? 0 : 1;

	memcpy(&params->bssid, &ether_bcast, ETHER_ADDR_LEN);
	params->bss_type = DOT11_BSSTYPE_ANY;
	params->scan_type = DOT11_SCANTYPE_ACTIVE;
	params->nprobes = htod32(1);
	params->active_time = htod32(-1);
	params->passive_time = htod32(-1);
	params->home_time = htod32(10);
	if (channel == -1)
		params->channel_list[0] = htodchanspec(channel);
	else
		params->channel_list[0] = wl_ch_host_to_driver(channel);

	/* Our scan params have 1 channel and 0 ssids */
	params->channel_num = htod32((0 << WL_SCAN_PARAMS_NSSID_SHIFT) |
		(num_chans & WL_SCAN_PARAMS_COUNT_MASK));

	*out_params_size = params_size;	/* rtn size to the caller */
	return params;
}

static s32
wl_cfg80211_remain_on_channel(struct wiphy *wiphy, struct net_device *dev,
	struct ieee80211_channel * channel,
	enum nl80211_channel_type channel_type,
	unsigned int duration, u64 *cookie)
{
	s32 target_channel;
	u32 id;
	struct ether_addr primary_mac;
	struct net_device *ndev = NULL;

	s32 err = BCME_OK;
	struct wl_priv *wl = wiphy_priv(wiphy);

	WL_DBG(("Enter, ifindex: %d, channel: %d, duration ms (%d) SCANNING ?? %s \n",
		dev->ifindex, ieee80211_frequency_to_channel(channel->center_freq),
		duration, (wl_get_drv_status(wl, SCANNING, ndev)) ? "YES":"NO"));

	if (wl->p2p_net == dev) {
		ndev = wl_to_prmry_ndev(wl);
	} else {
		ndev = dev;
	}

	if (!wl->p2p) {
		WL_ERR(("wl->p2p is not initialized\n"));
		err = BCME_ERROR;
		goto exit;
	}

#ifndef WL_CFG80211_VSDB_PRIORITIZE_SCAN_REQUEST
	if (wl_get_drv_status(wl, SCANNING, ndev)) {
		wl_notify_escan_complete(wl, ndev, true, true);
	}
#endif /* not WL_CFG80211_VSDB_PRIORITIZE_SCAN_REQUEST */

	target_channel = ieee80211_frequency_to_channel(channel->center_freq);
	memcpy(&wl->remain_on_chan, channel, sizeof(struct ieee80211_channel));
	wl->remain_on_chan_type = channel_type;
	id = ++wl->last_roc_id;
	if (id == 0)
		id = ++wl->last_roc_id;
	*cookie = id;

#ifdef WL_CFG80211_VSDB_PRIORITIZE_SCAN_REQUEST
	if (wl_get_drv_status(wl, SCANNING, ndev)) {
		struct timer_list *_timer;
		WL_DBG(("scan is running. go to fake listen state\n"));

		wl_set_drv_status(wl, FAKE_REMAINING_ON_CHANNEL, ndev);

		if (timer_pending(&wl->p2p->listen_timer)) {
			WL_DBG(("cancel current listen timer \n"));
			del_timer_sync(&wl->p2p->listen_timer);
		}

		_timer = &wl->p2p->listen_timer;
		wl_clr_p2p_status(wl, LISTEN_EXPIRED);

		INIT_TIMER(_timer, wl_cfgp2p_listen_expired, duration, 0);

		err = BCME_OK;
		goto exit;
	}
#endif /* WL_CFG80211_VSDB_PRIORITIZE_SCAN_REQUEST */

#ifdef WL_CFG80211_SYNC_GON
	if (wl_get_drv_status_all(wl, WAITING_NEXT_ACT_FRM_LISTEN)) {
		/* do not enter listen mode again if we are in listen mode already for next af.
		 * remain on channel completion will be returned by waiting next af completion.
		 */
#ifdef WL_CFG80211_VSDB_PRIORITIZE_SCAN_REQUEST
		wl_set_drv_status(wl, FAKE_REMAINING_ON_CHANNEL, ndev);
#else
		wl_set_drv_status(wl, REMAINING_ON_CHANNEL, ndev);
#endif /* WL_CFG80211_VSDB_PRIORITIZE_SCAN_REQUEST */
		goto exit;
	}
#endif /* WL_CFG80211_SYNC_GON */
	if (wl->p2p && !wl->p2p->on) {
		/* In case of p2p_listen command, supplicant send remain_on_channel
		 * without turning on P2P
		 */
		get_primary_mac(wl, &primary_mac);
		wl_cfgp2p_generate_bss_mac(&primary_mac, &wl->p2p->dev_addr, &wl->p2p->int_addr);
		p2p_on(wl) = true;
	}

	if (p2p_is_on(wl)) {
		err = wl_cfgp2p_enable_discovery(wl, ndev, NULL, 0);
		if (unlikely(err)) {
			goto exit;
		}
#ifndef WL_CFG80211_VSDB_PRIORITIZE_SCAN_REQUEST
		wl_set_drv_status(wl, REMAINING_ON_CHANNEL, ndev);
#endif /* not WL_CFG80211_VSDB_PRIORITIZE_SCAN_REQUEST */
		err = wl_cfgp2p_discover_listen(wl, target_channel, duration);

#ifdef WL_CFG80211_VSDB_PRIORITIZE_SCAN_REQUEST
		if (err == BCME_OK) {
			wl_set_drv_status(wl, REMAINING_ON_CHANNEL, ndev);
		} else {
			/* if failed, firmware may be internal scanning state.
			 * so other scan request shall not abort it
			 */
			wl_set_drv_status(wl, FAKE_REMAINING_ON_CHANNEL, ndev);
		}
#endif /* WL_CFG80211_VSDB_PRIORITIZE_SCAN_REQUEST */
		/* WAR: set err = ok to prevent cookie mismatch in wpa_supplicant
		 * and expire timer will send a completion to the upper layer
		 */
		err = BCME_OK;
	}

exit:
	if (err == BCME_OK) {
		WL_INFO(("Success\n"));
		cfg80211_ready_on_channel(dev, *cookie, channel,
			channel_type, duration, GFP_KERNEL);
	} else {
		WL_ERR(("Fail to Set (err=%d cookie:%llu)\n", err, *cookie));
	}
	return err;
}

static s32
wl_cfg80211_cancel_remain_on_channel(struct wiphy *wiphy, struct net_device *dev,
	u64 cookie)
{
	s32 err = 0;
	WL_DBG((" enter ) netdev_ifidx: %d \n", dev->ifindex));
	return err;
}

static void
wl_cfg80211_afx_handler(struct work_struct *work)
{
	struct afx_hdl *afx_instance;
	struct wl_priv *wl = wlcfg_drv_priv;
	s32 ret = BCME_OK;

	afx_instance = container_of(work, struct afx_hdl, work);
	if (afx_instance != NULL && wl->afx_hdl->is_active) {
		if (wl->afx_hdl->is_listen && wl->afx_hdl->my_listen_chan) {
			ret = wl_cfgp2p_discover_listen(wl, wl->afx_hdl->my_listen_chan,
				(100 * (1 + (random32() % 3)))); /* 100ms ~ 300ms */
		} else {
			ret = wl_cfgp2p_act_frm_search(wl, wl->afx_hdl->dev,
				wl->afx_hdl->bssidx, wl->afx_hdl->peer_listen_chan);
		}
		if (unlikely(ret != BCME_OK)) {
			WL_ERR(("ERROR occurred! returned value is (%d)\n", ret));
			if (wl_get_drv_status_all(wl, FINDING_COMMON_CHANNEL))
				complete(&wl->act_frm_scan);
		}
	}
}

static s32
wl_cfg80211_af_searching_channel(struct wl_priv *wl, struct net_device *dev)
{
	u32 max_retry = WL_CHANNEL_SYNC_RETRY;

	if (dev == NULL)
		return -1;

	WL_DBG((" enter ) \n"));

	wl_set_drv_status(wl, FINDING_COMMON_CHANNEL, dev);
	wl->afx_hdl->is_active = TRUE;

	/* Loop to wait until we find a peer's channel or the
	 * pending action frame tx is cancelled.
	 */
	while ((wl->afx_hdl->retry < max_retry) &&
		(wl->afx_hdl->peer_chan == WL_INVALID)) {
		wl->afx_hdl->is_listen = FALSE;
		wl_set_drv_status(wl, SCANNING, dev);
		WL_DBG(("Scheduling the action frame for sending.. retry %d\n",
			wl->afx_hdl->retry));
		/* search peer on peer's listen channel */
		schedule_work(&wl->afx_hdl->work);
		wait_for_completion_timeout(&wl->act_frm_scan,
			msecs_to_jiffies(MAX_WAIT_TIME));

		if ((wl->afx_hdl->peer_chan != WL_INVALID) ||
			!(wl_get_drv_status(wl, FINDING_COMMON_CHANNEL, dev)))
			break;

		if (wl->afx_hdl->my_listen_chan) {
			WL_DBG(("Scheduling Listen peer in my listen channel = %d\n",
				wl->afx_hdl->my_listen_chan));
			/* listen on my listen channel */
			wl->afx_hdl->is_listen = TRUE;
			schedule_work(&wl->afx_hdl->work);
			wait_for_completion_timeout(&wl->act_frm_scan,
				msecs_to_jiffies(MAX_WAIT_TIME));
		}
		if (!wl_get_drv_status(wl, FINDING_COMMON_CHANNEL, dev))
			break;
		wl->afx_hdl->retry++;

		WL_AF_TX_KEEP_PRI_CONNECTION_VSDB(wl);
	}

	wl->afx_hdl->is_active = FALSE;

	wl_clr_drv_status(wl, SCANNING, dev);
	wl_clr_drv_status(wl, FINDING_COMMON_CHANNEL, dev);

	return (wl->afx_hdl->peer_chan);
}

struct p2p_config_af_params {
	s32 max_tx_retry;	/* max tx retry count if tx no ack */
	/* To make sure to send successfully action frame, we have to turn off mpc
	 * 0: off, 1: on,  (-1): do nothing
	 */
	s32 mpc_onoff;
#ifdef WL_CFG80211_GON_COLLISION
	/* drop tx go nego request if go nego collision occurs */
	bool drop_tx_req;
#endif
#ifdef WL_CFG80211_SYNC_GON
	bool extra_listen;
#endif
	bool search_channel;	/* 1: search peer's channel to send af */
};

static s32
wl_cfg80211_config_p2p_pub_af_tx(struct wiphy *wiphy,
	wl_action_frame_t *action_frame, wl_af_params_t *af_params,
	struct p2p_config_af_params *config_af_params)
{
	s32 err = BCME_OK;
	struct wl_priv *wl = wiphy_priv(wiphy);
	wifi_p2p_pub_act_frame_t *act_frm =
		(wifi_p2p_pub_act_frame_t *) (action_frame->data);

	/* initialize default value */
#ifdef WL_CFG80211_GON_COLLISION
	config_af_params->drop_tx_req = false;
#endif
#ifdef WL_CFG80211_SYNC_GON
	config_af_params->extra_listen = true;
#endif
	config_af_params->search_channel = false;
	config_af_params->max_tx_retry = WL_AF_TX_MAX_RETRY;
	config_af_params->mpc_onoff = -1;

	switch (act_frm->subtype) {
	case P2P_PAF_GON_REQ: {
		WL_DBG(("P2P: GO_NEG_PHASE status set \n"));
		wl_set_p2p_status(wl, GO_NEG_PHASE);

		config_af_params->mpc_onoff = 0;
		config_af_params->search_channel = true;
		wl->next_af_subtype = act_frm->subtype + 1;

		/* increase dwell time to wait for RESP frame */
		af_params->dwell_time = WL_MED_DWELL_TIME;

#ifdef WL_CFG80211_GON_COLLISION
		config_af_params->drop_tx_req = true;
#endif /* WL_CFG80211_GON_COLLISION */
		break;
	}
	case P2P_PAF_GON_RSP: {
		wl->next_af_subtype = act_frm->subtype + 1;
		/* increase dwell time to wait for CONF frame */
		af_params->dwell_time = WL_MED_DWELL_TIME;
		break;
	}
	case P2P_PAF_GON_CONF: {
		/* If we reached till GO Neg confirmation reset the filter */
		WL_DBG(("P2P: GO_NEG_PHASE status cleared \n"));
		wl_clr_p2p_status(wl, GO_NEG_PHASE);

		/* turn on mpc again if go nego is done */
		config_af_params->mpc_onoff = 1;

		/* minimize dwell time */
		af_params->dwell_time = WL_MIN_DWELL_TIME;

#ifdef WL_CFG80211_GON_COLLISION
		/* if go nego formation done, clear it */
		wl->block_gon_req_tx_count = 0;
		wl->block_gon_req_rx_count = 0;
#endif /* WL_CFG80211_GON_COLLISION */
#ifdef WL_CFG80211_SYNC_GON
		config_af_params->extra_listen = false;
#endif /* WL_CFG80211_SYNC_GON */
		break;
	}
	case P2P_PAF_INVITE_REQ: {
		config_af_params->search_channel = true;
		wl->next_af_subtype = act_frm->subtype + 1;

		/* increase dwell time */
		af_params->dwell_time = WL_MED_DWELL_TIME;
		break;
	}
	case P2P_PAF_INVITE_RSP:
		/* minimize dwell time */
		af_params->dwell_time = WL_MIN_DWELL_TIME;
#ifdef WL_CFG80211_SYNC_GON
		config_af_params->extra_listen = false;
#endif /* WL_CFG80211_SYNC_GON */
		break;
	case P2P_PAF_DEVDIS_REQ: {
		config_af_params->search_channel = true;

		wl->next_af_subtype = act_frm->subtype + 1;
		/* maximize dwell time to wait for RESP frame */
		af_params->dwell_time = WL_LONG_DWELL_TIME;
		break;
	}
	case P2P_PAF_DEVDIS_RSP:
		/* minimize dwell time */
		af_params->dwell_time = WL_MIN_DWELL_TIME;
#ifdef WL_CFG80211_SYNC_GON
		config_af_params->extra_listen = false;
#endif /* WL_CFG80211_SYNC_GON */
		break;
	case P2P_PAF_PROVDIS_REQ: {
		if (IS_PROV_DISC_WITHOUT_GROUP_ID(&act_frm->elts[0],
			action_frame->len)) {
			config_af_params->search_channel = true;
		}

		config_af_params->mpc_onoff = 0;
		wl->next_af_subtype = act_frm->subtype + 1;
		/* increase dwell time to wait for RESP frame */
		af_params->dwell_time = WL_MED_DWELL_TIME;
		break;
	}
	case P2P_PAF_PROVDIS_RSP: {
		wl->next_af_subtype = P2P_PAF_GON_REQ;
		/* increase dwell time to MED level */
		af_params->dwell_time = WL_MED_DWELL_TIME;
#ifdef WL_CFG80211_SYNC_GON
		config_af_params->extra_listen = false;
#endif /* WL_CFG80211_SYNC_GON */
		break;
	}
	default:
		WL_DBG(("Unknown p2p pub act frame subtype: %d\n",
			act_frm->subtype));
		err = BCME_BADARG;
	}
	return err;
}


static bool
wl_cfg80211_send_action_frame(struct wiphy *wiphy, struct net_device *dev,
	struct net_device *ndev, wl_af_params_t *af_params,
	wl_action_frame_t *action_frame, u16 action_frame_len, s32 bssidx)
{
	struct wl_priv *wl = wiphy_priv(wiphy);
	bool ack = false;
	u8 category, action;
	s32 tx_retry;
	struct p2p_config_af_params config_af_params;
#ifdef VSDB
	ulong off_chan_started_jiffies = 0;
#endif
	dhd_pub_t *dhd = (dhd_pub_t *)(wl->pub);

	wl_cfgp2p_print_actframe(true, action_frame->data, action_frame->len);

	category = action_frame->data[DOT11_ACTION_CAT_OFF];
	action = action_frame->data[DOT11_ACTION_ACT_OFF];

	/* initialize variables */
	tx_retry = 0;
	wl->next_af_subtype = P2P_PAF_SUBTYPE_INVALID;
	config_af_params.max_tx_retry = WL_AF_TX_MAX_RETRY;
	config_af_params.mpc_onoff = -1;
	config_af_params.search_channel = false;
#ifdef WL_CFG80211_GON_COLLISION
	config_af_params.drop_tx_req = false;
#endif
#ifdef WL_CFG80211_SYNC_GON
	config_af_params.extra_listen = false;
#endif

	/* config parameters */
	/* Public Action Frame Process - DOT11_ACTION_CAT_PUBLIC */
	if (category == DOT11_ACTION_CAT_PUBLIC) {
		if ((action == P2P_PUB_AF_ACTION) &&
			(action_frame_len >= sizeof(wifi_p2p_pub_act_frame_t))) {
			/* p2p public action frame process */
			if (BCME_OK != wl_cfg80211_config_p2p_pub_af_tx(wiphy,
				action_frame, af_params, &config_af_params)) {
				WL_DBG(("Unknown subtype.\n"));
			}

#ifdef WL_CFG80211_GON_COLLISION
			if (config_af_params.drop_tx_req) {
				if (wl->block_gon_req_tx_count) {
					/* drop gon req tx action frame */
					WL_DBG(("Drop gon req tx action frame: count %d\n",
						wl->block_gon_req_tx_count));
					goto exit;
				}
			}
#endif /* WL_CFG80211_GON_COLLISION */
		} else if (action_frame_len >= sizeof(wifi_p2psd_gas_pub_act_frame_t)) {
			/* service discovery process */
			if (action == P2PSD_ACTION_ID_GAS_IREQ ||
				action == P2PSD_ACTION_ID_GAS_CREQ) {
				/* configure service discovery query frame */

				config_af_params.search_channel = true;

				/* save next af suptype to cancel remained dwell time */
				wl->next_af_subtype = action + 1;

				af_params->dwell_time = WL_MED_DWELL_TIME;
			} else if (action == P2PSD_ACTION_ID_GAS_IRESP ||
				action == P2PSD_ACTION_ID_GAS_CRESP) {
				/* configure service discovery response frame */
				af_params->dwell_time = WL_MIN_DWELL_TIME;
			} else {
				WL_DBG(("Unknown action type: %d\n", action));
			}
		} else {
			WL_DBG(("Unknown Frame: category 0x%x, action 0x%x, length %d\n",
				category, action, action_frame_len));
		}
	} else if (category == P2P_AF_CATEGORY) {
		/* do not configure anything. it will be sent with a default configuration */
	} else {
		WL_DBG(("Unknown Frame: category 0x%x, action 0x%x\n",
						category, action));
		if (dhd->op_mode & DHD_FLAG_HOSTAP_MODE) {
			wl_clr_drv_status(wl, SENDING_ACT_FRM, dev);
			return false;
		}
	}

	/* To make sure to send successfully action frame, we have to turn off mpc */
	if (config_af_params.mpc_onoff == 0) {
		wldev_iovar_setint(dev, "mpc", 0);
	}

	/* validate channel and p2p ies */
	if (config_af_params.search_channel && IS_P2P_SOCIAL(af_params->channel) &&
		wl_to_p2p_bss_saved_ie(wl, P2PAPI_BSSCFG_DEVICE).p2p_probe_req_ie_len) {
		config_af_params.search_channel = true;
	} else {
		config_af_params.search_channel = false;
	}

#ifdef WL11U
	if (ndev == wl_to_prmry_ndev(wl))
		config_af_params.search_channel = false;
#endif /* WL11U */

#ifdef VSDB
	/* if connecting on primary iface, sleep for a while before sending af tx for VSDB */
	if (wl_get_drv_status(wl, CONNECTING, wl_to_prmry_ndev(wl))) {
		msleep(50);
	}
#endif

	/* if scan is ongoing, abort current scan. */
	if (wl_get_drv_status_all(wl, SCANNING)) {
		wl_notify_escan_complete(wl, ndev, true, true);
	}

	/* set status and destination address before sending af */
	if (wl->next_af_subtype != P2P_PAF_SUBTYPE_INVALID) {
		/* set this status to cancel the remained dwell time in rx process */
		wl_set_drv_status(wl, WAITING_NEXT_ACT_FRM, dev);
	}
	wl_set_drv_status(wl, SENDING_ACT_FRM, dev);
	memcpy(wl->afx_hdl->tx_dst_addr.octet,
		af_params->action_frame.da.octet,
		sizeof(wl->afx_hdl->tx_dst_addr.octet));

	/* save af_params for rx process */
	wl->afx_hdl->pending_tx_act_frm = af_params;

	/* search peer's channel */
	if (config_af_params.search_channel) {
		/* initialize afx_hdl */
		wl->afx_hdl->bssidx = wl_cfgp2p_find_idx(wl, dev);
		wl->afx_hdl->dev = dev;
		wl->afx_hdl->retry = 0;
		wl->afx_hdl->peer_chan = WL_INVALID;

		if (wl_cfg80211_af_searching_channel(wl, dev) == WL_INVALID) {
			WL_ERR(("couldn't find peer's channel.\n"));
			goto exit;
		}

		/* Suspend P2P discovery's search-listen to prevent it from
		 * starting a scan or changing the channel.
		 */
		wl_clr_drv_status(wl, SCANNING, wl->afx_hdl->dev);
/* Do not abort scan for VSDB. Scan will be aborted in firmware if necessary */
#ifndef WL_CFG80211_VSDB_PRIORITIZE_SCAN_REQUEST
		wl_notify_escan_complete(wl, dev, true, true);
#endif /* not WL_CFG80211_VSDB_PRIORITIZE_SCAN_REQUEST */
		wl_cfgp2p_discover_enable_search(wl, false);

		/* update channel */
		af_params->channel = wl->afx_hdl->peer_chan;
	}

#ifdef VSDB
	off_chan_started_jiffies = jiffies;
#endif /* VSDB */

	/* Now send a tx action frame */
	ack = wl_cfgp2p_tx_action_frame(wl, dev, af_params, bssidx) ? false : true;

	/* if failed, retry it. tx_retry_max value is configure by .... */
	while ((ack == false) && (tx_retry++ < config_af_params.max_tx_retry)) {
#ifdef VSDB
		if (af_params->channel) {
			if (jiffies_to_msecs(jiffies - off_chan_started_jiffies) >
				OFF_CHAN_TIME_THRESHOLD_MS) {
				WL_AF_TX_KEEP_PRI_CONNECTION_VSDB(wl);
				off_chan_started_jiffies = jiffies;
			}
		}
#endif /* VSDB */
		ack = wl_cfgp2p_tx_action_frame(wl, dev, af_params, bssidx) ?
			false : true;
	}
	if (ack == false) {
		WL_ERR(("Failed to send Action Frame(retry %d)\n", tx_retry));
	}
exit:
	/* Clear SENDING_ACT_FRM after all sending af is done */
	wl_clr_drv_status(wl, SENDING_ACT_FRM, dev);

#ifdef WL_CFG80211_SYNC_GON
	/* WAR: sometimes dongle does not keep the dwell time of 'actframe'.
	 * if we coundn't get the next action response frame and dongle does not keep
	 * the dwell time, go to listen state again to get next action response frame.
	 */
	if (ack && config_af_params.extra_listen &&
#ifdef WL_CFG80211_GON_COLLISION
		!wl->block_gon_req_tx_count &&
#endif /* WL_CFG80211_GON_COLLISION */
		wl_get_drv_status_all(wl, WAITING_NEXT_ACT_FRM) &&
		wl->af_sent_channel == wl->afx_hdl->my_listen_chan) {
		s32 extar_listen_time;

		extar_listen_time = af_params->dwell_time -
			jiffies_to_msecs(jiffies - wl->af_tx_sent_jiffies);

		if (extar_listen_time > 50) {
			wl_set_drv_status(wl, WAITING_NEXT_ACT_FRM_LISTEN, dev);
			WL_DBG(("Wait more time! actual af time:%d,"
				"calculated extar listen:%d\n",
				af_params->dwell_time, extar_listen_time));
			if (wl_cfgp2p_discover_listen(wl, wl->af_sent_channel,
				extar_listen_time + 100) == BCME_OK) {
				wait_for_completion_timeout(&wl->wait_next_af,
					msecs_to_jiffies(extar_listen_time + 100 + 300));
			}
			wl_clr_drv_status(wl, WAITING_NEXT_ACT_FRM_LISTEN, dev);
		}
	}
#endif /* WL_CFG80211_SYNC_GON */
	wl_clr_drv_status(wl, WAITING_NEXT_ACT_FRM, dev);

	if (wl->afx_hdl->pending_tx_act_frm)
		wl->afx_hdl->pending_tx_act_frm = NULL;

	WL_INFO(("-- sending Action Frame is %s, listen chan: %d\n",
		(ack) ? "Succeeded!!":"Failed!!", wl->afx_hdl->my_listen_chan));

#ifdef WL_CFG80211_GON_COLLISION
	if (wl->block_gon_req_tx_count) {
		wl->block_gon_req_tx_count--;
		/* if ack is ture, supplicant will wait more time(100ms).
		 * so we will return it as a success to get more time .
		 */
		ack = true;
	}
#endif /* WL_CFG80211_GON_COLLISION */

	/* if all done, turn mpc on again */
	if (config_af_params.mpc_onoff == 1) {
		wldev_iovar_setint(dev, "mpc", 1);
	}

	return ack;
}

static s32
wl_cfg80211_mgmt_tx(struct wiphy *wiphy, struct net_device *ndev,
	struct ieee80211_channel *channel, bool offchan,
	enum nl80211_channel_type channel_type,
	bool channel_type_valid, unsigned int wait,
	const u8* buf, size_t len,
//#if LINUX_VERSION_CODE >= KERNEL_VERSION(3, 2, 0)
#if 1
	bool no_cck,
#endif
//#if LINUX_VERSION_CODE >= KERNEL_VERSION(3, 3, 0)
#if 1
	bool dont_wait_for_ack,
#endif
	u64 *cookie)
{
	wl_action_frame_t *action_frame;
	wl_af_params_t *af_params;
	scb_val_t scb_val;
	const struct ieee80211_mgmt *mgmt;
	struct wl_priv *wl = wiphy_priv(wiphy);
	struct net_device *dev = NULL;
	s32 err = BCME_OK;
	s32 bssidx = 0;
	u32 id;
	bool ack = false;
	s8 eabuf[ETHER_ADDR_STR_LEN];

	WL_DBG(("Enter \n"));

	if (ndev == wl->p2p_net) {
		dev = wl_to_prmry_ndev(wl);
	} else {
		/* If TX req is for any valid ifidx. Use as is */
		dev = ndev;
	}

	/* find bssidx based on ndev */
	bssidx = wl_cfgp2p_find_idx(wl, dev);
	if (bssidx == -1) {

		WL_ERR(("Can not find the bssidx for dev( %p )\n", dev));
		return -ENODEV;
	}
	if (p2p_is_on(wl)) {
		/* Suspend P2P discovery search-listen to prevent it from changing the
		 * channel.
		 */
		if ((err = wl_cfgp2p_discover_enable_search(wl, false)) < 0) {
			WL_ERR(("Can not disable discovery mode\n"));
			return -EFAULT;
		}
	}
	*cookie = 0;
	id = wl->send_action_id++;
	if (id == 0)
		id = wl->send_action_id++;
	*cookie = id;
	mgmt = (const struct ieee80211_mgmt *)buf;
	if (ieee80211_is_mgmt(mgmt->frame_control)) {
		if (ieee80211_is_probe_resp(mgmt->frame_control)) {
			s32 ie_offset =  DOT11_MGMT_HDR_LEN + DOT11_BCN_PRB_FIXED_LEN;
			s32 ie_len = len - ie_offset;
			if (dev == wl_to_prmry_ndev(wl))
				bssidx = wl_to_p2p_bss_bssidx(wl, P2PAPI_BSSCFG_DEVICE);
			wl_cfgp2p_set_management_ie(wl, dev, bssidx,
				VNDR_IE_PRBRSP_FLAG, (u8 *)(buf + ie_offset), ie_len);
			cfg80211_mgmt_tx_status(ndev, *cookie, buf, len, true, GFP_KERNEL);
			goto exit;
		} else if (ieee80211_is_disassoc(mgmt->frame_control) ||
			ieee80211_is_deauth(mgmt->frame_control)) {
			memcpy(scb_val.ea.octet, mgmt->da, ETH_ALEN);
			scb_val.val = mgmt->u.disassoc.reason_code;
			err = wldev_ioctl(dev, WLC_SCB_DEAUTHENTICATE_FOR_REASON, &scb_val,
				sizeof(scb_val_t), true);
			if (err < 0)
				WL_ERR(("WLC_SCB_DEAUTHENTICATE_FOR_REASON error %d\n", err));
			WL_DBG(("Disconnect STA : %s scb_val.val %d\n",
				bcm_ether_ntoa((const struct ether_addr *)mgmt->da, eabuf),
				scb_val.val));
			wl_delay(400);
			cfg80211_mgmt_tx_status(ndev, *cookie, buf, len, true, GFP_KERNEL);
			goto exit;

		} else if (ieee80211_is_action(mgmt->frame_control)) {
			/* Abort the dwell time of any previous off-channel
			* action frame that may be still in effect.  Sending
			* off-channel action frames relies on the driver's
			* scan engine.  If a previous off-channel action frame
			* tx is still in progress (including the dwell time),
			* then this new action frame will not be sent out.
			*/
/* Do not abort scan for VSDB. Scan will be aborted in firmware if necessary.
 * And previous off-channel action frame must be ended before new af tx.
 */
#ifndef WL_CFG80211_VSDB_PRIORITIZE_SCAN_REQUEST
			wl_notify_escan_complete(wl, dev, true, true);
#endif /* not WL_CFG80211_VSDB_PRIORITIZE_SCAN_REQUEST */
		}

	} else {
		WL_ERR(("Driver only allows MGMT packet type\n"));
		goto exit;
	}

	af_params = (wl_af_params_t *) kzalloc(WL_WIFI_AF_PARAMS_SIZE, GFP_KERNEL);

	if (af_params == NULL)
	{
		WL_ERR(("unable to allocate frame\n"));
		return -ENOMEM;
	}

	action_frame = &af_params->action_frame;

	/* Add the packet Id */
	action_frame->packetId = *cookie;
	WL_DBG(("action frame %d\n", action_frame->packetId));
	/* Add BSSID */
	memcpy(&action_frame->da, &mgmt->da[0], ETHER_ADDR_LEN);
	memcpy(&af_params->BSSID, &mgmt->bssid[0], ETHER_ADDR_LEN);

	/* Add the length exepted for 802.11 header  */
	action_frame->len = len - DOT11_MGMT_HDR_LEN;
	WL_DBG(("action_frame->len: %d\n", action_frame->len));

	/* Add the channel */
	af_params->channel =
		ieee80211_frequency_to_channel(channel->center_freq);

	/* Save listen_chan for searching common channel */
	wl->afx_hdl->peer_listen_chan = af_params->channel;
	WL_DBG(("channel from upper layer %d\n", wl->afx_hdl->peer_listen_chan));

	/* Add the default dwell time
	 * Dwell time to stay off-channel to wait for a response action frame
	 * after transmitting an GO Negotiation action frame
	 */
	af_params->dwell_time = WL_DWELL_TIME;

	memcpy(action_frame->data, &buf[DOT11_MGMT_HDR_LEN], action_frame->len);

	ack = wl_cfg80211_send_action_frame(wiphy, dev, ndev, af_params,
		action_frame, action_frame->len, bssidx);

	cfg80211_mgmt_tx_status(ndev, *cookie, buf, len, ack, GFP_KERNEL);

	kfree(af_params);
exit:
	return err;
}


static void
wl_cfg80211_mgmt_frame_register(struct wiphy *wiphy, struct net_device *dev,
	u16 frame_type, bool reg)
{

	WL_DBG(("%s: frame_type: %x, reg: %d\n", __func__, frame_type, reg));

	if (frame_type != (IEEE80211_FTYPE_MGMT | IEEE80211_STYPE_PROBE_REQ))
		return;

	return;
}


static s32
wl_cfg80211_change_bss(struct wiphy *wiphy,
	struct net_device *dev,
	struct bss_parameters *params)
{
	if (params->use_cts_prot >= 0) {
	}

	if (params->use_short_preamble >= 0) {
	}

	if (params->use_short_slot_time >= 0) {
	}

	if (params->basic_rates) {
	}

	if (params->ap_isolate >= 0) {
	}

	if (params->ht_opmode >= 0) {
	}

	return 0;
}

static s32
wl_cfg80211_set_channel(struct wiphy *wiphy, struct net_device *dev,
	struct ieee80211_channel *chan,
	enum nl80211_channel_type channel_type)
{
	s32 _chan;
#ifdef HT40_GO
	s32 center_chan;
	chanspec_t chspec = 0;
#endif
	s32 err = BCME_OK;
	struct wl_priv *wl = wiphy_priv(wiphy);

	if (wl->p2p_net == dev) {
		dev = wl_to_prmry_ndev(wl);
	}
	_chan = ieee80211_frequency_to_channel(chan->center_freq);
	WL_ERR(("netdev_ifidx(%d), chan_type(%d) target channel(%d) \n",
		dev->ifindex, channel_type, _chan));

#ifdef NOT_YET
	switch (channel_type) {
		case NL80211_CHAN_HT40MINUS:
			/* secondary channel is below the control channel */
			chspec = CH40MHZ_CHSPEC(channel, WL_CHANSPEC_CTL_SB_UPPER);
			break;
		case NL80211_CHAN_HT40PLUS:
			/* secondary channel is above the control channel */
			chspec = CH40MHZ_CHSPEC(channel, WL_CHANSPEC_CTL_SB_LOWER);
			break;
		default:
			chspec = CH20MHZ_CHSPEC(channel);

	}
#endif /* NOT_YET */
#ifdef HT40_GO
	switch (_chan) {
		/* adjust channel to center of 40MHz band */
		case 40:
		case 48:
		case 153:
		case 161:
			if (_chan <= (MAXCHANNEL - CH_20MHZ_APART))
				center_chan = _chan - CH_10MHZ_APART;
				chspec = CH40MHZ_CHSPEC(center_chan, WL_CHANSPEC_CTL_SB_UPPER);
			break;
		case 36:
		case 44:
		case 149:
		case 157:
			if (_chan <= (MAXCHANNEL - CH_20MHZ_APART))
				center_chan = _chan + CH_10MHZ_APART;
				chspec = CH40MHZ_CHSPEC(center_chan, WL_CHANSPEC_CTL_SB_LOWER);
			break;
		default:
			chspec = CH20MHZ_CHSPEC(_chan);
			break;
	}

	chspec = wl_chspec_host_to_driver(chspec);
	if ((err = wldev_iovar_setint(dev, "chanspec", chspec)) == BCME_BADCHAN) {
		err = wldev_ioctl(dev, WLC_SET_CHANNEL, &_chan, sizeof(_chan), true);
		if (err < 0) {
			WL_ERR(("WLC_SET_CHANNEL error %d"
				"chip may not be supporting this channel\n", err));
		}
	}
#else
	err = wldev_ioctl(dev, WLC_SET_CHANNEL, &_chan, sizeof(_chan), true);
	if (err < 0) {
		WL_ERR(("WLC_SET_CHANNEL error %d"
			"chip may not be supporting this channel\n", err));
	}
#endif /* HT40_GO */
	return err;
}

static s32
wl_validate_opensecurity(struct net_device *dev, s32 bssidx)
{
	s32 err = BCME_OK;

	/* set auth */
	err = wldev_iovar_setint_bsscfg(dev, "auth", 0, bssidx);
	if (err < 0) {
		WL_ERR(("auth error %d\n", err));
		return BCME_ERROR;
	}
	/* set wsec */
	err = wldev_iovar_setint_bsscfg(dev, "wsec", 0, bssidx);
	if (err < 0) {
		WL_ERR(("wsec error %d\n", err));
		return BCME_ERROR;
	}
	/* set upper-layer auth */
	err = wldev_iovar_setint_bsscfg(dev, "wpa_auth", WPA_AUTH_NONE, bssidx);
	if (err < 0) {
		WL_ERR(("wpa_auth error %d\n", err));
		return BCME_ERROR;
	}

	return 0;
}

static s32
wl_validate_wpa2ie(struct net_device *dev, bcm_tlv_t *wpa2ie, s32 bssidx)
{
	s32 len = 0;
	s32 err = BCME_OK;
	u16 auth = 0; /* d11 open authentication */
	u32 wsec;
	u32 pval = 0;
	u32 gval = 0;
	u32 wpa_auth = 0;
	wpa_suite_mcast_t *mcast;
	wpa_suite_ucast_t *ucast;
	wpa_suite_auth_key_mgmt_t *mgmt;

	u16 suite_count;
	u8 rsn_cap[2];
	u32 wme_bss_disable;

	if (wpa2ie == NULL)
		goto exit;

	WL_DBG(("Enter \n"));
	len =  wpa2ie->len;
	/* check the mcast cipher */
	mcast = (wpa_suite_mcast_t *)&wpa2ie->data[WPA2_VERSION_LEN];
	switch (mcast->type) {
		case WPA_CIPHER_NONE:
			gval = 0;
			break;
		case WPA_CIPHER_WEP_40:
		case WPA_CIPHER_WEP_104:
			gval = WEP_ENABLED;
			break;
		case WPA_CIPHER_TKIP:
			gval = TKIP_ENABLED;
			break;
		case WPA_CIPHER_AES_CCM:
			gval = AES_ENABLED;
			break;
#ifdef BCMWAPI_WPI
		case WAPI_CIPHER_SMS4:
			gval = SMS4_ENABLED;
			break;
#endif
		default:
			WL_ERR(("No Security Info\n"));
			break;
	}
	if ((len -= WPA_SUITE_LEN) <= 0)
		return BCME_BADLEN;

	/* check the unicast cipher */
	ucast = (wpa_suite_ucast_t *)&mcast[1];
	suite_count = ltoh16_ua(&ucast->count);
	switch (ucast->list[0].type) {
		case WPA_CIPHER_NONE:
			pval = 0;
			break;
		case WPA_CIPHER_WEP_40:
		case WPA_CIPHER_WEP_104:
			pval = WEP_ENABLED;
			break;
		case WPA_CIPHER_TKIP:
			pval = TKIP_ENABLED;
			break;
		case WPA_CIPHER_AES_CCM:
			pval = AES_ENABLED;
			break;
#ifdef BCMWAPI_WPI
		case WAPI_CIPHER_SMS4:
			pval = SMS4_ENABLED;
			break;
#endif
		default:
			WL_ERR(("No Security Info\n"));
	}
	if ((len -= (WPA_IE_SUITE_COUNT_LEN + (WPA_SUITE_LEN * suite_count))) <= 0)
		return BCME_BADLEN;

	/* FOR WPS , set SEC_OW_ENABLED */
	wsec = (pval | gval | SES_OW_ENABLED);
	/* check the AKM */
	mgmt = (wpa_suite_auth_key_mgmt_t *)&ucast->list[suite_count];
	suite_count = ltoh16_ua(&mgmt->count);
	switch (mgmt->list[0].type) {
		case RSN_AKM_NONE:
			wpa_auth = WPA_AUTH_NONE;
			break;
		case RSN_AKM_UNSPECIFIED:
			wpa_auth = WPA2_AUTH_UNSPECIFIED;
			break;
		case RSN_AKM_PSK:
			wpa_auth = WPA2_AUTH_PSK;
			break;
		default:
			WL_ERR(("No Key Mgmt Info\n"));
	}

	if ((len -= (WPA_IE_SUITE_COUNT_LEN + (WPA_SUITE_LEN * suite_count))) >= RSN_CAP_LEN) {
		rsn_cap[0] = *(u8 *)&mgmt->list[suite_count];
		rsn_cap[1] = *((u8 *)&mgmt->list[suite_count] + 1);

		if (rsn_cap[0] & (RSN_CAP_16_REPLAY_CNTRS << RSN_CAP_PTK_REPLAY_CNTR_SHIFT)) {
			wme_bss_disable = 0;
		} else {
			wme_bss_disable = 1;
		}

		/* set wme_bss_disable to sync RSN Capabilities */
		err = wldev_iovar_setint_bsscfg(dev, "wme_bss_disable", wme_bss_disable, bssidx);
		if (err < 0) {
			WL_ERR(("wme_bss_disable error %d\n", err));
			return BCME_ERROR;
		}
	} else {
		WL_DBG(("There is no RSN Capabilities. remained len %d\n", len));
	}

	/* set auth */
	err = wldev_iovar_setint_bsscfg(dev, "auth", auth, bssidx);
	if (err < 0) {
		WL_ERR(("auth error %d\n", err));
		return BCME_ERROR;
	}
	/* set wsec */
	err = wldev_iovar_setint_bsscfg(dev, "wsec", wsec, bssidx);
	if (err < 0) {
		WL_ERR(("wsec error %d\n", err));
		return BCME_ERROR;
	}
	/* set upper-layer auth */
	err = wldev_iovar_setint_bsscfg(dev, "wpa_auth", wpa_auth, bssidx);
	if (err < 0) {
		WL_ERR(("wpa_auth error %d\n", err));
		return BCME_ERROR;
	}
exit:
	return 0;
}

static s32
wl_validate_wpaie(struct net_device *dev, wpa_ie_fixed_t *wpaie, s32 bssidx)
{
	wpa_suite_mcast_t *mcast;
	wpa_suite_ucast_t *ucast;
	wpa_suite_auth_key_mgmt_t *mgmt;
	u16 auth = 0; /* d11 open authentication */
	u16 count;
	s32 err = BCME_OK;
	s32 len = 0;
	u32 i;
	u32 wsec;
	u32 pval = 0;
	u32 gval = 0;
	u32 wpa_auth = 0;
	u32 tmp = 0;

	if (wpaie == NULL)
		goto exit;
	WL_DBG(("Enter \n"));
	len = wpaie->length;    /* value length */
	len -= WPA_IE_TAG_FIXED_LEN;
	/* check for multicast cipher suite */
	if (len < WPA_SUITE_LEN) {
		WL_INFO(("no multicast cipher suite\n"));
		goto exit;
	}

	/* pick up multicast cipher */
	mcast = (wpa_suite_mcast_t *)&wpaie[1];
	len -= WPA_SUITE_LEN;
	if (!bcmp(mcast->oui, WPA_OUI, WPA_OUI_LEN)) {
		if (IS_WPA_CIPHER(mcast->type)) {
			tmp = 0;
			switch (mcast->type) {
				case WPA_CIPHER_NONE:
					tmp = 0;
					break;
				case WPA_CIPHER_WEP_40:
				case WPA_CIPHER_WEP_104:
					tmp = WEP_ENABLED;
					break;
				case WPA_CIPHER_TKIP:
					tmp = TKIP_ENABLED;
					break;
				case WPA_CIPHER_AES_CCM:
					tmp = AES_ENABLED;
					break;
				default:
					WL_ERR(("No Security Info\n"));
			}
			gval |= tmp;
		}
	}
	/* Check for unicast suite(s) */
	if (len < WPA_IE_SUITE_COUNT_LEN) {
		WL_INFO(("no unicast suite\n"));
		goto exit;
	}
	/* walk thru unicast cipher list and pick up what we recognize */
	ucast = (wpa_suite_ucast_t *)&mcast[1];
	count = ltoh16_ua(&ucast->count);
	len -= WPA_IE_SUITE_COUNT_LEN;
	for (i = 0; i < count && len >= WPA_SUITE_LEN;
		i++, len -= WPA_SUITE_LEN) {
		if (!bcmp(ucast->list[i].oui, WPA_OUI, WPA_OUI_LEN)) {
			if (IS_WPA_CIPHER(ucast->list[i].type)) {
				tmp = 0;
				switch (ucast->list[i].type) {
					case WPA_CIPHER_NONE:
						tmp = 0;
						break;
					case WPA_CIPHER_WEP_40:
					case WPA_CIPHER_WEP_104:
						tmp = WEP_ENABLED;
						break;
					case WPA_CIPHER_TKIP:
						tmp = TKIP_ENABLED;
						break;
					case WPA_CIPHER_AES_CCM:
						tmp = AES_ENABLED;
						break;
					default:
						WL_ERR(("No Security Info\n"));
				}
				pval |= tmp;
			}
		}
	}
	len -= (count - i) * WPA_SUITE_LEN;
	/* Check for auth key management suite(s) */
	if (len < WPA_IE_SUITE_COUNT_LEN) {
		WL_INFO((" no auth key mgmt suite\n"));
		goto exit;
	}
	/* walk thru auth management suite list and pick up what we recognize */
	mgmt = (wpa_suite_auth_key_mgmt_t *)&ucast->list[count];
	count = ltoh16_ua(&mgmt->count);
	len -= WPA_IE_SUITE_COUNT_LEN;
	for (i = 0; i < count && len >= WPA_SUITE_LEN;
		i++, len -= WPA_SUITE_LEN) {
		if (!bcmp(mgmt->list[i].oui, WPA_OUI, WPA_OUI_LEN)) {
			if (IS_WPA_AKM(mgmt->list[i].type)) {
				tmp = 0;
				switch (mgmt->list[i].type) {
					case RSN_AKM_NONE:
						tmp = WPA_AUTH_NONE;
						break;
					case RSN_AKM_UNSPECIFIED:
						tmp = WPA_AUTH_UNSPECIFIED;
						break;
					case RSN_AKM_PSK:
						tmp = WPA_AUTH_PSK;
						break;
					default:
						WL_ERR(("No Key Mgmt Info\n"));
				}
				wpa_auth |= tmp;
			}
		}

	}
	/* FOR WPS , set SEC_OW_ENABLED */
	wsec = (pval | gval | SES_OW_ENABLED);
	/* set auth */
	err = wldev_iovar_setint_bsscfg(dev, "auth", auth, bssidx);
	if (err < 0) {
		WL_ERR(("auth error %d\n", err));
		return BCME_ERROR;
	}
	/* set wsec */
	err = wldev_iovar_setint_bsscfg(dev, "wsec", wsec, bssidx);
	if (err < 0) {
		WL_ERR(("wsec error %d\n", err));
		return BCME_ERROR;
	}
	/* set upper-layer auth */
	err = wldev_iovar_setint_bsscfg(dev, "wpa_auth", wpa_auth, bssidx);
	if (err < 0) {
		WL_ERR(("wpa_auth error %d\n", err));
		return BCME_ERROR;
	}
exit:
	return 0;
}

static s32
wl_cfg80211_bcn_validate_sec(
	struct net_device *dev,
	struct parsed_ies *ies,
	u32 dev_role,
	s32 bssidx)
{
	struct wl_priv *wl = wlcfg_drv_priv;

	if (dev_role == NL80211_IFTYPE_P2P_GO && (ies->wpa2_ie)) {
		/* For P2P GO, the sec type is WPA2-PSK */
		WL_DBG(("P2P GO: validating wpa2_ie"));
		if (wl_validate_wpa2ie(dev, ies->wpa2_ie, bssidx)  < 0)
			return BCME_ERROR;

	} else if (dev_role == NL80211_IFTYPE_AP) {

		WL_DBG(("SoftAP: validating security"));
		/* If wpa2_ie or wpa_ie is present validate it */
		if ((ies->wpa2_ie || ies->wpa_ie) &&
			((wl_validate_wpa2ie(dev, ies->wpa2_ie, bssidx)  < 0 ||
			wl_validate_wpaie(dev, ies->wpa_ie, bssidx) < 0))) {
			wl->ap_info->security_mode = false;
			return BCME_ERROR;
		}

		wl->ap_info->security_mode = true;
		if (wl->ap_info->rsn_ie) {
			kfree(wl->ap_info->rsn_ie);
			wl->ap_info->rsn_ie = NULL;
		}
		if (wl->ap_info->wpa_ie) {
			kfree(wl->ap_info->wpa_ie);
			wl->ap_info->wpa_ie = NULL;
		}
		if (wl->ap_info->wps_ie) {
			kfree(wl->ap_info->wps_ie);
			wl->ap_info->wps_ie = NULL;
		}
		if (ies->wpa_ie != NULL) {
			/* WPAIE */
			wl->ap_info->rsn_ie = NULL;
			wl->ap_info->wpa_ie = kmemdup(ies->wpa_ie,
				ies->wpa_ie->length + WPA_RSN_IE_TAG_FIXED_LEN,
				GFP_KERNEL);
		} else if (ies->wpa2_ie != NULL) {
			/* RSNIE */
			wl->ap_info->wpa_ie = NULL;
			wl->ap_info->rsn_ie = kmemdup(ies->wpa2_ie,
				ies->wpa2_ie->len + WPA_RSN_IE_TAG_FIXED_LEN,
				GFP_KERNEL);
		}

		if (!ies->wpa2_ie && !ies->wpa_ie) {
			wl_validate_opensecurity(dev, bssidx);
			wl->ap_info->security_mode = false;
		}

		if (ies->wps_ie) {
			wl->ap_info->wps_ie = kmemdup(ies->wps_ie, ies->wps_ie_len, GFP_KERNEL);
		}
	}

	return 0;

}

//#if LINUX_VERSION_CODE >= KERNEL_VERSION(3, 4, 0)
#if 1
static s32 wl_cfg80211_bcn_set_params(
	struct cfg80211_ap_settings *info,
	struct net_device *dev,
	u32 dev_role, s32 bssidx)
{
	struct wl_priv *wl = wlcfg_drv_priv;
	s32 err = BCME_OK;

	WL_DBG(("interval (%d) \ndtim_period (%d) \n",
		info->beacon_interval, info->dtim_period));

	if (info->beacon_interval) {
		if ((err = wldev_ioctl(dev, WLC_SET_BCNPRD,
			&info->beacon_interval, sizeof(s32), true)) < 0) {
			WL_ERR(("Beacon Interval Set Error, %d\n", err));
			return err;
		}
	}

	if (info->dtim_period) {
		if ((err = wldev_ioctl(dev, WLC_SET_DTIMPRD,
			&info->dtim_period, sizeof(s32), true)) < 0) {
			WL_ERR(("DTIM Interval Set Error, %d\n", err));
			return err;
		}
	}

	if ((info->ssid) && (info->ssid_len > 0) &&
		(info->ssid_len <= 32)) {
		WL_DBG(("SSID (%s) len:%d \n", info->ssid, info->ssid_len));
		if (dev_role == NL80211_IFTYPE_AP) {
			/* Store the hostapd SSID */
			memset(wl->hostapd_ssid.SSID, 0x00, 32);
			memcpy(wl->hostapd_ssid.SSID, info->ssid, info->ssid_len);
			wl->hostapd_ssid.SSID_len = info->ssid_len;
		} else {
				/* P2P GO */
			memset(wl->p2p->ssid.SSID, 0x00, 32);
			memcpy(wl->p2p->ssid.SSID, info->ssid, info->ssid_len);
			wl->p2p->ssid.SSID_len = info->ssid_len;
		}
	}

	if (info->hidden_ssid) {
		if ((err = wldev_iovar_setint(dev, "closednet", 1)) < 0)
			WL_ERR(("failed to set hidden : %d\n", err));
		WL_DBG(("hidden_ssid_enum_val: %d \n", info->hidden_ssid));
	}

	return err;
}
#endif /* LINUX_VERSION_CODE >= KERNEL_VERSION(3, 4, 0) */

static s32
wl_cfg80211_parse_ies(u8 *ptr, u32 len, struct parsed_ies *ies)
{
	s32 err = BCME_OK;

	memset(ies, 0, sizeof(struct parsed_ies));

	/* find the WPSIE */
	if ((ies->wps_ie = wl_cfgp2p_find_wpsie(ptr, len)) != NULL) {
		WL_DBG(("WPSIE in beacon \n"));
		ies->wps_ie_len = ies->wps_ie->length + WPA_RSN_IE_TAG_FIXED_LEN;
	} else {
		WL_ERR(("No WPSIE in beacon \n"));
	}

	/* find the RSN_IE */
	if ((ies->wpa2_ie = bcm_parse_tlvs(ptr, len,
		DOT11_MNG_RSN_ID)) != NULL) {
		WL_DBG((" WPA2 IE found\n"));
		ies->wpa2_ie_len = ies->wpa2_ie->len;
	}

	/* find the WPA_IE */
	if ((ies->wpa_ie = wl_cfgp2p_find_wpaie(ptr, len)) != NULL) {
		WL_DBG((" WPA found\n"));
		ies->wpa_ie_len = ies->wpa_ie->length;
	}

	return err;

}

static s32
wl_cfg80211_bcn_bringup_ap(
	struct net_device *dev,
	struct parsed_ies *ies,
	u32 dev_role, s32 bssidx)
{
	struct wl_priv *wl = wlcfg_drv_priv;
	struct wl_join_params join_params;
	bool is_bssup = false;
	s32 infra = 1;
	s32 join_params_size = 0;
	s32 ap = 1;
	s32 err = BCME_OK;

	WL_DBG(("Enter dev_role: %d\n", dev_role));

	/* Common code for SoftAP and P2P GO */
	wldev_iovar_setint(dev, "mpc", 0);

	if (dev_role == NL80211_IFTYPE_P2P_GO) {
		is_bssup = wl_cfgp2p_bss_isup(dev, bssidx);
		if (!is_bssup && (ies->wpa2_ie != NULL)) {

			err = wldev_ioctl(dev, WLC_SET_INFRA, &infra, sizeof(s32), true);
			if (err < 0) {
				WL_ERR(("SET INFRA error %d\n", err));
				goto exit;
			}

			err = wldev_iovar_setbuf_bsscfg(dev, "ssid", &wl->p2p->ssid,
				sizeof(wl->p2p->ssid), wl->ioctl_buf, WLC_IOCTL_MAXLEN,
				bssidx, &wl->ioctl_buf_sync);
			if (err < 0) {
				WL_ERR(("GO SSID setting error %d\n", err));
				goto exit;
			}

			if ((err = wl_cfgp2p_bss(wl, dev, bssidx, 1)) < 0) {
				WL_ERR(("GO Bring up error %d\n", err));
				goto exit;
			}
		} else
			WL_DBG(("Bss is already up\n"));
	} else if ((dev_role == NL80211_IFTYPE_AP) &&
		(wl_get_drv_status(wl, AP_CREATING, dev))) {
		/* Device role SoftAP */
		err = wldev_ioctl(dev, WLC_DOWN, &ap, sizeof(s32), true);
		if (err < 0) {
			WL_ERR(("WLC_DOWN error %d\n", err));
			goto exit;
		}
		err = wldev_ioctl(dev, WLC_SET_INFRA, &infra, sizeof(s32), true);
		if (err < 0) {
			WL_ERR(("SET INFRA error %d\n", err));
			goto exit;
		}
		if ((err = wldev_ioctl(dev, WLC_SET_AP, &ap, sizeof(s32), true)) < 0) {
			WL_ERR(("setting AP mode failed %d \n", err));
			goto exit;
		}

		err = wldev_ioctl(dev, WLC_UP, &ap, sizeof(s32), true);
		if (unlikely(err)) {
			WL_ERR(("WLC_UP error (%d)\n", err));
			goto exit;
		}

		memset(&join_params, 0, sizeof(join_params));
		/* join parameters starts with ssid */
		join_params_size = sizeof(join_params.ssid);
		memcpy(join_params.ssid.SSID, wl->hostapd_ssid.SSID,
			wl->hostapd_ssid.SSID_len);
		join_params.ssid.SSID_len = htod32(wl->hostapd_ssid.SSID_len);

		/* create softap */
		if ((err = wldev_ioctl(dev, WLC_SET_SSID, &join_params,
			join_params_size, true)) == 0) {
			WL_DBG(("SoftAP set SSID (%s) success\n", join_params.ssid.SSID));
			wl_clr_drv_status(wl, AP_CREATING, dev);
			wl_set_drv_status(wl, AP_CREATED, dev);
		}
	}


exit:
	return err;
}

//#if LINUX_VERSION_CODE >= KERNEL_VERSION(3, 4, 0)
#if 1
s32
wl_cfg80211_parse_set_ies(
	struct net_device *dev,
	struct cfg80211_beacon_data *info,
	struct parsed_ies *ies,
	u32 dev_role,
	s32 bssidx)
{
	struct wl_priv *wl = wlcfg_drv_priv;
	struct parsed_ies prb_ies;
	s32 err = BCME_OK;

	memset(ies, 0, sizeof(struct parsed_ies));
	memset(&prb_ies, 0, sizeof(struct parsed_ies));

	/* Parse Beacon IEs */
	if (wl_cfg80211_parse_ies((u8 *)info->tail,
		info->tail_len, ies) < 0) {
		WL_ERR(("Beacon get IEs failed \n"));
		err = -EINVAL;
		goto fail;
	}

	/* Set Beacon IEs to FW */
	if ((err = wl_cfgp2p_set_management_ie(wl, dev, bssidx,
		VNDR_IE_BEACON_FLAG, (u8 *)info->tail,
		info->tail_len)) < 0) {
		WL_ERR(("Set Beacon IE Failed \n"));
	} else {
		WL_DBG(("Applied Vndr IEs for Beacon \n"));
	}

	/* Parse Probe Response IEs */
	if (wl_cfg80211_parse_ies((u8 *)info->proberesp_ies,
		info->proberesp_ies_len, &prb_ies) < 0) {
		WL_ERR(("PRB RESP get IEs failed \n"));
		err = -EINVAL;
		goto fail;
	}

	/* Set Probe Response IEs to FW */
	if ((err = wl_cfgp2p_set_management_ie(wl, dev, bssidx,
		VNDR_IE_PRBRSP_FLAG, (u8 *)info->proberesp_ies,
		info->proberesp_ies_len)) < 0) {
		WL_ERR(("Set Probe Resp IE Failed \n"));
	} else {
		WL_DBG(("Applied Vndr IEs for Probe Resp \n"));
	}

fail:

	return err;
}
#endif /* LINUX_VERSION_CODE >= KERNEL_VERSION(3, 4, 0) */

static s32 wl_cfg80211_hostapd_sec(
	struct net_device *dev,
	struct parsed_ies *ies,
	s32 bssidx)
{
	bool update_bss = 0;
	struct wl_priv *wl = wlcfg_drv_priv;


	if (ies->wps_ie) {
		if (wl->ap_info->wps_ie &&
			memcmp(wl->ap_info->wps_ie, ies->wps_ie, ies->wps_ie_len)) {
			WL_DBG((" WPS IE is changed\n"));
			kfree(wl->ap_info->wps_ie);
			wl->ap_info->wps_ie = kmemdup(ies->wps_ie, ies->wps_ie_len, GFP_KERNEL);
		} else if (wl->ap_info->wps_ie == NULL) {
			WL_DBG((" WPS IE is added\n"));
			wl->ap_info->wps_ie = kmemdup(ies->wps_ie, ies->wps_ie_len, GFP_KERNEL);
		}
		if ((ies->wpa_ie != NULL || ies->wpa2_ie != NULL)) {
			if (!wl->ap_info->security_mode) {
				/* change from open mode to security mode */
				update_bss = true;
				if (ies->wpa_ie != NULL) {
					wl->ap_info->wpa_ie = kmemdup(ies->wpa_ie,
					ies->wpa_ie->length + WPA_RSN_IE_TAG_FIXED_LEN,
					GFP_KERNEL);
				} else {
					wl->ap_info->rsn_ie = kmemdup(ies->wpa2_ie,
					ies->wpa2_ie->len + WPA_RSN_IE_TAG_FIXED_LEN,
					GFP_KERNEL);
				}
			} else if (wl->ap_info->wpa_ie) {
				/* change from WPA2 mode to WPA mode */
				if (ies->wpa_ie != NULL) {
					update_bss = true;
					kfree(wl->ap_info->rsn_ie);
					wl->ap_info->rsn_ie = NULL;
					wl->ap_info->wpa_ie = kmemdup(ies->wpa_ie,
					ies->wpa_ie->length + WPA_RSN_IE_TAG_FIXED_LEN,
					GFP_KERNEL);
				} else if (memcmp(wl->ap_info->rsn_ie,
					ies->wpa2_ie, ies->wpa2_ie->len
					+ WPA_RSN_IE_TAG_FIXED_LEN)) {
					update_bss = true;
					kfree(wl->ap_info->rsn_ie);
					wl->ap_info->rsn_ie = kmemdup(ies->wpa2_ie,
					ies->wpa2_ie->len + WPA_RSN_IE_TAG_FIXED_LEN,
					GFP_KERNEL);
					wl->ap_info->wpa_ie = NULL;
				}
			}
			if (update_bss) {
				wl->ap_info->security_mode = true;
				wl_cfgp2p_bss(wl, dev, bssidx, 0);
				if (wl_validate_wpa2ie(dev, ies->wpa2_ie, bssidx)  < 0 ||
					wl_validate_wpaie(dev, ies->wpa_ie, bssidx) < 0) {
					return BCME_ERROR;
				}
				wl_cfgp2p_bss(wl, dev, bssidx, 1);
			}
		}
	} else {
		WL_ERR(("No WPSIE in beacon \n"));
	}
	return 0;
}

#if 0 || (LINUX_VERSION_CODE >= KERNEL_VERSION(3, 2, 0))
static s32
wl_cfg80211_del_station(
	struct wiphy *wiphy,
	struct net_device *ndev,
	u8* mac_addr)
{
	struct net_device *dev;
	struct wl_priv *wl = wiphy_priv(wiphy);
	scb_val_t scb_val;
	s8 eabuf[ETHER_ADDR_STR_LEN];

	WL_DBG(("Entry\n"));
	if (mac_addr == NULL) {
		WL_DBG(("mac_addr is NULL ignore it\n"));
		return 0;
	}

	if (ndev == wl->p2p_net) {
		dev = wl_to_prmry_ndev(wl);
	} else {
		dev = ndev;
	}

	if (p2p_is_on(wl)) {
		/* Suspend P2P discovery search-listen to prevent it from changing the
		 * channel.
		 */
		if ((wl_cfgp2p_discover_enable_search(wl, false)) < 0) {
			WL_ERR(("Can not disable discovery mode\n"));
			return -EFAULT;
		}
	}

	memcpy(scb_val.ea.octet, mac_addr, ETHER_ADDR_LEN);
	scb_val.val = DOT11_RC_DEAUTH_LEAVING;
	if (wldev_ioctl(dev, WLC_SCB_DEAUTHENTICATE_FOR_REASON, &scb_val,
		sizeof(scb_val_t), true))
		WL_ERR(("WLC_SCB_DEAUTHENTICATE_FOR_REASON failed\n"));
	WL_DBG(("Disconnect STA : %s scb_val.val %d\n",
		bcm_ether_ntoa((const struct ether_addr *)mac_addr, eabuf),
		scb_val.val));
	wl_delay(400);
	return 0;
}
#endif 

//#if LINUX_VERSION_CODE >= KERNEL_VERSION(3, 4, 0)
#if 1
static s32
wl_cfg80211_start_ap(
	struct wiphy *wiphy,
	struct net_device *dev,
	struct cfg80211_ap_settings *info)
{
	struct wl_priv *wl = wiphy_priv(wiphy);
	s32 err = BCME_OK;
	struct parsed_ies ies;
	s32 bssidx = 0;
	u32 dev_role = 0;

	WL_DBG(("Enter \n"));
	if (dev == wl_to_prmry_ndev(wl)) {
		WL_DBG(("Start AP req on primary iface: Softap\n"));
		dev_role = NL80211_IFTYPE_AP;
	} else if (dev == wl->p2p_net) {
		/* Group Add request on p2p0 */
		WL_DBG(("Start AP req on P2P iface: GO\n"));
		dev = wl_to_prmry_ndev(wl);
		dev_role = NL80211_IFTYPE_P2P_GO;
	}

	bssidx = wl_cfgp2p_find_idx(wl, dev);
	if (p2p_is_on(wl) &&
		(bssidx == wl_to_p2p_bss_bssidx(wl,
		P2PAPI_BSSCFG_CONNECTION))) {
		dev_role = NL80211_IFTYPE_P2P_GO;
		WL_DBG(("Start AP req on P2P connection iface\n"));
	}

	if ((err = wl_cfg80211_bcn_set_params(info, dev,
		dev_role, bssidx)) < 0) {
		WL_ERR(("Beacon params set failed \n"));
		goto fail;
	}

	/* Set IEs to FW */
	if ((err = wl_cfg80211_parse_set_ies(dev, &info->beacon,
		&ies, dev_role, bssidx) < 0)) {
		WL_ERR(("Set IEs failed \n"));
		goto fail;
	}

	if ((wl_cfg80211_bcn_validate_sec(dev, &ies,
		dev_role, bssidx)) < 0)
	{
		WL_ERR(("Beacon set security failed \n"));
		goto fail;
	}

	if ((err = wl_cfg80211_bcn_bringup_ap(dev, &ies,
		dev_role, bssidx)) < 0) {
		WL_ERR(("Beacon bring up AP/GO failed \n"));
		goto fail;
	}

	WL_DBG(("** AP/GO Created **\n"));

fail:
	if (err) {
		WL_ERR(("ADD/SET beacon failed\n"));
		wldev_iovar_setint(dev, "mpc", 1);
	}

	return err;
}

static s32
wl_cfg80211_stop_ap(
	struct wiphy *wiphy,
	struct net_device *dev)
{
	int err = 0;
	u32 dev_role = 0;
	int infra = 0;
	int ap = 0;
	s32 bssidx = 0;
	struct wl_priv *wl = wiphy_priv(wiphy);

	WL_DBG(("Enter \n"));
	if (dev == wl_to_prmry_ndev(wl)) {
		dev_role = NL80211_IFTYPE_AP;
	} else if (dev == wl->p2p_net) {
		/* Group Add request on p2p0 */
		dev = wl_to_prmry_ndev(wl);
		dev_role = NL80211_IFTYPE_P2P_GO;
	}
	bssidx = wl_cfgp2p_find_idx(wl, dev);
	if (p2p_is_on(wl) &&
		(bssidx == wl_to_p2p_bss_bssidx(wl,
		P2PAPI_BSSCFG_CONNECTION))) {
		dev_role = NL80211_IFTYPE_P2P_GO;
	}

	if (dev_role == NL80211_IFTYPE_AP) {
		/* SoftAp on primary Interface.
		 * Shut down AP and turn on MPC
		 */
		err = wldev_ioctl(dev, WLC_SET_INFRA, &infra, sizeof(s32), true);
		if (err < 0) {
			WL_ERR(("SET INFRA error %d\n", err));
			err = -ENOTSUPP;
			goto exit;
		}
		if ((err = wldev_ioctl(dev, WLC_SET_AP, &ap, sizeof(s32), true)) < 0) {
			WL_ERR(("setting AP mode failed %d \n", err));
			err = -ENOTSUPP;
			goto exit;
		}

		err = wldev_ioctl(dev, WLC_UP, &ap, sizeof(s32), true);
		if (unlikely(err)) {
			WL_ERR(("WLC_UP error (%d)\n", err));
			err = -EINVAL;
			goto exit;
		}

		wl_clr_drv_status(wl, AP_CREATED, dev);
		/* Turn on the MPC */
		wldev_iovar_setint(dev, "mpc", 1);
	} else {
		WL_DBG(("Stopping P2P GO \n"));
	}

exit:
	return err;
}

static s32
wl_cfg80211_change_beacon(
	struct wiphy *wiphy,
	struct net_device *dev,
	struct cfg80211_beacon_data *info)
{
	s32 err = BCME_OK;
	struct wl_priv *wl = wiphy_priv(wiphy);
	struct parsed_ies ies;
	u32 dev_role = 0;
	s32 bssidx = 0;

	WL_DBG(("Enter \n"));

	if (dev == wl_to_prmry_ndev(wl)) {
		dev_role = NL80211_IFTYPE_AP;
	} else if (dev == wl->p2p_net) {
		/* Group Add request on p2p0 */
		dev = wl_to_prmry_ndev(wl);
		dev_role = NL80211_IFTYPE_P2P_GO;
	}

	bssidx = wl_cfgp2p_find_idx(wl, dev);
	if (p2p_is_on(wl) &&
		(bssidx == wl_to_p2p_bss_bssidx(wl,
		P2PAPI_BSSCFG_CONNECTION))) {
		dev_role = NL80211_IFTYPE_P2P_GO;
	}

	/* Set IEs to FW */
	if ((err = wl_cfg80211_parse_set_ies(dev, info,
		&ies, dev_role, bssidx) < 0)) {
		WL_ERR(("Set IEs failed \n"));
		goto fail;
	}

	if (dev_role == NL80211_IFTYPE_AP) {
		if (wl_cfg80211_hostapd_sec(dev, &ies, bssidx) < 0) {
			WL_ERR(("Hostapd update sec failed \n"));
			err = -EINVAL;
			goto fail;
		}
	}

fail:
	return err;
}
#else /* LINUX_VERSION_CODE < KERNEL_VERSION(3, 4, 0) */
static s32
wl_cfg80211_add_set_beacon(struct wiphy *wiphy, struct net_device *dev,
	struct beacon_parameters *info)
{
	s32 err = BCME_OK;
	struct wl_priv *wl = wiphy_priv(wiphy);
	s32 ie_offset = 0;
	s32 bssidx = 0;
	u32 dev_role = NL80211_IFTYPE_AP;
	struct parsed_ies ies;
	bcm_tlv_t *ssid_ie;
	bool pbc = 0;
	WL_DBG(("interval (%d) dtim_period (%d) head_len (%d) tail_len (%d)\n",
		info->interval, info->dtim_period, info->head_len, info->tail_len));

	if (dev == wl_to_prmry_ndev(wl)) {
		dev_role = NL80211_IFTYPE_AP;
	} else if (dev == wl->p2p_net) {
		/* Group Add request on p2p0 */
		dev = wl_to_prmry_ndev(wl);
		dev_role = NL80211_IFTYPE_P2P_GO;
	}

	bssidx = wl_cfgp2p_find_idx(wl, dev);
	if (p2p_is_on(wl) &&
		(bssidx == wl_to_p2p_bss_bssidx(wl,
		P2PAPI_BSSCFG_CONNECTION))) {
		dev_role = NL80211_IFTYPE_P2P_GO;
	}

	ie_offset = DOT11_MGMT_HDR_LEN + DOT11_BCN_PRB_FIXED_LEN;
	/* find the SSID */
	if ((ssid_ie = bcm_parse_tlvs((u8 *)&info->head[ie_offset],
		info->head_len - ie_offset,
		DOT11_MNG_SSID_ID)) != NULL) {
		if (dev_role == NL80211_IFTYPE_AP) {
			/* Store the hostapd SSID */
			memset(&wl->hostapd_ssid.SSID[0], 0x00, 32);
			memcpy(&wl->hostapd_ssid.SSID[0], ssid_ie->data, ssid_ie->len);
			wl->hostapd_ssid.SSID_len = ssid_ie->len;
		} else {
				/* P2P GO */
			memset(&wl->p2p->ssid.SSID[0], 0x00, 32);
			memcpy(wl->p2p->ssid.SSID, ssid_ie->data, ssid_ie->len);
			wl->p2p->ssid.SSID_len = ssid_ie->len;
		}
	}

	if (wl_cfg80211_parse_ies((u8 *)info->tail,
		info->tail_len, &ies) < 0) {
		WL_ERR(("Beacon get IEs failed \n"));
		err = -EINVAL;
		goto fail;
	}

	if (wl_cfgp2p_set_management_ie(wl, dev, bssidx,
		VNDR_IE_BEACON_FLAG, (u8 *)info->tail,
		info->tail_len) < 0) {
		WL_ERR(("Beacon set IEs failed \n"));
		goto fail;
	} else {
		WL_DBG(("Applied Vndr IEs for Beacon \n"));
	}
	if (!wl_cfgp2p_bss_isup(dev, bssidx) &&
		(wl_cfg80211_bcn_validate_sec(dev, &ies, dev_role, bssidx) < 0))
	{
		WL_ERR(("Beacon set security failed \n"));
		goto fail;
	}

	/* Set BI and DTIM period */
	if (info->interval) {
		if ((err = wldev_ioctl(dev, WLC_SET_BCNPRD,
			&info->interval, sizeof(s32), true)) < 0) {
			WL_ERR(("Beacon Interval Set Error, %d\n", err));
			return err;
		}
	}
	if (info->dtim_period) {
		if ((err = wldev_ioctl(dev, WLC_SET_DTIMPRD,
			&info->dtim_period, sizeof(s32), true)) < 0) {
			WL_ERR(("DTIM Interval Set Error, %d\n", err));
			return err;
		}
	}

	if (wl_cfg80211_bcn_bringup_ap(dev, &ies, dev_role, bssidx) < 0) {
		WL_ERR(("Beacon bring up AP/GO failed \n"));
		goto fail;
	}

	if (wl_get_drv_status(wl, AP_CREATED, dev)) {
		/* Soft AP already running. Update changed params */
		if (wl_cfg80211_hostapd_sec(dev, &ies, bssidx) < 0) {
			WL_ERR(("Hostapd update sec failed \n"));
			err = -EINVAL;
			goto fail;
		}
	}

	/* Enable Probe Req filter */
	if (((dev_role == NL80211_IFTYPE_P2P_GO) ||
		(dev_role == NL80211_IFTYPE_AP)) && (ies.wps_ie != NULL)) {
		wl_validate_wps_ie((char *) ies.wps_ie, ies.wps_ie_len, &pbc);
		if (pbc)
			wl_add_remove_eventmsg(dev, WLC_E_PROBREQ_MSG, true);
	}

	WL_DBG(("** ADD/SET beacon done **\n"));

fail:
	if (err) {
		WL_ERR(("ADD/SET beacon failed\n"));
		wldev_iovar_setint(dev, "mpc", 1);
	}
	return err;

}
#endif /* LINUX_VERSION_CODE < KERNEL_VERSION(3, 4, 0) */

#ifdef WL_SCHED_SCAN
#define PNO_TIME		30
#define PNO_REPEAT		4
#define PNO_FREQ_EXPO_MAX	2
int wl_cfg80211_sched_scan_start(struct wiphy *wiphy,
                             struct net_device *dev,
                             struct cfg80211_sched_scan_request *request)
{
	ushort pno_time = PNO_TIME;
	int pno_repeat = PNO_REPEAT;
	int pno_freq_expo_max = PNO_FREQ_EXPO_MAX;
	wlc_ssid_t ssids_local[MAX_PFN_LIST_COUNT];
	struct wl_priv *wl = wiphy_priv(wiphy);
	struct cfg80211_ssid *ssid = NULL;
	int ssid_count = 0;
	int i;
	int ret = 0;

	WL_DBG(("Enter \n"));
	WL_PNO((">>> SCHED SCAN START\n"));
	WL_PNO(("Enter n_match_sets:%d   n_ssids:%d \n",
		request->n_match_sets, request->n_ssids));
	WL_PNO(("ssids:%d pno_time:%d pno_repeat:%d pno_freq:%d \n",
		request->n_ssids, pno_time, pno_repeat, pno_freq_expo_max));


	if (!request || !request->n_ssids || !request->n_match_sets) {
		WL_ERR(("Invalid sched scan req!! n_ssids:%d \n", request->n_ssids));
		return -EINVAL;
	}

	memset(&ssids_local, 0, sizeof(ssids_local));

	if (request->n_match_sets > 0) {
		for (i = 0; i < request->n_match_sets; i++) {
			ssid = &request->match_sets[i].ssid;
			memcpy(ssids_local[i].SSID, ssid->ssid, ssid->ssid_len);
			ssids_local[i].SSID_len = ssid->ssid_len;
			WL_PNO((">>> PNO filter set for ssid (%s) \n", ssid->ssid));
			ssid_count++;
		}
	}

	if (request->n_ssids > 0) {
		for (i = 0; i < request->n_ssids; i++) {
			/* Active scan req for ssids */
			WL_PNO((">>> Active scan req for ssid (%s) \n", request->ssids[i].ssid));

			/* match_set ssids is a supert set of n_ssid list, so we need
			 * not add these set seperately
			 */
		}
	}

	if (ssid_count) {
		if ((ret = dhd_dev_pno_set(dev, ssids_local, request->n_match_sets,
			pno_time, pno_repeat, pno_freq_expo_max)) < 0) {
			WL_ERR(("PNO setup failed!! ret=%d \n", ret));
			return -EINVAL;
		}

		/* Enable the PNO */
		if (dhd_dev_pno_enable(dev, 1) < 0) {
			WL_ERR(("PNO enable failed!! ret=%d \n", ret));
			return -EINVAL;
		}
		wl->sched_scan_req = request;
	} else {
		return -EINVAL;
	}

	return 0;
}

int wl_cfg80211_sched_scan_stop(struct wiphy *wiphy, struct net_device *dev)
{
	struct wl_priv *wl = wiphy_priv(wiphy);

	WL_DBG(("Enter \n"));
	WL_PNO((">>> SCHED SCAN STOP\n"));

	if (dhd_dev_pno_enable(dev, 0) < 0)
		WL_ERR(("PNO disable failed"));

	if (dhd_dev_pno_reset(dev) < 0)
		WL_ERR(("PNO reset failed"));

	if (wl->scan_request && wl->sched_scan_running) {
		WL_PNO((">>> Sched scan running. Aborting it..\n"));
		wl_notify_escan_complete(wl, dev, true, true);
	}

	 wl->sched_scan_req = NULL;
	 wl->sched_scan_running = FALSE;

	return 0;
}
#endif /* WL_SCHED_SCAN */

static struct cfg80211_ops wl_cfg80211_ops = {
	.add_virtual_intf = wl_cfg80211_add_virtual_iface,
	.del_virtual_intf = wl_cfg80211_del_virtual_iface,
	.change_virtual_intf = wl_cfg80211_change_virtual_iface,
	.scan = wl_cfg80211_scan,
	.set_wiphy_params = wl_cfg80211_set_wiphy_params,
	.join_ibss = wl_cfg80211_join_ibss,
	.leave_ibss = wl_cfg80211_leave_ibss,
	.get_station = wl_cfg80211_get_station,
	.set_tx_power = wl_cfg80211_set_tx_power,
	.get_tx_power = wl_cfg80211_get_tx_power,
	.add_key = wl_cfg80211_add_key,
	.del_key = wl_cfg80211_del_key,
	.get_key = wl_cfg80211_get_key,
	.set_default_key = wl_cfg80211_config_default_key,
	.set_default_mgmt_key = wl_cfg80211_config_default_mgmt_key,
	.set_power_mgmt = wl_cfg80211_set_power_mgmt,
	.connect = wl_cfg80211_connect,
	.disconnect = wl_cfg80211_disconnect,
	.suspend = wl_cfg80211_suspend,
	.resume = wl_cfg80211_resume,
	.set_pmksa = wl_cfg80211_set_pmksa,
	.del_pmksa = wl_cfg80211_del_pmksa,
	.flush_pmksa = wl_cfg80211_flush_pmksa,
	.remain_on_channel = wl_cfg80211_remain_on_channel,
	.cancel_remain_on_channel = wl_cfg80211_cancel_remain_on_channel,
	.mgmt_tx = wl_cfg80211_mgmt_tx,
	.mgmt_frame_register = wl_cfg80211_mgmt_frame_register,
	.change_bss = wl_cfg80211_change_bss,
	.set_channel = wl_cfg80211_set_channel,
//#if LINUX_VERSION_CODE < KERNEL_VERSION(3, 4, 0)
#if 0
	.set_beacon = wl_cfg80211_add_set_beacon,
	.add_beacon = wl_cfg80211_add_set_beacon,
#else
	.change_beacon = wl_cfg80211_change_beacon,
	.start_ap = wl_cfg80211_start_ap,
	.stop_ap = wl_cfg80211_stop_ap,
#endif /* LINUX_VERSION_CODE < KERNEL_VERSION(3, 4, 0) */
#ifdef WL_SCHED_SCAN
	.sched_scan_start = wl_cfg80211_sched_scan_start,
	.sched_scan_stop = wl_cfg80211_sched_scan_stop,
#endif /* LINUX_VERSION_CODE >= KERNEL_VERSION(3, 2, 0) */
#if 0 || (LINUX_VERSION_CODE >= KERNEL_VERSION(3, 2, 0))
#ifndef CUSTOMER_HW4
	.del_station = wl_cfg80211_del_station,
#endif /* CUSTOMER_HW4 */
	.mgmt_tx_cancel_wait = wl_cfg80211_mgmt_tx_cancel_wait,
#endif 
};

s32 wl_mode_to_nl80211_iftype(s32 mode)
{
	s32 err = 0;

	switch (mode) {
	case WL_MODE_BSS:
		return NL80211_IFTYPE_STATION;
	case WL_MODE_IBSS:
		return NL80211_IFTYPE_ADHOC;
	case WL_MODE_AP:
		return NL80211_IFTYPE_AP;
	default:
		return NL80211_IFTYPE_UNSPECIFIED;
	}

	return err;
}

static s32 wl_setup_wiphy(struct wireless_dev *wdev, struct device *sdiofunc_dev)
{
	s32 err = 0;
	wdev->wiphy =
	    wiphy_new(&wl_cfg80211_ops, sizeof(struct wl_priv));
	if (unlikely(!wdev->wiphy)) {
		WL_ERR(("Couldn not allocate wiphy device\n"));
		err = -ENOMEM;
		return err;
	}
	set_wiphy_dev(wdev->wiphy, sdiofunc_dev);
	wdev->wiphy->max_scan_ie_len = WL_SCAN_IE_LEN_MAX;
	/* Report  how many SSIDs Driver can support per Scan request */
	wdev->wiphy->max_scan_ssids = WL_SCAN_PARAMS_SSID_MAX;
	wdev->wiphy->max_num_pmkids = WL_NUM_PMKIDS_MAX;
#ifdef WL_SCHED_SCAN
	wdev->wiphy->max_sched_scan_ssids = MAX_PFN_LIST_COUNT;
	wdev->wiphy->max_match_sets = MAX_PFN_LIST_COUNT;
	wdev->wiphy->max_sched_scan_ie_len = WL_SCAN_IE_LEN_MAX;
	wdev->wiphy->flags |= WIPHY_FLAG_SUPPORTS_SCHED_SCAN;
#endif /* WL_SCHED_SCAN */
	wdev->wiphy->interface_modes =
		BIT(NL80211_IFTYPE_STATION)
#if !(defined(WLP2P) && defined(WL_ENABLE_P2P_IF))
		| BIT(NL80211_IFTYPE_MONITOR)
#endif
		| BIT(NL80211_IFTYPE_AP);

	wdev->wiphy->bands[IEEE80211_BAND_2GHZ] = &__wl_band_2ghz;

	wdev->wiphy->signal_type = CFG80211_SIGNAL_TYPE_MBM;
	wdev->wiphy->cipher_suites = __wl_cipher_suites;
	wdev->wiphy->n_cipher_suites = ARRAY_SIZE(__wl_cipher_suites);
	wdev->wiphy->max_remain_on_channel_duration = 5000;
	wdev->wiphy->mgmt_stypes = wl_cfg80211_default_mgmt_stypes;
#ifndef WL_POWERSAVE_DISABLED
	wdev->wiphy->flags |= WIPHY_FLAG_PS_ON_BY_DEFAULT;
#else
	wdev->wiphy->flags &= ~WIPHY_FLAG_PS_ON_BY_DEFAULT;
#endif				/* !WL_POWERSAVE_DISABLED */
	wdev->wiphy->flags |= WIPHY_FLAG_NETNS_OK |
		WIPHY_FLAG_4ADDR_AP |
#if LINUX_VERSION_CODE <= KERNEL_VERSION(2, 6, 39)
		WIPHY_FLAG_SUPPORTS_SEPARATE_DEFAULT_KEYS |
#endif
		WIPHY_FLAG_4ADDR_STATION;
	/*  If driver advertises FW_ROAM, the supplicant wouldn't
	 * send the BSSID & Freq in the connect command allowing the
	 * the driver to choose the AP to connect to. But unless we
	 * support ROAM_CACHE in firware this will delay the ASSOC as
	 * as the FW need to do a full scan before attempting to connect
	 * So that feature will just increase assoc. The better approach
	 * to let Supplicant to provide channel info and FW letter may roam
	 * if needed so DON'T advertise that featur eto Supplicant.
	 */
//#if LINUX_VERSION_CODE >= KERNEL_VERSION(3, 2, 0)
#if 1
/*	wdev->wiphy->flags |= WIPHY_FLAG_SUPPORTS_FW_ROAM; */
#endif
//#if LINUX_VERSION_CODE >= KERNEL_VERSION(3, 3, 0)
#if 1
	wdev->wiphy->flags |= WIPHY_FLAG_HAS_REMAIN_ON_CHANNEL |
		WIPHY_FLAG_OFFCHAN_TX;
#endif
//#if LINUX_VERSION_CODE >= KERNEL_VERSION(3, 4, 0)
#if 1
		/* From 3.4 kernel ownards AP_SME flag can be advertised
		  * to remove the patch from supplicant
		  */
		wdev->wiphy->flags |= WIPHY_FLAG_HAVE_AP_SME;
#endif

	WL_DBG(("Registering custom regulatory)\n"));
	wdev->wiphy->flags |= WIPHY_FLAG_CUSTOM_REGULATORY;
	wiphy_apply_custom_regulatory(wdev->wiphy, &brcm_regdom);
	/* Now we can register wiphy with cfg80211 module */
	err = wiphy_register(wdev->wiphy);
	if (unlikely(err < 0)) {
		WL_ERR(("Couldn not register wiphy device (%d)\n", err));
		wiphy_free(wdev->wiphy);
	}
	return err;
}

static void wl_free_wdev(struct wl_priv *wl)
{
	struct wireless_dev *wdev = wl->wdev;
	struct wiphy *wiphy;
	if (!wdev) {
		WL_ERR(("wdev is invalid\n"));
		return;
	}
	wiphy = wdev->wiphy;
	wiphy_unregister(wdev->wiphy);
	wdev->wiphy->dev.parent = NULL;

	wl_delete_all_netinfo(wl);
	wiphy_free(wiphy);
	/* PLEASE do NOT call any function after wiphy_free, the driver's private structure "wl",
	 * which is the private part of wiphy, has been freed in wiphy_free !!!!!!!!!!!
	 */
}

static s32 wl_inform_bss(struct wl_priv *wl)
{
	struct wl_scan_results *bss_list;
	struct wl_bss_info *bi = NULL;	/* must be initialized */
	s32 err = 0;
	s32 i;

	bss_list = wl->bss_list;
	WL_DBG(("scanned AP count (%d)\n", bss_list->count));
#ifdef ROAM_CHANNEL_CACHE
	reset_roam_cache();
#endif
	bi = next_bss(bss_list, bi);
	for_each_bss(bss_list, bi, i) {
#ifdef ROAM_CHANNEL_CACHE
		add_roam_cache(bi);
#endif
		err = wl_inform_single_bss(wl, bi, 0);
		if (unlikely(err))
			break;
	}
#ifdef ROAM_CHANNEL_CACHE
	/* print_roam_cache(); */
#endif
	return err;
}

static s32 wl_inform_single_bss(struct wl_priv *wl, struct wl_bss_info *bi, u8 is_roam_done)
{
	struct wiphy *wiphy = wl_to_wiphy(wl);
	struct ieee80211_mgmt *mgmt;
	struct ieee80211_channel *channel;
	struct ieee80211_supported_band *band;
	struct wl_cfg80211_bss_info *notif_bss_info;
	struct wl_scan_req *sr = wl_to_sr(wl);
	struct beacon_proberesp *beacon_proberesp;
	struct cfg80211_bss *cbss = NULL;
	s32 mgmt_type;
	s32 signal;
	u32 freq;
	s32 err = 0;
	gfp_t aflags;
	u8 *ie_offset = NULL;

	if (unlikely(dtoh32(bi->length) > WL_BSS_INFO_MAX)) {
		WL_DBG(("Beacon is larger than buffer. Discarding\n"));
		return err;
	}
	aflags = (in_atomic()) ? GFP_ATOMIC : GFP_KERNEL;
	notif_bss_info = kzalloc(sizeof(*notif_bss_info) + sizeof(*mgmt)
		- sizeof(u8) + WL_BSS_INFO_MAX, aflags);
	if (unlikely(!notif_bss_info)) {
		WL_ERR(("notif_bss_info alloc failed\n"));
		return -ENOMEM;
	}
	mgmt = (struct ieee80211_mgmt *)notif_bss_info->frame_buf;
	notif_bss_info->channel =
		bi->ctl_ch ? bi->ctl_ch : CHSPEC_CHANNEL(wl_chspec_driver_to_host(bi->chanspec));

	if (notif_bss_info->channel <= CH_MAX_2G_CHANNEL)
		band = wiphy->bands[IEEE80211_BAND_2GHZ];
	else
		band = wiphy->bands[IEEE80211_BAND_5GHZ];
	if (!band) {
		WL_ERR(("No valid band"));
		kfree(notif_bss_info);
		return -EINVAL;
	}
	notif_bss_info->rssi = dtoh16(bi->RSSI) + RSSI_OFFSET;
	memcpy(mgmt->bssid, &bi->BSSID, ETHER_ADDR_LEN);
	mgmt_type = wl->active_scan ?
		IEEE80211_STYPE_PROBE_RESP : IEEE80211_STYPE_BEACON;
	if (!memcmp(bi->SSID, sr->ssid.SSID, bi->SSID_len)) {
	    mgmt->frame_control = cpu_to_le16(IEEE80211_FTYPE_MGMT | mgmt_type);
	}
	beacon_proberesp = wl->active_scan ?
		(struct beacon_proberesp *)&mgmt->u.probe_resp :
		(struct beacon_proberesp *)&mgmt->u.beacon;
	beacon_proberesp->timestamp = 0;
	beacon_proberesp->beacon_int = cpu_to_le16(bi->beacon_period);
	beacon_proberesp->capab_info = cpu_to_le16(bi->capability);
	wl_rst_ie(wl);

<<<<<<< HEAD
	ie_offset = ((u8 *) bi) + bi->ie_offset;

	if (is_roam_done && ((int)(*(ie_offset)) == WLAN_EID_SSID &&
		((int)(*(ie_offset+1)) == 0 || (int)(*(ie_offset+2)) == 0))) {
		u8 *ie_new_offset = NULL;
		uint8 ie_new_length;

		WL_ERR(("WAR trace: Changing the SSID Info, from beacon %d\n",
			bi->flags & WL_BSS_FLAGS_FROM_BEACON));

		ie_new_offset = (u8 *)kzalloc(WL_BSS_INFO_MAX, GFP_KERNEL);
		if (ie_new_offset) {
			*(ie_new_offset) = WLAN_EID_SSID;
			*(ie_new_offset+1) = bi->SSID_len;
			memcpy(ie_new_offset+2, bi->SSID, bi->SSID_len);
			ie_new_length = bi->ie_length - *(ie_offset+1) + bi->SSID_len;

			/* Copy the remaining IE apart from SSID IE from bi */
			memcpy(ie_new_offset+2 + bi->SSID_len,
				ie_offset+2 + *(ie_offset+1),
				bi->ie_length - 2 - *(ie_offset+1));
			wl_mrg_ie(wl, ie_new_offset, ie_new_length);
			kfree(ie_new_offset);
		} else {
			wl_mrg_ie(wl, ((u8 *) bi) + bi->ie_offset, bi->ie_length);
		}
	} else {
		wl_mrg_ie(wl, ((u8 *) bi) + bi->ie_offset, bi->ie_length);
	}

=======
	wl_update_hidden_ap_ie(bi, ((u8 *) bi) + bi->ie_offset, &bi->ie_length);
	wl_mrg_ie(wl, ((u8 *) bi) + bi->ie_offset, bi->ie_length);
>>>>>>> eab3492c
	wl_cp_ie(wl, beacon_proberesp->variable, WL_BSS_INFO_MAX -
		offsetof(struct wl_cfg80211_bss_info, frame_buf));
	notif_bss_info->frame_len = offsetof(struct ieee80211_mgmt,
		u.beacon.variable) + wl_get_ielen(wl);
#if LINUX_VERSION_CODE == KERNEL_VERSION(2, 6, 38) && !defined(WL_COMPAT_WIRELESS)
	freq = ieee80211_channel_to_frequency(notif_bss_info->channel);
	(void)band->band;
#else
	freq = ieee80211_channel_to_frequency(notif_bss_info->channel, band->band);
#endif
	if (freq == 0) {
		WL_ERR(("Invalid channel, fail to chcnage channel to freq\n"));
		kfree(notif_bss_info);
		return -EINVAL;
	}
	channel = ieee80211_get_channel(wiphy, freq);
	if (unlikely(!channel)) {
		WL_ERR(("ieee80211_get_channel error\n"));
		kfree(notif_bss_info);
		return -EINVAL;
	}
	WL_DBG(("SSID : \"%s\", rssi %d, channel %d, capability : 0x04%x, bssid %pM"
			"mgmt_type %d frame_len %d\n", bi->SSID,
			notif_bss_info->rssi, notif_bss_info->channel,
			mgmt->u.beacon.capab_info, &bi->BSSID, mgmt_type,
			notif_bss_info->frame_len));

	signal = notif_bss_info->rssi * 100;
	if (!mgmt->u.probe_resp.timestamp) {
#if LINUX_VERSION_CODE >= KERNEL_VERSION(2, 6, 39)
		struct timespec ts;
		get_monotonic_boottime(&ts);
		mgmt->u.probe_resp.timestamp = ((u64)ts.tv_sec*1000000)
				+ ts.tv_nsec / 1000;
#else
		struct timeval tv;
		do_gettimeofday(&tv);
		mgmt->u.probe_resp.timestamp = ((u64)tv.tv_sec*1000000)
				+ tv.tv_usec;
#endif
	}


	cbss = cfg80211_inform_bss_frame(wiphy, channel, mgmt,
		le16_to_cpu(notif_bss_info->frame_len), signal, aflags);
	if (unlikely(!cbss)) {
		WL_ERR(("cfg80211_inform_bss_frame error\n"));
		kfree(notif_bss_info);
		return -EINVAL;
	}

	cfg80211_put_bss(cbss);
	kfree(notif_bss_info);
	return err;
}

static bool wl_is_linkup(struct wl_priv *wl, const wl_event_msg_t *e, struct net_device *ndev)
{
	u32 event = ntoh32(e->event_type);
	u32 status =  ntoh32(e->status);
	u16 flags = ntoh16(e->flags);

	WL_DBG(("event %d, status %d flags %x\n", event, status, flags));
	if (event == WLC_E_SET_SSID) {
		if (status == WLC_E_STATUS_SUCCESS) {
			if (!wl_is_ibssmode(wl, ndev))
				return true;
		}
	} else if (event == WLC_E_LINK) {
		if (flags & WLC_EVENT_MSG_LINK)
			return true;
	}

	WL_DBG(("wl_is_linkup false\n"));
	return false;
}

static bool wl_is_linkdown(struct wl_priv *wl, const wl_event_msg_t *e)
{
	u32 event = ntoh32(e->event_type);
	u16 flags = ntoh16(e->flags);

	if (event == WLC_E_DEAUTH_IND ||
	event == WLC_E_DISASSOC_IND ||
	event == WLC_E_DISASSOC ||
	event == WLC_E_DEAUTH) {
#if (WL_DBG_LEVEL > 0)
	WL_ERR(("Link down Reason : WLC_E_%s\n", wl_dbg_estr[event]));
#endif /* (WL_DBG_LEVEL > 0) */
		return true;
	} else if (event == WLC_E_LINK) {
		if (!(flags & WLC_EVENT_MSG_LINK)) {
#if (WL_DBG_LEVEL > 0)
	WL_ERR(("Link down Reason : WLC_E_%s\n", wl_dbg_estr[event]));
#endif /* (WL_DBG_LEVEL > 0) */
			return true;
		}
	}

	return false;
}

static bool wl_is_nonetwork(struct wl_priv *wl, const wl_event_msg_t *e)
{
	u32 event = ntoh32(e->event_type);
	u32 status = ntoh32(e->status);

	if (event == WLC_E_LINK && status == WLC_E_STATUS_NO_NETWORKS)
		return true;
	if (event == WLC_E_SET_SSID && status != WLC_E_STATUS_SUCCESS)
		return true;

	return false;
}

/* The mainline kernel >= 3.2.0 has support for indicating new/del station
 * to AP/P2P GO via events. If this change is backported to kernel for which
 * this driver is being built, then define WL_CFG80211_STA_EVENT. You
 * should use this new/del sta event mechanism for BRCM supplicant >= 22.
 */
static s32
wl_notify_connect_status_ap(struct wl_priv *wl, struct net_device *ndev,
	const wl_event_msg_t *e, void *data)
{
	s32 err = 0;
	u32 event = ntoh32(e->event_type);
	u32 reason = ntoh32(e->reason);
	u32 len = ntoh32(e->datalen);

//#if (LINUX_VERSION_CODE < KERNEL_VERSION(3, 2, 0)) && !defined(WL_CFG80211_STA_EVENT)
#if 0
	bool isfree = false;
	u8 *mgmt_frame;
	u8 bsscfgidx = e->bsscfgidx;
	s32 freq;
	s32 channel;
	u8 *body = NULL;
	u16 fc = 0;

	struct ieee80211_supported_band *band;
	struct ether_addr da;
	struct ether_addr bssid;
	struct wiphy *wiphy = wl_to_wiphy(wl);
	channel_info_t ci;
#else
	struct station_info sinfo;
#endif /* (LINUX_VERSION_CODE < KERNEL_VERSION(3, 2, 0)) && !WL_CFG80211_STA_EVENT */

	WL_DBG(("event %d status %d reason %d\n", event, ntoh32(e->status), reason));
	/* if link down, bsscfg is disabled. */
	if (event == WLC_E_LINK && reason == WLC_E_LINK_BSSCFG_DIS &&
		wl_get_p2p_status(wl, IF_DELETING) && (ndev != wl_to_prmry_ndev(wl))) {
		wl_add_remove_eventmsg(ndev, WLC_E_PROBREQ_MSG, false);
		WL_INFO(("AP mode link down !! \n"));
		complete(&wl->iface_disable);
		return 0;
	}

//#if (LINUX_VERSION_CODE < KERNEL_VERSION(3, 2, 0)) && !defined(WL_CFG80211_STA_EVENT)
#if 0
	body = kzalloc(len, GFP_KERNEL);
	WL_DBG(("Enter \n"));
	if (!len && (event == WLC_E_DEAUTH)) {
		len = 2; /* reason code field */
		data = &reason;
	}
	if (len) {
		body = kzalloc(len, GFP_KERNEL);

		if (body == NULL) {
			WL_ERR(("wl_notify_connect_status: Failed to allocate body\n"));
			return WL_INVALID;
		}
	}
	memset(&bssid, 0, ETHER_ADDR_LEN);
	WL_DBG(("Enter event %d ndev %p\n", event, ndev));
	if (wl_get_mode_by_netdev(wl, ndev) == WL_INVALID) {
		kfree(body);
		return WL_INVALID;
	}
	if (len)
		memcpy(body, data, len);

	wldev_iovar_getbuf_bsscfg(ndev, "cur_etheraddr",
		NULL, 0, wl->ioctl_buf, WLC_IOCTL_SMLEN, bsscfgidx, &wl->ioctl_buf_sync);
	memcpy(da.octet, wl->ioctl_buf, ETHER_ADDR_LEN);
	err = wldev_ioctl(ndev, WLC_GET_BSSID, &bssid, ETHER_ADDR_LEN, false);
	switch (event) {
		case WLC_E_ASSOC_IND:
			fc = FC_ASSOC_REQ;
			break;
		case WLC_E_REASSOC_IND:
			fc = FC_REASSOC_REQ;
			break;
		case WLC_E_DISASSOC_IND:
			fc = FC_DISASSOC;
			break;
		case WLC_E_DEAUTH_IND:
			fc = FC_DISASSOC;
			break;
		case WLC_E_DEAUTH:
			fc = FC_DISASSOC;
			break;
		default:
			fc = 0;
			goto exit;
	}
	if ((err = wldev_ioctl(ndev, WLC_GET_CHANNEL, &ci, sizeof(ci), false))) {
		kfree(body);
		return err;
	}

	channel = dtoh32(ci.hw_channel);
	if (channel <= CH_MAX_2G_CHANNEL)
		band = wiphy->bands[IEEE80211_BAND_2GHZ];
	else
		band = wiphy->bands[IEEE80211_BAND_5GHZ];
	if (!band) {
		WL_ERR(("No valid band"));
		if (body)
			kfree(body);
		return -EINVAL;
	}
#if LINUX_VERSION_CODE == KERNEL_VERSION(2, 6, 38) && !defined(WL_COMPAT_WIRELESS)
	freq = ieee80211_channel_to_frequency(channel);
	(void)band->band;
#else
	freq = ieee80211_channel_to_frequency(channel, band->band);
#endif

	err = wl_frame_get_mgmt(fc, &da, &e->addr, &bssid,
		&mgmt_frame, &len, body);
	if (err < 0)
		goto exit;
	isfree = true;

	if (event == WLC_E_ASSOC_IND && reason == DOT11_SC_SUCCESS) {
#if LINUX_VERSION_CODE >= KERNEL_VERSION(3, 4, 0)
		cfg80211_rx_mgmt(ndev, freq, 0, mgmt_frame, len, GFP_ATOMIC);
#else
		cfg80211_rx_mgmt(ndev, freq, mgmt_frame, len, GFP_ATOMIC);
#endif /* LINUX_VERSION_CODE >= KERNEL_VERSION(3, 4, 0) */
	} else if (event == WLC_E_DISASSOC_IND) {
#if LINUX_VERSION_CODE >= KERNEL_VERSION(3, 4, 0)
		cfg80211_rx_mgmt(ndev, freq, 0, mgmt_frame, len, GFP_ATOMIC);
#else
		cfg80211_rx_mgmt(ndev, freq, mgmt_frame, len, GFP_ATOMIC);
#endif /* LINUX_VERSION_CODE >= KERNEL_VERSION(3, 4, 0) */
	} else if ((event == WLC_E_DEAUTH_IND) || (event == WLC_E_DEAUTH)) {
#if LINUX_VERSION_CODE >= KERNEL_VERSION(3, 4, 0)
		cfg80211_rx_mgmt(ndev, freq, 0, mgmt_frame, len, GFP_ATOMIC);
#else
		cfg80211_rx_mgmt(ndev, freq, mgmt_frame, len, GFP_ATOMIC);
#endif /* LINUX_VERSION_CODE >= KERNEL_VERSION(3, 4, 0) */
	}

exit:
	if (isfree)
		kfree(mgmt_frame);
	if (body)
		kfree(body);
	return err;
#else /* LINUX_VERSION_CODE < KERNEL_VERSION(3, 2, 0) && !WL_CFG80211_STA_EVENT */
	sinfo.filled = 0;
	if (((event == WLC_E_ASSOC_IND) || (event == WLC_E_REASSOC_IND)) &&
		reason == DOT11_SC_SUCCESS) {
		sinfo.filled = STATION_INFO_ASSOC_REQ_IES;
		if (!data) {
			WL_ERR(("No IEs present in ASSOC/REASSOC_IND"));
			return -EINVAL;
		}
		sinfo.assoc_req_ies = data;
		sinfo.assoc_req_ies_len = len;
#ifdef BCM4330_CHIP
		cfg80211_del_sta(ndev, e->addr.octet, GFP_ATOMIC);
#endif
		cfg80211_new_sta(ndev, e->addr.octet, &sinfo, GFP_ATOMIC);
	} else if (event == WLC_E_DISASSOC_IND) {
		cfg80211_del_sta(ndev, e->addr.octet, GFP_ATOMIC);
	} else if ((event == WLC_E_DEAUTH_IND) || (event == WLC_E_DEAUTH)) {
		cfg80211_del_sta(ndev, e->addr.octet, GFP_ATOMIC);
	}
#endif /* LINUX_VERSION_CODE < KERNEL_VERSION(3, 2, 0) && !WL_CFG80211_STA_EVENT */
	return err;
}

static s32
wl_get_auth_assoc_status(struct wl_priv *wl, struct net_device *ndev,
	const wl_event_msg_t *e)
{
	u32 reason = ntoh32(e->reason);
	u32 event = ntoh32(e->event_type);
	struct wl_security *sec = wl_read_prof(wl, ndev, WL_PROF_SEC);
	WL_DBG(("event type : %d, reason : %d\n", event, reason));
	if (sec) {
		switch (event) {
		case WLC_E_ASSOC:
		case WLC_E_AUTH:
				sec->auth_assoc_res_status = reason;
		default:
			break;
		}
	} else
		WL_ERR(("sec is NULL\n"));
	return 0;
}

static s32
wl_notify_connect_status(struct wl_priv *wl, struct net_device *ndev,
	const wl_event_msg_t *e, void *data)
{
	bool act;
	s32 err = 0;
	u32 event = ntoh32(e->event_type);

	if (wl_get_mode_by_netdev(wl, ndev) == WL_MODE_AP) {
		wl_notify_connect_status_ap(wl, ndev, e, data);
	} else {
		WL_DBG(("wl_notify_connect_status : event %d status : %d ndev %p\n",
			ntoh32(e->event_type), ntoh32(e->status), ndev));
		if (event == WLC_E_ASSOC || event == WLC_E_AUTH) {
			wl_get_auth_assoc_status(wl, ndev, e);
			return err;
		}
		if (wl_is_linkup(wl, e, ndev)) {
			wl_link_up(wl);
			act = true;
			if (wl_is_ibssmode(wl, ndev)) {
				printk("cfg80211_ibss_joined\n");
				cfg80211_ibss_joined(ndev, (s8 *)&e->addr,
					GFP_KERNEL);
				WL_DBG(("joined in IBSS network\n"));
			} else {
				if (!wl_get_drv_status(wl, DISCONNECTING, ndev)) {
					printk("wl_bss_connect_done succeeded with " MACDBG "\n",
						MAC2STRDBG((u8*)(&e->addr)));
					wl_bss_connect_done(wl, ndev, e, data, true);
					WL_DBG(("joined in BSS network \"%s\"\n",
					((struct wlc_ssid *)
					 wl_read_prof(wl, ndev, WL_PROF_SSID))->SSID));
				}
			}
			wl_update_prof(wl, ndev, e, &act, WL_PROF_ACT);
			wl_update_prof(wl, ndev, NULL, (void *)&e->addr, WL_PROF_BSSID);

		} else if (wl_is_linkdown(wl, e)) {
			if (wl->scan_request) {
				if (wl->escan_on) {
					wl_notify_escan_complete(wl, ndev, true, true);
				} else {
					del_timer_sync(&wl->scan_timeout);
					wl_iscan_aborted(wl);
				}
			}
			if (wl_get_drv_status(wl, CONNECTED, ndev)) {
				scb_val_t scbval;
				u8 *curbssid = wl_read_prof(wl, ndev, WL_PROF_BSSID);
				s32 reason = 0;
				if (event == WLC_E_DEAUTH_IND || event == WLC_E_DISASSOC_IND)
					reason = ntoh32(e->reason);
				/* WLAN_REASON_UNSPECIFIED is used for hang up event in Android */
				reason = (reason == WLAN_REASON_UNSPECIFIED)? 0 : reason;

				printk("link down if %s may call cfg80211_disconnected. "
					"event : %d, reason=%d from " MACDBG "\n",
					ndev->name, event, ntoh32(e->reason),
					MAC2STRDBG((u8*)(&e->addr)));
				if (memcmp(curbssid, &e->addr, ETHER_ADDR_LEN) != 0) {
					WL_ERR(("BSSID of event is not the connected BSSID"
						"(ignore it) cur: " MACDBG " event: " MACDBG"\n",
						MAC2STRDBG(curbssid), MAC2STRDBG((u8*)(&e->addr))));
					return 0;
				}
				wl_clr_drv_status(wl, CONNECTED, ndev);
				if (! wl_get_drv_status(wl, DISCONNECTING, ndev)) {
					/* To make sure disconnect, explictly send dissassoc
					*  for BSSID 00:00:00:00:00:00 issue
					*/
					scbval.val = WLAN_REASON_DEAUTH_LEAVING;

					memcpy(&scbval.ea, curbssid, ETHER_ADDR_LEN);
					scbval.val = htod32(scbval.val);
					err = wldev_ioctl(ndev, WLC_DISASSOC, &scbval,
						sizeof(scb_val_t), true);
					if (err < 0) {
						WL_ERR(("WLC_DISASSOC error %d\n", err));
						err = 0;
					}
					cfg80211_disconnected(ndev, reason, NULL, 0, GFP_KERNEL);
					wl_link_down(wl);
					wl_init_prof(wl, ndev);
				}
			}
			else if (wl_get_drv_status(wl, CONNECTING, ndev)) {
				printk("link down, during connecting\n");
#ifdef ESCAN_RESULT_PATCH
				if ((memcmp(connect_req_bssid, broad_bssid, ETHER_ADDR_LEN) == 0) ||
					(memcmp(&e->addr, broad_bssid, ETHER_ADDR_LEN) == 0) ||
					(memcmp(&e->addr, connect_req_bssid, ETHER_ADDR_LEN) == 0))
					/* In case this event comes while associating another AP */
#endif /* ESCAN_RESULT_PATCH */
					wl_bss_connect_done(wl, ndev, e, data, false);
			}
			wl_clr_drv_status(wl, DISCONNECTING, ndev);

			/* if link down, bsscfg is diabled */
			if (ndev != wl_to_prmry_ndev(wl))
				complete(&wl->iface_disable);

		} else if (wl_is_nonetwork(wl, e)) {
			printk("connect failed event=%d e->status %d e->reason %d \n",
				event, (int)ntoh32(e->status), (int)ntoh32(e->reason));
			/* Clean up any pending scan request */
			if (wl->scan_request) {
				if (wl->escan_on) {
					wl_notify_escan_complete(wl, ndev, true, true);
				} else {
					del_timer_sync(&wl->scan_timeout);
					wl_iscan_aborted(wl);
				}
			}
			if (wl_get_drv_status(wl, CONNECTING, ndev))
				wl_bss_connect_done(wl, ndev, e, data, false);
		} else {
			printk("%s nothing\n", __FUNCTION__);
		}
	}
	return err;
}

static s32
wl_notify_roaming_status(struct wl_priv *wl, struct net_device *ndev,
	const wl_event_msg_t *e, void *data)
{
	bool act;
	s32 err = 0;
	u32 event = be32_to_cpu(e->event_type);
	u32 status = be32_to_cpu(e->status);
	WL_DBG(("Enter \n"));
	if (event == WLC_E_ROAM && status == WLC_E_STATUS_SUCCESS) {
		if (wl_get_drv_status(wl, CONNECTED, ndev))
			wl_bss_roaming_done(wl, ndev, e, data);
		else
			wl_bss_connect_done(wl, ndev, e, data, true);
		act = true;
		wl_update_prof(wl, ndev, e, &act, WL_PROF_ACT);
		wl_update_prof(wl, ndev, NULL, (void *)&e->addr, WL_PROF_BSSID);
	}
	return err;
}

static s32 wl_get_assoc_ies(struct wl_priv *wl, struct net_device *ndev)
{
	wl_assoc_info_t assoc_info;
	struct wl_connect_info *conn_info = wl_to_conn(wl);
	s32 err = 0;

	WL_DBG(("Enter \n"));
	err = wldev_iovar_getbuf(ndev, "assoc_info", NULL, 0, wl->extra_buf,
		WL_ASSOC_INFO_MAX, NULL);
	if (unlikely(err)) {
		WL_ERR(("could not get assoc info (%d)\n", err));
		return err;
	}
	memcpy(&assoc_info, wl->extra_buf, sizeof(wl_assoc_info_t));
	assoc_info.req_len = htod32(assoc_info.req_len);
	assoc_info.resp_len = htod32(assoc_info.resp_len);
	assoc_info.flags = htod32(assoc_info.flags);
	if (conn_info->req_ie_len) {
		conn_info->req_ie_len = 0;
		bzero(conn_info->req_ie, sizeof(conn_info->req_ie));
	}
	if (conn_info->resp_ie_len) {
		conn_info->resp_ie_len = 0;
		bzero(conn_info->resp_ie, sizeof(conn_info->resp_ie));
	}
	if (assoc_info.req_len) {
		err = wldev_iovar_getbuf(ndev, "assoc_req_ies", NULL, 0, wl->extra_buf,
			WL_ASSOC_INFO_MAX, NULL);
		if (unlikely(err)) {
			WL_ERR(("could not get assoc req (%d)\n", err));
			return err;
		}
		conn_info->req_ie_len = assoc_info.req_len - sizeof(struct dot11_assoc_req);
		if (assoc_info.flags & WLC_ASSOC_REQ_IS_REASSOC) {
			conn_info->req_ie_len -= ETHER_ADDR_LEN;
		}
		if (conn_info->req_ie_len <= MAX_REQ_LINE)
			memcpy(conn_info->req_ie, wl->extra_buf, conn_info->req_ie_len);
		else {
			WL_ERR(("%s IE size %d above max %d size \n",
				__FUNCTION__, conn_info->req_ie_len, MAX_REQ_LINE));
			return err;
		}
	} else {
		conn_info->req_ie_len = 0;
	}
	if (assoc_info.resp_len) {
		err = wldev_iovar_getbuf(ndev, "assoc_resp_ies", NULL, 0, wl->extra_buf,
			WL_ASSOC_INFO_MAX, NULL);
		if (unlikely(err)) {
			WL_ERR(("could not get assoc resp (%d)\n", err));
			return err;
		}
		conn_info->resp_ie_len = assoc_info.resp_len -sizeof(struct dot11_assoc_resp);
		if (conn_info->resp_ie_len <= MAX_REQ_LINE)
			memcpy(conn_info->resp_ie, wl->extra_buf, conn_info->resp_ie_len);
		else {
			WL_ERR(("%s IE size %d above max %d size \n",
				__FUNCTION__, conn_info->resp_ie_len, MAX_REQ_LINE));
			return err;
		}
	} else {
		conn_info->resp_ie_len = 0;
	}
	WL_DBG(("req len (%d) resp len (%d)\n", conn_info->req_ie_len,
		conn_info->resp_ie_len));

	return err;
}

static void wl_ch_to_chanspec(int ch, struct wl_join_params *join_params,
        size_t *join_params_size)
{
#ifndef ROAM_CHANNEL_CACHE
	chanspec_t chanspec = 0;
#endif
	if (ch != 0) {
#ifdef ROAM_CHANNEL_CACHE
		int n_channels;

		n_channels = get_roam_channel_list(ch, join_params->params.chanspec_list,
			&join_params->ssid, ioctl_version);
		join_params->params.chanspec_num = htod32(n_channels);
		*join_params_size += WL_ASSOC_PARAMS_FIXED_SIZE +
			join_params->params.chanspec_num * sizeof(chanspec_t);
#else
		join_params->params.chanspec_num = 1;
		join_params->params.chanspec_list[0] = ch;

		if (join_params->params.chanspec_list[0] <= CH_MAX_2G_CHANNEL)
			chanspec |= WL_CHANSPEC_BAND_2G;
		else
			chanspec |= WL_CHANSPEC_BAND_5G;

		chanspec |= WL_CHANSPEC_BW_20;
		chanspec |= WL_CHANSPEC_CTL_SB_NONE;

		*join_params_size += WL_ASSOC_PARAMS_FIXED_SIZE +
			join_params->params.chanspec_num * sizeof(chanspec_t);

		join_params->params.chanspec_list[0]  &= WL_CHANSPEC_CHAN_MASK;
		join_params->params.chanspec_list[0] |= chanspec;
		join_params->params.chanspec_list[0] =
			wl_chspec_host_to_driver(join_params->params.chanspec_list[0]);

		join_params->params.chanspec_num =
			htod32(join_params->params.chanspec_num);

#endif /* ROAM_CHANNEL_CACHE */
		WL_DBG(("join_params->params.chanspec_list[0]= %X, %d channels\n",
			join_params->params.chanspec_list[0],
			join_params->params.chanspec_num));
	}
}

static s32 wl_update_bss_info(struct wl_priv *wl, struct net_device *ndev, u8 is_roam_done)
{
	struct cfg80211_bss *bss;
	struct wl_bss_info *bi;
	struct wlc_ssid *ssid;
	struct bcm_tlv *tim;
	s32 beacon_interval;
	s32 dtim_period;
	size_t ie_len;
	u8 *ie;
	u8 *ssidie;
	u8 *curbssid;
	s32 err = 0;
	struct wiphy *wiphy;

	wiphy = wl_to_wiphy(wl);

	if (wl_is_ibssmode(wl, ndev))
		return err;

	ssid = (struct wlc_ssid *)wl_read_prof(wl, ndev, WL_PROF_SSID);
	curbssid = wl_read_prof(wl, ndev, WL_PROF_BSSID);
	bss = cfg80211_get_bss(wiphy, NULL, curbssid,
		ssid->SSID, ssid->SSID_len, WLAN_CAPABILITY_ESS,
		WLAN_CAPABILITY_ESS);

	mutex_lock(&wl->usr_sync);
	if (!bss) {
		WL_DBG(("Could not find the AP\n"));
		*(u32 *) wl->extra_buf = htod32(WL_EXTRA_BUF_MAX);
		err = wldev_ioctl(ndev, WLC_GET_BSS_INFO,
			wl->extra_buf, WL_EXTRA_BUF_MAX, false);
		if (unlikely(err)) {
			WL_ERR(("Could not get bss info %d\n", err));
			goto update_bss_info_out;
		}
		bi = (struct wl_bss_info *)(wl->extra_buf + 4);
		if (memcmp(bi->BSSID.octet, curbssid, ETHER_ADDR_LEN)) {
			WL_ERR(("Bssid doesn't match\n"));
			err = -EIO;
			goto update_bss_info_out;
		}

		ie = ((u8 *)bi) + bi->ie_offset;
		ie_len = bi->ie_length;
		ssidie = (u8 *)cfg80211_find_ie(WLAN_EID_SSID, ie, ie_len);
		if (ssidie && ssidie[1] == bi->SSID_len && !ssidie[2] && bi->SSID[0])
			memcpy(ssidie + 2, bi->SSID, bi->SSID_len);

		err = wl_inform_single_bss(wl, bi, is_roam_done);
		if (unlikely(err))
			goto update_bss_info_out;

		ie = ((u8 *)bi) + bi->ie_offset;
		ie_len = bi->ie_length;
		beacon_interval = cpu_to_le16(bi->beacon_period);
	} else {
		WL_DBG(("Found the AP in the list - BSSID %pM\n", bss->bssid));
		ie = bss->information_elements;
		ie_len = bss->len_information_elements;
		beacon_interval = bss->beacon_interval;
		cfg80211_put_bss(bss);
	}

	tim = bcm_parse_tlvs(ie, ie_len, WLAN_EID_TIM);
	if (tim) {
		dtim_period = tim->data[1];
	} else {
		/*
		* active scan was done so we could not get dtim
		* information out of probe response.
		* so we speficially query dtim information.
		*/
		err = wldev_ioctl(ndev, WLC_GET_DTIMPRD,
			&dtim_period, sizeof(dtim_period), false);
		if (unlikely(err)) {
			WL_ERR(("WLC_GET_DTIMPRD error (%d)\n", err));
			goto update_bss_info_out;
		}
	}

	wl_update_prof(wl, ndev, NULL, &beacon_interval, WL_PROF_BEACONINT);
	wl_update_prof(wl, ndev, NULL, &dtim_period, WL_PROF_DTIMPERIOD);

update_bss_info_out:
	if (unlikely(err)) {
		WL_ERR(("Failed with error %d\n", err));
	}
	mutex_unlock(&wl->usr_sync);
	return err;
}

static s32
wl_bss_roaming_done(struct wl_priv *wl, struct net_device *ndev,
	const wl_event_msg_t *e, void *data)
{
	struct wl_connect_info *conn_info = wl_to_conn(wl);
	s32 err = 0;
	u8 *curbssid;

	wl_get_assoc_ies(wl, ndev);
	wl_update_prof(wl, ndev, NULL, (void *)(e->addr.octet), WL_PROF_BSSID);
	curbssid = wl_read_prof(wl, ndev, WL_PROF_BSSID);
	wl_update_bss_info(wl, ndev, 1);
	wl_update_pmklist(ndev, wl->pmk_list, err);
	printk("wl_bss_roaming_done succeeded to " MACDBG "\n",
		MAC2STRDBG((u8*)(&e->addr)));

	cfg80211_roamed(ndev,

#if LINUX_VERSION_CODE >= KERNEL_VERSION(3, 3, 0)
		NULL,	/* struct cfg80211_bss *bss */
#elif LINUX_VERSION_CODE > KERNEL_VERSION(2, 6, 39)
		NULL,
#endif
		curbssid,
		conn_info->req_ie, conn_info->req_ie_len,
		conn_info->resp_ie, conn_info->resp_ie_len, GFP_KERNEL);
	WL_DBG(("Report roaming result\n"));

	wl_set_drv_status(wl, CONNECTED, ndev);

	return err;
}

static s32
wl_bss_connect_done(struct wl_priv *wl, struct net_device *ndev,
	const wl_event_msg_t *e, void *data, bool completed)
{
	struct wl_connect_info *conn_info = wl_to_conn(wl);
	struct wl_security *sec = wl_read_prof(wl, ndev, WL_PROF_SEC);
#if defined(ROAM_ENABLE) && defined(ROAM_AP_ENV_DETECTION)
	dhd_pub_t *dhd =  (dhd_pub_t *)(wl->pub);
#endif /* ROAM_AP_ENV_DETECTION */
	s32 err = 0;
	u8 *curbssid = wl_read_prof(wl, ndev, WL_PROF_BSSID);
	if (!sec) {
		WL_ERR(("sec is NULL\n"));
		return -ENODEV;
	}
	WL_DBG((" enter\n"));
#ifdef ESCAN_RESULT_PATCH
	if (wl_get_drv_status(wl, CONNECTED, ndev)) {
		if (memcmp(curbssid, connect_req_bssid, ETHER_ADDR_LEN) == 0) {
			WL_DBG((" Connected event of connected device e=%d s=%d, ignore it\n",
				ntoh32(e->event_type), ntoh32(e->status)));
			return err;
		}
	}
	if (memcmp(curbssid, broad_bssid, ETHER_ADDR_LEN) == 0 &&
		memcmp(broad_bssid, connect_req_bssid, ETHER_ADDR_LEN) != 0) {
		WL_DBG(("copy bssid\n"));
		memcpy(curbssid, connect_req_bssid, ETHER_ADDR_LEN);
	}

#if defined(BCM4334_CHIP)
	if (wl->scan_request) {
		wl_notify_escan_complete(wl, ndev, true, true);
	}
#endif
#else
	if (wl->scan_request) {
		wl_notify_escan_complete(wl, ndev, true, true);
	}
#endif /* ESCAN_RESULT_PATCH */
	if (wl_get_drv_status(wl, CONNECTING, ndev)) {
		wl_clr_drv_status(wl, CONNECTING, ndev);
		if (completed) {
			wl_get_assoc_ies(wl, ndev);
			wl_update_prof(wl, ndev, NULL, (void *)(e->addr.octet), WL_PROF_BSSID);
			curbssid = wl_read_prof(wl, ndev, WL_PROF_BSSID);
			wl_update_bss_info(wl, ndev, 0);
			wl_update_pmklist(ndev, wl->pmk_list, err);
			wl_set_drv_status(wl, CONNECTED, ndev);
#if defined(ROAM_ENABLE) && defined(ROAM_AP_ENV_DETECTION)
			if (dhd->roam_env_detection)
				wldev_iovar_setint(ndev, "roam_env_detection",
					AP_ENV_INDETERMINATE);
#endif /* ROAM_AP_ENV_DETECTION */
		}
		cfg80211_connect_result(ndev,
			curbssid,
			conn_info->req_ie,
			conn_info->req_ie_len,
			conn_info->resp_ie,
			conn_info->resp_ie_len,
			completed ? WLAN_STATUS_SUCCESS :
			(sec->auth_assoc_res_status) ?
			sec->auth_assoc_res_status :
			WLAN_STATUS_UNSPECIFIED_FAILURE,
			GFP_KERNEL);
		if (completed)
			WL_INFO(("Report connect result - connection succeeded\n"));
		else
			WL_ERR(("Report connect result - connection failed\n"));
	}
	return err;
}

static s32
wl_notify_mic_status(struct wl_priv *wl, struct net_device *ndev,
	const wl_event_msg_t *e, void *data)
{
	u16 flags = ntoh16(e->flags);
	enum nl80211_key_type key_type;

	mutex_lock(&wl->usr_sync);
	if (flags & WLC_EVENT_MSG_GROUP)
		key_type = NL80211_KEYTYPE_GROUP;
	else
		key_type = NL80211_KEYTYPE_PAIRWISE;

	cfg80211_michael_mic_failure(ndev, (u8 *)&e->addr, key_type, -1,
		NULL, GFP_KERNEL);
	mutex_unlock(&wl->usr_sync);

	return 0;
}

#ifdef PNO_SUPPORT
static s32
wl_notify_pfn_status(struct wl_priv *wl, struct net_device *ndev,
	const wl_event_msg_t *e, void *data)
{
	WL_ERR((">>> PNO Event\n"));

#ifndef WL_SCHED_SCAN
#ifndef CUSTOMER_HW4
	mutex_lock(&wl->usr_sync);
	/* TODO: Use cfg80211_sched_scan_results(wiphy); */
	cfg80211_disconnected(ndev, 0, NULL, 0, GFP_KERNEL);
	mutex_unlock(&wl->usr_sync);
#endif /* !CUSTOMER_HW4 */
#else
	/* If cfg80211 scheduled scan is supported, report the pno results via sched
	 * scan results
	 */
	wl_notify_sched_scan_results(wl, ndev, e, data);
#endif /* WL_SCHED_SCAN */
	return 0;
}
#endif /* PNO_SUPPORT */

static s32
wl_notify_scan_status(struct wl_priv *wl, struct net_device *ndev,
	const wl_event_msg_t *e, void *data)
{
	struct channel_info channel_inform;
	struct wl_scan_results *bss_list;
	u32 len = WL_SCAN_BUF_MAX;
	s32 err = 0;
	unsigned long flags;

	WL_DBG(("Enter \n"));
	if (!wl_get_drv_status(wl, SCANNING, ndev)) {
		WL_ERR(("scan is not ready \n"));
		return err;
	}
	if (wl->iscan_on && wl->iscan_kickstart)
		return wl_wakeup_iscan(wl_to_iscan(wl));

	mutex_lock(&wl->usr_sync);
	wl_clr_drv_status(wl, SCANNING, ndev);
	err = wldev_ioctl(ndev, WLC_GET_CHANNEL, &channel_inform,
		sizeof(channel_inform), false);
	if (unlikely(err)) {
		WL_ERR(("scan busy (%d)\n", err));
		goto scan_done_out;
	}
	channel_inform.scan_channel = dtoh32(channel_inform.scan_channel);
	if (unlikely(channel_inform.scan_channel)) {

		WL_DBG(("channel_inform.scan_channel (%d)\n",
			channel_inform.scan_channel));
	}
	wl->bss_list = wl->scan_results;
	bss_list = wl->bss_list;
	memset(bss_list, 0, len);
	bss_list->buflen = htod32(len);
	err = wldev_ioctl(ndev, WLC_SCAN_RESULTS, bss_list, len, false);
	if (unlikely(err)) {
		WL_ERR(("%s Scan_results error (%d)\n", ndev->name, err));
		err = -EINVAL;
		goto scan_done_out;
	}
	bss_list->buflen = dtoh32(bss_list->buflen);
	bss_list->version = dtoh32(bss_list->version);
	bss_list->count = dtoh32(bss_list->count);

	err = wl_inform_bss(wl);

scan_done_out:
	del_timer_sync(&wl->scan_timeout);
	spin_lock_irqsave(&wl->cfgdrv_lock, flags);
	if (wl->scan_request) {
		cfg80211_scan_done(wl->scan_request, false);
		wl->scan_request = NULL;
	}
	spin_unlock_irqrestore(&wl->cfgdrv_lock, flags);
	WL_DBG(("cfg80211_scan_done\n"));
	mutex_unlock(&wl->usr_sync);
	return err;
}

static s32
wl_frame_get_mgmt(u16 fc, const struct ether_addr *da,
	const struct ether_addr *sa, const struct ether_addr *bssid,
	u8 **pheader, u32 *body_len, u8 *pbody)
{
	struct dot11_management_header *hdr;
	u32 totlen = 0;
	s32 err = 0;
	u8 *offset;
	u32 prebody_len = *body_len;
	switch (fc) {
		case FC_ASSOC_REQ:
			/* capability , listen interval */
			totlen = DOT11_ASSOC_REQ_FIXED_LEN;
			*body_len += DOT11_ASSOC_REQ_FIXED_LEN;
			break;

		case FC_REASSOC_REQ:
			/* capability, listen inteval, ap address */
			totlen = DOT11_REASSOC_REQ_FIXED_LEN;
			*body_len += DOT11_REASSOC_REQ_FIXED_LEN;
			break;
	}
	totlen += DOT11_MGMT_HDR_LEN + prebody_len;
	*pheader = kzalloc(totlen, GFP_KERNEL);
	if (*pheader == NULL) {
		WL_ERR(("memory alloc failed \n"));
		return -ENOMEM;
	}
	hdr = (struct dot11_management_header *) (*pheader);
	hdr->fc = htol16(fc);
	hdr->durid = 0;
	hdr->seq = 0;
	offset = (u8*)(hdr + 1) + (totlen - DOT11_MGMT_HDR_LEN - prebody_len);
	bcopy((const char*)da, (u8*)&hdr->da, ETHER_ADDR_LEN);
	bcopy((const char*)sa, (u8*)&hdr->sa, ETHER_ADDR_LEN);
	bcopy((const char*)bssid, (u8*)&hdr->bssid, ETHER_ADDR_LEN);
	if ((pbody != NULL) && prebody_len)
		bcopy((const char*)pbody, offset, prebody_len);
	*body_len = totlen;
	return err;
}

#ifdef WL_CFG80211_GON_COLLISION
static void
wl_gon_req_collision(struct wl_priv *wl, wl_action_frame_t *tx_act_frm,
	wifi_p2p_pub_act_frame_t *rx_act_frm, struct net_device *ndev,
	struct ether_addr sa, struct ether_addr da)
{
	if (wl->afx_hdl->pending_tx_act_frm == NULL)
		return;

	if (tx_act_frm &&
		wl_cfgp2p_is_pub_action(tx_act_frm->data, tx_act_frm->len)) {
		wifi_p2p_pub_act_frame_t *pact_frm;

		pact_frm = (wifi_p2p_pub_act_frame_t *)tx_act_frm->data;

		if (!(pact_frm->subtype == P2P_PAF_GON_REQ &&
			rx_act_frm->subtype == P2P_PAF_GON_REQ)) {
			return;
		}
	}

	WL_ERR((" GO NEGO Request COLLISION !!! \n"));

	/* if sa(peer) addr is less than da(my) addr,
	 * my device will process peer's gon request and block to send my gon req.
	 *
	 * if not (sa addr > da addr),
	 * my device will process gon request and drop gon req of peer.
	 */
	if (memcmp(sa.octet, da.octet, ETHER_ADDR_LEN) < 0) {
		/* block to send tx gon request */
		wl->block_gon_req_tx_count = BLOCK_GON_REQ_MAX_NUM;
		WL_ERR((" block to send gon req tx !!!\n"));

		/* if we are finding a common channel for sending af,
		 * do not scan more to block to send current gon req
		 */
		if (wl_get_drv_status_all(wl, FINDING_COMMON_CHANNEL)) {
			wl_clr_drv_status(wl, FINDING_COMMON_CHANNEL, ndev);
			complete(&wl->act_frm_scan);
		}
	} else {
		/* drop gon request of peer to process gon request by my device. */
		WL_ERR((" drop to receive gon req rx !!! \n"));
		wl->block_gon_req_rx_count = BLOCK_GON_REQ_MAX_NUM;
	}

	return;
}
#endif /* WL_CFG80211_GON_COLLISION */

void
wl_stop_wait_next_action_frame(struct wl_priv *wl, struct net_device *ndev)
{
	if (wl_get_drv_status_all(wl, SENDING_ACT_FRM) &&
		(wl_get_p2p_status(wl, ACTION_TX_COMPLETED) ||
		wl_get_p2p_status(wl, ACTION_TX_NOACK))) {
		WL_DBG(("*** Wake UP ** abort actframe iovar\n"));
		/* if channel is not zero, "actfame" uses off channel scan.
		 * So abort scan for off channel completion.
		 */
		if (wl->af_sent_channel)
			/* wl_cfg80211_scan_abort(wl, ndev); */
			wl_notify_escan_complete(wl,
				(ndev == wl->p2p_net) ? wl_to_prmry_ndev(wl) : ndev, true, true);
	}
#ifdef WL_CFG80211_SYNC_GON
	else if (wl_get_drv_status_all(wl, WAITING_NEXT_ACT_FRM_LISTEN)) {
		WL_DBG(("*** Wake UP ** abort listen for next af frame\n"));
		/* So abort scan to cancel listen */
		wl_notify_escan_complete(wl,
			(ndev == wl->p2p_net) ? wl_to_prmry_ndev(wl) : ndev, true, true);
	}
#endif /* WL_CFG80211_SYNC_GON */
}

#if defined(CUSTOMER_HW4) && defined(WES_SUPPORT)
static int wes_mode = 0;
int wl_cfg80211_set_wes_mode(int mode)
{
	wes_mode = mode;
	return 0;
}

int wl_cfg80211_get_wes_mode(void)
{
	return wes_mode;
}

bool wl_cfg80211_is_wes(void *frame, u32 frame_len)
{
	unsigned char *data;

	if (frame == NULL) {
		WL_ERR(("%s: Invalid frame \n", __FUNCTION__));
		return false;
	}

	if (frame_len < 4) {
		WL_ERR(("%s: Invalid frame length [%d] \n", __FUNCTION__, frame_len));
		return false;
	}

	data = frame;

	if (memcmp(data, "\x7f\x00\x00\xf0", 4) == 0) {
		WL_DBG(("%s: Receive WES VS Action Frame \n", __FUNCTION__));
		return true;
	}

	return false;
}

int wl_cfg80211_get_ioctl_version(void)
{
	return ioctl_version;
}
#endif /* WES_SUPPORT */

static s32
wl_notify_rx_mgmt_frame(struct wl_priv *wl, struct net_device *ndev,
	const wl_event_msg_t *e, void *data)
{
	struct ieee80211_supported_band *band;
	struct wiphy *wiphy = wl_to_wiphy(wl);
	struct ether_addr da;
	struct ether_addr bssid;
	bool isfree = false;
	s32 err = 0;
	s32 freq;
	struct net_device *dev = NULL;
	wifi_p2p_pub_act_frame_t *act_frm = NULL;
	wifi_p2p_action_frame_t *p2p_act_frm = NULL;
	wifi_p2psd_gas_pub_act_frame_t *sd_act_frm = NULL;
	wl_event_rx_frame_data_t *rxframe =
		(wl_event_rx_frame_data_t*)data;
	u32 event = ntoh32(e->event_type);
	u8 *mgmt_frame;
	u8 bsscfgidx = e->bsscfgidx;
	u32 mgmt_frame_len = ntoh32(e->datalen) - sizeof(wl_event_rx_frame_data_t);
	u16 channel = ((ntoh16(rxframe->channel) & WL_CHANSPEC_CHAN_MASK));

	memset(&bssid, 0, ETHER_ADDR_LEN);

	if (wl->p2p_net == ndev) {
		dev = wl_to_prmry_ndev(wl);
	} else {
		dev = ndev;
	}

	if (channel <= CH_MAX_2G_CHANNEL)
		band = wiphy->bands[IEEE80211_BAND_2GHZ];
	else
		band = wiphy->bands[IEEE80211_BAND_5GHZ];
	if (!band) {
		WL_ERR(("No valid band"));
		return -EINVAL;
	}
#if LINUX_VERSION_CODE == KERNEL_VERSION(2, 6, 38) && !defined(WL_COMPAT_WIRELESS)
	freq = ieee80211_channel_to_frequency(channel);
	(void)band->band;
#else
	freq = ieee80211_channel_to_frequency(channel, band->band);
#endif
	if (event == WLC_E_ACTION_FRAME_RX) {
		wldev_iovar_getbuf_bsscfg(dev, "cur_etheraddr",
			NULL, 0, wl->ioctl_buf, WLC_IOCTL_SMLEN, bsscfgidx, &wl->ioctl_buf_sync);

		err = wldev_ioctl(dev, WLC_GET_BSSID, &bssid, ETHER_ADDR_LEN, false);
		if (err < 0)
			 WL_ERR(("WLC_GET_BSSID error %d\n", err));
		memcpy(da.octet, wl->ioctl_buf, ETHER_ADDR_LEN);
		err = wl_frame_get_mgmt(FC_ACTION, &da, &e->addr, &bssid,
			&mgmt_frame, &mgmt_frame_len,
			(u8 *)((wl_event_rx_frame_data_t *)rxframe + 1));
		if (err < 0) {
			WL_ERR(("%s: Error in receiving action frame len %d channel %d freq %d\n",
				__func__, mgmt_frame_len, channel, freq));
			goto exit;
		}
		isfree = true;
		if (wl_cfgp2p_is_pub_action(&mgmt_frame[DOT11_MGMT_HDR_LEN],
			mgmt_frame_len - DOT11_MGMT_HDR_LEN)) {
			act_frm = (wifi_p2p_pub_act_frame_t *)
					(&mgmt_frame[DOT11_MGMT_HDR_LEN]);
		} else if (wl_cfgp2p_is_p2p_action(&mgmt_frame[DOT11_MGMT_HDR_LEN],
			mgmt_frame_len - DOT11_MGMT_HDR_LEN)) {
			p2p_act_frm = (wifi_p2p_action_frame_t *)
					(&mgmt_frame[DOT11_MGMT_HDR_LEN]);
			(void) p2p_act_frm;
		} else if (wl_cfgp2p_is_gas_action(&mgmt_frame[DOT11_MGMT_HDR_LEN],
			mgmt_frame_len - DOT11_MGMT_HDR_LEN)) {

			sd_act_frm = (wifi_p2psd_gas_pub_act_frame_t *)
					(&mgmt_frame[DOT11_MGMT_HDR_LEN]);
			if (sd_act_frm && wl_get_drv_status_all(wl, WAITING_NEXT_ACT_FRM)) {
				if (wl->next_af_subtype == sd_act_frm->action) {
					WL_DBG(("We got a right next frame of SD!(%d)\n",
						sd_act_frm->action));
					wl_clr_drv_status(wl, WAITING_NEXT_ACT_FRM,
						(ndev == wl->p2p_net) ?
						wl_to_prmry_ndev(wl) : ndev);

					/* Stop waiting for next AF. */
					wl_stop_wait_next_action_frame(wl, ndev);
				}
			}
			(void) sd_act_frm;
		} else {
			/*
			*  if we got normal action frame and ndev is p2p0,
			*  we have to change ndev from p2p0 to wlan0
			 */
#if defined(CUSTOMER_HW4) && defined(WES_SUPPORT)
			if (wl_cfg80211_is_wes(&mgmt_frame[DOT11_MGMT_HDR_LEN],
			mgmt_frame_len - DOT11_MGMT_HDR_LEN) && wes_mode == 0) {
			/* Ignore WES VS Action frame */
			goto exit;
			}
#endif /* WES_SUPPORT */
			if (wl->p2p_net == ndev)
				ndev = wl_to_prmry_ndev(wl);
		}

		if (act_frm) {
#ifdef WL_CFG80211_GON_COLLISION
			if (act_frm->subtype == P2P_PAF_GON_REQ) {
				wl_gon_req_collision(wl,
					&wl->afx_hdl->pending_tx_act_frm->action_frame,
					act_frm, ndev, e->addr, da);

				if (wl->block_gon_req_rx_count) {
					WL_ERR(("drop frame GON Req Rx : count (%d)\n",
						wl->block_gon_req_rx_count));
					wl->block_gon_req_rx_count--;
					goto exit;
				}
			} else if (act_frm->subtype == P2P_PAF_GON_CONF) {
				/* if go formation done, clear it */
				wl->block_gon_req_tx_count = 0;
				wl->block_gon_req_rx_count = 0;
			}
#endif /* WL_CFG80211_GON_COLLISION */

			if (wl_get_drv_status_all(wl, WAITING_NEXT_ACT_FRM)) {
				if (wl->next_af_subtype == act_frm->subtype) {
					WL_DBG(("We got a right next frame!(%d)\n",
						act_frm->subtype));
					wl_clr_drv_status(wl, WAITING_NEXT_ACT_FRM,
						(ndev == wl->p2p_net) ?
						wl_to_prmry_ndev(wl) : ndev);

					/* Stop waiting for next AF. */
					wl_stop_wait_next_action_frame(wl, ndev);
				}
			}
		}

		wl_cfgp2p_print_actframe(false, &mgmt_frame[DOT11_MGMT_HDR_LEN],
			mgmt_frame_len - DOT11_MGMT_HDR_LEN);
		/*
		 * After complete GO Negotiation, roll back to mpc mode
		 */
		if (act_frm && ((act_frm->subtype == P2P_PAF_GON_CONF) ||
			(act_frm->subtype == P2P_PAF_PROVDIS_RSP))) {
			wldev_iovar_setint(dev, "mpc", 1);
		}
		if (act_frm && (act_frm->subtype == P2P_PAF_GON_CONF)) {
			WL_DBG(("P2P: GO_NEG_PHASE status cleared \n"));
			wl_clr_p2p_status(wl, GO_NEG_PHASE);
		}
	} else {
		mgmt_frame = (u8 *)((wl_event_rx_frame_data_t *)rxframe + 1);

		/* wpa supplicant use probe request event for restarting another GON Req.
		 * but it makes GON Req repetition.
		 * so if src addr of prb req is same as my target device,
		 * do not send probe request event during sending action frame.
		 */
		if (event == WLC_E_P2P_PROBREQ_MSG) {
			WL_DBG((" Event %s\n", (event == WLC_E_P2P_PROBREQ_MSG) ?
				"WLC_E_P2P_PROBREQ_MSG":"WLC_E_PROBREQ_MSG"));

#ifdef WL_CFG80211_USE_PRB_REQ_FOR_AF_TX
			if (WL_DRV_STATUS_SENDING_AF_FRM_EXT(wl) &&
				!memcmp(wl->afx_hdl->tx_dst_addr.octet, e->addr.octet,
				ETHER_ADDR_LEN)) {
				if (wl->afx_hdl->pending_tx_act_frm &&
					wl_get_drv_status_all(wl, FINDING_COMMON_CHANNEL)) {
					s32 channel = CHSPEC_CHANNEL(hton16(rxframe->channel));
					WL_DBG(("PROBE REQUEST : Peer found, channel : %d\n",
						channel));
					wl->afx_hdl->peer_chan = channel;
					complete(&wl->act_frm_scan);
				}
			}
#endif /* WL_CFG80211_USE_PRB_REQ_FOR_AF_TX */

			/* Filter any P2P probe reqs arriving during the
			 * GO-NEG Phase
			 */
			if (wl->p2p &&
				wl_get_p2p_status(wl, GO_NEG_PHASE)) {
				WL_DBG(("Filtering P2P probe_req while "
					"being in GO-Neg state\n"));
				return 0;
			}
		}
	}

//#if LINUX_VERSION_CODE >= KERNEL_VERSION(3, 4, 0)
#if 1
	cfg80211_rx_mgmt(ndev, freq, 0, mgmt_frame, mgmt_frame_len, GFP_ATOMIC);
#else
	cfg80211_rx_mgmt(ndev, freq, mgmt_frame, mgmt_frame_len, GFP_ATOMIC);
#endif /* LINUX_VERSION_CODE >= KERNEL_VERSION(3, 4, 0) */

	WL_DBG(("%s: mgmt_frame_len (%d) , e->datalen (%d), channel (%d), freq (%d)\n", __func__,
		mgmt_frame_len, ntoh32(e->datalen), channel, freq));
exit:
	if (isfree)
		kfree(mgmt_frame);
	return 0;
}

#ifdef WL_SCHED_SCAN
/* If target scan is not reliable, set the below define to "1" to do a
 * full escan
 */
#define FULL_ESCAN_ON_PFN_NET_FOUND		1
static s32
wl_notify_sched_scan_results(struct wl_priv *wl, struct net_device *ndev,
	const wl_event_msg_t *e, void *data)
{
	wl_pfn_net_info_t *netinfo, *pnetinfo;
	struct cfg80211_scan_request request;
	struct wiphy *wiphy	= wl_to_wiphy(wl);
	int err = 0;
	struct cfg80211_ssid ssid[MAX_PFN_LIST_COUNT];
	struct ieee80211_channel *channel = NULL;
	int channel_req = 0;
	int band = 0;
	struct wl_pfn_scanresults *pfn_result = (struct wl_pfn_scanresults *)data;

	WL_DBG(("Enter\n"));

	if (e->event_type == WLC_E_PFN_NET_LOST) {
		WL_PNO(("PFN NET LOST event. Do Nothing \n"));
		return 0;
	}
	WL_PNO((">>> PFN NET FOUND event. count:%d \n", pfn_result->count));
	if (pfn_result->count > 0) {
		int i;

		memset(&request, 0x00, sizeof(struct cfg80211_scan_request));
		memset(&ssid, 0x00, sizeof(ssid));
		request.wiphy = wiphy;

		pnetinfo = (wl_pfn_net_info_t *)(data + sizeof(wl_pfn_scanresults_t)
				- sizeof(wl_pfn_net_info_t));
		channel = (struct ieee80211_channel *)kzalloc(
			(sizeof(struct ieee80211_channel) * MAX_PFN_LIST_COUNT),
			GFP_KERNEL);
		if (!channel) {
			WL_ERR(("No memory"));
			err = -ENOMEM;
			goto out_err;
		}

		for (i = 0; i < pfn_result->count; i++) {
			netinfo = &pnetinfo[i];
			if (!netinfo) {
				WL_ERR(("Invalid netinfo ptr. index:%d", i));
				err = -EINVAL;
				goto out_err;
			}
			WL_PNO((">>> SSID:%s Channel:%d \n",
				netinfo->pfnsubnet.SSID, netinfo->pfnsubnet.channel));
			/* PFN result doesn't have all the info which are required by the supplicant
			 * (For e.g IEs) Do a target Escan so that sched scan results are reported
			 * via wl_inform_single_bss in the required format. Escan does require the
			 * scan request in the form of cfg80211_scan_request. For timebeing, create
			 * cfg80211_scan_request one out of the received PNO event.
			 */
			memcpy(ssid[i].ssid, netinfo->pfnsubnet.SSID,
				netinfo->pfnsubnet.SSID_len);
			ssid[i].ssid_len = netinfo->pfnsubnet.SSID_len;
			request.n_ssids++;

			channel_req = netinfo->pfnsubnet.channel;
			band = (channel_req <= CH_MAX_2G_CHANNEL) ? NL80211_BAND_2GHZ
				: NL80211_BAND_5GHZ;
			channel[i].center_freq = ieee80211_channel_to_frequency(channel_req, band);
			channel[i].band = band;
			channel[i].flags |= IEEE80211_CHAN_NO_HT40;
			request.channels[i] = &channel[i];
			request.n_channels++;
		}

		/* assign parsed ssid array */
		if (request.n_ssids)
			request.ssids = &ssid[0];

		if (wl_get_drv_status_all(wl, SCANNING)) {
			/* Abort any on-going scan */
			wl_notify_escan_complete(wl, ndev, true, true);
		}

		if (wl_get_p2p_status(wl, DISCOVERY_ON)) {
			WL_PNO((">>> P2P discovery was ON. Disabling it\n"));
			err = wl_cfgp2p_discover_enable_search(wl, false);
			if (unlikely(err)) {
				wl_clr_drv_status(wl, SCANNING, ndev);
				goto out_err;
			}
		}

		wl_set_drv_status(wl, SCANNING, ndev);
#if FULL_ESCAN_ON_PFN_NET_FOUND
		WL_PNO((">>> Doing Full ESCAN on PNO event\n"));
		err = wl_do_escan(wl, wiphy, ndev, NULL);
#else
		WL_PNO((">>> Doing targeted ESCAN on PNO event\n"));
		err = wl_do_escan(wl, wiphy, ndev, &request);
#endif
		if (err) {
			wl_clr_drv_status(wl, SCANNING, ndev);
			goto out_err;
		}
		wl->sched_scan_running = TRUE;
	}
	else {
		WL_ERR(("FALSE PNO Event. (pfn_count == 0) \n"));
	}
out_err:
	if (channel)
		kfree(channel);
	return err;
}
#endif /* WL_SCHED_SCAN */

static void wl_init_conf(struct wl_conf *conf)
{
	WL_DBG(("Enter \n"));
	conf->frag_threshold = (u32)-1;
	conf->rts_threshold = (u32)-1;
	conf->retry_short = (u32)-1;
	conf->retry_long = (u32)-1;
	conf->tx_power = -1;
}

static void wl_init_prof(struct wl_priv *wl, struct net_device *ndev)
{
	unsigned long flags;
	struct wl_profile *profile = wl_get_profile_by_netdev(wl, ndev);

	spin_lock_irqsave(&wl->cfgdrv_lock, flags);
	memset(profile, 0, sizeof(struct wl_profile));
	spin_unlock_irqrestore(&wl->cfgdrv_lock, flags);
}

static void wl_init_event_handler(struct wl_priv *wl)
{
	memset(wl->evt_handler, 0, sizeof(wl->evt_handler));

	wl->evt_handler[WLC_E_SCAN_COMPLETE] = wl_notify_scan_status;
	wl->evt_handler[WLC_E_AUTH] = wl_notify_connect_status;
	wl->evt_handler[WLC_E_ASSOC] = wl_notify_connect_status;
	wl->evt_handler[WLC_E_LINK] = wl_notify_connect_status;
	wl->evt_handler[WLC_E_DEAUTH_IND] = wl_notify_connect_status;
	wl->evt_handler[WLC_E_DEAUTH] = wl_notify_connect_status;
	wl->evt_handler[WLC_E_DISASSOC_IND] = wl_notify_connect_status;
	wl->evt_handler[WLC_E_ASSOC_IND] = wl_notify_connect_status;
	wl->evt_handler[WLC_E_REASSOC_IND] = wl_notify_connect_status;
	wl->evt_handler[WLC_E_ROAM] = wl_notify_roaming_status;
	wl->evt_handler[WLC_E_MIC_ERROR] = wl_notify_mic_status;
	wl->evt_handler[WLC_E_SET_SSID] = wl_notify_connect_status;
	wl->evt_handler[WLC_E_ACTION_FRAME_RX] = wl_notify_rx_mgmt_frame;
	wl->evt_handler[WLC_E_PROBREQ_MSG] = wl_notify_rx_mgmt_frame;
	wl->evt_handler[WLC_E_P2P_PROBREQ_MSG] = wl_notify_rx_mgmt_frame;
	wl->evt_handler[WLC_E_P2P_DISC_LISTEN_COMPLETE] = wl_cfgp2p_listen_complete;
	wl->evt_handler[WLC_E_ACTION_FRAME_COMPLETE] = wl_cfgp2p_action_tx_complete;
	wl->evt_handler[WLC_E_ACTION_FRAME_OFF_CHAN_COMPLETE] = wl_cfgp2p_action_tx_complete;
#ifdef PNO_SUPPORT
	wl->evt_handler[WLC_E_PFN_NET_FOUND] = wl_notify_pfn_status;
#endif /* PNO_SUPPORT */
}

static s32 wl_init_priv_mem(struct wl_priv *wl)
{
	WL_DBG(("Enter \n"));
	wl->scan_results = (void *)kzalloc(WL_SCAN_BUF_MAX, GFP_KERNEL);
	if (unlikely(!wl->scan_results)) {
		WL_ERR(("Scan results alloc failed\n"));
		goto init_priv_mem_out;
	}
	wl->conf = (void *)kzalloc(sizeof(*wl->conf), GFP_KERNEL);
	if (unlikely(!wl->conf)) {
		WL_ERR(("wl_conf alloc failed\n"));
		goto init_priv_mem_out;
	}
	wl->scan_req_int =
	    (void *)kzalloc(sizeof(*wl->scan_req_int), GFP_KERNEL);
	if (unlikely(!wl->scan_req_int)) {
		WL_ERR(("Scan req alloc failed\n"));
		goto init_priv_mem_out;
	}
	wl->ioctl_buf = (void *)kzalloc(WLC_IOCTL_MAXLEN, GFP_KERNEL);
	if (unlikely(!wl->ioctl_buf)) {
		WL_ERR(("Ioctl buf alloc failed\n"));
		goto init_priv_mem_out;
	}
	wl->escan_ioctl_buf = (void *)kzalloc(WLC_IOCTL_MAXLEN, GFP_KERNEL);
	if (unlikely(!wl->escan_ioctl_buf)) {
		WL_ERR(("Ioctl buf alloc failed\n"));
		goto init_priv_mem_out;
	}
	wl->extra_buf = (void *)kzalloc(WL_EXTRA_BUF_MAX, GFP_KERNEL);
	if (unlikely(!wl->extra_buf)) {
		WL_ERR(("Extra buf alloc failed\n"));
		goto init_priv_mem_out;
	}
	wl->iscan = (void *)kzalloc(sizeof(*wl->iscan), GFP_KERNEL);
	if (unlikely(!wl->iscan)) {
		WL_ERR(("Iscan buf alloc failed\n"));
		goto init_priv_mem_out;
	}
	wl->pmk_list = (void *)kzalloc(sizeof(*wl->pmk_list), GFP_KERNEL);
	if (unlikely(!wl->pmk_list)) {
		WL_ERR(("pmk list alloc failed\n"));
		goto init_priv_mem_out;
	}
	wl->sta_info = (void *)kzalloc(sizeof(*wl->sta_info), GFP_KERNEL);
	if (unlikely(!wl->sta_info)) {
		WL_ERR(("sta info  alloc failed\n"));
		goto init_priv_mem_out;
	}

#if defined(STATIC_WL_PRIV_STRUCT)
	wl->conn_info = (void *)kzalloc(sizeof(*wl->conn_info), GFP_KERNEL);
	if (unlikely(!wl->conn_info)) {
		WL_ERR(("wl->conn_info  alloc failed\n"));
		goto init_priv_mem_out;
	}
	wl->ie = (void *)kzalloc(sizeof(*wl->ie), GFP_KERNEL);
	if (unlikely(!wl->ie)) {
		WL_ERR(("wl->ie  alloc failed\n"));
		goto init_priv_mem_out;
	}
#if defined(DUAL_ESCAN_RESULT_BUFFER)
	wl->escan_info.escan_buf[0] = dhd_os_prealloc(NULL, DHD_PREALLOC_WIPHY_ESCAN0, 0);
	bzero(wl->escan_info.escan_buf[0], ESCAN_BUF_SIZE);
	wl->escan_info.escan_buf[1] = dhd_os_prealloc(NULL, DHD_PREALLOC_WIPHY_ESCAN1, 0);
	bzero(wl->escan_info.escan_buf[1], ESCAN_BUF_SIZE);
#else
	wl->escan_info.escan_buf = dhd_os_prealloc(NULL, DHD_PREALLOC_WIPHY_ESCAN0, 0);
	bzero(wl->escan_info.escan_buf, ESCAN_BUF_SIZE);
#endif /* DUAL_ESCAN_RESULT_BUFFER */
#endif /* STATIC_WL_PRIV_STRUCT */
	wl->afx_hdl = (void *)kzalloc(sizeof(*wl->afx_hdl), GFP_KERNEL);
	if (unlikely(!wl->afx_hdl)) {
		WL_ERR(("afx hdl  alloc failed\n"));
		goto init_priv_mem_out;
	} else {
		init_completion(&wl->act_frm_scan);
		init_completion(&wl->wait_next_af);

		INIT_WORK(&wl->afx_hdl->work, wl_cfg80211_afx_handler);
	}
	return 0;

init_priv_mem_out:
	wl_deinit_priv_mem(wl);

	return -ENOMEM;
}

static void wl_deinit_priv_mem(struct wl_priv *wl)
{
	kfree(wl->scan_results);
	wl->scan_results = NULL;
	kfree(wl->conf);
	wl->conf = NULL;
	kfree(wl->scan_req_int);
	wl->scan_req_int = NULL;
	kfree(wl->ioctl_buf);
	wl->ioctl_buf = NULL;
	kfree(wl->escan_ioctl_buf);
	wl->escan_ioctl_buf = NULL;
	kfree(wl->extra_buf);
	wl->extra_buf = NULL;
	kfree(wl->iscan);
	wl->iscan = NULL;
	kfree(wl->pmk_list);
	wl->pmk_list = NULL;
	kfree(wl->sta_info);
	wl->sta_info = NULL;
#if defined(STATIC_WL_PRIV_STRUCT)
	kfree(wl->conn_info);
	wl->conn_info = NULL;
	kfree(wl->ie);
	wl->ie = NULL;
#if defined(DUAL_ESCAN_RESULT_BUFFER)
	wl->escan_info.escan_buf[0] = NULL;
	wl->escan_info.escan_buf[1] = NULL;
#else
	wl->escan_info.escan_buf = NULL;
#endif
#endif /* STATIC_WL_PRIV_STRUCT */
	if (wl->afx_hdl) {
		cancel_work_sync(&wl->afx_hdl->work);
		kfree(wl->afx_hdl);
		wl->afx_hdl = NULL;
	}

	if (wl->ap_info) {
		kfree(wl->ap_info->wpa_ie);
		kfree(wl->ap_info->rsn_ie);
		kfree(wl->ap_info->wps_ie);
		kfree(wl->ap_info);
		wl->ap_info = NULL;
	}
}

static s32 wl_create_event_handler(struct wl_priv *wl)
{
	int ret = 0;
	WL_DBG(("Enter \n"));

	/* Do not use DHD in cfg driver */
	wl->event_tsk.thr_pid = -1;

#ifdef USE_KTHREAD_API
	PROC_START2(wl_event_handler, wl, &wl->event_tsk, 0, "wl_event_handler");
#else
	PROC_START(wl_event_handler, wl, &wl->event_tsk, 0);
#endif
	if (wl->event_tsk.thr_pid < 0)
		ret = -ENOMEM;
	return ret;
}

static void wl_destroy_event_handler(struct wl_priv *wl)
{
	if (wl->event_tsk.thr_pid >= 0)
		PROC_STOP(&wl->event_tsk);
}

static void wl_term_iscan(struct wl_priv *wl)
{
	struct wl_iscan_ctrl *iscan = wl_to_iscan(wl);
	WL_TRACE(("In\n"));
	if (wl->iscan_on && iscan->tsk) {
		iscan->state = WL_ISCAN_STATE_IDLE;
		WL_INFO(("SIGTERM\n"));
		send_sig(SIGTERM, iscan->tsk, 1);
		WL_DBG(("kthread_stop\n"));
		kthread_stop(iscan->tsk);
		iscan->tsk = NULL;
	}
}

static void wl_notify_iscan_complete(struct wl_iscan_ctrl *iscan, bool aborted)
{
	struct wl_priv *wl = iscan_to_wl(iscan);
	struct net_device *ndev = wl_to_prmry_ndev(wl);
	unsigned long flags;

	WL_DBG(("Enter \n"));
	if (!wl_get_drv_status(wl, SCANNING, ndev)) {
		wl_clr_drv_status(wl, SCANNING, ndev);
		WL_ERR(("Scan complete while device not scanning\n"));
		return;
	}
	spin_lock_irqsave(&wl->cfgdrv_lock, flags);
	wl_clr_drv_status(wl, SCANNING, ndev);
	if (likely(wl->scan_request)) {
		cfg80211_scan_done(wl->scan_request, aborted);
		wl->scan_request = NULL;
	}
	spin_unlock_irqrestore(&wl->cfgdrv_lock, flags);
	wl->iscan_kickstart = false;
}

static s32 wl_wakeup_iscan(struct wl_iscan_ctrl *iscan)
{
	if (likely(iscan->state != WL_ISCAN_STATE_IDLE)) {
		WL_DBG(("wake up iscan\n"));
		up(&iscan->sync);
		return 0;
	}

	return -EIO;
}

static s32
wl_get_iscan_results(struct wl_iscan_ctrl *iscan, u32 *status,
	struct wl_scan_results **bss_list)
{
	struct wl_iscan_results list;
	struct wl_scan_results *results;
	struct wl_iscan_results *list_buf;
	s32 err = 0;

	WL_DBG(("Enter \n"));
	memset(iscan->scan_buf, 0, WL_ISCAN_BUF_MAX);
	list_buf = (struct wl_iscan_results *)iscan->scan_buf;
	results = &list_buf->results;
	results->buflen = WL_ISCAN_RESULTS_FIXED_SIZE;
	results->version = 0;
	results->count = 0;

	memset(&list, 0, sizeof(list));
	list.results.buflen = htod32(WL_ISCAN_BUF_MAX);
	err = wldev_iovar_getbuf(iscan->dev, "iscanresults", &list,
		WL_ISCAN_RESULTS_FIXED_SIZE, iscan->scan_buf,
		WL_ISCAN_BUF_MAX, NULL);
	if (unlikely(err)) {
		WL_ERR(("error (%d)\n", err));
		return err;
	}
	results->buflen = dtoh32(results->buflen);
	results->version = dtoh32(results->version);
	results->count = dtoh32(results->count);
	WL_DBG(("results->count = %d\n", results->count));
	WL_DBG(("results->buflen = %d\n", results->buflen));
	*status = dtoh32(list_buf->status);
	*bss_list = results;

	return err;
}

static s32 wl_iscan_done(struct wl_priv *wl)
{
	struct wl_iscan_ctrl *iscan = wl->iscan;
	s32 err = 0;

	iscan->state = WL_ISCAN_STATE_IDLE;
	mutex_lock(&wl->usr_sync);
	wl_inform_bss(wl);
	wl_notify_iscan_complete(iscan, false);
	mutex_unlock(&wl->usr_sync);

	return err;
}

static s32 wl_iscan_pending(struct wl_priv *wl)
{
	struct wl_iscan_ctrl *iscan = wl->iscan;
	s32 err = 0;

	/* Reschedule the timer */
	mod_timer(&iscan->timer, jiffies + msecs_to_jiffies(iscan->timer_ms));
	iscan->timer_on = 1;

	return err;
}

static s32 wl_iscan_inprogress(struct wl_priv *wl)
{
	struct wl_iscan_ctrl *iscan = wl->iscan;
	s32 err = 0;

	mutex_lock(&wl->usr_sync);
	wl_inform_bss(wl);
	wl_run_iscan(iscan, NULL, WL_SCAN_ACTION_CONTINUE);
	mutex_unlock(&wl->usr_sync);
	/* Reschedule the timer */
	mod_timer(&iscan->timer, jiffies +  msecs_to_jiffies(iscan->timer_ms));
	iscan->timer_on = 1;

	return err;
}

static s32 wl_iscan_aborted(struct wl_priv *wl)
{
	struct wl_iscan_ctrl *iscan = wl->iscan;
	s32 err = 0;

	iscan->state = WL_ISCAN_STATE_IDLE;
	mutex_lock(&wl->usr_sync);
	wl_notify_iscan_complete(iscan, true);
	mutex_unlock(&wl->usr_sync);

	return err;
}

static s32 wl_iscan_thread(void *data)
{
	struct wl_iscan_ctrl *iscan = (struct wl_iscan_ctrl *)data;
	struct wl_priv *wl = iscan_to_wl(iscan);
	u32 status;
	int err = 0;

	allow_signal(SIGTERM);
	status = WL_SCAN_RESULTS_PARTIAL;
	while (likely(!down_interruptible(&iscan->sync))) {
		if (kthread_should_stop())
			break;
		if (iscan->timer_on) {
			del_timer_sync(&iscan->timer);
			iscan->timer_on = 0;
		}
		mutex_lock(&wl->usr_sync);
		err = wl_get_iscan_results(iscan, &status, &wl->bss_list);
		if (unlikely(err)) {
			status = WL_SCAN_RESULTS_ABORTED;
			WL_ERR(("Abort iscan\n"));
		}
		mutex_unlock(&wl->usr_sync);
		iscan->iscan_handler[status] (wl);
	}
	if (iscan->timer_on) {
		del_timer_sync(&iscan->timer);
		iscan->timer_on = 0;
	}
	WL_DBG(("%s was terminated\n", __func__));

	return 0;
}

static void wl_scan_timeout(unsigned long data)
{
	struct wl_priv *wl = (struct wl_priv *)data;

	if (wl->scan_request) {
		WL_ERR(("timer expired\n"));
		if (wl->escan_on)
			wl_notify_escan_complete(wl, wl->escan_info.ndev, true, true);
		else
			wl_notify_iscan_complete(wl_to_iscan(wl), true);
	}
}
static void wl_iscan_timer(unsigned long data)
{
	struct wl_iscan_ctrl *iscan = (struct wl_iscan_ctrl *)data;

	if (iscan) {
		iscan->timer_on = 0;
		WL_DBG(("timer expired\n"));
		wl_wakeup_iscan(iscan);
	}
}

static s32 wl_invoke_iscan(struct wl_priv *wl)
{
	struct wl_iscan_ctrl *iscan = wl_to_iscan(wl);
	int err = 0;

	if (wl->iscan_on && !iscan->tsk) {
		iscan->state = WL_ISCAN_STATE_IDLE;
		sema_init(&iscan->sync, 0);
		iscan->tsk = kthread_run(wl_iscan_thread, iscan, "wl_iscan");
		if (IS_ERR(iscan->tsk)) {
			WL_ERR(("Could not create iscan thread\n"));
			iscan->tsk = NULL;
			return -ENOMEM;
		}
	}

	return err;
}

static void wl_init_iscan_handler(struct wl_iscan_ctrl *iscan)
{
	memset(iscan->iscan_handler, 0, sizeof(iscan->iscan_handler));
	iscan->iscan_handler[WL_SCAN_RESULTS_SUCCESS] = wl_iscan_done;
	iscan->iscan_handler[WL_SCAN_RESULTS_PARTIAL] = wl_iscan_inprogress;
	iscan->iscan_handler[WL_SCAN_RESULTS_PENDING] = wl_iscan_pending;
	iscan->iscan_handler[WL_SCAN_RESULTS_ABORTED] = wl_iscan_aborted;
	iscan->iscan_handler[WL_SCAN_RESULTS_NO_MEM] = wl_iscan_aborted;
}

static s32
wl_cfg80211_netdev_notifier_call(struct notifier_block * nb,
	unsigned long state,
	void *ndev)
{
	struct net_device *dev = ndev;
	struct wireless_dev *wdev = dev->ieee80211_ptr;
	struct wl_priv *wl = wlcfg_drv_priv;
	int refcnt = 0;

	WL_DBG(("Enter \n"));
	if (!wdev || !wl || dev == wl_to_prmry_ndev(wl))
		return NOTIFY_DONE;
	switch (state) {
		case NETDEV_DOWN:
			while (work_pending(&wdev->cleanup_work) && refcnt < 100) {
				if (refcnt%5 == 0)
					WL_ERR(("%s : [NETDEV_DOWN] work_pending (%d th)\n",
						__FUNCTION__, refcnt));
				set_current_state(TASK_INTERRUPTIBLE);
				schedule_timeout(100);
				set_current_state(TASK_RUNNING);
				refcnt++;
			}
			break;

		case NETDEV_UNREGISTER:
			/* after calling list_del_rcu(&wdev->list) */
			wl_dealloc_netinfo(wl, ndev);
			break;
		case NETDEV_GOING_DOWN:
			/* At NETDEV_DOWN state, wdev_cleanup_work work will be called.
			*  In front of door, the function checks
			*  whether current scan is working or not.
			*  If the scanning is still working, wdev_cleanup_work call WARN_ON and
			*  make the scan done forcibly.
			*/
			if (wl_get_drv_status(wl, SCANNING, dev)) {
				if (wl->escan_on) {
					wl_notify_escan_complete(wl, dev, true, true);
				}
			}
			break;
	}
	return NOTIFY_DONE;
}
static struct notifier_block wl_cfg80211_netdev_notifier = {
	.notifier_call = wl_cfg80211_netdev_notifier_call,
};

static s32 wl_notify_escan_complete(struct wl_priv *wl,
	struct net_device *ndev,
	bool aborted, bool fw_abort)
{
	wl_scan_params_t *params = NULL;
	s32 params_size = 0;
	s32 err = BCME_OK;
	unsigned long flags;
	struct net_device *dev;

	WL_DBG(("Enter \n"));

	if (wl->escan_info.ndev != ndev)
	{
		WL_ERR(("ndev is different %p %p\n", wl->escan_info.ndev, ndev));
		return err;
	}

	if (wl->scan_request) {
		if (wl->scan_request->dev == wl->p2p_net)
			dev = wl_to_prmry_ndev(wl);
		else
			dev = wl->scan_request->dev;
	}
	else {
		WL_DBG(("wl->scan_request is NULL may be internal scan."
			"doing scan_abort for ndev %p primary %p p2p_net %p",
				ndev, wl_to_prmry_ndev(wl), wl->p2p_net));
		dev = ndev;
	}
	if (fw_abort && !in_atomic()) {
		/* Our scan params only need space for 1 channel and 0 ssids */
		params = wl_cfg80211_scan_alloc_params(-1, 0, &params_size);
		if (params == NULL) {
			WL_ERR(("scan params allocation failed \n"));
			err = -ENOMEM;
		} else {
			/* Do a scan abort to stop the driver's scan engine */
			err = wldev_ioctl(dev, WLC_SCAN, params, params_size, true);
			if (err < 0) {
				WL_ERR(("scan abort  failed \n"));
			}
		}
	}
	if (timer_pending(&wl->scan_timeout))
		del_timer_sync(&wl->scan_timeout);
#if defined(ESCAN_RESULT_PATCH)
	if (likely(wl->scan_request)) {
#if defined(DUAL_ESCAN_RESULT_BUFFER)
		u8 temp_id = wl->escan_info.cur_sync_id;
		if (aborted)
			wl->bss_list =
				(wl_scan_results_t *)wl->escan_info.escan_buf[(temp_id+1)%2];
		else
			wl->bss_list =
				(wl_scan_results_t *)wl->escan_info.escan_buf[(temp_id)%2];
#else
		wl->bss_list = (wl_scan_results_t *)wl->escan_info.escan_buf;
#endif
		wl_inform_bss(wl);
	}
#endif /* ESCAN_RESULT_PATCH */
	spin_lock_irqsave(&wl->cfgdrv_lock, flags);
#ifdef WL_SCHED_SCAN
	if (wl->sched_scan_req && !wl->scan_request) {
		WL_PNO((">>> REPORTING SCHED SCAN RESULTS \n"));
		if (!aborted)
			cfg80211_sched_scan_results(wl->sched_scan_req->wiphy);
		wl->sched_scan_running = FALSE;
		wl->sched_scan_req = NULL;
	}
#endif /* WL_SCHED_SCAN */
	if (likely(wl->scan_request)) {
		cfg80211_scan_done(wl->scan_request, aborted);
		wl->scan_request = NULL;
	}
	if (p2p_is_on(wl))
		wl_clr_p2p_status(wl, SCANNING);
	wl_clr_drv_status(wl, SCANNING, dev);
	spin_unlock_irqrestore(&wl->cfgdrv_lock, flags);
	if (params)
		kfree(params);

	return err;
}

static s32 wl_escan_handler(struct wl_priv *wl,
	struct net_device *ndev,
	const wl_event_msg_t *e, void *data)
{
	s32 err = BCME_OK;
	s32 status = ntoh32(e->status);
	wl_bss_info_t *bi;
	wl_escan_result_t *escan_result;
	wl_bss_info_t *bss = NULL;
	wl_scan_results_t *list;
	wifi_p2p_ie_t * p2p_ie;
	u32 bi_length;
	u32 i;
	u8 *p2p_dev_addr = NULL;

	WL_DBG((" enter event type : %d, status : %d \n",
		ntoh32(e->event_type), ntoh32(e->status)));

	mutex_lock(&wl->usr_sync);
	/* P2P SCAN is coming from primary interface */
	if (wl_get_p2p_status(wl, SCANNING)) {
		if (wl_get_drv_status_all(wl, SENDING_ACT_FRM))
			ndev = wl->afx_hdl->dev;
		else
			ndev = wl->escan_info.ndev;

	}
	if (!ndev || !wl->escan_on ||
		(!wl_get_drv_status(wl, SCANNING, ndev) &&
		!wl->sched_scan_running)) {
#if defined(DUAL_ESCAN_RESULT_BUFFER)
		WL_ERR(("escan is not ready ndev %p wl->escan_on %d"
			" drv_status 0x%x e_type %d e_states %d\n",
			ndev, wl->escan_on, wl_get_drv_status(wl, SCANNING, ndev),
			ntoh32(e->event_type), ntoh32(e->status)));
#else
		WL_ERR(("escan is not ready ndev %p wl->escan_on %d drv_status 0x%x\n",
			ndev, wl->escan_on, wl_get_drv_status(wl, SCANNING, ndev)));
#endif
		goto exit;
	}
#if defined(DUAL_ESCAN_RESULT_BUFFER)
	escan_result = (wl_escan_result_t *) data;
#endif

	if (status == WLC_E_STATUS_PARTIAL) {
		WL_INFO(("WLC_E_STATUS_PARTIAL \n"));
		if (!escan_result) {
			WL_ERR(("Invalid escan result (NULL pointer)\n"));
			goto exit;
		}
		if (dtoh16(escan_result->bss_count) != 1) {
			WL_ERR(("Invalid bss_count %d: ignoring\n", escan_result->bss_count));
			goto exit;
		}
		bi = escan_result->bss_info;
		if (!bi) {
			WL_ERR(("Invalid escan bss info (NULL pointer)\n"));
			goto exit;
		}
		bi_length = dtoh32(bi->length);
		if (bi_length != (dtoh32(escan_result->buflen) - WL_ESCAN_RESULTS_FIXED_SIZE)) {
			WL_ERR(("Invalid bss_info length %d: ignoring\n", bi_length));
			goto exit;
		}
#if defined(DUAL_ESCAN_RESULT_BUFFER)
		if (escan_result->sync_id != wl->escan_info.cur_sync_id) {
			WL_ERR(("Escan sync id mismatch: status %d "
			"cur_sync_id %d coming_sync_id %d\n",
			status, wl->escan_info.cur_sync_id, escan_result->sync_id));
			goto exit;
		}
#endif

		if (!(wl_to_wiphy(wl)->interface_modes & BIT(NL80211_IFTYPE_ADHOC))) {
			if (dtoh16(bi->capability) & DOT11_CAP_IBSS) {
				WL_DBG(("Ignoring IBSS result\n"));
				goto exit;
			}
		}

		if (wl_get_drv_status_all(wl, FINDING_COMMON_CHANNEL)) {
			p2p_dev_addr = wl_cfgp2p_retreive_p2p_dev_addr(bi, bi_length);
			if (p2p_dev_addr && !memcmp(p2p_dev_addr,
				wl->afx_hdl->tx_dst_addr.octet, ETHER_ADDR_LEN)) {
				s32 channel = CHSPEC_CHANNEL(
					wl_chspec_driver_to_host(bi->chanspec));
				WL_DBG(("ACTION FRAME SCAN : Peer " MACDBG " found, channel : %d\n",
					MAC2STRDBG(wl->afx_hdl->tx_dst_addr.octet), channel));
				wl_clr_p2p_status(wl, SCANNING);
				wl->afx_hdl->peer_chan = channel;
				complete(&wl->act_frm_scan);
				goto exit;
			}

		} else {
			int cur_len = 0;
#if defined(DUAL_ESCAN_RESULT_BUFFER)
			list = (wl_scan_results_t *)
				wl->escan_info.escan_buf[wl->escan_info.cur_sync_id%2];
#else
			list = (wl_scan_results_t *)wl->escan_info.escan_buf;
#endif
#if defined(WLP2P) && defined(WL_ENABLE_P2P_IF)
			if (wl->p2p_net && wl->scan_request &&
				wl->scan_request->dev == wl->p2p_net) {
#else
			if (p2p_is_on(wl) && p2p_scan(wl)) {
#endif
#ifdef WL_HOST_BAND_MGMT
				s32 channel = 0;
				s32 channel_band = 0;
#endif /* WL_HOST_BAND_MGMT */
				/* p2p scan && allow only probe response */
				if (bi->flags & WL_BSS_FLAGS_FROM_BEACON)
					goto exit;
				if ((p2p_ie = wl_cfgp2p_find_p2pie(((u8 *) bi) + bi->ie_offset,
					bi->ie_length)) == NULL) {
						WL_ERR(("Couldn't find P2PIE in probe"
							" response/beacon\n"));
						goto exit;
				}
#ifdef WL_HOST_BAND_MGMT
				channel = CHSPEC_CHANNEL(wl_chspec_driver_to_host(bi->chanspec));
				channel_band = (channel > CH_MAX_2G_CHANNEL) ?
				WLC_BAND_5G : WLC_BAND_2G;


				if ((wl->curr_band == WLC_BAND_5G) &&
					(channel_band == WLC_BAND_2G)) {
					/* Avoid sending the GO results in band conflict */
					if (wl_cfgp2p_retreive_p2pattrib(p2p_ie,
						P2P_SEID_GROUP_ID) != NULL)
						goto exit;
				}
#endif /* WL_HOST_BAND_MGMT */
			}
			for (i = 0; i < list->count; i++) {
				bss = bss ? (wl_bss_info_t *)((uintptr)bss + dtoh32(bss->length))
					: list->bss_info;

				if (!bcmp(&bi->BSSID, &bss->BSSID, ETHER_ADDR_LEN) &&
					(CHSPEC_BAND(wl_chspec_driver_to_host(bi->chanspec))
					== CHSPEC_BAND(wl_chspec_driver_to_host(bss->chanspec))) &&
					bi->SSID_len == bss->SSID_len &&
					!bcmp(bi->SSID, bss->SSID, bi->SSID_len)) {

					/* do not allow beacon data to update
					*the data recd from a probe response
					*/
					if (!(bss->flags & WL_BSS_FLAGS_FROM_BEACON) &&
						(bi->flags & WL_BSS_FLAGS_FROM_BEACON))
						goto exit;

					WL_DBG(("%s("MACDBG"), i=%d prev: RSSI %d"
						" flags 0x%x, new: RSSI %d flags 0x%x\n",
						bss->SSID, MAC2STRDBG(bi->BSSID.octet), i,
						bss->RSSI, bss->flags, bi->RSSI, bi->flags));

					if ((bss->flags & WL_BSS_FLAGS_RSSI_ONCHANNEL) ==
						(bi->flags & WL_BSS_FLAGS_RSSI_ONCHANNEL)) {
						/* preserve max RSSI if the measurements are
						* both on-channel or both off-channel
						*/
						WL_SCAN(("%s("MACDBG"), same onchan"
						", RSSI: prev %d new %d\n",
						bss->SSID, MAC2STRDBG(bi->BSSID.octet),
						bss->RSSI, bi->RSSI));
						bi->RSSI = MAX(bss->RSSI, bi->RSSI);
					} else if ((bss->flags & WL_BSS_FLAGS_RSSI_ONCHANNEL) &&
						(bi->flags & WL_BSS_FLAGS_RSSI_ONCHANNEL) == 0) {
						/* preserve the on-channel rssi measurement
						* if the new measurement is off channel
						*/
						WL_SCAN(("%s("MACDBG"), prev onchan"
						", RSSI: prev %d new %d\n",
						bss->SSID, MAC2STRDBG(bi->BSSID.octet),
						bss->RSSI, bi->RSSI));
						bi->RSSI = bss->RSSI;
						bi->flags |= WL_BSS_FLAGS_RSSI_ONCHANNEL;
					}
					if (dtoh32(bss->length) != bi_length) {
						u32 prev_len = dtoh32(bss->length);

						WL_SCAN(("bss info replacement"
							" is occured(bcast:%d->probresp%d)\n",
							bss->ie_length, bi->ie_length));
						WL_DBG(("%s("MACDBG"), replacement!(%d -> %d)\n",
						bss->SSID, MAC2STRDBG(bi->BSSID.octet),
						prev_len, bi_length));

						if (list->buflen - prev_len + bi_length
							> ESCAN_BUF_SIZE) {
							WL_ERR(("Buffer is too small: keep the"
								" previous result of this AP\n"));
							/* Only update RSSI */
							bss->RSSI = bi->RSSI;
							bss->flags |= (bi->flags
								& WL_BSS_FLAGS_RSSI_ONCHANNEL);
							goto exit;
						}

						if (i < list->count - 1) {
							/* memory copy required by this case only */
							memmove((u8 *)bss + bi_length,
								(u8 *)bss + prev_len,
								list->buflen - cur_len - prev_len);
						}
						list->buflen -= prev_len;
						list->buflen += bi_length;
					}
					list->version = dtoh32(bi->version);
					memcpy((u8 *)bss, (u8 *)bi, bi_length);
					goto exit;
				}
				cur_len += dtoh32(bss->length);
			}
			if (bi_length > ESCAN_BUF_SIZE - list->buflen) {
				WL_ERR(("Buffer is too small: ignoring\n"));
				goto exit;
			}
#if defined(DUAL_ESCAN_RESULT_BUFFER)
			memcpy(&(wl->escan_info.escan_buf[wl->escan_info.cur_sync_id%2]
				[list->buflen]), bi, bi_length);
#else
			memcpy(&(wl->escan_info.escan_buf[list->buflen]), bi, bi_length);
#endif
			list->version = dtoh32(bi->version);
			list->buflen += bi_length;
			list->count++;
		}

	}
	else if (status == WLC_E_STATUS_SUCCESS) {
		wl->escan_info.escan_state = WL_ESCAN_STATE_IDLE;
#if defined(DUAL_ESCAN_RESULT_BUFFER)
		if (escan_result->sync_id != wl->escan_info.cur_sync_id)
			WL_ERR(("Escan sync id mismatch: status %d "
			"cur_sync_id %d coming_sync_id %d\n",
			status, wl->escan_info.cur_sync_id, escan_result->sync_id));
#endif
		if (wl_get_drv_status_all(wl, FINDING_COMMON_CHANNEL)) {
			WL_INFO(("ACTION FRAME SCAN DONE\n"));
			wl_clr_p2p_status(wl, SCANNING);
			wl_clr_drv_status(wl, SCANNING, wl->afx_hdl->dev);
			if (wl->afx_hdl->peer_chan == WL_INVALID)
				complete(&wl->act_frm_scan);
		} else if ((likely(wl->scan_request)) || (wl->sched_scan_running)) {
			WL_INFO(("ESCAN COMPLETED\n"));
#if defined(DUAL_ESCAN_RESULT_BUFFER)
			wl->bss_list = (wl_scan_results_t *)
				wl->escan_info.escan_buf[wl->escan_info.cur_sync_id%2];
#else
			wl->bss_list = (wl_scan_results_t *)wl->escan_info.escan_buf;
#endif
			wl_inform_bss(wl);
			wl_notify_escan_complete(wl, ndev, false, false);
		}
#if defined(DUAL_ESCAN_RESULT_BUFFER)
		wl->escan_info.cur_sync_id++;
#endif
	}
	else if (status == WLC_E_STATUS_ABORT) {
		wl->escan_info.escan_state = WL_ESCAN_STATE_IDLE;
#if defined(DUAL_ESCAN_RESULT_BUFFER)
		if (escan_result->sync_id != wl->escan_info.cur_sync_id)
			WL_ERR(("Escan sync id mismatch: status %d "
			"cur_sync_id %d coming_sync_id %d\n",
			status, wl->escan_info.cur_sync_id, escan_result->sync_id));
#endif
		if (wl_get_drv_status_all(wl, FINDING_COMMON_CHANNEL)) {
			WL_INFO(("ACTION FRAME SCAN DONE\n"));
			wl_clr_drv_status(wl, SCANNING, wl->afx_hdl->dev);
			wl_clr_p2p_status(wl, SCANNING);
			if (wl->afx_hdl->peer_chan == WL_INVALID)
				complete(&wl->act_frm_scan);
		} else if ((likely(wl->scan_request)) || (wl->sched_scan_running)) {
			WL_INFO(("ESCAN ABORTED\n"));
#if defined(DUAL_ESCAN_RESULT_BUFFER)
			wl->bss_list = (wl_scan_results_t *)
				wl->escan_info.escan_buf[(wl->escan_info.cur_sync_id+1)%2];
#else
			wl->bss_list = (wl_scan_results_t *)wl->escan_info.escan_buf;
#endif
			wl_inform_bss(wl);
			wl_notify_escan_complete(wl, ndev, true, false);
		}
#if defined(DUAL_ESCAN_RESULT_BUFFER)
		wl->escan_info.cur_sync_id += 2;
#endif
	}
	else if (status == WLC_E_STATUS_NEWSCAN)
	{
		escan_result = (wl_escan_result_t *) data;
		WL_ERR(("WLC_E_STATUS_NEWSCAN : scan_request[%p]\n", wl->scan_request));
		WL_ERR(("sync_id[%d], bss_count[%d]\n", escan_result->sync_id,
			escan_result->bss_count));
	} else {
		WL_ERR(("unexpected Escan Event %d : abort\n", status));
		wl->escan_info.escan_state = WL_ESCAN_STATE_IDLE;
#if defined(DUAL_ESCAN_RESULT_BUFFER)
		if (escan_result->sync_id != wl->escan_info.cur_sync_id)
			WL_ERR(("Escan sync id mismatch: status %d "
			"cur_sync_id %d coming_sync_id %d\n",
			status, wl->escan_info.cur_sync_id, escan_result->sync_id));
#endif
		if (wl_get_drv_status_all(wl, FINDING_COMMON_CHANNEL)) {
			WL_INFO(("ACTION FRAME SCAN DONE\n"));
			wl_clr_p2p_status(wl, SCANNING);
			wl_clr_drv_status(wl, SCANNING, wl->afx_hdl->dev);
			if (wl->afx_hdl->peer_chan == WL_INVALID)
				complete(&wl->act_frm_scan);
		} else if ((likely(wl->scan_request)) || (wl->sched_scan_running)) {
#if defined(DUAL_ESCAN_RESULT_BUFFER)
			wl->bss_list = (wl_scan_results_t *)
				wl->escan_info.escan_buf[(wl->escan_info.cur_sync_id+1)%2];
#else
			wl->bss_list = (wl_scan_results_t *)wl->escan_info.escan_buf;
#endif
			wl_inform_bss(wl);
			wl_notify_escan_complete(wl, ndev, true, false);
		}
#if defined(DUAL_ESCAN_RESULT_BUFFER)
		wl->escan_info.cur_sync_id += 2;
#endif
	}
exit:
	mutex_unlock(&wl->usr_sync);
	return err;
}
static void wl_cfg80211_concurrent_roam(struct wl_priv *wl, int enable)
{
	u32 connected_cnt  = wl_get_drv_status_all(wl, CONNECTED);
	struct net_info *iter, *next;
	int err;

	if (!wl->roamoff_on_concurrent)
		return;
	if (enable && connected_cnt > 1) {
		for_each_ndev(wl, iter, next) {
			/* Save the current roam setting */
			if ((err = wldev_iovar_getint(iter->ndev, "roam_off",
				(s32 *)&iter->roam_off)) != BCME_OK) {
				WL_ERR(("%s:Failed to get current roam setting err %d\n",
					iter->ndev->name, err));
				continue;
			}
			if ((err = wldev_iovar_setint(iter->ndev, "roam_off", 1)) != BCME_OK) {
				WL_ERR((" %s:failed to set roam_off : %d\n",
					iter->ndev->name, err));
			}
		}
	}
	else if (!enable) {
		for_each_ndev(wl, iter, next) {
			if (iter->roam_off != WL_INVALID) {
				if ((err = wldev_iovar_setint(iter->ndev, "roam_off",
					iter->roam_off)) == BCME_OK)
					iter->roam_off = WL_INVALID;
				else {
					WL_ERR((" %s:failed to set roam_off : %d\n",
						iter->ndev->name, err));
				}
			}
		}
	}
	return;
}

static void wl_cfg80211_determine_vsdb_mode(struct wl_priv *wl)
{
#ifdef CUSTOMER_HW4
	u32 connected_cnt  = wl_get_drv_status_all(wl, CONNECTED);
	if (connected_cnt > 1) {
		wl->vsdb_mode = true;
	} else {
		wl->vsdb_mode = false;
	}
	return;
#else
	struct net_info *iter, *next;
	u32 chan = 0;
	u32 chanspec = 0;
	u32 prev_chan = 0;
	u32 connected_cnt  = wl_get_drv_status_all(wl, CONNECTED);
	wl->vsdb_mode = false;

	if (connected_cnt <= 1)  {
		return;
	}
	for_each_ndev(wl, iter, next) {
		chanspec = 0;
		chan = 0;
		if (wl_get_drv_status(wl, CONNECTED, iter->ndev)) {
			if (wldev_iovar_getint(iter->ndev, "chanspec",
				(s32 *)&chanspec) == BCME_OK) {
				chan = CHSPEC_CHANNEL(chanspec);
				if (CHSPEC_IS40(chanspec)) {
					if (CHSPEC_SB_UPPER(chanspec))
						chan += CH_10MHZ_APART;
					else
						chan -= CH_10MHZ_APART;
				}
				wl_update_prof(wl, iter->ndev, NULL,
					&chan, WL_PROF_CHAN);
			}
			if (!prev_chan && chan)
				prev_chan = chan;
			else if (prev_chan && (prev_chan != chan))
				wl->vsdb_mode = true;
		}
	}
	return;
#endif /* CUSTOMER_HW4 */
}
static s32 wl_notifier_change_state(struct wl_priv *wl, struct net_info *_net_info,
	enum wl_status state, bool set)
{
	s32 pm = PM_FAST;
	s32 err = BCME_OK;
	u32 chan = 0;
	struct net_info *iter, *next;
	struct net_device *primary_dev = wl_to_prmry_ndev(wl);
	WL_DBG(("Enter state %d set %d _net_info->pm_restore %d iface %s\n",
		state, set, _net_info->pm_restore, _net_info->ndev->name));

	if (state != WL_STATUS_CONNECTED)
		return 0;

	if (set) {
		wl_cfg80211_concurrent_roam(wl, 1);

		if (wl_get_mode_by_netdev(wl, _net_info->ndev) == WL_MODE_AP) {

			if (wl_add_remove_eventmsg(primary_dev, WLC_E_P2P_PROBREQ_MSG, false))
				WL_ERR((" failed to unset WLC_E_P2P_PROPREQ_MSG\n"));
		}
		wl_cfg80211_determine_vsdb_mode(wl);
		if (wl->vsdb_mode || _net_info->pm_block) {
			pm = PM_OFF;
			for_each_ndev(wl, iter, next) {
				if (iter->pm_restore)
					continue;
				/* Save the current power mode */
				err = wldev_ioctl(iter->ndev, WLC_GET_PM, &iter->pm,
						sizeof(iter->pm), false);
				WL_DBG(("%s:power save %s\n", iter->ndev->name,
							iter->pm ? "enabled" : "disabled"));
				if (!err && iter->pm) {
					iter->pm_restore = true;
				}

			}
			for_each_ndev(wl, iter, next) {
				if ((err = wldev_ioctl(iter->ndev, WLC_SET_PM, &pm,
							sizeof(pm), true)) != 0) {
					if (err == -ENODEV)
						WL_DBG(("%s:netdev not ready\n", iter->ndev->name));
					else
						WL_ERR(("%s:error (%d)\n", iter->ndev->name, err));
					iter->ndev->ieee80211_ptr->ps = false;
				}
			}
		}
	}
	 else { /* clear */
		chan = 0;
		/* clear chan information when the net device is disconnected */
		wl_update_prof(wl, _net_info->ndev, NULL, &chan, WL_PROF_CHAN);
		wl_cfg80211_determine_vsdb_mode(wl);
		for_each_ndev(wl, iter, next) {
			if (iter->pm_restore && iter->pm) {
				WL_DBG(("%s:restoring power save %s\n",
					iter->ndev->name, (iter->pm ? "enabled" : "disabled")));
				err = wldev_ioctl(iter->ndev,
					WLC_SET_PM, &iter->pm, sizeof(iter->pm), true);
				if (unlikely(err)) {
					if (err == -ENODEV)
						WL_DBG(("%s:netdev not ready\n", iter->ndev->name));
					else
						WL_ERR(("%s:error(%d)\n", iter->ndev->name, err));
					break;
				}
				iter->pm_restore = 0;
				iter->ndev->ieee80211_ptr->ps = true;
			}
		}
		wl_cfg80211_concurrent_roam(wl, 0);
	}
	return err;
}
static s32 wl_init_scan(struct wl_priv *wl)
{
	struct wl_iscan_ctrl *iscan = wl_to_iscan(wl);
	int err = 0;

	if (wl->iscan_on) {
		iscan->dev = wl_to_prmry_ndev(wl);
		iscan->state = WL_ISCAN_STATE_IDLE;
		wl_init_iscan_handler(iscan);
		iscan->timer_ms = WL_ISCAN_TIMER_INTERVAL_MS;
		init_timer(&iscan->timer);
		iscan->timer.data = (unsigned long) iscan;
		iscan->timer.function = wl_iscan_timer;
		sema_init(&iscan->sync, 0);
		iscan->tsk = kthread_run(wl_iscan_thread, iscan, "wl_iscan");
		if (IS_ERR(iscan->tsk)) {
			WL_ERR(("Could not create iscan thread\n"));
			iscan->tsk = NULL;
			return -ENOMEM;
		}
		iscan->data = wl;
	} else if (wl->escan_on) {
		wl->evt_handler[WLC_E_ESCAN_RESULT] = wl_escan_handler;
		wl->escan_info.escan_state = WL_ESCAN_STATE_IDLE;
#if defined(DUAL_ESCAN_RESULT_BUFFER)
		wl->escan_info.cur_sync_id = 0;
#endif
	}
	/* Init scan_timeout timer */
	init_timer(&wl->scan_timeout);
	wl->scan_timeout.data = (unsigned long) wl;
	wl->scan_timeout.function = wl_scan_timeout;

	return err;
}

static s32 wl_init_priv(struct wl_priv *wl)
{
	struct wiphy *wiphy = wl_to_wiphy(wl);
	struct net_device *ndev = wl_to_prmry_ndev(wl);
	s32 err = 0;

	wl->scan_request = NULL;
	wl->pwr_save = !!(wiphy->flags & WIPHY_FLAG_PS_ON_BY_DEFAULT);
	wl->iscan_on = false;
	wl->escan_on = true;
	wl->roam_on = false;
	wl->iscan_kickstart = false;
	wl->active_scan = true;
	wl->rf_blocked = false;
	wl->vsdb_mode = false;
	wl->wlfc_on = false;
	wl->roamoff_on_concurrent = true;
	/* register interested state */
	set_bit(WL_STATUS_CONNECTED, &wl->interrested_state);
	spin_lock_init(&wl->cfgdrv_lock);
	mutex_init(&wl->ioctl_buf_sync);
	init_waitqueue_head(&wl->netif_change_event);
	init_completion(&wl->send_af_done);
	init_completion(&wl->iface_disable);
	wl_init_eq(wl);
	err = wl_init_priv_mem(wl);
	if (err)
		return err;
	if (wl_create_event_handler(wl))
		return -ENOMEM;
	wl_init_event_handler(wl);
	mutex_init(&wl->usr_sync);
	err = wl_init_scan(wl);
	if (err)
		return err;
	wl_init_conf(wl->conf);
	wl_init_prof(wl, ndev);
	wl_link_down(wl);
	DNGL_FUNC(dhd_cfg80211_init, (wl));

	return err;
}

static void wl_deinit_priv(struct wl_priv *wl)
{
	DNGL_FUNC(dhd_cfg80211_deinit, (wl));
	wl_destroy_event_handler(wl);
	wl_flush_eq(wl);
	wl_link_down(wl);
	del_timer_sync(&wl->scan_timeout);
	wl_term_iscan(wl);
	wl_deinit_priv_mem(wl);
	unregister_netdevice_notifier(&wl_cfg80211_netdev_notifier);
}

#if defined(WLP2P) && defined(WL_ENABLE_P2P_IF)
static s32 wl_cfg80211_attach_p2p(void)
{
	struct wl_priv *wl = wlcfg_drv_priv;

	WL_TRACE(("Enter \n"));

	if (wl_cfgp2p_register_ndev(wl) < 0) {
		WL_ERR(("%s: P2P attach failed. \n", __func__));
		return -ENODEV;
	}

	return 0;
}

static s32  wl_cfg80211_detach_p2p(void)
{
	struct wl_priv *wl = wlcfg_drv_priv;
	struct wireless_dev *wdev = wl->p2p_wdev;

	WL_DBG(("Enter \n"));
	if (!wdev || !wl) {
		WL_ERR(("Invalid Ptr\n"));
		return -EINVAL;
	}

	wl_cfgp2p_unregister_ndev(wl);

	wl->p2p_wdev = NULL;
	wl->p2p_net = NULL;
	WL_DBG(("Freeing 0x%08x \n", (unsigned int)wdev));
	kfree(wdev);

	return 0;
}
#endif /* defined(WLP2P) && defined(WL_ENABLE_P2P_IF) */

s32 wl_cfg80211_attach_post(struct net_device *ndev)
{
	struct wl_priv * wl = NULL;
	s32 err = 0;
	WL_TRACE(("In\n"));
	if (unlikely(!ndev)) {
		WL_ERR(("ndev is invaild\n"));
		return -ENODEV;
	}
	wl = wlcfg_drv_priv;
	if (unlikely(!wl)) {
		WL_ERR(("wl is invaild\n"));
		return -EINVAL;
	}
	if (!wl_get_drv_status(wl, READY, ndev)) {
			if (wl->wdev &&
				wl_cfgp2p_supported(wl, ndev)) {
#if !defined(WL_ENABLE_P2P_IF)
				wl->wdev->wiphy->interface_modes |=
					(BIT(NL80211_IFTYPE_P2P_CLIENT)|
					BIT(NL80211_IFTYPE_P2P_GO));
#endif
				if ((err = wl_cfgp2p_init_priv(wl)) != 0)
					goto fail;

#if defined(WLP2P) && defined(WL_ENABLE_P2P_IF)
				if (wl->p2p_net) {
					/* Update MAC addr for p2p0 interface here. */
					memcpy(wl->p2p_net->dev_addr, ndev->dev_addr, ETH_ALEN);
					wl->p2p_net->dev_addr[0] |= 0x02;
					WL_ERR(("%s: p2p_dev_addr="MACDBG "\n",
						wl->p2p_net->name,
						MAC2STRDBG(wl->p2p_net->dev_addr)));
				} else {
					WL_ERR(("p2p_net not yet populated."
					" Couldn't update the MAC Address for p2p0 \n"));
					return -ENODEV;
				}
#endif /* defined(WLP2P) && (WL_ENABLE_P2P_IF) */

				wl->p2p_supported = true;
			}
	}
	wl_set_drv_status(wl, READY, ndev);
fail:
	return err;
}

s32 wl_cfg80211_attach(struct net_device *ndev, void *data)
{
	struct wireless_dev *wdev;
	struct wl_priv *wl;
	s32 err = 0;
	struct device *dev;

	WL_TRACE(("In\n"));
	if (!ndev) {
		WL_ERR(("ndev is invaild\n"));
		return -ENODEV;
	}
	WL_DBG(("func %p\n", wl_cfg80211_get_parent_dev()));
	dev = wl_cfg80211_get_parent_dev();

	wdev = kzalloc(sizeof(*wdev), GFP_KERNEL);
	if (unlikely(!wdev)) {
		WL_ERR(("Could not allocate wireless device\n"));
		return -ENOMEM;
	}
	err = wl_setup_wiphy(wdev, dev);
	if (unlikely(err)) {
		kfree(wdev);
		return -ENOMEM;
	}
	wdev->iftype = wl_mode_to_nl80211_iftype(WL_MODE_BSS);
	wl = (struct wl_priv *)wiphy_priv(wdev->wiphy);
	wl->wdev = wdev;
	wl->pub = data;
	INIT_LIST_HEAD(&wl->net_list);
	ndev->ieee80211_ptr = wdev;
	SET_NETDEV_DEV(ndev, wiphy_dev(wdev->wiphy));
	wdev->netdev = ndev;
	wl->state_notifier = wl_notifier_change_state;
	err = wl_alloc_netinfo(wl, ndev, wdev, WL_MODE_BSS, PM_ENABLE);
	if (err) {
		WL_ERR(("Failed to alloc net_info (%d)\n", err));
		goto cfg80211_attach_out;
	}
	err = wl_init_priv(wl);
	if (err) {
		WL_ERR(("Failed to init iwm_priv (%d)\n", err));
		goto cfg80211_attach_out;
	}

	err = wl_setup_rfkill(wl, TRUE);
	if (err) {
		WL_ERR(("Failed to setup rfkill %d\n", err));
		goto cfg80211_attach_out;
	}
	err = register_netdevice_notifier(&wl_cfg80211_netdev_notifier);
	if (err) {
		WL_ERR(("Failed to register notifierl %d\n", err));
		goto cfg80211_attach_out;
	}
#if defined(COEX_DHCP)
	if (wl_cfg80211_btcoex_init(wl))
		goto cfg80211_attach_out;
#endif 

	wlcfg_drv_priv = wl;

#if defined(WLP2P) && defined(WL_ENABLE_P2P_IF)
	err = wl_cfg80211_attach_p2p();
	if (err)
		goto cfg80211_attach_out;
#endif

	return err;

cfg80211_attach_out:
	err = wl_setup_rfkill(wl, FALSE);
	wl_free_wdev(wl);
	return err;
}

void wl_cfg80211_detach(void *para)
{
	struct wl_priv *wl;

	(void)para;
	wl = wlcfg_drv_priv;

	WL_TRACE(("In\n"));

#if defined(COEX_DHCP)
	wl_cfg80211_btcoex_deinit(wl);
#endif 

	wl_setup_rfkill(wl, FALSE);
	if (wl->p2p_supported) {
		if (timer_pending(&wl->p2p->listen_timer))
			del_timer_sync(&wl->p2p->listen_timer);
		wl_cfgp2p_deinit_priv(wl);
	}

#if defined(WLP2P) && defined(WL_ENABLE_P2P_IF)
	wl_cfg80211_detach_p2p();
#endif
	wl_deinit_priv(wl);
	wlcfg_drv_priv = NULL;
	wl_cfg80211_clear_parent_dev();
	wl_free_wdev(wl);
	 /* PLEASE do NOT call any function after wl_free_wdev, the driver's private structure "wl",
	  * which is the private part of wiphy, has been freed in wl_free_wdev !!!!!!!!!!!
	  */
}

static void wl_wakeup_event(struct wl_priv *wl)
{
	if (wl->event_tsk.thr_pid >= 0) {
		DHD_OS_WAKE_LOCK(wl->pub);
		up(&wl->event_tsk.sema);
	}
}

static int wl_is_p2p_event(struct wl_event_q *e)
{
	switch (e->etype) {
	/* We have to seperate out the P2P events received
	 * on primary interface so that it can be send up
	 * via p2p0 interface.
	*/
	case WLC_E_P2P_PROBREQ_MSG:
	case WLC_E_P2P_DISC_LISTEN_COMPLETE:
	case WLC_E_ACTION_FRAME_RX:
	case WLC_E_ACTION_FRAME_OFF_CHAN_COMPLETE:
	case WLC_E_ACTION_FRAME_COMPLETE:

		if (e->emsg.ifidx != 0) {
			WL_TRACE(("P2P Event on Virtual I/F (ifidx:%d) \n",
			e->emsg.ifidx));
			/* We are only bothered about the P2P events received
			 * on primary interface. For rest of them return false
			 * so that it is sent over the interface corresponding
			 * to the ifidx.
			 */
			return FALSE;
		} else {
			WL_TRACE(("P2P Event on Primary I/F (ifidx:%d)."
				" Sent it to p2p0 \n", e->emsg.ifidx));
			return TRUE;
		}
		break;

	default:
		WL_TRACE(("NON-P2P Event %d on ifidx (ifidx:%d) \n",
			e->etype, e->emsg.ifidx));
		return FALSE;
	}
}

static s32 wl_event_handler(void *data)
{
	struct net_device *netdev;
	struct wl_priv *wl = NULL;
	struct wl_event_q *e;
	tsk_ctl_t *tsk = (tsk_ctl_t *)data;

	wl = (struct wl_priv *)tsk->parent;
#ifndef USE_KTHREAD_API
	DAEMONIZE("dhd_cfg80211_event");
	complete(&tsk->completed);
#else
	WL_ERR(("tsk Enter, tsk = 0x%08x\n", (unsigned int)tsk));
#endif

	while (down_interruptible (&tsk->sema) == 0) {
		SMP_RD_BARRIER_DEPENDS();
		if (tsk->terminated)
			break;
		while ((e = wl_deq_event(wl))) {
			WL_DBG(("event type (%d), if idx: %d\n", e->etype, e->emsg.ifidx));
			/* All P2P device address related events comes on primary interface since
			 * there is no corresponding bsscfg for P2P interface. Map it to p2p0
			 * interface.
			 */
			if ((wl_is_p2p_event(e) == TRUE) && (wl->p2p_net)) {
				netdev = wl->p2p_net;
			} else {
				netdev = dhd_idx2net((struct dhd_pub *)(wl->pub), e->emsg.ifidx);
			}
			if (!netdev)
				netdev = wl_to_prmry_ndev(wl);
			if (e->etype < WLC_E_LAST && wl->evt_handler[e->etype]) {
				wl->evt_handler[e->etype] (wl, netdev, &e->emsg, e->edata);
			} else {
				WL_DBG(("Unknown Event (%d): ignoring\n", e->etype));
			}
			wl_put_event(e);
		}
		DHD_OS_WAKE_UNLOCK(wl->pub);
	}
	WL_ERR(("%s was terminated\n", __func__));
	complete_and_exit(&tsk->completed, 0);
	return 0;
}

void
wl_cfg80211_event(struct net_device *ndev, const wl_event_msg_t * e, void *data)
{
	u32 event_type = ntoh32(e->event_type);
	struct wl_priv *wl = wlcfg_drv_priv;

#if (WL_DBG_LEVEL > 0)
	s8 *estr = (event_type <= sizeof(wl_dbg_estr) / WL_DBG_ESTR_MAX - 1) ?
	    wl_dbg_estr[event_type] : (s8 *) "Unknown";
	WL_DBG(("event_type (%d):" "WLC_E_" "%s\n", event_type, estr));
#endif /* (WL_DBG_LEVEL > 0) */

	if (event_type == WLC_E_PFN_NET_FOUND) {
		WL_DBG((" PNOEVENT: PNO_NET_FOUND\n"));
	}
	else if (event_type == WLC_E_PFN_NET_LOST) {
		WL_DBG((" PNOEVENT: PNO_NET_LOST\n"));
	}

	if (likely(!wl_enq_event(wl, ndev, event_type, e, data)))
		wl_wakeup_event(wl);
}

static void wl_init_eq(struct wl_priv *wl)
{
	wl_init_eq_lock(wl);
	INIT_LIST_HEAD(&wl->eq_list);
}

static void wl_flush_eq(struct wl_priv *wl)
{
	struct wl_event_q *e;
	unsigned long flags;

	flags = wl_lock_eq(wl);
	while (!list_empty(&wl->eq_list)) {
		e = list_first_entry(&wl->eq_list, struct wl_event_q, eq_list);
		list_del(&e->eq_list);
		kfree(e);
	}
	wl_unlock_eq(wl, flags);
}

/*
* retrieve first queued event from head
*/

static struct wl_event_q *wl_deq_event(struct wl_priv *wl)
{
	struct wl_event_q *e = NULL;
	unsigned long flags;

	flags = wl_lock_eq(wl);
	if (likely(!list_empty(&wl->eq_list))) {
		e = list_first_entry(&wl->eq_list, struct wl_event_q, eq_list);
		list_del(&e->eq_list);
	}
	wl_unlock_eq(wl, flags);

	return e;
}

/*
 * push event to tail of the queue
 */

static s32
wl_enq_event(struct wl_priv *wl, struct net_device *ndev, u32 event, const wl_event_msg_t *msg,
	void *data)
{
	struct wl_event_q *e;
	s32 err = 0;
	uint32 evtq_size;
	uint32 data_len;
	unsigned long flags;
	gfp_t aflags;

	data_len = 0;
	if (data)
		data_len = ntoh32(msg->datalen);
	evtq_size = sizeof(struct wl_event_q) + data_len;
	aflags = (in_atomic()) ? GFP_ATOMIC : GFP_KERNEL;
	e = kzalloc(evtq_size, aflags);
	if (unlikely(!e)) {
		WL_ERR(("event alloc failed\n"));
		return -ENOMEM;
	}
	e->etype = event;
	memcpy(&e->emsg, msg, sizeof(wl_event_msg_t));
	if (data)
		memcpy(e->edata, data, data_len);
	flags = wl_lock_eq(wl);
	list_add_tail(&e->eq_list, &wl->eq_list);
	wl_unlock_eq(wl, flags);

	return err;
}

static void wl_put_event(struct wl_event_q *e)
{
	kfree(e);
}

static s32 wl_config_ifmode(struct wl_priv *wl, struct net_device *ndev, s32 iftype)
{
	s32 infra = 0;
	s32 err = 0;
	s32 mode = 0;
	switch (iftype) {
	case NL80211_IFTYPE_MONITOR:
	case NL80211_IFTYPE_WDS:
		WL_ERR(("type (%d) : currently we do not support this mode\n",
			iftype));
		err = -EINVAL;
		return err;
	case NL80211_IFTYPE_ADHOC:
		mode = WL_MODE_IBSS;
		break;
	case NL80211_IFTYPE_STATION:
	case NL80211_IFTYPE_P2P_CLIENT:
		mode = WL_MODE_BSS;
		infra = 1;
		break;
	case NL80211_IFTYPE_AP:
	case NL80211_IFTYPE_P2P_GO:
		mode = WL_MODE_AP;
		infra = 1;
		break;
	default:
		err = -EINVAL;
		WL_ERR(("invalid type (%d)\n", iftype));
		return err;
	}
	infra = htod32(infra);
	err = wldev_ioctl(ndev, WLC_SET_INFRA, &infra, sizeof(infra), true);
	if (unlikely(err)) {
		WL_ERR(("WLC_SET_INFRA error (%d)\n", err));
		return err;
	}

	wl_set_mode_by_netdev(wl, ndev, mode);

	return 0;
}

s32 wl_add_remove_eventmsg(struct net_device *ndev, u16 event, bool add)
{
	s8 iovbuf[WL_EVENTING_MASK_LEN + 12];

	s8 eventmask[WL_EVENTING_MASK_LEN];
	s32 err = 0;
	if (!ndev)
		return -ENODEV;
	/* Setup event_msgs */
	bcm_mkiovar("event_msgs", NULL, 0, iovbuf,
		sizeof(iovbuf));
	err = wldev_ioctl(ndev, WLC_GET_VAR, iovbuf, sizeof(iovbuf), false);
	if (unlikely(err)) {
		WL_ERR(("Get event_msgs error (%d)\n", err));
		goto eventmsg_out;
	}
	memcpy(eventmask, iovbuf, WL_EVENTING_MASK_LEN);
	if (add) {
		setbit(eventmask, event);
	} else {
		clrbit(eventmask, event);
	}
	bcm_mkiovar("event_msgs", eventmask, WL_EVENTING_MASK_LEN, iovbuf,
		sizeof(iovbuf));
	err = wldev_ioctl(ndev, WLC_SET_VAR, iovbuf, sizeof(iovbuf), true);
	if (unlikely(err)) {
		WL_ERR(("Set event_msgs error (%d)\n", err));
		goto eventmsg_out;
	}

eventmsg_out:
	return err;

}

static int wl_construct_reginfo(struct wl_priv *wl, s32 bw_cap)
{
	struct net_device *dev = wl_to_prmry_ndev(wl);
	struct ieee80211_channel *band_chan_arr = NULL;
	wl_uint32_list_t *list;
	u32 i, j, index, n_2g, n_5g, band, channel, array_size;
	u32 *n_cnt = NULL;
	chanspec_t c = 0;
	s32 err = BCME_OK;
	bool update;
	bool ht40_allowed;
	u8 *pbuf = NULL;

#define LOCAL_BUF_LEN 1024
	pbuf = kzalloc(LOCAL_BUF_LEN, GFP_KERNEL);

	if (pbuf == NULL) {
		WL_ERR(("failed to allocate local buf\n"));
		return -ENOMEM;
	}
	list = (wl_uint32_list_t *)(void *) pbuf;
	list->count = htod32(WL_NUMCHANSPECS);


	err = wldev_iovar_getbuf_bsscfg(dev, "chanspecs", NULL,
		0, pbuf, LOCAL_BUF_LEN, 0, &wl->ioctl_buf_sync);
	if (err != 0) {
		WL_ERR(("get chanspecs failed with %d\n", err));
		kfree(pbuf);
		return err;
	}
#undef LOCAL_BUF_LEN

	list = (wl_uint32_list_t *)(void *)pbuf;
	band = array_size = n_2g = n_5g = 0;
	for (i = 0; i < dtoh32(list->count); i++) {
		index = 0;
		update = false;
		ht40_allowed = false;
		c = (chanspec_t)dtoh32(list->element[i]);
		c = wl_chspec_driver_to_host(c);
		channel = CHSPEC_CHANNEL(c);
		if (CHSPEC_IS40(c)) {
			if (CHSPEC_SB_UPPER(c))
				channel += CH_10MHZ_APART;
			else
				channel -= CH_10MHZ_APART;
		}
		if (CHSPEC_IS2G(c) && (channel >= CH_MIN_2G_CHANNEL) &&
			(channel <= CH_MAX_2G_CHANNEL)) {
			band_chan_arr = __wl_2ghz_channels;
			array_size = ARRAYSIZE(__wl_2ghz_channels);
			n_cnt = &n_2g;
			band = IEEE80211_BAND_2GHZ;
			ht40_allowed = (bw_cap  == WLC_N_BW_40ALL)? true : false;
		} else if (CHSPEC_IS5G(c) && channel >= CH_MIN_5G_CHANNEL) {
			band_chan_arr = __wl_5ghz_a_channels;
			array_size = ARRAYSIZE(__wl_5ghz_a_channels);
			n_cnt = &n_5g;
			band = IEEE80211_BAND_5GHZ;
			ht40_allowed = (bw_cap  == WLC_N_BW_20ALL)? false : true;
		} else {
			WL_ERR(("Invalid channel Sepc. 0x%x.\n", c));
			continue;
		}
		if (!ht40_allowed && CHSPEC_IS40(c))
			continue;
		for (j = 0; (j < *n_cnt && (*n_cnt < array_size)); j++) {
			if (band_chan_arr[j].hw_value == channel) {
				update = true;
				break;
			}
		}
		if (update)
			index = j;
		else
			index = *n_cnt;
		if (index <  array_size) {
#if LINUX_VERSION_CODE == KERNEL_VERSION(2, 6, 38) && !defined(WL_COMPAT_WIRELESS)
			band_chan_arr[index].center_freq =
				ieee80211_channel_to_frequency(channel);
#else
			band_chan_arr[index].center_freq =
				ieee80211_channel_to_frequency(channel, band);
#endif
			band_chan_arr[index].hw_value = channel;

			if (CHSPEC_IS40(c) && ht40_allowed) {
				/* assuming the order is HT20, HT40 Upper,
				   HT40 lower from chanspecs
				*/
				u32 ht40_flag = band_chan_arr[index].flags & IEEE80211_CHAN_NO_HT40;
				if (CHSPEC_SB_UPPER(c)) {
					if (ht40_flag == IEEE80211_CHAN_NO_HT40)
						band_chan_arr[index].flags &=
							~IEEE80211_CHAN_NO_HT40;
					band_chan_arr[index].flags |= IEEE80211_CHAN_NO_HT40PLUS;
				} else {
					/* It should be one of
						IEEE80211_CHAN_NO_HT40 or IEEE80211_CHAN_NO_HT40PLUS
					*/
					band_chan_arr[index].flags &= ~IEEE80211_CHAN_NO_HT40;
					if (ht40_flag == IEEE80211_CHAN_NO_HT40)
						band_chan_arr[index].flags |=
							IEEE80211_CHAN_NO_HT40MINUS;
				}
			} else {
				band_chan_arr[index].flags = IEEE80211_CHAN_NO_HT40;
				if (band == IEEE80211_BAND_2GHZ)
					channel |= WL_CHANSPEC_BAND_2G;
				else
					channel |= WL_CHANSPEC_BAND_5G;
				channel |= WL_CHANSPEC_BW_20;
				channel = wl_chspec_host_to_driver(channel);
				err = wldev_iovar_getint(dev, "per_chan_info", &channel);
				if (!err) {
					if (channel & WL_CHAN_RADAR)
						band_chan_arr[index].flags |=
							(IEEE80211_CHAN_RADAR |
							IEEE80211_CHAN_NO_IBSS);
					if (channel & WL_CHAN_PASSIVE)
						band_chan_arr[index].flags |=
							IEEE80211_CHAN_PASSIVE_SCAN;
				}
			}
			if (!update)
				(*n_cnt)++;
		}

	}
	__wl_band_2ghz.n_channels = n_2g;
	__wl_band_5ghz_a.n_channels = n_5g;
	kfree(pbuf);
	return err;
}

s32 wl_update_wiphybands(struct wl_priv *wl)
{
	struct wiphy *wiphy;
	struct net_device *dev;
	u32 bandlist[3];
	u32 nband = 0;
	u32 i = 0;
	s32 err = 0;
	s32 index = 0;
	s32 nmode = 0;
	bool rollback_lock = false;
	s32 bw_cap = 0;
	s32 cur_band = -1;
	struct ieee80211_supported_band *bands[IEEE80211_NUM_BANDS]={NULL,};

	if (wl == NULL) {
		wl = wlcfg_drv_priv;
		mutex_lock(&wl->usr_sync);
		rollback_lock = true;
	}
	dev = wl_to_prmry_ndev(wl);

	memset(bandlist, 0, sizeof(bandlist));
	err = wldev_ioctl(dev, WLC_GET_BANDLIST, bandlist,
		sizeof(bandlist), false);
	if (unlikely(err)) {
		WL_ERR(("error read bandlist (%d)\n", err));
		goto end_bands;
	}

	wiphy = wl_to_wiphy(wl);

	err = wldev_ioctl(dev, WLC_GET_BAND, &cur_band,
		sizeof(s32), false);
	if (unlikely(err)) {
		WL_ERR(("error (%d)\n", err));
		goto end_bands;
	}

	err = wldev_iovar_getint(dev, "nmode", &nmode);
	if (unlikely(err)) {
		WL_ERR(("error reading nmode (%d)\n", err));
	} else {
		/* For nmodeonly check bw cap */
		err = wldev_iovar_getint(dev, "mimo_bw_cap", &bw_cap);
		if (unlikely(err)) {
			 WL_ERR(("error get mimo_bw_cap (%d)\n", err));
		}
	}

	err = wl_construct_reginfo(wl, bw_cap);
	if (err) {
		WL_ERR(("wl_construct_reginfo() fails err=%d\n", err));
		if (err != BCME_UNSUPPORTED)
			goto end_bands;
		err = 0;
	}

	nband = bandlist[0];

	for (i = 1; i <= nband && i < ARRAYSIZE(bandlist); i++) {
		index = -1;
		if (bandlist[i] == WLC_BAND_5G && __wl_band_5ghz_a.n_channels > 0) {
			bands[IEEE80211_BAND_5GHZ] =
				&__wl_band_5ghz_a;
				index = IEEE80211_BAND_5GHZ;
			if (bw_cap == WLC_N_BW_40ALL || bw_cap == WLC_N_BW_20IN2G_40IN5G)
				bands[index]->ht_cap.cap |= IEEE80211_HT_CAP_SGI_40;
		}
		else if (bandlist[i] == WLC_BAND_2G && __wl_band_2ghz.n_channels > 0) {
			bands[IEEE80211_BAND_2GHZ] =
				&__wl_band_2ghz;
				index = IEEE80211_BAND_2GHZ;
			if (bw_cap == WLC_N_BW_40ALL)
				bands[index]->ht_cap.cap |= IEEE80211_HT_CAP_SGI_40;
		}

		if ((index >= 0) && nmode) {
			bands[index]->ht_cap.cap |=
				(IEEE80211_HT_CAP_SGI_20 | IEEE80211_HT_CAP_DSSSCCK40);
			bands[index]->ht_cap.ht_supported = TRUE;
			bands[index]->ht_cap.ampdu_factor = IEEE80211_HT_MAX_AMPDU_64K;
			bands[index]->ht_cap.ampdu_density = IEEE80211_HT_MPDU_DENSITY_16;
			/* An HT shall support all EQM rates for one spatial stream */
			bands[index]->ht_cap.mcs.rx_mask[0] = 0xff;
		}

	}

	wiphy->bands[IEEE80211_BAND_2GHZ] = bands[IEEE80211_BAND_2GHZ];
	wiphy->bands[IEEE80211_BAND_5GHZ] = bands[IEEE80211_BAND_5GHZ];


	wiphy_apply_custom_regulatory(wiphy, &brcm_regdom);
	end_bands:
		if (rollback_lock)
			mutex_unlock(&wl->usr_sync);
		return err;
}

static s32 __wl_cfg80211_up(struct wl_priv *wl)
{
	s32 err = 0;
	struct net_device *ndev = wl_to_prmry_ndev(wl);
	struct wireless_dev *wdev = ndev->ieee80211_ptr;

	WL_DBG(("In\n"));

	err = dhd_config_dongle(wl, false);
	if (unlikely(err))
		return err;

	err = wl_config_ifmode(wl, ndev, wdev->iftype);
	if (unlikely(err && err != -EINPROGRESS)) {
		WL_ERR(("wl_config_ifmode failed\n"));
	}
	err = wl_update_wiphybands(wl);
	if (unlikely(err)) {
		WL_ERR(("wl_update_wiphybands failed\n"));
	}

	err = dhd_monitor_init(wl->pub);
	err = wl_invoke_iscan(wl);

#ifdef WL_HOST_BAND_MGMT
	/* By default the curr_band is initialized to BAND_AUTO */
	if (wl_cfg80211_set_band(ndev, WLC_BAND_AUTO) < 0) {
		WL_ERR(("roam_band set failed\n"));
		err = -1;
	}
#endif /* WL_HOST_BAND_MGMT */

	wl_set_drv_status(wl, READY, ndev);
	return err;
}

static s32 __wl_cfg80211_down(struct wl_priv *wl)
{
	s32 err = 0;
	unsigned long flags;
	struct net_info *iter, *next;
	struct net_device *ndev = wl_to_prmry_ndev(wl);
	struct net_device *p2p_net = wl->p2p_net;
	WL_DBG(("In\n"));
	/* Check if cfg80211 interface is already down */
	if (!wl_get_drv_status(wl, READY, ndev))
		return err;	/* it is even not ready */

	for_each_ndev(wl, iter, next)
		wl_set_drv_status(wl, SCAN_ABORTING, iter->ndev);


	wl_term_iscan(wl);
	spin_lock_irqsave(&wl->cfgdrv_lock, flags);
	if (wl->scan_request) {
		cfg80211_scan_done(wl->scan_request, true);
		wl->scan_request = NULL;
	}
	spin_unlock_irqrestore(&wl->cfgdrv_lock, flags);

	for_each_ndev(wl, iter, next) {
		wl_clr_drv_status(wl, READY, iter->ndev);
		wl_clr_drv_status(wl, SCANNING, iter->ndev);
		wl_clr_drv_status(wl, SCAN_ABORTING, iter->ndev);
		wl_clr_drv_status(wl, CONNECTING, iter->ndev);
		wl_clr_drv_status(wl, CONNECTED, iter->ndev);
		wl_clr_drv_status(wl, DISCONNECTING, iter->ndev);
		wl_clr_drv_status(wl, AP_CREATED, iter->ndev);
		wl_clr_drv_status(wl, AP_CREATING, iter->ndev);
	}
	wl_to_prmry_ndev(wl)->ieee80211_ptr->iftype =
		NL80211_IFTYPE_STATION;
#if defined(WL_CFG80211) && defined(SUPPORT_DEEP_SLEEP)
	if (!sleep_never) {
	if (p2p_net)
		dev_close(p2p_net);
	}
#endif
	DNGL_FUNC(dhd_cfg80211_down, (wl));
	wl_flush_eq(wl);
	wl_link_down(wl);
	if (wl->p2p_supported)
		wl_cfgp2p_down(wl);
	dhd_monitor_uninit();

	return err;
}

s32 wl_cfg80211_up(void *para)
{
	struct wl_priv *wl;
	s32 err = 0;
	int val = 1;
	dhd_pub_t *dhd;
	(void)para;
	WL_DBG(("In\n"));
	wl = wlcfg_drv_priv;

	if ((err = wldev_ioctl(wl_to_prmry_ndev(wl), WLC_GET_VERSION, &val,
		sizeof(int), false) < 0)) {
		WL_ERR(("WLC_GET_VERSION failed, err=%d\n", err));
		return err;
	}
	val = dtoh32(val);
	if (val != WLC_IOCTL_VERSION && val != 1) {
		WL_ERR(("Version mismatch, please upgrade. Got %d, expected %d or 1\n",
			val, WLC_IOCTL_VERSION));
		return BCME_VERSION;
	}
	ioctl_version = val;
	WL_TRACE(("WLC_GET_VERSION=%d\n", ioctl_version));

	mutex_lock(&wl->usr_sync);
	dhd = (dhd_pub_t *)(wl->pub);
	if (!(dhd->op_mode & DHD_FLAG_HOSTAP_MODE)) {
		err = wl_cfg80211_attach_post(wl_to_prmry_ndev(wl));
		if (unlikely(err))
			return err;
	}
	err = __wl_cfg80211_up(wl);
	if (unlikely(err))
		WL_ERR(("__wl_cfg80211_up failed\n"));
	mutex_unlock(&wl->usr_sync);
	return err;
}

/* Private Event to Supplicant with indication that chip hangs */
int wl_cfg80211_hang(struct net_device *dev, u16 reason)
{
	struct wl_priv *wl;
	wl = wlcfg_drv_priv;

	WL_ERR(("In : chip crash eventing\n"));
	cfg80211_disconnected(dev, reason, NULL, 0, GFP_KERNEL);
	if (wl != NULL) {
		wl_link_down(wl);
	}
	return 0;
}

s32 wl_cfg80211_down(void *para)
{
	struct wl_priv *wl;
	s32 err = 0;

	(void)para;
	WL_DBG(("In\n"));
	wl = wlcfg_drv_priv;
	mutex_lock(&wl->usr_sync);
	err = __wl_cfg80211_down(wl);
	mutex_unlock(&wl->usr_sync);

	return err;
}

static void *wl_read_prof(struct wl_priv *wl, struct net_device *ndev, s32 item)
{
	unsigned long flags;
	void *rptr = NULL;
	struct wl_profile *profile = wl_get_profile_by_netdev(wl, ndev);

	if (!profile)
		return NULL;
	spin_lock_irqsave(&wl->cfgdrv_lock, flags);
	switch (item) {
	case WL_PROF_SEC:
		rptr = &profile->sec;
		break;
	case WL_PROF_ACT:
		rptr = &profile->active;
		break;
	case WL_PROF_BSSID:
		rptr = profile->bssid;
		break;
	case WL_PROF_SSID:
		rptr = &profile->ssid;
		break;
	case WL_PROF_CHAN:
		rptr = &profile->channel;
		break;
	}
	spin_unlock_irqrestore(&wl->cfgdrv_lock, flags);
	if (!rptr)
		WL_ERR(("invalid item (%d)\n", item));
	return rptr;
}

static s32
wl_update_prof(struct wl_priv *wl, struct net_device *ndev,
	const wl_event_msg_t *e, void *data, s32 item)
{
	s32 err = 0;
	struct wlc_ssid *ssid;
	unsigned long flags;
	struct wl_profile *profile = wl_get_profile_by_netdev(wl, ndev);

	if (!profile)
		return WL_INVALID;
	spin_lock_irqsave(&wl->cfgdrv_lock, flags);
	switch (item) {
	case WL_PROF_SSID:
		ssid = (wlc_ssid_t *) data;
		memset(profile->ssid.SSID, 0,
			sizeof(profile->ssid.SSID));
		memcpy(profile->ssid.SSID, ssid->SSID, ssid->SSID_len);
		profile->ssid.SSID_len = ssid->SSID_len;
		break;
	case WL_PROF_BSSID:
		if (data)
			memcpy(profile->bssid, data, ETHER_ADDR_LEN);
		else
			memset(profile->bssid, 0, ETHER_ADDR_LEN);
		break;
	case WL_PROF_SEC:
		memcpy(&profile->sec, data, sizeof(profile->sec));
		break;
	case WL_PROF_ACT:
		profile->active = *(bool *)data;
		break;
	case WL_PROF_BEACONINT:
		profile->beacon_interval = *(u16 *)data;
		break;
	case WL_PROF_DTIMPERIOD:
		profile->dtim_period = *(u8 *)data;
		break;
	case WL_PROF_CHAN:
		profile->channel = *(u32*)data;
		break;
	default:
		err = -EOPNOTSUPP;
		break;
	}
	spin_unlock_irqrestore(&wl->cfgdrv_lock, flags);

	if (err == EOPNOTSUPP)
		WL_ERR(("unsupported item (%d)\n", item));

	return err;
}

void wl_cfg80211_dbg_level(u32 level)
{
	/*
	* prohibit to change debug level
	* by insmod parameter.
	* eventually debug level will be configured
	* in compile time by using CONFIG_XXX
	*/
	/* wl_dbg_level = level; */
}

static bool wl_is_ibssmode(struct wl_priv *wl, struct net_device *ndev)
{
	return wl_get_mode_by_netdev(wl, ndev) == WL_MODE_IBSS;
}

static __used bool wl_is_ibssstarter(struct wl_priv *wl)
{
	return wl->ibss_starter;
}

static void wl_rst_ie(struct wl_priv *wl)
{
	struct wl_ie *ie = wl_to_ie(wl);

	ie->offset = 0;
}

static __used s32 wl_add_ie(struct wl_priv *wl, u8 t, u8 l, u8 *v)
{
	struct wl_ie *ie = wl_to_ie(wl);
	s32 err = 0;

	if (unlikely(ie->offset + l + 2 > WL_TLV_INFO_MAX)) {
		WL_ERR(("ei crosses buffer boundary\n"));
		return -ENOSPC;
	}
	ie->buf[ie->offset] = t;
	ie->buf[ie->offset + 1] = l;
	memcpy(&ie->buf[ie->offset + 2], v, l);
	ie->offset += l + 2;

	return err;
}

static void wl_update_hidden_ap_ie(struct wl_bss_info *bi, u8 *ie_stream, u32 *ie_size)
{
	u8 *ssidie;

	ssidie = (u8 *)cfg80211_find_ie(WLAN_EID_SSID, ie_stream, *ie_size);
	if (!ssidie)
		return;
	if (ssidie[1] != bi->SSID_len) {
		if (ssidie[1]) {
			WL_ERR(("%s: Wrong SSID len: %d != %d\n", __func__, ssidie[1], bi->SSID_len));
			return;
		}
		memmove(ssidie + bi->SSID_len + 2, ssidie + 2, *ie_size - (ssidie + 2 - ie_stream));
		memcpy(ssidie + 2, bi->SSID, bi->SSID_len);
		*ie_size = *ie_size + bi->SSID_len;
		ssidie[1] = bi->SSID_len;
		return;
	}
	if (*(ssidie + 2) == '\0')
		memcpy(ssidie + 2, bi->SSID, bi->SSID_len);
	return;
}

static s32 wl_mrg_ie(struct wl_priv *wl, u8 *ie_stream, u16 ie_size)
{
	struct wl_ie *ie = wl_to_ie(wl);
	s32 err = 0;

	if (unlikely(ie->offset + ie_size > WL_TLV_INFO_MAX)) {
		WL_ERR(("ei_stream crosses buffer boundary\n"));
		return -ENOSPC;
	}
	memcpy(&ie->buf[ie->offset], ie_stream, ie_size);
	ie->offset += ie_size;

	return err;
}

static s32 wl_cp_ie(struct wl_priv *wl, u8 *dst, u16 dst_size)
{
	struct wl_ie *ie = wl_to_ie(wl);
	s32 err = 0;

	if (unlikely(ie->offset > dst_size)) {
		WL_ERR(("dst_size is not enough\n"));
		return -ENOSPC;
	}
	memcpy(dst, &ie->buf[0], ie->offset);

	return err;
}

static u32 wl_get_ielen(struct wl_priv *wl)
{
	struct wl_ie *ie = wl_to_ie(wl);

	return ie->offset;
}

static void wl_link_up(struct wl_priv *wl)
{
	wl->link_up = true;
}

static void wl_link_down(struct wl_priv *wl)
{
	struct wl_connect_info *conn_info = wl_to_conn(wl);

	WL_DBG(("In\n"));
	wl->link_up = false;
	conn_info->req_ie_len = 0;
	conn_info->resp_ie_len = 0;
}

static unsigned long wl_lock_eq(struct wl_priv *wl)
{
	unsigned long flags;

	spin_lock_irqsave(&wl->eq_lock, flags);
	return flags;
}

static void wl_unlock_eq(struct wl_priv *wl, unsigned long flags)
{
	spin_unlock_irqrestore(&wl->eq_lock, flags);
}

static void wl_init_eq_lock(struct wl_priv *wl)
{
	spin_lock_init(&wl->eq_lock);
}

static void wl_delay(u32 ms)
{
	if (in_atomic() || (ms < jiffies_to_msecs(1))) {
		mdelay(ms);
	} else {
		msleep(ms);
	}
}

s32 wl_cfg80211_get_p2p_dev_addr(struct net_device *net, struct ether_addr *p2pdev_addr)
{
	struct wl_priv *wl = wlcfg_drv_priv;
	struct ether_addr p2pif_addr;
	struct ether_addr primary_mac;
	if (!wl->p2p)
		return -1;
	if (!p2p_is_on(wl)) {
		get_primary_mac(wl, &primary_mac);
		wl_cfgp2p_generate_bss_mac(&primary_mac, p2pdev_addr, &p2pif_addr);
	} else {
		memcpy(p2pdev_addr->octet,
			wl->p2p->dev_addr.octet, ETHER_ADDR_LEN);
	}


	return 0;
}
s32 wl_cfg80211_set_p2p_noa(struct net_device *net, char* buf, int len)
{
	struct wl_priv *wl;

	wl = wlcfg_drv_priv;

	return wl_cfgp2p_set_p2p_noa(wl, net, buf, len);
}

s32 wl_cfg80211_get_p2p_noa(struct net_device *net, char* buf, int len)
{
	struct wl_priv *wl;
	wl = wlcfg_drv_priv;

	return wl_cfgp2p_get_p2p_noa(wl, net, buf, len);
}

s32 wl_cfg80211_set_p2p_ps(struct net_device *net, char* buf, int len)
{
	struct wl_priv *wl;
	wl = wlcfg_drv_priv;

	return wl_cfgp2p_set_p2p_ps(wl, net, buf, len);
}

s32 wl_cfg80211_set_wps_p2p_ie(struct net_device *net, char *buf, int len,
	enum wl_management_type type)
{
	struct wl_priv *wl;
	struct net_device *ndev = NULL;
	struct ether_addr primary_mac;
	s32 ret = 0;
	s32 bssidx = 0;
	s32 pktflag = 0;
	wl = wlcfg_drv_priv;

	if (wl_get_drv_status(wl, AP_CREATING, net) ||
		wl_get_drv_status(wl, AP_CREATED, net)) {
		ndev = net;
		bssidx = 0;
	} else if (wl->p2p) {
		if (net == wl->p2p_net) {
			net = wl_to_prmry_ndev(wl);
		}
		if (!wl->p2p->on) {
			get_primary_mac(wl, &primary_mac);
			wl_cfgp2p_generate_bss_mac(&primary_mac, &wl->p2p->dev_addr,
				&wl->p2p->int_addr);
			/* In case of p2p_listen command, supplicant send remain_on_channel
			* without turning on P2P
			*/

			p2p_on(wl) = true;
			ret = wl_cfgp2p_enable_discovery(wl, net, NULL, 0);

			if (unlikely(ret)) {
				goto exit;
			}
		}
		if (net  != wl_to_prmry_ndev(wl)) {
			if (wl_get_mode_by_netdev(wl, net) == WL_MODE_AP) {
				ndev = wl_to_p2p_bss_ndev(wl, P2PAPI_BSSCFG_CONNECTION);
				bssidx = wl_to_p2p_bss_bssidx(wl, P2PAPI_BSSCFG_CONNECTION);
			}
		} else {
				ndev = wl_to_p2p_bss_ndev(wl, P2PAPI_BSSCFG_PRIMARY);
				bssidx = wl_to_p2p_bss_bssidx(wl, P2PAPI_BSSCFG_DEVICE);
		}
	}
	if (ndev != NULL) {
		switch (type) {
			case WL_BEACON:
				pktflag = VNDR_IE_BEACON_FLAG;
				break;
			case WL_PROBE_RESP:
				pktflag = VNDR_IE_PRBRSP_FLAG;
				break;
			case WL_ASSOC_RESP:
				pktflag = VNDR_IE_ASSOCRSP_FLAG;
				break;
		}
		if (pktflag)
			ret = wl_cfgp2p_set_management_ie(wl, ndev, bssidx, pktflag, buf, len);
	}
exit:
	return ret;
}

static const struct rfkill_ops wl_rfkill_ops = {
	.set_block = wl_rfkill_set
};

static int wl_rfkill_set(void *data, bool blocked)
{
	struct wl_priv *wl = (struct wl_priv *)data;

	WL_DBG(("Enter \n"));
	WL_DBG(("RF %s\n", blocked ? "blocked" : "unblocked"));

	if (!wl)
		return -EINVAL;

	wl->rf_blocked = blocked;

	return 0;
}

static int wl_setup_rfkill(struct wl_priv *wl, bool setup)
{
	s32 err = 0;

	WL_DBG(("Enter \n"));
	if (!wl)
		return -EINVAL;
	if (setup) {
		wl->rfkill = rfkill_alloc("brcmfmac-wifi",
			wl_cfg80211_get_parent_dev(),
			RFKILL_TYPE_WLAN, &wl_rfkill_ops, (void *)wl);

		if (!wl->rfkill) {
			err = -ENOMEM;
			goto err_out;
		}

		err = rfkill_register(wl->rfkill);

		if (err)
			rfkill_destroy(wl->rfkill);
	} else {
		if (!wl->rfkill) {
			err = -ENOMEM;
			goto err_out;
		}

		rfkill_unregister(wl->rfkill);
		rfkill_destroy(wl->rfkill);
	}

err_out:
	return err;
}

struct device *wl_cfg80211_get_parent_dev(void)
{
	return cfg80211_parent_dev;
}

void wl_cfg80211_set_parent_dev(void *dev)
{
	cfg80211_parent_dev = dev;
}

static void wl_cfg80211_clear_parent_dev(void)
{
	cfg80211_parent_dev = NULL;
}

static void get_primary_mac(struct wl_priv *wl, struct ether_addr *mac)
{
	wldev_iovar_getbuf_bsscfg(wl_to_prmry_ndev(wl), "cur_etheraddr", NULL,
		0, wl->ioctl_buf, WLC_IOCTL_SMLEN, 0, &wl->ioctl_buf_sync);
	memcpy(mac->octet, wl->ioctl_buf, ETHER_ADDR_LEN);
}

int wl_cfg80211_do_driver_init(struct net_device *net)
{
	struct wl_priv *wl = *(struct wl_priv **)netdev_priv(net);

	if (!wl || !wl->wdev)
		return -EINVAL;

	if (dhd_do_driver_init(wl->wdev->netdev) < 0)
		return -1;

	return 0;
}

void wl_cfg80211_enable_trace(bool set, u32 level)
{
	if (set)
		wl_dbg_level = level & WL_DBG_LEVEL;
	else
		wl_dbg_level |= (WL_DBG_LEVEL & level);
}
#if 0 || (LINUX_VERSION_CODE >= KERNEL_VERSION(3, 2, 0))
static s32
wl_cfg80211_mgmt_tx_cancel_wait(struct wiphy *wiphy,
	struct net_device *dev, u64 cookie)
{
	/* CFG80211 checks for tx_cancel_wait callback when ATTR_DURATION
	 * is passed with CMD_FRAME. This callback is supposed to cancel
	 * the OFFCHANNEL Wait. Since we are already taking care of that
	 *  with the tx_mgmt logic, do nothing here.
	 */

	return 0;
}
#endif /* WL_SUPPORT_BACKPORTED_PATCHES || KERNEL >= 3.2.0 */

#ifdef WL11U
bcm_tlv_t *
wl_cfg80211_find_interworking_ie(u8 *parse, u32 len)
{
	bcm_tlv_t *ie;

	while ((ie = bcm_parse_tlvs(parse, (u32)len, DOT11_MNG_INTERWORKING_ID))) {
			return (bcm_tlv_t *)ie;
	}
	return NULL;
}


static s32
wl_cfg80211_add_iw_ie(struct wl_priv *wl, struct net_device *ndev, s32 bssidx, s32 pktflag,
            uint8 ie_id, uint8 *data, uint8 data_len)
{
	s32 err = BCME_OK;
	s32 buf_len;
	s32 iecount;
	ie_setbuf_t *ie_setbuf;

	if (ie_id != DOT11_MNG_INTERWORKING_ID)
		return BCME_UNSUPPORTED;

	/* Validate the pktflag parameter */
	if ((pktflag & ~(VNDR_IE_BEACON_FLAG | VNDR_IE_PRBRSP_FLAG |
	            VNDR_IE_ASSOCRSP_FLAG | VNDR_IE_AUTHRSP_FLAG |
	            VNDR_IE_PRBREQ_FLAG | VNDR_IE_ASSOCREQ_FLAG|
	            VNDR_IE_CUSTOM_FLAG))) {
		WL_ERR(("cfg80211 Add IE: Invalid packet flag 0x%x\n", pktflag));
		return -1;
	}

	/* use VNDR_IE_CUSTOM_FLAG flags for none vendor IE . currently fixed value */
	pktflag = htod32(pktflag);

	buf_len = sizeof(ie_setbuf_t) + data_len - 1;
	ie_setbuf = (ie_setbuf_t *) kzalloc(buf_len, GFP_KERNEL);

	if (!ie_setbuf) {
		WL_ERR(("Error allocating buffer for IE\n"));
		return -ENOMEM;
	}

	if (wl->iw_ie_len == data_len && !memcmp(wl->iw_ie, data, data_len)) {
		WL_ERR(("Previous IW IE is equals to current IE\n"));
		return err;
	}

	strncpy(ie_setbuf->cmd, "add", VNDR_IE_CMD_LEN - 1);
	ie_setbuf->cmd[VNDR_IE_CMD_LEN - 1] = '\0';

	/* Buffer contains only 1 IE */
	iecount = htod32(1);
	memcpy((void *)&ie_setbuf->ie_buffer.iecount, &iecount, sizeof(int));
	memcpy((void *)&ie_setbuf->ie_buffer.ie_list[0].pktflag, &pktflag, sizeof(uint32));

	/* Now, add the IE to the buffer */
	ie_setbuf->ie_buffer.ie_list[0].ie_data.id = ie_id;

	/* if already set with previous values, delete it first */
	if (wl->iw_ie_len != 0) {
		WL_DBG(("Different IW_IE was already set. clear first\n"));

		ie_setbuf->ie_buffer.ie_list[0].ie_data.len = 0;

		err = wldev_iovar_setbuf_bsscfg(ndev, "ie", ie_setbuf, buf_len,
			wl->ioctl_buf, WLC_IOCTL_MAXLEN, bssidx, &wl->ioctl_buf_sync);

		if (err != BCME_OK)
			return err;
	}

	ie_setbuf->ie_buffer.ie_list[0].ie_data.len = data_len;
	memcpy((uchar *)&ie_setbuf->ie_buffer.ie_list[0].ie_data.data[0], data, data_len);

	err = wldev_iovar_setbuf_bsscfg(ndev, "ie", ie_setbuf, buf_len,
		wl->ioctl_buf, WLC_IOCTL_MAXLEN, bssidx, &wl->ioctl_buf_sync);

	if (err == BCME_OK) {
		memcpy(wl->iw_ie, data, data_len);
		wl->iw_ie_len = data_len;
		wl->wl11u = TRUE;

		err = wldev_iovar_setint_bsscfg(ndev, "grat_arp", 1, bssidx);
	}

	kfree(ie_setbuf);
	return err;
}
#endif /* WL11U */

#ifdef WL_HOST_BAND_MGMT
s32
wl_cfg80211_set_band(struct net_device *ndev, int band)
{
	struct wl_priv *wl = wlcfg_drv_priv;
	int ret = 0;
	char ioctl_buf[50];

	if ((band < WLC_BAND_AUTO) || (band > WLC_BAND_2G)) {
		WL_ERR(("Invalid band\n"));
		return -EINVAL;
	}

	if ((ret = wldev_iovar_setbuf(ndev, "roam_band", &band,
		sizeof(int), ioctl_buf, sizeof(ioctl_buf), NULL)) < 0) {
		WL_ERR(("seting roam_band failed code=%d\n", ret));
		return ret;
	}

	WL_DBG(("Setting band to %d\n", band));
	wl->curr_band = band;

	return 0;
}
#endif /* WL_HOST_BAND_MGMT */<|MERGE_RESOLUTION|>--- conflicted
+++ resolved
@@ -2073,7 +2073,6 @@
 
 	WL_DBG(("Enter wiphy (%p)\n", wiphy));
 	if (wl_get_drv_status_all(wl, SCANNING)) {
-<<<<<<< HEAD
 		if (wl->scan_request == NULL) {
 			wl_clr_drv_status_all(wl, SCANNING);
 			WL_DBG(("<<<<<<<<<<<Force Clear Scanning Status>>>>>>>>>>>\n"));
@@ -2081,15 +2080,6 @@
 			WL_ERR(("Scanning already\n"));
 			return -EAGAIN;
 		}
-=======
-                if (wl->scan_request == NULL) {
-                        wl_clr_drv_status_all(wl, SCANNING);
-                        WL_DBG(("<<<<<<<<<<<Force Clear Scanning Status>>>>>>>>>>>\n"));
-                } else {
-                        WL_ERR(("Scanning already\n"));
-                        return -EAGAIN;
-                }
->>>>>>> eab3492c
 	}
 	if (wl_get_drv_status(wl, SCAN_ABORTING, ndev)) {
 		WL_ERR(("Scanning being aborted\n"));
@@ -6316,7 +6306,6 @@
 	beacon_proberesp->capab_info = cpu_to_le16(bi->capability);
 	wl_rst_ie(wl);
 
-<<<<<<< HEAD
 	ie_offset = ((u8 *) bi) + bi->ie_offset;
 
 	if (is_roam_done && ((int)(*(ie_offset)) == WLAN_EID_SSID &&
@@ -6347,10 +6336,6 @@
 		wl_mrg_ie(wl, ((u8 *) bi) + bi->ie_offset, bi->ie_length);
 	}
 
-=======
-	wl_update_hidden_ap_ie(bi, ((u8 *) bi) + bi->ie_offset, &bi->ie_length);
-	wl_mrg_ie(wl, ((u8 *) bi) + bi->ie_offset, bi->ie_length);
->>>>>>> eab3492c
 	wl_cp_ie(wl, beacon_proberesp->variable, WL_BSS_INFO_MAX -
 		offsetof(struct wl_cfg80211_bss_info, frame_buf));
 	notif_bss_info->frame_len = offsetof(struct ieee80211_mgmt,
