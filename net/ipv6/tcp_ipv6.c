--- conflicted
+++ resolved
@@ -899,13 +899,9 @@
 	__tcp_v6_send_check(buff, &fl6.saddr, &fl6.daddr);
 
 	fl6.flowi6_proto = IPPROTO_TCP;
-<<<<<<< HEAD
 	if (ipv6_addr_type(&fl6.daddr) & IPV6_ADDR_LINKLOCAL)
 		fl6.flowi6_oif = inet6_iif(skb);
-=======
-	fl6.flowi6_oif = inet6_iif(skb);
 	fl6.flowi6_mark = IP6_REPLY_MARK(net, skb->mark);
->>>>>>> 6cf93503
 	fl6.fl6_dport = t1->dest;
 	fl6.fl6_sport = t1->source;
 	security_skb_classify_flow(skb, flowi6_to_flowi(&fl6));
