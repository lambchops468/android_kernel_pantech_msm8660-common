--- conflicted
+++ resolved
@@ -616,15 +616,11 @@
 		prefix = &prefix_buf;
 	}
 
-<<<<<<< HEAD
 	if (rinfo->prefix_len == 0)
 		rt = rt6_get_dflt_router(gwaddr, dev);
 	else
-		rt = rt6_get_route_info(net, prefix, rinfo->prefix_len,
-					gwaddr, dev->ifindex);
-=======
-	rt = rt6_get_route_info(dev, prefix, rinfo->prefix_len, gwaddr);
->>>>>>> 6cf93503
+		rt = rt6_get_route_info(dev, prefix, rinfo->prefix_len,
+					gwaddr);
 
 	if (rt && !lifetime) {
 		ip6_del_rt(rt);
@@ -1981,24 +1977,9 @@
 	return 0;
 }
 
-<<<<<<< HEAD
-restart:
-	read_lock_bh(&table->tb6_lock);
-	for (rt = table->tb6_root.leaf; rt; rt = rt->dst.rt6_next) {
-		if (rt->rt6i_flags & (RTF_DEFAULT | RTF_ADDRCONF) &&
-		    (!rt->rt6i_idev || rt->rt6i_idev->cnf.accept_ra != 2)) {
-			dst_hold(&rt->dst);
-			read_unlock_bh(&table->tb6_lock);
-			ip6_del_rt(rt);
-			goto restart;
-		}
-	}
-	read_unlock_bh(&table->tb6_lock);
-=======
 void rt6_purge_dflt_routers(struct net *net)
 {
 	fib6_clean_all(net, rt6_addrconf_purge, 0, NULL);
->>>>>>> 6cf93503
 }
 
 static void rtmsg_to_fib6_config(struct net *net,
