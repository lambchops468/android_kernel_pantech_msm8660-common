/*
 * This is the linux wireless configuration interface.
 *
 * Copyright 2006-2010		Johannes Berg <johannes@sipsolutions.net>
 */

#define pr_fmt(fmt) KBUILD_MODNAME ": " fmt

#include <linux/if.h>
#include <linux/module.h>
#include <linux/err.h>
#include <linux/list.h>
#include <linux/slab.h>
#include <linux/nl80211.h>
#include <linux/debugfs.h>
#include <linux/notifier.h>
#include <linux/device.h>
#include <linux/etherdevice.h>
#include <linux/rtnetlink.h>
#include <linux/sched.h>
#include <net/genetlink.h>
#include <net/cfg80211.h>
#include "nl80211.h"
#include "core.h"
#include "sysfs.h"
#include "debugfs.h"
#include "wext-compat.h"
#include "ethtool.h"

/* name for sysfs, %d is appended */
#define PHY_NAME "phy"

MODULE_AUTHOR("Johannes Berg");
MODULE_LICENSE("GPL");
MODULE_DESCRIPTION("wireless configuration support");

/* RCU-protected (and cfg80211_mutex for writers) */
LIST_HEAD(cfg80211_rdev_list);
int cfg80211_rdev_list_generation;

DEFINE_MUTEX(cfg80211_mutex);

/* for debugfs */
static struct dentry *ieee80211_debugfs_dir;

/* for the cleanup, scan and event works */
struct workqueue_struct *cfg80211_wq;

static bool cfg80211_disable_40mhz_24ghz;
module_param(cfg80211_disable_40mhz_24ghz, bool, 0644);
MODULE_PARM_DESC(cfg80211_disable_40mhz_24ghz,
		 "Disable 40MHz support in the 2.4GHz band");

/* requires cfg80211_mutex to be held! */
struct cfg80211_registered_device *cfg80211_rdev_by_wiphy_idx(int wiphy_idx)
{
	struct cfg80211_registered_device *result = NULL, *rdev;

	if (!wiphy_idx_valid(wiphy_idx))
		return NULL;

	assert_cfg80211_lock();

	list_for_each_entry(rdev, &cfg80211_rdev_list, list) {
		if (rdev->wiphy_idx == wiphy_idx) {
			result = rdev;
			break;
		}
	}

	return result;
}

int get_wiphy_idx(struct wiphy *wiphy)
{
	struct cfg80211_registered_device *rdev;
	if (!wiphy)
		return WIPHY_IDX_STALE;
	rdev = wiphy_to_dev(wiphy);
	return rdev->wiphy_idx;
}

/* requires cfg80211_rdev_mutex to be held! */
struct wiphy *wiphy_idx_to_wiphy(int wiphy_idx)
{
	struct cfg80211_registered_device *rdev;

	if (!wiphy_idx_valid(wiphy_idx))
		return NULL;

	assert_cfg80211_lock();

	rdev = cfg80211_rdev_by_wiphy_idx(wiphy_idx);
	if (!rdev)
		return NULL;
	return &rdev->wiphy;
}

/* requires cfg80211_mutex to be held! */
struct cfg80211_registered_device *
__cfg80211_rdev_from_info(struct genl_info *info)
{
	int ifindex;
	struct cfg80211_registered_device *bywiphyidx = NULL, *byifidx = NULL;
	struct net_device *dev;
	int err = -EINVAL;

	assert_cfg80211_lock();

	if (info->attrs[NL80211_ATTR_WIPHY]) {
		bywiphyidx = cfg80211_rdev_by_wiphy_idx(
				nla_get_u32(info->attrs[NL80211_ATTR_WIPHY]));
		err = -ENODEV;
	}

	if (info->attrs[NL80211_ATTR_IFINDEX]) {
		ifindex = nla_get_u32(info->attrs[NL80211_ATTR_IFINDEX]);
		dev = dev_get_by_index(genl_info_net(info), ifindex);
		if (dev) {
			if (dev->ieee80211_ptr)
				byifidx =
					wiphy_to_dev(dev->ieee80211_ptr->wiphy);
			dev_put(dev);
		}
		err = -ENODEV;
	}

	if (bywiphyidx && byifidx) {
		if (bywiphyidx != byifidx)
			return ERR_PTR(-EINVAL);
		else
			return bywiphyidx; /* == byifidx */
	}
	if (bywiphyidx)
		return bywiphyidx;

	if (byifidx)
		return byifidx;

	return ERR_PTR(err);
}

struct cfg80211_registered_device *
cfg80211_get_dev_from_info(struct genl_info *info)
{
	struct cfg80211_registered_device *rdev;

	mutex_lock(&cfg80211_mutex);
	rdev = __cfg80211_rdev_from_info(info);

	/* if it is not an error we grab the lock on
	 * it to assure it won't be going away while
	 * we operate on it */
	if (!IS_ERR(rdev))
		mutex_lock(&rdev->mtx);

	mutex_unlock(&cfg80211_mutex);

	return rdev;
}

struct cfg80211_registered_device *
cfg80211_get_dev_from_ifindex(struct net *net, int ifindex)
{
	struct cfg80211_registered_device *rdev = ERR_PTR(-ENODEV);
	struct net_device *dev;

	mutex_lock(&cfg80211_mutex);
	dev = dev_get_by_index(net, ifindex);
	if (!dev)
		goto out;
	if (dev->ieee80211_ptr) {
		rdev = wiphy_to_dev(dev->ieee80211_ptr->wiphy);
		mutex_lock(&rdev->mtx);
	} else
		rdev = ERR_PTR(-ENODEV);
	dev_put(dev);
 out:
	mutex_unlock(&cfg80211_mutex);
	return rdev;
}

/* requires cfg80211_mutex to be held */
int cfg80211_dev_rename(struct cfg80211_registered_device *rdev,
			char *newname)
{
	struct cfg80211_registered_device *rdev2;
	int wiphy_idx, taken = -1, result, digits;

	assert_cfg80211_lock();

	/* prohibit calling the thing phy%d when %d is not its number */
	sscanf(newname, PHY_NAME "%d%n", &wiphy_idx, &taken);
	if (taken == strlen(newname) && wiphy_idx != rdev->wiphy_idx) {
		/* count number of places needed to print wiphy_idx */
		digits = 1;
		while (wiphy_idx /= 10)
			digits++;
		/*
		 * deny the name if it is phy<idx> where <idx> is printed
		 * without leading zeroes. taken == strlen(newname) here
		 */
		if (taken == strlen(PHY_NAME) + digits)
			return -EINVAL;
	}


	/* Ignore nop renames */
	if (strcmp(newname, dev_name(&rdev->wiphy.dev)) == 0)
		return 0;

	/* Ensure another device does not already have this name. */
	list_for_each_entry(rdev2, &cfg80211_rdev_list, list)
		if (strcmp(newname, dev_name(&rdev2->wiphy.dev)) == 0)
			return -EINVAL;

	result = device_rename(&rdev->wiphy.dev, newname);
	if (result)
		return result;

	if (rdev->wiphy.debugfsdir &&
	    !debugfs_rename(rdev->wiphy.debugfsdir->d_parent,
			    rdev->wiphy.debugfsdir,
			    rdev->wiphy.debugfsdir->d_parent,
			    newname))
		pr_err("failed to rename debugfs dir to %s!\n", newname);

	nl80211_notify_dev_rename(rdev);

	return 0;
}

int cfg80211_switch_netns(struct cfg80211_registered_device *rdev,
			  struct net *net)
{
	struct wireless_dev *wdev;
	int err = 0;

	if (!(rdev->wiphy.flags & WIPHY_FLAG_NETNS_OK))
		return -EOPNOTSUPP;

	list_for_each_entry(wdev, &rdev->netdev_list, list) {
		wdev->netdev->features &= ~NETIF_F_NETNS_LOCAL;
		err = dev_change_net_namespace(wdev->netdev, net, "wlan%d");
		if (err)
			break;
		wdev->netdev->features |= NETIF_F_NETNS_LOCAL;
	}

	if (err) {
		/* failed -- clean up to old netns */
		net = wiphy_net(&rdev->wiphy);

		list_for_each_entry_continue_reverse(wdev, &rdev->netdev_list,
						     list) {
			wdev->netdev->features &= ~NETIF_F_NETNS_LOCAL;
			err = dev_change_net_namespace(wdev->netdev, net,
							"wlan%d");
			WARN_ON(err);
			wdev->netdev->features |= NETIF_F_NETNS_LOCAL;
		}

		return err;
	}

	wiphy_net_set(&rdev->wiphy, net);

	err = device_rename(&rdev->wiphy.dev, dev_name(&rdev->wiphy.dev));
	WARN_ON(err);

	return 0;
}

static void cfg80211_rfkill_poll(struct rfkill *rfkill, void *data)
{
	struct cfg80211_registered_device *rdev = data;

	rdev->ops->rfkill_poll(&rdev->wiphy);
}

static int cfg80211_rfkill_set_block(void *data, bool blocked)
{
	struct cfg80211_registered_device *rdev = data;
	struct wireless_dev *wdev;

	if (!blocked)
		return 0;

	rtnl_lock();
	mutex_lock(&rdev->devlist_mtx);

	list_for_each_entry(wdev, &rdev->netdev_list, list)
		dev_close(wdev->netdev);

	mutex_unlock(&rdev->devlist_mtx);
	rtnl_unlock();

	return 0;
}

static void cfg80211_rfkill_sync_work(struct work_struct *work)
{
	struct cfg80211_registered_device *rdev;

	rdev = container_of(work, struct cfg80211_registered_device, rfkill_sync);
	cfg80211_rfkill_set_block(rdev, rfkill_blocked(rdev->rfkill));
}

static void cfg80211_event_work(struct work_struct *work)
{
	struct cfg80211_registered_device *rdev;

	rdev = container_of(work, struct cfg80211_registered_device,
			    event_work);

	rtnl_lock();
	cfg80211_lock_rdev(rdev);

	cfg80211_process_rdev_events(rdev);
	cfg80211_unlock_rdev(rdev);
	rtnl_unlock();
}

/* exported functions */

struct wiphy *wiphy_new(const struct cfg80211_ops *ops, int sizeof_priv)
{
	static int wiphy_counter;

	struct cfg80211_registered_device *rdev;
	int alloc_size;

	WARN_ON(ops->add_key && (!ops->del_key || !ops->set_default_key));
	WARN_ON(ops->auth && (!ops->assoc || !ops->deauth || !ops->disassoc));
	WARN_ON(ops->connect && !ops->disconnect);
	WARN_ON(ops->join_ibss && !ops->leave_ibss);
	WARN_ON(ops->add_virtual_intf && !ops->del_virtual_intf);
	WARN_ON(ops->add_station && !ops->del_station);
	WARN_ON(ops->add_mpath && !ops->del_mpath);
	WARN_ON(ops->join_mesh && !ops->leave_mesh);

	alloc_size = sizeof(*rdev) + sizeof_priv;

	rdev = kzalloc(alloc_size, GFP_KERNEL);
	if (!rdev)
		return NULL;

	rdev->ops = ops;

	mutex_lock(&cfg80211_mutex);

	rdev->wiphy_idx = wiphy_counter++;

	if (unlikely(!wiphy_idx_valid(rdev->wiphy_idx))) {
		wiphy_counter--;
		mutex_unlock(&cfg80211_mutex);
		/* ugh, wrapped! */
		kfree(rdev);
		return NULL;
	}

	mutex_unlock(&cfg80211_mutex);

	/* give it a proper name */
	dev_set_name(&rdev->wiphy.dev, PHY_NAME "%d", rdev->wiphy_idx);

	mutex_init(&rdev->mtx);
	mutex_init(&rdev->devlist_mtx);
	mutex_init(&rdev->sched_scan_mtx);
	INIT_LIST_HEAD(&rdev->netdev_list);
	spin_lock_init(&rdev->bss_lock);
	INIT_LIST_HEAD(&rdev->bss_list);
	INIT_WORK(&rdev->scan_done_wk, __cfg80211_scan_done);
	INIT_WORK(&rdev->sched_scan_results_wk, __cfg80211_sched_scan_results);
#ifdef CONFIG_CFG80211_WEXT
	rdev->wiphy.wext = &cfg80211_wext_handler;
#endif

	device_initialize(&rdev->wiphy.dev);
	rdev->wiphy.dev.class = &ieee80211_class;
	rdev->wiphy.dev.platform_data = rdev;

#ifdef CONFIG_CFG80211_DEFAULT_PS
	rdev->wiphy.flags |= WIPHY_FLAG_PS_ON_BY_DEFAULT;
#endif

	wiphy_net_set(&rdev->wiphy, &init_net);

	rdev->rfkill_ops.set_block = cfg80211_rfkill_set_block;
	rdev->rfkill = rfkill_alloc(dev_name(&rdev->wiphy.dev),
				   &rdev->wiphy.dev, RFKILL_TYPE_WLAN,
				   &rdev->rfkill_ops, rdev);

	if (!rdev->rfkill) {
		kfree(rdev);
		return NULL;
	}

	INIT_WORK(&rdev->rfkill_sync, cfg80211_rfkill_sync_work);
	INIT_WORK(&rdev->conn_work, cfg80211_conn_work);
	INIT_WORK(&rdev->event_work, cfg80211_event_work);

	init_waitqueue_head(&rdev->dev_wait);

	/*
	 * Initialize wiphy parameters to IEEE 802.11 MIB default values.
	 * Fragmentation and RTS threshold are disabled by default with the
	 * special -1 value.
	 */
	rdev->wiphy.retry_short = 7;
	rdev->wiphy.retry_long = 4;
	rdev->wiphy.frag_threshold = (u32) -1;
	rdev->wiphy.rts_threshold = (u32) -1;
	rdev->wiphy.coverage_class = 0;

	return &rdev->wiphy;
}
EXPORT_SYMBOL(wiphy_new);

static int wiphy_verify_combinations(struct wiphy *wiphy)
{
	const struct ieee80211_iface_combination *c;
	int i, j;

	/* If we have combinations enforce them */
	if (wiphy->n_iface_combinations)
		wiphy->flags |= WIPHY_FLAG_ENFORCE_COMBINATIONS;

	for (i = 0; i < wiphy->n_iface_combinations; i++) {
		u32 cnt = 0;
		u16 all_iftypes = 0;

		c = &wiphy->iface_combinations[i];

		/* Combinations with just one interface aren't real */
		if (WARN_ON(c->max_interfaces < 2))
			return -EINVAL;

		/* Need at least one channel */
		if (WARN_ON(!c->num_different_channels))
			return -EINVAL;

		if (WARN_ON(!c->n_limits))
			return -EINVAL;

		for (j = 0; j < c->n_limits; j++) {
			u16 types = c->limits[j].types;

			/*
			 * interface types shouldn't overlap, this is
			 * used in cfg80211_can_change_interface()
			 */
			if (WARN_ON(types & all_iftypes))
				return -EINVAL;
			all_iftypes |= types;

			if (WARN_ON(!c->limits[j].max))
				return -EINVAL;

			/* Shouldn't list software iftypes in combinations! */
			if (WARN_ON(wiphy->software_iftypes & types))
				return -EINVAL;

			cnt += c->limits[j].max;
			/*
			 * Don't advertise an unsupported type
			 * in a combination.
			 */
			if (WARN_ON((wiphy->interface_modes & types) != types))
				return -EINVAL;
		}

		/* You can't even choose that many! */
		if (WARN_ON(cnt < c->max_interfaces))
			return -EINVAL;
	}

	return 0;
}

int wiphy_register(struct wiphy *wiphy)
{
	struct cfg80211_registered_device *rdev = wiphy_to_dev(wiphy);
	int res;
	enum ieee80211_band band;
	struct ieee80211_supported_band *sband;
	bool have_band = false;
	int i;
	u16 ifmodes = wiphy->interface_modes;

<<<<<<< HEAD
	if (WARN_ON((wiphy->wowlan.flags & WIPHY_WOWLAN_GTK_REKEY_FAILURE) &&
		    !(wiphy->wowlan.flags & WIPHY_WOWLAN_SUPPORTS_GTK_REKEY)))
		return -EINVAL;

	if (WARN_ON(wiphy->ap_sme_capa &&
		    !(wiphy->flags & WIPHY_FLAG_HAVE_AP_SME)))
=======
	if (WARN_ON(wiphy->ap_sme_capa &&
		!(wiphy->flags & WIPHY_FLAG_HAVE_AP_SME)))
>>>>>>> d8045349
		return -EINVAL;

	if (WARN_ON(wiphy->addresses && !wiphy->n_addresses))
		return -EINVAL;

	if (WARN_ON(wiphy->addresses &&
		    !is_zero_ether_addr(wiphy->perm_addr) &&
		    memcmp(wiphy->perm_addr, wiphy->addresses[0].addr,
			   ETH_ALEN)))
		return -EINVAL;

	if (wiphy->addresses)
		memcpy(wiphy->perm_addr, wiphy->addresses[0].addr, ETH_ALEN);

	/* sanity check ifmodes */
	WARN_ON(!ifmodes);
	ifmodes &= ((1 << NUM_NL80211_IFTYPES) - 1) & ~1;
	if (WARN_ON(ifmodes != wiphy->interface_modes))
		wiphy->interface_modes = ifmodes;

	res = wiphy_verify_combinations(wiphy);
	if (res)
		return res;

	/* sanity check supported bands/channels */
	for (band = 0; band < IEEE80211_NUM_BANDS; band++) {
		sband = wiphy->bands[band];
		if (!sband)
			continue;

		sband->band = band;

		if (WARN_ON(!sband->n_channels || !sband->n_bitrates))
			return -EINVAL;

		/*
		 * Since cfg80211_disable_40mhz_24ghz is global, we can
		 * modify the sband's ht data even if the driver uses a
		 * global structure for that.
		 */
		if (cfg80211_disable_40mhz_24ghz &&
		    band == IEEE80211_BAND_2GHZ &&
		    sband->ht_cap.ht_supported) {
			sband->ht_cap.cap &= ~IEEE80211_HT_CAP_SUP_WIDTH_20_40;
			sband->ht_cap.cap &= ~IEEE80211_HT_CAP_SGI_40;
		}

		/*
		 * Since we use a u32 for rate bitmaps in
		 * ieee80211_get_response_rate, we cannot
		 * have more than 32 legacy rates.
		 */
		if (WARN_ON(sband->n_bitrates > 32))
			return -EINVAL;

		for (i = 0; i < sband->n_channels; i++) {
			sband->channels[i].orig_flags =
				sband->channels[i].flags;
			sband->channels[i].orig_mag =
				sband->channels[i].max_antenna_gain;
			sband->channels[i].orig_mpwr =
				sband->channels[i].max_power;
			sband->channels[i].band = band;
		}

		have_band = true;
	}

	if (!have_band) {
		WARN_ON(1);
		return -EINVAL;
	}

	if (rdev->wiphy.wowlan.n_patterns) {
		if (WARN_ON(!rdev->wiphy.wowlan.pattern_min_len ||
			    rdev->wiphy.wowlan.pattern_min_len >
			    rdev->wiphy.wowlan.pattern_max_len))
			return -EINVAL;
	}

	/* check and set up bitrates */
	ieee80211_set_bitrate_flags(wiphy);

	mutex_lock(&cfg80211_mutex);

	res = device_add(&rdev->wiphy.dev);
	if (res) {
		mutex_unlock(&cfg80211_mutex);
		return res;
	}

	/* set up regulatory info */
	wiphy_update_regulatory(wiphy, NL80211_REGDOM_SET_BY_CORE);

	list_add_rcu(&rdev->list, &cfg80211_rdev_list);
	cfg80211_rdev_list_generation++;

	/* add to debugfs */
	rdev->wiphy.debugfsdir =
		debugfs_create_dir(wiphy_name(&rdev->wiphy),
				   ieee80211_debugfs_dir);
	if (IS_ERR(rdev->wiphy.debugfsdir))
		rdev->wiphy.debugfsdir = NULL;

	if (wiphy->flags & WIPHY_FLAG_CUSTOM_REGULATORY) {
		struct regulatory_request request;

		request.wiphy_idx = get_wiphy_idx(wiphy);
		request.initiator = NL80211_REGDOM_SET_BY_DRIVER;
		request.alpha2[0] = '9';
		request.alpha2[1] = '9';

		nl80211_send_reg_change_event(&request);
	}

	cfg80211_debugfs_rdev_add(rdev);
	mutex_unlock(&cfg80211_mutex);

	/*
	 * due to a locking dependency this has to be outside of the
	 * cfg80211_mutex lock
	 */
	res = rfkill_register(rdev->rfkill);
	if (res)
		goto out_rm_dev;

	return 0;

out_rm_dev:
	device_del(&rdev->wiphy.dev);
	return res;
}
EXPORT_SYMBOL(wiphy_register);

void wiphy_rfkill_start_polling(struct wiphy *wiphy)
{
	struct cfg80211_registered_device *rdev = wiphy_to_dev(wiphy);

	if (!rdev->ops->rfkill_poll)
		return;
	rdev->rfkill_ops.poll = cfg80211_rfkill_poll;
	rfkill_resume_polling(rdev->rfkill);
}
EXPORT_SYMBOL(wiphy_rfkill_start_polling);

void wiphy_rfkill_stop_polling(struct wiphy *wiphy)
{
	struct cfg80211_registered_device *rdev = wiphy_to_dev(wiphy);

	rfkill_pause_polling(rdev->rfkill);
}
EXPORT_SYMBOL(wiphy_rfkill_stop_polling);

void wiphy_unregister(struct wiphy *wiphy)
{
	struct cfg80211_registered_device *rdev = wiphy_to_dev(wiphy);

	rfkill_unregister(rdev->rfkill);

	/* protect the device list */
	mutex_lock(&cfg80211_mutex);

	wait_event(rdev->dev_wait, ({
		int __count;
		mutex_lock(&rdev->devlist_mtx);
		__count = rdev->opencount;
		mutex_unlock(&rdev->devlist_mtx);
		__count == 0;}));

	mutex_lock(&rdev->devlist_mtx);
	BUG_ON(!list_empty(&rdev->netdev_list));
	mutex_unlock(&rdev->devlist_mtx);

	/*
	 * First remove the hardware from everywhere, this makes
	 * it impossible to find from userspace.
	 */
	debugfs_remove_recursive(rdev->wiphy.debugfsdir);
	list_del_rcu(&rdev->list);
	synchronize_rcu();

	/*
	 * Try to grab rdev->mtx. If a command is still in progress,
	 * hopefully the driver will refuse it since it's tearing
	 * down the device already. We wait for this command to complete
	 * before unlinking the item from the list.
	 * Note: as codified by the BUG_ON above we cannot get here if
	 * a virtual interface is still present. Hence, we can only get
	 * to lock contention here if userspace issues a command that
	 * identified the hardware by wiphy index.
	 */
	cfg80211_lock_rdev(rdev);
	/* nothing */
	cfg80211_unlock_rdev(rdev);

	/* If this device got a regulatory hint tell core its
	 * free to listen now to a new shiny device regulatory hint */
	reg_device_remove(wiphy);

	cfg80211_rdev_list_generation++;
	device_del(&rdev->wiphy.dev);

	mutex_unlock(&cfg80211_mutex);

	flush_work(&rdev->scan_done_wk);
	cancel_work_sync(&rdev->conn_work);
	flush_work(&rdev->event_work);
}
EXPORT_SYMBOL(wiphy_unregister);

void cfg80211_dev_free(struct cfg80211_registered_device *rdev)
{
	struct cfg80211_internal_bss *scan, *tmp;
	rfkill_destroy(rdev->rfkill);
	mutex_destroy(&rdev->mtx);
	mutex_destroy(&rdev->devlist_mtx);
	mutex_destroy(&rdev->sched_scan_mtx);
	list_for_each_entry_safe(scan, tmp, &rdev->bss_list, list)
		cfg80211_put_bss(&scan->pub);
	cfg80211_rdev_free_wowlan(rdev);
	kfree(rdev);
}

void wiphy_free(struct wiphy *wiphy)
{
	put_device(&wiphy->dev);
}
EXPORT_SYMBOL(wiphy_free);

void wiphy_rfkill_set_hw_state(struct wiphy *wiphy, bool blocked)
{
	struct cfg80211_registered_device *rdev = wiphy_to_dev(wiphy);

	if (rfkill_set_hw_state(rdev->rfkill, blocked))
		schedule_work(&rdev->rfkill_sync);
}
EXPORT_SYMBOL(wiphy_rfkill_set_hw_state);

static void wdev_cleanup_work(struct work_struct *work)
{
	struct wireless_dev *wdev;
	struct cfg80211_registered_device *rdev;

	wdev = container_of(work, struct wireless_dev, cleanup_work);
	rdev = wiphy_to_dev(wdev->wiphy);

	cfg80211_lock_rdev(rdev);

	if (WARN_ON(rdev->scan_req && rdev->scan_req->dev == wdev->netdev)) {
		rdev->scan_req->aborted = true;
		___cfg80211_scan_done(rdev, true);
	}

	cfg80211_unlock_rdev(rdev);

	mutex_lock(&rdev->sched_scan_mtx);

	if (WARN_ON(rdev->sched_scan_req &&
		    rdev->sched_scan_req->dev == wdev->netdev)) {
		__cfg80211_stop_sched_scan(rdev, false);
	}

	mutex_unlock(&rdev->sched_scan_mtx);

	mutex_lock(&rdev->devlist_mtx);
	rdev->opencount--;
	mutex_unlock(&rdev->devlist_mtx);
	wake_up(&rdev->dev_wait);

	dev_put(wdev->netdev);
}

static struct device_type wiphy_type = {
	.name	= "wlan",
};

static int cfg80211_netdev_notifier_call(struct notifier_block * nb,
					 unsigned long state,
					 void *ndev)
{
	struct net_device *dev = ndev;
	struct wireless_dev *wdev = dev->ieee80211_ptr;
	struct cfg80211_registered_device *rdev;
	int ret;

	if (!wdev)
		return NOTIFY_DONE;

	rdev = wiphy_to_dev(wdev->wiphy);

	WARN_ON(wdev->iftype == NL80211_IFTYPE_UNSPECIFIED);

	switch (state) {
	case NETDEV_POST_INIT:
		SET_NETDEV_DEVTYPE(dev, &wiphy_type);
		break;
	case NETDEV_REGISTER:
		/*
		 * NB: cannot take rdev->mtx here because this may be
		 * called within code protected by it when interfaces
		 * are added with nl80211.
		 */
		mutex_init(&wdev->mtx);
		INIT_WORK(&wdev->cleanup_work, wdev_cleanup_work);
		INIT_LIST_HEAD(&wdev->event_list);
		spin_lock_init(&wdev->event_lock);
		INIT_LIST_HEAD(&wdev->mgmt_registrations);
		spin_lock_init(&wdev->mgmt_registrations_lock);

		mutex_lock(&rdev->devlist_mtx);
		list_add_rcu(&wdev->list, &rdev->netdev_list);
		rdev->devlist_generation++;
		/* can only change netns with wiphy */
		dev->features |= NETIF_F_NETNS_LOCAL;

		if (sysfs_create_link(&dev->dev.kobj, &rdev->wiphy.dev.kobj,
				      "phy80211")) {
			pr_err("failed to add phy80211 symlink to netdev!\n");
		}
		wdev->netdev = dev;
		wdev->sme_state = CFG80211_SME_IDLE;
		mutex_unlock(&rdev->devlist_mtx);
#ifdef CONFIG_CFG80211_WEXT
		wdev->wext.default_key = -1;
		wdev->wext.default_mgmt_key = -1;
		wdev->wext.connect.auth_type = NL80211_AUTHTYPE_AUTOMATIC;
#endif

		if (wdev->wiphy->flags & WIPHY_FLAG_PS_ON_BY_DEFAULT)
			wdev->ps = true;
		else
			wdev->ps = false;
		/* allow mac80211 to determine the timeout */
		wdev->ps_timeout = -1;

		if (!dev->ethtool_ops)
			dev->ethtool_ops = &cfg80211_ethtool_ops;

		if ((wdev->iftype == NL80211_IFTYPE_STATION ||
		     wdev->iftype == NL80211_IFTYPE_P2P_CLIENT ||
		     wdev->iftype == NL80211_IFTYPE_ADHOC) && !wdev->use_4addr)
			dev->priv_flags |= IFF_DONT_BRIDGE;
		break;
	case NETDEV_GOING_DOWN:
		switch (wdev->iftype) {
		case NL80211_IFTYPE_ADHOC:
			cfg80211_leave_ibss(rdev, dev, true);
			break;
		case NL80211_IFTYPE_P2P_CLIENT:
		case NL80211_IFTYPE_STATION:
			mutex_lock(&rdev->sched_scan_mtx);
			__cfg80211_stop_sched_scan(rdev, false);
			mutex_unlock(&rdev->sched_scan_mtx);

			wdev_lock(wdev);
#ifdef CONFIG_CFG80211_WEXT
			kfree(wdev->wext.ie);
			wdev->wext.ie = NULL;
			wdev->wext.ie_len = 0;
			wdev->wext.connect.auth_type = NL80211_AUTHTYPE_AUTOMATIC;
#endif
			__cfg80211_disconnect(rdev, dev,
					      WLAN_REASON_DEAUTH_LEAVING, true);
			cfg80211_mlme_down(rdev, dev);
			wdev_unlock(wdev);
			break;
		case NL80211_IFTYPE_MESH_POINT:
			cfg80211_leave_mesh(rdev, dev);
			break;
		default:
			break;
		}
		wdev->beacon_interval = 0;
		break;
	case NETDEV_DOWN:
		dev_hold(dev);
		queue_work(cfg80211_wq, &wdev->cleanup_work);
		break;
	case NETDEV_UP:
		/*
		 * If we have a really quick DOWN/UP succession we may
		 * have this work still pending ... cancel it and see
		 * if it was pending, in which case we need to account
		 * for some of the work it would have done.
		 */
		if (cancel_work_sync(&wdev->cleanup_work)) {
			mutex_lock(&rdev->devlist_mtx);
			rdev->opencount--;
			mutex_unlock(&rdev->devlist_mtx);
			dev_put(dev);
		}
		cfg80211_lock_rdev(rdev);
		mutex_lock(&rdev->devlist_mtx);
		wdev_lock(wdev);
		switch (wdev->iftype) {
#ifdef CONFIG_CFG80211_WEXT
		case NL80211_IFTYPE_ADHOC:
			cfg80211_ibss_wext_join(rdev, wdev);
			break;
		case NL80211_IFTYPE_STATION:
			cfg80211_mgd_wext_connect(rdev, wdev);
			break;
#endif
#ifdef CONFIG_MAC80211_MESH
		case NL80211_IFTYPE_MESH_POINT:
			{
				/* backward compat code... */
				struct mesh_setup setup;
				memcpy(&setup, &default_mesh_setup,
						sizeof(setup));
				 /* back compat only needed for mesh_id */
				setup.mesh_id = wdev->ssid;
				setup.mesh_id_len = wdev->mesh_id_up_len;
				if (wdev->mesh_id_up_len)
					__cfg80211_join_mesh(rdev, dev,
							&setup,
							&default_mesh_config);
				break;
			}
#endif
		default:
			break;
		}
		wdev_unlock(wdev);
		rdev->opencount++;
		mutex_unlock(&rdev->devlist_mtx);
		cfg80211_unlock_rdev(rdev);

		/*
		 * Configure power management to the driver here so that its
		 * correctly set also after interface type changes etc.
		 */
		if (wdev->iftype == NL80211_IFTYPE_STATION &&
		    rdev->ops->set_power_mgmt)
			if (rdev->ops->set_power_mgmt(wdev->wiphy, dev,
						      wdev->ps,
						      wdev->ps_timeout)) {
				/* assume this means it's off */
				wdev->ps = false;
			}
		break;
	case NETDEV_UNREGISTER:
		/*
		 * NB: cannot take rdev->mtx here because this may be
		 * called within code protected by it when interfaces
		 * are removed with nl80211.
		 */
		mutex_lock(&rdev->devlist_mtx);
		/*
		 * It is possible to get NETDEV_UNREGISTER
		 * multiple times. To detect that, check
		 * that the interface is still on the list
		 * of registered interfaces, and only then
		 * remove and clean it up.
		 */
		if (!list_empty(&wdev->list)) {
			sysfs_remove_link(&dev->dev.kobj, "phy80211");
			list_del_rcu(&wdev->list);
			rdev->devlist_generation++;
			cfg80211_mlme_purge_registrations(wdev);
#ifdef CONFIG_CFG80211_WEXT
			kfree(wdev->wext.keys);
#endif
		}
		mutex_unlock(&rdev->devlist_mtx);
		/*
		 * synchronise (so that we won't find this netdev
		 * from other code any more) and then clear the list
		 * head so that the above code can safely check for
		 * !list_empty() to avoid double-cleanup.
		 */
		synchronize_rcu();
		INIT_LIST_HEAD(&wdev->list);
		/*
		 * Ensure that all events have been processed and
		 * freed.
		 */
		cfg80211_process_wdev_events(wdev);
		break;
	case NETDEV_PRE_UP:
		if (!(wdev->wiphy->interface_modes & BIT(wdev->iftype)))
			return notifier_from_errno(-EOPNOTSUPP);
		if (rfkill_blocked(rdev->rfkill))
			return notifier_from_errno(-ERFKILL);
		ret = cfg80211_can_add_interface(rdev, wdev->iftype);
		if (ret)
			return notifier_from_errno(ret);
		break;
	}

	return NOTIFY_DONE;
}

static struct notifier_block cfg80211_netdev_notifier = {
	.notifier_call = cfg80211_netdev_notifier_call,
};

static void __net_exit cfg80211_pernet_exit(struct net *net)
{
	struct cfg80211_registered_device *rdev;

	rtnl_lock();
	mutex_lock(&cfg80211_mutex);
	list_for_each_entry(rdev, &cfg80211_rdev_list, list) {
		if (net_eq(wiphy_net(&rdev->wiphy), net))
			WARN_ON(cfg80211_switch_netns(rdev, &init_net));
	}
	mutex_unlock(&cfg80211_mutex);
	rtnl_unlock();
}

static struct pernet_operations cfg80211_pernet_ops = {
	.exit = cfg80211_pernet_exit,
};

static int __init cfg80211_init(void)
{
	int err;

	err = register_pernet_device(&cfg80211_pernet_ops);
	if (err)
		goto out_fail_pernet;

	err = wiphy_sysfs_init();
	if (err)
		goto out_fail_sysfs;

	err = register_netdevice_notifier(&cfg80211_netdev_notifier);
	if (err)
		goto out_fail_notifier;

	err = nl80211_init();
	if (err)
		goto out_fail_nl80211;

	ieee80211_debugfs_dir = debugfs_create_dir("ieee80211", NULL);

	err = regulatory_init();
	if (err)
		goto out_fail_reg;

	cfg80211_wq = create_singlethread_workqueue("cfg80211");
	if (!cfg80211_wq)
		goto out_fail_wq;

	return 0;

out_fail_wq:
	regulatory_exit();
out_fail_reg:
	debugfs_remove(ieee80211_debugfs_dir);
out_fail_nl80211:
	unregister_netdevice_notifier(&cfg80211_netdev_notifier);
out_fail_notifier:
	wiphy_sysfs_exit();
out_fail_sysfs:
	unregister_pernet_device(&cfg80211_pernet_ops);
out_fail_pernet:
	return err;
}
subsys_initcall(cfg80211_init);

static void __exit cfg80211_exit(void)
{
	debugfs_remove(ieee80211_debugfs_dir);
	nl80211_exit();
	unregister_netdevice_notifier(&cfg80211_netdev_notifier);
	wiphy_sysfs_exit();
	regulatory_exit();
	unregister_pernet_device(&cfg80211_pernet_ops);
	destroy_workqueue(cfg80211_wq);
}
module_exit(cfg80211_exit);<|MERGE_RESOLUTION|>--- conflicted
+++ resolved
@@ -488,17 +488,12 @@
 	int i;
 	u16 ifmodes = wiphy->interface_modes;
 
-<<<<<<< HEAD
 	if (WARN_ON((wiphy->wowlan.flags & WIPHY_WOWLAN_GTK_REKEY_FAILURE) &&
 		    !(wiphy->wowlan.flags & WIPHY_WOWLAN_SUPPORTS_GTK_REKEY)))
 		return -EINVAL;
 
 	if (WARN_ON(wiphy->ap_sme_capa &&
 		    !(wiphy->flags & WIPHY_FLAG_HAVE_AP_SME)))
-=======
-	if (WARN_ON(wiphy->ap_sme_capa &&
-		!(wiphy->flags & WIPHY_FLAG_HAVE_AP_SME)))
->>>>>>> d8045349
 		return -EINVAL;
 
 	if (WARN_ON(wiphy->addresses && !wiphy->n_addresses))
@@ -557,8 +552,7 @@
 		for (i = 0; i < sband->n_channels; i++) {
 			sband->channels[i].orig_flags =
 				sband->channels[i].flags;
-			sband->channels[i].orig_mag =
-				sband->channels[i].max_antenna_gain;
+			sband->channels[i].orig_mag = INT_MAX;
 			sband->channels[i].orig_mpwr =
 				sband->channels[i].max_power;
 			sband->channels[i].band = band;
