--- conflicted
+++ resolved
@@ -1020,11 +1020,7 @@
 
 	if (dev->wiphy.flags & WIPHY_FLAG_HAVE_AP_SME)
 		NLA_PUT_U32(msg, NL80211_ATTR_DEVICE_AP_SME,
-<<<<<<< HEAD
-			dev->wiphy.ap_sme_capa);
-=======
 			    dev->wiphy.ap_sme_capa);
->>>>>>> 7f2aad72
 
 	return genlmsg_end(msg, hdr);
 
