--- conflicted
+++ resolved
@@ -188,7 +188,6 @@
 					 .len = IEEE80211_MAX_DATA_LEN },
 	[NL80211_ATTR_IE_ASSOC_RESP] = { .type = NLA_BINARY,
 					 .len = IEEE80211_MAX_DATA_LEN },
-	[NL80211_ATTR_TX_NO_CCK_RATE] = { .type = NLA_FLAG },
 	[NL80211_ATTR_ROAM_SUPPORT] = { .type = NLA_FLAG },
 	[NL80211_ATTR_SCHED_SCAN_MATCH] = { .type = NLA_NESTED },
 	[NL80211_ATTR_TX_NO_CCK_RATE] = { .type = NLA_FLAG },
@@ -1020,11 +1019,7 @@
 
 	if (dev->wiphy.flags & WIPHY_FLAG_HAVE_AP_SME)
 		NLA_PUT_U32(msg, NL80211_ATTR_DEVICE_AP_SME,
-<<<<<<< HEAD
 			    dev->wiphy.ap_sme_capa);
-=======
-			dev->wiphy.ap_sme_capa);
->>>>>>> d8045349
 
 	return genlmsg_end(msg, hdr);
 
@@ -3456,6 +3451,7 @@
 	struct nlattr *attr;
 	struct wiphy *wiphy;
 	int err, tmp, n_ssids = 0, n_channels, i;
+	enum ieee80211_band band;
 	size_t ie_len;
 
 	if (!is_valid_ie_attr(info->attrs[NL80211_ATTR_IE]))
@@ -3475,7 +3471,6 @@
 		if (!n_channels)
 			return -EINVAL;
 	} else {
-		enum ieee80211_band band;
 		n_channels = 0;
 
 		for (band = 0; band < IEEE80211_NUM_BANDS; band++)
@@ -3536,8 +3531,6 @@
 			i++;
 		}
 	} else {
-		enum ieee80211_band band;
-
 		/* all channels */
 		for (band = 0; band < IEEE80211_NUM_BANDS; band++) {
 			int j;
@@ -3583,32 +3576,9 @@
 		       nla_data(info->attrs[NL80211_ATTR_IE]),
 		       request->ie_len);
 	}
-	for (i = 0; i < IEEE80211_NUM_BANDS; i++)
-		if (wiphy->bands[i])
-			request->rates[i] =
-				(1 << wiphy->bands[i]->n_bitrates) - 1;
-	if (info->attrs[NL80211_ATTR_SCAN_SUPP_RATES]) {
-		nla_for_each_nested(attr,
-				    info->attrs[NL80211_ATTR_SCAN_SUPP_RATES],
-				    tmp) {
-			enum ieee80211_band band = nla_type(attr);
-			if (band < 0 || band >= IEEE80211_NUM_BANDS) {
-				err = -EINVAL;
-				goto out_free;
-			}
-			err = ieee80211_get_ratemask(wiphy->bands[band],
-						     nla_data(attr),
-						     nla_len(attr),
-						     &request->rates[band]);
-			if (err)
-				goto out_free;
-		}
-	}
 
 	request->dev = dev;
 	request->wiphy = &rdev->wiphy;
-	request->no_cck =
-		nla_get_flag(info->attrs[NL80211_ATTR_TX_NO_CCK_RATE]);
 
 	rdev->scan_req = request;
 	err = rdev->ops->scan(&rdev->wiphy, dev, request);
@@ -4511,11 +4481,25 @@
 			nla_len(info->attrs[NL80211_ATTR_BSS_BASIC_RATES]);
 		struct ieee80211_supported_band *sband =
 			wiphy->bands[ibss.channel->band];
-		int err;
-		err = ieee80211_get_ratemask(sband, rates, n_rates,
-					     &ibss.basic_rates);
-		if (err)
-			return err;
+		int i, j;
+
+		if (n_rates == 0)
+			return -EINVAL;
+
+		for (i = 0; i < n_rates; i++) {
+			int rate = (rates[i] & 0x7f) * 5;
+			bool found = false;
+
+			for (j = 0; j < sband->n_bitrates; j++) {
+				if (sband->bitrates[j].bitrate == rate) {
+					found = true;
+					ibss.basic_rates |= BIT(j);
+					break;
+				}
+			}
+			if (!found)
+				return -EINVAL;
+		}
 	}
 
 	if (info->attrs[NL80211_ATTR_MCAST_RATE] &&
@@ -5732,8 +5716,8 @@
 {
 	struct cfg80211_registered_device *rdev = info->user_ptr[0];
 
-	if (!(rdev->wiphy.flags & WIPHY_FLAG_REPORTS_OBSS))
-		return -EOPNOTSUPP;
+//	if (!(rdev->wiphy.flags & WIPHY_FLAG_REPORTS_OBSS))
+//		return -EOPNOTSUPP;
 
 	if (rdev->ap_beacons_nlpid)
 		return -EBUSY;
