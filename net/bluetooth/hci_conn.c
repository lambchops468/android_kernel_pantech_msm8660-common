--- conflicted
+++ resolved
@@ -1,6 +1,6 @@
 /*
    BlueZ - Bluetooth protocol stack for Linux
-   Copyright (c) 2000-2001, 2010-2012 Code Aurora Forum.  All rights reserved.
+   Copyright (c) 2000-2001, 2010, Code Aurora Forum. All rights reserved.
 
    Written 2000,2001 by Maxim Krasnyansky <maxk@qualcomm.com>
 
@@ -44,18 +44,12 @@
 
 #include <net/bluetooth/bluetooth.h>
 #include <net/bluetooth/hci_core.h>
-#include <net/bluetooth/l2cap.h>
-
-struct hci_conn *hci_le_connect(struct hci_dev *hdev, __u16 pkt_type,
-				bdaddr_t *dst, __u8 sec_level, __u8 auth_type,
-				struct bt_le_params *le_params)
-{
-	struct hci_conn *le, *le_wlist_conn;
+
+static void hci_le_connect(struct hci_conn *conn)
+{
+	struct hci_dev *hdev = conn->hdev;
 	struct hci_cp_le_create_conn cp;
-	struct adv_entry *entry;
-	struct link_key *key;
-
-<<<<<<< HEAD
+
 	conn->state = BT_CONNECT;
 	conn->out = 1;
 	conn->link_mode |= HCI_LM_MASTER;
@@ -68,161 +62,17 @@
 	cp.peer_addr_type = conn->dst_type;
 	cp.conn_interval_min = cpu_to_le16(0x0008);
 	cp.conn_interval_max = cpu_to_le16(0x0100);
-	cp.supervision_timeout = cpu_to_le16(0x0064);
+	cp.supervision_timeout = cpu_to_le16(1000);
 	cp.min_ce_len = cpu_to_le16(0x0001);
 	cp.max_ce_len = cpu_to_le16(0x0001);
-=======
-	BT_DBG("%p", hdev);
-
-	le = hci_conn_hash_lookup_ba(hdev, LE_LINK, dst);
-	if (le) {
-		le_wlist_conn = hci_conn_hash_lookup_ba(hdev, LE_LINK,
-								BDADDR_ANY);
-		if (!le_wlist_conn) {
-			hci_conn_hold(le);
-			return le;
-		} else {
-			BT_DBG("remove wlist conn");
-			le->out = 1;
-			le->link_mode |= HCI_LM_MASTER;
-			le->sec_level = BT_SECURITY_LOW;
-			le->type = LE_LINK;
-			hci_proto_connect_cfm(le, 0);
-			hci_conn_del(le_wlist_conn);
-			return le;
-		}
-	}
-
-	key = hci_find_link_key_type(hdev, dst, KEY_TYPE_LTK);
-	if (!key) {
-		entry = hci_find_adv_entry(hdev, dst);
-		if (entry)
-			le = hci_le_conn_add(hdev, dst,
-					entry->bdaddr_type);
-		else
-			le = hci_le_conn_add(hdev, dst, 0);
-	} else {
-		le = hci_le_conn_add(hdev, dst, key->addr_type);
-	}
-
-	if (!le)
-		return ERR_PTR(-ENOMEM);
-
-	hci_conn_hold(le);
-
-	le->state = BT_CONNECT;
-	le->out = 1;
-	le->link_mode |= HCI_LM_MASTER;
-	le->sec_level = BT_SECURITY_LOW;
-	le->type = LE_LINK;
-
-	memset(&cp, 0, sizeof(cp));
-	if (l2cap_sock_le_params_valid(le_params)) {
-		cp.supervision_timeout =
-				cpu_to_le16(le_params->supervision_timeout);
-		cp.scan_interval = cpu_to_le16(le_params->scan_interval);
-		cp.scan_window = cpu_to_le16(le_params->scan_window);
-		cp.conn_interval_min = cpu_to_le16(le_params->interval_min);
-		cp.conn_interval_max = cpu_to_le16(le_params->interval_max);
-		cp.conn_latency = cpu_to_le16(le_params->latency);
-		cp.min_ce_len = cpu_to_le16(le_params->min_ce_len);
-		cp.max_ce_len = cpu_to_le16(le_params->max_ce_len);
-		le->conn_timeout = le_params->conn_timeout;
-	} else {
-		cp.supervision_timeout = cpu_to_le16(BT_LE_SUP_TO_DEFAULT);
-		cp.scan_interval = cpu_to_le16(BT_LE_SCAN_INTERVAL_DEF);
-		cp.scan_window = cpu_to_le16(BT_LE_SCAN_WINDOW_DEF);
-		cp.conn_interval_min = cpu_to_le16(BT_LE_CONN_INTERVAL_MIN_DEF);
-		cp.conn_interval_max = cpu_to_le16(BT_LE_CONN_INTERVAL_MAX_DEF);
-		cp.conn_latency = cpu_to_le16(BT_LE_LATENCY_DEF);
-		le->conn_timeout = 5;
-	}
-	if (!bacmp(&le->dst, BDADDR_ANY)) {
-		cp.filter_policy = 0x01;
-		le->conn_timeout = 0;
-	} else {
-		bacpy(&cp.peer_addr, &le->dst);
-		cp.peer_addr_type = le->dst_type;
-	}
->>>>>>> d8045349
 
 	hci_send_cmd(hdev, HCI_OP_LE_CREATE_CONN, sizeof(cp), &cp);
-
-	return le;
-}
-EXPORT_SYMBOL(hci_le_connect);
+}
 
 static void hci_le_connect_cancel(struct hci_conn *conn)
 {
 	hci_send_cmd(conn->hdev, HCI_OP_LE_CREATE_CONN_CANCEL, 0, NULL);
 }
-
-void hci_le_cancel_create_connect(struct hci_dev *hdev, bdaddr_t *dst)
-{
-	struct hci_conn *le;
-
-	BT_DBG("%p", hdev);
-
-	le = hci_conn_hash_lookup_ba(hdev, LE_LINK, dst);
-	if (le) {
-		BT_DBG("send hci connect cancel");
-		hci_le_connect_cancel(le);
-		hci_conn_del(le);
-	}
-}
-EXPORT_SYMBOL(hci_le_cancel_create_connect);
-
-void hci_le_add_dev_white_list(struct hci_dev *hdev, bdaddr_t *dst)
-{
-	struct hci_cp_le_add_dev_white_list cp;
-	struct adv_entry *entry;
-	struct link_key *key;
-
-	BT_DBG("%p", hdev);
-
-	memset(&cp, 0, sizeof(cp));
-	bacpy(&cp.addr, dst);
-
-	key = hci_find_link_key_type(hdev, dst, KEY_TYPE_LTK);
-	if (!key) {
-		entry = hci_find_adv_entry(hdev, dst);
-		if (entry)
-			cp.addr_type = entry->bdaddr_type;
-		else
-			cp.addr_type = 0x00;
-	} else {
-		cp.addr_type = key->addr_type;
-	}
-
-	hci_send_cmd(hdev, HCI_OP_LE_ADD_DEV_WHITE_LIST, sizeof(cp), &cp);
-}
-EXPORT_SYMBOL(hci_le_add_dev_white_list);
-
-void hci_le_remove_dev_white_list(struct hci_dev *hdev, bdaddr_t *dst)
-{
-	struct hci_cp_le_remove_dev_white_list cp;
-	struct adv_entry *entry;
-	struct link_key *key;
-
-	BT_DBG("%p", hdev);
-
-	memset(&cp, 0, sizeof(cp));
-	bacpy(&cp.addr, dst);
-
-	key = hci_find_link_key_type(hdev, dst, KEY_TYPE_LTK);
-	if (!key) {
-		entry = hci_find_adv_entry(hdev, dst);
-		if (entry)
-			cp.addr_type = entry->bdaddr_type;
-		else
-			cp.addr_type = 0x00;
-	} else {
-		cp.addr_type = key->addr_type;
-	}
-
-	hci_send_cmd(hdev, HCI_OP_LE_REMOVE_DEV_WHITE_LIST, sizeof(cp), &cp);
-}
-EXPORT_SYMBOL(hci_le_remove_dev_white_list);
 
 void hci_acl_connect(struct hci_conn *conn)
 {
@@ -510,7 +360,6 @@
 	switch (type) {
 	case ACL_LINK:
 		conn->pkt_type = hdev->pkt_type & ACL_PTYPE_MASK;
-		conn->link_policy = hdev->link_policy;
 		break;
 	case SCO_LINK:
 		if (!pkt_type)
@@ -564,9 +413,10 @@
 
 	BT_DBG("%s conn %p handle %d", hdev->name, conn, conn->handle);
 
-	/* Make sure no timers are running */
 	del_timer(&conn->idle_timer);
+
 	del_timer(&conn->disc_timer);
+
 	del_timer(&conn->auto_accept_timer);
 
 	if (conn->type == ACL_LINK) {
@@ -657,9 +507,7 @@
 {
 	struct hci_conn *acl;
 	struct hci_conn *sco;
-<<<<<<< HEAD
 	struct hci_conn *le;
-	struct inquiry_entry *ie;
 
 	BT_DBG("%s dst %s", hdev->name, batostr(dst));
 
@@ -686,14 +534,6 @@
 
 		return le;
 	}
-=======
-
-	BT_DBG("%s dst %s", hdev->name, batostr(dst));
-
-	if (type == LE_LINK)
-		return hci_le_connect(hdev, pkt_type, dst, sec_level,
-							auth_type, NULL);
->>>>>>> d8045349
 
 	acl = hci_conn_hash_lookup_ba(hdev, ACL_LINK, dst);
 	if (!acl) {
@@ -705,6 +545,13 @@
 	hci_conn_hold(acl);
 
 	if (acl->state == BT_OPEN || acl->state == BT_CLOSED) {
+		struct inquiry_entry *ie;
+		ie = hci_inquiry_cache_lookup(acl->hdev, &acl->dst);
+		if (ie && (!ie->data.ssp_mode || !acl->hdev->ssp_mode) &&
+				((ie->data.dev_class[1] & 0x1f) != 0x05)) {
+			__u8 auth = AUTH_ENABLED;
+			hci_send_cmd(hdev, HCI_OP_WRITE_AUTH_ENABLE, 1, &auth);
+		}
 		acl->sec_level = BT_SECURITY_LOW;
 		acl->pending_sec_level = sec_level;
 		acl->auth_type = auth_type;
