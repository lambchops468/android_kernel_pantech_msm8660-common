/*
   BlueZ - Bluetooth protocol stack for Linux
   Copyright (c) 2000-2001, 2010-2012, Code Aurora Forum. All rights reserved.

   Written 2000,2001 by Maxim Krasnyansky <maxk@qualcomm.com>

   This program is free software; you can redistribute it and/or modify
   it under the terms of the GNU General Public License version 2 as
   published by the Free Software Foundation;

   THE SOFTWARE IS PROVIDED "AS IS", WITHOUT WARRANTY OF ANY KIND, EXPRESS
   OR IMPLIED, INCLUDING BUT NOT LIMITED TO THE WARRANTIES OF MERCHANTABILITY,
   FITNESS FOR A PARTICULAR PURPOSE AND NONINFRINGEMENT OF THIRD PARTY RIGHTS.
   IN NO EVENT SHALL THE COPYRIGHT HOLDER(S) AND AUTHOR(S) BE LIABLE FOR ANY
   CLAIM, OR ANY SPECIAL INDIRECT OR CONSEQUENTIAL DAMAGES, OR ANY DAMAGES
   WHATSOEVER RESULTING FROM LOSS OF USE, DATA OR PROFITS, WHETHER IN AN
   ACTION OF CONTRACT, NEGLIGENCE OR OTHER TORTIOUS ACTION, ARISING OUT OF
   OR IN CONNECTION WITH THE USE OR PERFORMANCE OF THIS SOFTWARE.

   ALL LIABILITY, INCLUDING LIABILITY FOR INFRINGEMENT OF ANY PATENTS,
   COPYRIGHTS, TRADEMARKS OR OTHER RIGHTS, RELATING TO USE OF THIS
   SOFTWARE IS DISCLAIMED.
*/

/* Bluetooth HCI event handling. */

#include <linux/module.h>

#include <linux/types.h>
#include <linux/errno.h>
#include <linux/kernel.h>
#include <linux/slab.h>
#include <linux/poll.h>
#include <linux/fcntl.h>
#include <linux/init.h>
#include <linux/skbuff.h>
#include <linux/interrupt.h>
#include <linux/notifier.h>
#include <net/sock.h>

#include <asm/system.h>
#include <linux/uaccess.h>
#include <asm/unaligned.h>

#include <net/bluetooth/bluetooth.h>
#include <net/bluetooth/hci_core.h>

static int enable_le;

/* Handle HCI Event packets */

static void hci_cc_inquiry_cancel(struct hci_dev *hdev, struct sk_buff *skb)
{
	__u8 status = *((__u8 *) skb->data);

	BT_DBG("%s status 0x%x", hdev->name, status);

	if (status)
		return;

	if (test_and_clear_bit(HCI_INQUIRY, &hdev->flags) &&
			test_bit(HCI_MGMT, &hdev->flags))
		mgmt_discovering(hdev->id, 0);

	hci_req_complete(hdev, HCI_OP_INQUIRY_CANCEL, status);

	hci_conn_check_pending(hdev);
}

static void hci_cc_exit_periodic_inq(struct hci_dev *hdev, struct sk_buff *skb)
{
	__u8 status = *((__u8 *) skb->data);

	BT_DBG("%s status 0x%x", hdev->name, status);

	if (status)
		return;

	if (test_and_clear_bit(HCI_INQUIRY, &hdev->flags) &&
				test_bit(HCI_MGMT, &hdev->flags))
		mgmt_discovering(hdev->id, 0);

	hci_conn_check_pending(hdev);
}

static void hci_cc_remote_name_req_cancel(struct hci_dev *hdev, struct sk_buff *skb)
{
	BT_DBG("%s", hdev->name);
}

static void hci_cc_role_discovery(struct hci_dev *hdev, struct sk_buff *skb)
{
	struct hci_rp_role_discovery *rp = (void *) skb->data;
	struct hci_conn *conn;

	BT_DBG("%s status 0x%x", hdev->name, rp->status);

	if (rp->status)
		return;

	hci_dev_lock(hdev);

	conn = hci_conn_hash_lookup_handle(hdev, __le16_to_cpu(rp->handle));
	if (conn) {
		if (rp->role)
			conn->link_mode &= ~HCI_LM_MASTER;
		else
			conn->link_mode |= HCI_LM_MASTER;
	}

	hci_dev_unlock(hdev);
}

static void hci_cc_read_link_policy(struct hci_dev *hdev, struct sk_buff *skb)
{
	struct hci_rp_read_link_policy *rp = (void *) skb->data;
	struct hci_conn *conn;

	BT_DBG("%s status 0x%x", hdev->name, rp->status);

	if (rp->status)
		return;

	hci_dev_lock(hdev);

	conn = hci_conn_hash_lookup_handle(hdev, __le16_to_cpu(rp->handle));
	if (conn)
		conn->link_policy = __le16_to_cpu(rp->policy);

	hci_dev_unlock(hdev);
}

static void hci_cc_write_link_policy(struct hci_dev *hdev, struct sk_buff *skb)
{
	struct hci_rp_write_link_policy *rp = (void *) skb->data;
	struct hci_conn *conn;
	void *sent;

	BT_DBG("%s status 0x%x", hdev->name, rp->status);

	if (rp->status)
		return;

	sent = hci_sent_cmd_data(hdev, HCI_OP_WRITE_LINK_POLICY);
	if (!sent)
		return;

	hci_dev_lock(hdev);

	conn = hci_conn_hash_lookup_handle(hdev, __le16_to_cpu(rp->handle));
	if (conn)
		conn->link_policy = get_unaligned_le16(sent + 2);

	hci_dev_unlock(hdev);
}

static void hci_cc_read_def_link_policy(struct hci_dev *hdev, struct sk_buff *skb)
{
	struct hci_rp_read_def_link_policy *rp = (void *) skb->data;

	BT_DBG("%s status 0x%x", hdev->name, rp->status);

	if (rp->status)
		return;

	hdev->link_policy = __le16_to_cpu(rp->policy);
}

static void hci_cc_write_def_link_policy(struct hci_dev *hdev, struct sk_buff *skb)
{
	__u8 status = *((__u8 *) skb->data);
	void *sent;

	BT_DBG("%s status 0x%x", hdev->name, status);

	sent = hci_sent_cmd_data(hdev, HCI_OP_WRITE_DEF_LINK_POLICY);
	if (!sent)
		return;

	if (!status)
		hdev->link_policy = get_unaligned_le16(sent);

	hci_req_complete(hdev, HCI_OP_WRITE_DEF_LINK_POLICY, status);
}

static void hci_cc_reset(struct hci_dev *hdev, struct sk_buff *skb)
{
	__u8 status = *((__u8 *) skb->data);

	BT_DBG("%s status 0x%x", hdev->name, status);

	clear_bit(HCI_RESET, &hdev->flags);

	hci_req_complete(hdev, HCI_OP_RESET, status);
}

static void hci_cc_write_local_name(struct hci_dev *hdev, struct sk_buff *skb)
{
	__u8 status = *((__u8 *) skb->data);
	void *sent;

	BT_DBG("%s status 0x%x", hdev->name, status);

	sent = hci_sent_cmd_data(hdev, HCI_OP_WRITE_LOCAL_NAME);
	if (!sent)
		return;

	if (test_bit(HCI_MGMT, &hdev->flags))
		mgmt_set_local_name_complete(hdev->id, sent, status);

	if (status)
		return;

	memcpy(hdev->dev_name, sent, HCI_MAX_NAME_LENGTH);
}

static void hci_cc_read_local_name(struct hci_dev *hdev, struct sk_buff *skb)
{
	struct hci_rp_read_local_name *rp = (void *) skb->data;

	BT_DBG("%s status 0x%x", hdev->name, rp->status);

	if (rp->status)
		return;

	memcpy(hdev->dev_name, rp->name, HCI_MAX_NAME_LENGTH);
}

static void hci_cc_write_auth_enable(struct hci_dev *hdev, struct sk_buff *skb)
{
	__u8 status = *((__u8 *) skb->data);
	void *sent;

	BT_DBG("%s status 0x%x", hdev->name, status);

	sent = hci_sent_cmd_data(hdev, HCI_OP_WRITE_AUTH_ENABLE);
	if (!sent)
		return;

	if (!status) {
		__u8 param = *((__u8 *) sent);

		if (param == AUTH_ENABLED)
			set_bit(HCI_AUTH, &hdev->flags);
		else
			clear_bit(HCI_AUTH, &hdev->flags);
	}

	hci_req_complete(hdev, HCI_OP_WRITE_AUTH_ENABLE, status);
}

static void hci_cc_write_encrypt_mode(struct hci_dev *hdev, struct sk_buff *skb)
{
	__u8 status = *((__u8 *) skb->data);
	void *sent;

	BT_DBG("%s status 0x%x", hdev->name, status);

	sent = hci_sent_cmd_data(hdev, HCI_OP_WRITE_ENCRYPT_MODE);
	if (!sent)
		return;

	if (!status) {
		__u8 param = *((__u8 *) sent);

		if (param)
			set_bit(HCI_ENCRYPT, &hdev->flags);
		else
			clear_bit(HCI_ENCRYPT, &hdev->flags);
	}

	hci_req_complete(hdev, HCI_OP_WRITE_ENCRYPT_MODE, status);
}

static void hci_cc_write_scan_enable(struct hci_dev *hdev, struct sk_buff *skb)
{
	__u8 status = *((__u8 *) skb->data);
	void *sent;

	BT_DBG("%s status 0x%x", hdev->name, status);

	sent = hci_sent_cmd_data(hdev, HCI_OP_WRITE_SCAN_ENABLE);
	if (!sent)
		return;

	if (!status) {
		__u8 param = *((__u8 *) sent);
		int old_pscan, old_iscan;

		old_pscan = test_and_clear_bit(HCI_PSCAN, &hdev->flags);
		old_iscan = test_and_clear_bit(HCI_ISCAN, &hdev->flags);

		if (param & SCAN_INQUIRY) {
			set_bit(HCI_ISCAN, &hdev->flags);
			if (!old_iscan)
				mgmt_discoverable(hdev->id, 1);
		} else if (old_iscan)
			mgmt_discoverable(hdev->id, 0);

		if (param & SCAN_PAGE) {
			set_bit(HCI_PSCAN, &hdev->flags);
			if (!old_pscan)
				mgmt_connectable(hdev->id, 1);
		} else if (old_pscan)
			mgmt_connectable(hdev->id, 0);
	}

	hci_req_complete(hdev, HCI_OP_WRITE_SCAN_ENABLE, status);
}

static void hci_cc_read_class_of_dev(struct hci_dev *hdev, struct sk_buff *skb)
{
	struct hci_rp_read_class_of_dev *rp = (void *) skb->data;

	BT_DBG("%s status 0x%x", hdev->name, rp->status);

	if (rp->status)
		return;

	memcpy(hdev->dev_class, rp->dev_class, 3);

	BT_DBG("%s class 0x%.2x%.2x%.2x", hdev->name,
		hdev->dev_class[2], hdev->dev_class[1], hdev->dev_class[0]);
}

static void hci_cc_write_class_of_dev(struct hci_dev *hdev, struct sk_buff *skb)
{
	__u8 status = *((__u8 *) skb->data);
	void *sent;

	BT_DBG("%s status 0x%x", hdev->name, status);

	if (status)
		return;

	sent = hci_sent_cmd_data(hdev, HCI_OP_WRITE_CLASS_OF_DEV);
	if (!sent)
		return;

	memcpy(hdev->dev_class, sent, 3);
}

static void hci_cc_read_voice_setting(struct hci_dev *hdev, struct sk_buff *skb)
{
	struct hci_rp_read_voice_setting *rp = (void *) skb->data;
	__u16 setting;

	BT_DBG("%s status 0x%x", hdev->name, rp->status);

	if (rp->status)
		return;

	setting = __le16_to_cpu(rp->voice_setting);

	if (hdev->voice_setting == setting)
		return;

	hdev->voice_setting = setting;

	BT_DBG("%s voice setting 0x%04x", hdev->name, setting);

	if (hdev->notify) {
		tasklet_disable(&hdev->tx_task);
		hdev->notify(hdev, HCI_NOTIFY_VOICE_SETTING);
		tasklet_enable(&hdev->tx_task);
	}
}

static void hci_cc_write_voice_setting(struct hci_dev *hdev, struct sk_buff *skb)
{
	__u8 status = *((__u8 *) skb->data);
	__u16 setting;
	void *sent;

	BT_DBG("%s status 0x%x", hdev->name, status);

	if (status)
		return;

	sent = hci_sent_cmd_data(hdev, HCI_OP_WRITE_VOICE_SETTING);
	if (!sent)
		return;

	setting = get_unaligned_le16(sent);

	if (hdev->voice_setting == setting)
		return;

	hdev->voice_setting = setting;

	BT_DBG("%s voice setting 0x%04x", hdev->name, setting);

	if (hdev->notify) {
		tasklet_disable(&hdev->tx_task);
		hdev->notify(hdev, HCI_NOTIFY_VOICE_SETTING);
		tasklet_enable(&hdev->tx_task);
	}
}

static void hci_cc_host_buffer_size(struct hci_dev *hdev, struct sk_buff *skb)
{
	__u8 status = *((__u8 *) skb->data);

	BT_DBG("%s status 0x%x", hdev->name, status);

	hci_req_complete(hdev, HCI_OP_HOST_BUFFER_SIZE, status);
}

static void hci_cc_le_clear_white_list(struct hci_dev *hdev,
							struct sk_buff *skb)
{
	__u8 status = *((__u8 *) skb->data);

	BT_DBG("%s status 0x%x", hdev->name, status);

	hci_req_complete(hdev, HCI_OP_LE_CLEAR_WHITE_LIST, status);
}

static void hci_cc_read_ssp_mode(struct hci_dev *hdev, struct sk_buff *skb)
{
	struct hci_rp_read_ssp_mode *rp = (void *) skb->data;

	BT_DBG("%s status 0x%x", hdev->name, rp->status);

	if (rp->status)
		return;

	hdev->ssp_mode = rp->mode;
}

static void hci_cc_write_ssp_mode(struct hci_dev *hdev, struct sk_buff *skb)
{
	__u8 status = *((__u8 *) skb->data);
	void *sent;

	BT_DBG("%s status 0x%x", hdev->name, status);

	if (status)
		return;

	sent = hci_sent_cmd_data(hdev, HCI_OP_WRITE_SSP_MODE);
	if (!sent)
		return;

	hdev->ssp_mode = *((__u8 *) sent);
}

static u8 hci_get_inquiry_mode(struct hci_dev *hdev)
{
	if (hdev->features[6] & LMP_EXT_INQ)
		return 2;

	if (hdev->features[3] & LMP_RSSI_INQ)
		return 1;

	if (hdev->manufacturer == 11 && hdev->hci_rev == 0x00 &&
						hdev->lmp_subver == 0x0757)
		return 1;

	if (hdev->manufacturer == 15) {
		if (hdev->hci_rev == 0x03 && hdev->lmp_subver == 0x6963)
			return 1;
		if (hdev->hci_rev == 0x09 && hdev->lmp_subver == 0x6963)
			return 1;
		if (hdev->hci_rev == 0x00 && hdev->lmp_subver == 0x6965)
			return 1;
	}

	if (hdev->manufacturer == 31 && hdev->hci_rev == 0x2005 &&
						hdev->lmp_subver == 0x1805)
		return 1;

	return 0;
}

static void hci_setup_inquiry_mode(struct hci_dev *hdev)
{
	u8 mode;

	mode = hci_get_inquiry_mode(hdev);

	hci_send_cmd(hdev, HCI_OP_WRITE_INQUIRY_MODE, 1, &mode);
}

static void hci_setup_event_mask(struct hci_dev *hdev)
{
	/* The second byte is 0xff instead of 0x9f (two reserved bits
	 * disabled) since a Broadcom 1.2 dongle doesn't respond to the
	 * command otherwise */
	u8 events[8] = { 0xff, 0xff, 0xfb, 0xff, 0x00, 0x00, 0x00, 0x00 };

	/* CSR 1.1 dongles does not accept any bitfield so don't try to set
	 * any event mask for pre 1.2 devices */
	if (hdev->lmp_ver <= 1)
		return;

	events[4] |= 0x01; /* Flow Specification Complete */
	events[4] |= 0x02; /* Inquiry Result with RSSI */
	events[4] |= 0x04; /* Read Remote Extended Features Complete */
	events[5] |= 0x08; /* Synchronous Connection Complete */
	events[5] |= 0x10; /* Synchronous Connection Changed */

	if (hdev->features[3] & LMP_RSSI_INQ)
		events[4] |= 0x04; /* Inquiry Result with RSSI */

	if (hdev->features[5] & LMP_SNIFF_SUBR)
		events[5] |= 0x20; /* Sniff Subrating */

	if (hdev->features[5] & LMP_PAUSE_ENC)
		events[5] |= 0x80; /* Encryption Key Refresh Complete */

	if (hdev->features[6] & LMP_EXT_INQ)
		events[5] |= 0x40; /* Extended Inquiry Result */

	if (hdev->features[6] & LMP_NO_FLUSH)
		events[7] |= 0x01; /* Enhanced Flush Complete */

	if (hdev->features[7] & LMP_LSTO)
		events[6] |= 0x80; /* Link Supervision Timeout Changed */

	if (hdev->features[6] & LMP_SIMPLE_PAIR) {
		events[6] |= 0x01;	/* IO Capability Request */
		events[6] |= 0x02;	/* IO Capability Response */
		events[6] |= 0x04;	/* User Confirmation Request */
		events[6] |= 0x08;	/* User Passkey Request */
		events[6] |= 0x10;	/* Remote OOB Data Request */
		events[6] |= 0x20;	/* Simple Pairing Complete */
		events[7] |= 0x04;	/* User Passkey Notification */
		events[7] |= 0x08;	/* Keypress Notification */
		events[7] |= 0x10;	/* Remote Host Supported
					 * Features Notification */
	}

	if (hdev->features[4] & LMP_LE)
		events[7] |= 0x20;	/* LE Meta-Event */

	hci_send_cmd(hdev, HCI_OP_SET_EVENT_MASK, sizeof(events), events);
}

static void hci_set_le_support(struct hci_dev *hdev)
{
	struct hci_cp_write_le_host_supported cp;

	memset(&cp, 0, sizeof(cp));

	if (enable_le) {
		cp.le = 1;
		cp.simul = !!(hdev->features[6] & LMP_SIMUL_LE_BR);
	}

	hci_send_cmd(hdev, HCI_OP_WRITE_LE_HOST_SUPPORTED, sizeof(cp), &cp);
}

static void hci_setup(struct hci_dev *hdev)
{
	hci_setup_event_mask(hdev);

	if (hdev->lmp_ver > 1)
		hci_send_cmd(hdev, HCI_OP_READ_LOCAL_COMMANDS, 0, NULL);

	if (hdev->features[6] & LMP_SIMPLE_PAIR) {
		u8 mode = 0x01;
		hci_send_cmd(hdev, HCI_OP_WRITE_SSP_MODE, sizeof(mode), &mode);
	}

	if (hdev->features[3] & LMP_RSSI_INQ)
		hci_setup_inquiry_mode(hdev);

	if (hdev->features[7] & LMP_INQ_TX_PWR)
		hci_send_cmd(hdev, HCI_OP_READ_INQ_RSP_TX_POWER, 0, NULL);

	if (hdev->features[7] & LMP_EXTFEATURES) {
		struct hci_cp_read_local_ext_features cp;

		cp.page = 0x01;
		hci_send_cmd(hdev, HCI_OP_READ_LOCAL_EXT_FEATURES,
							sizeof(cp), &cp);
	}

	if (hdev->features[4] & LMP_LE)
		hci_set_le_support(hdev);
}

static void hci_cc_read_local_version(struct hci_dev *hdev, struct sk_buff *skb)
{
	struct hci_rp_read_local_version *rp = (void *) skb->data;

	BT_DBG("%s status 0x%x", hdev->name, rp->status);

	if (rp->status)
		return;

	hdev->hci_ver = rp->hci_ver;
	hdev->hci_rev = __le16_to_cpu(rp->hci_rev);
	hdev->lmp_ver = rp->lmp_ver;
	hdev->manufacturer = __le16_to_cpu(rp->manufacturer);
	hdev->lmp_subver = __le16_to_cpu(rp->lmp_subver);

	BT_DBG("%s manufacturer %d hci ver %d:%d", hdev->name,
					hdev->manufacturer,
					hdev->hci_ver, hdev->hci_rev);

	if (test_bit(HCI_INIT, &hdev->flags))
		hci_setup(hdev);
}

static void hci_setup_link_policy(struct hci_dev *hdev)
{
	u16 link_policy = 0;

	if (hdev->features[0] & LMP_RSWITCH)
		link_policy |= HCI_LP_RSWITCH;
	if (hdev->features[0] & LMP_HOLD)
		link_policy |= HCI_LP_HOLD;
	if (hdev->features[0] & LMP_SNIFF)
		link_policy |= HCI_LP_SNIFF;
	if (hdev->features[1] & LMP_PARK)
		link_policy |= HCI_LP_PARK;

	link_policy = cpu_to_le16(link_policy);
	hci_send_cmd(hdev, HCI_OP_WRITE_DEF_LINK_POLICY,
					sizeof(link_policy), &link_policy);
}

static void hci_cc_read_local_commands(struct hci_dev *hdev, struct sk_buff *skb)
{
	struct hci_rp_read_local_commands *rp = (void *) skb->data;

	BT_DBG("%s status 0x%x", hdev->name, rp->status);

	if (rp->status)
		goto done;

	memcpy(hdev->commands, rp->commands, sizeof(hdev->commands));

	if (test_bit(HCI_INIT, &hdev->flags) && (hdev->commands[5] & 0x10))
		hci_setup_link_policy(hdev);

done:
	hci_req_complete(hdev, HCI_OP_READ_LOCAL_COMMANDS, rp->status);
}

static void hci_cc_read_local_features(struct hci_dev *hdev, struct sk_buff *skb)
{
	struct hci_rp_read_local_features *rp = (void *) skb->data;

	BT_DBG("%s status 0x%x", hdev->name, rp->status);

	if (rp->status)
		return;

	memcpy(hdev->features, rp->features, 8);

	/* Adjust default settings according to features
	 * supported by device. */

	if (hdev->features[0] & LMP_3SLOT)
		hdev->pkt_type |= (HCI_DM3 | HCI_DH3);

	if (hdev->features[0] & LMP_5SLOT)
		hdev->pkt_type |= (HCI_DM5 | HCI_DH5);

	if (hdev->features[1] & LMP_HV2) {
		hdev->pkt_type  |= (HCI_HV2);
		hdev->esco_type |= (ESCO_HV2);
	}

	if (hdev->features[1] & LMP_HV3) {
		hdev->pkt_type  |= (HCI_HV3);
		hdev->esco_type |= (ESCO_HV3);
	}

	if (hdev->features[3] & LMP_ESCO)
		hdev->esco_type |= (ESCO_EV3);

	if (hdev->features[4] & LMP_EV4)
		hdev->esco_type |= (ESCO_EV4);

	if (hdev->features[4] & LMP_EV5)
		hdev->esco_type |= (ESCO_EV5);

	if (hdev->features[5] & LMP_EDR_ESCO_2M)
		hdev->esco_type |= (ESCO_2EV3);

	if (hdev->features[5] & LMP_EDR_ESCO_3M)
		hdev->esco_type |= (ESCO_3EV3);

	if (hdev->features[5] & LMP_EDR_3S_ESCO)
		hdev->esco_type |= (ESCO_2EV5 | ESCO_3EV5);

	BT_DBG("%s features 0x%.2x%.2x%.2x%.2x%.2x%.2x%.2x%.2x", hdev->name,
					hdev->features[0], hdev->features[1],
					hdev->features[2], hdev->features[3],
					hdev->features[4], hdev->features[5],
					hdev->features[6], hdev->features[7]);
}

static void hci_cc_read_local_ext_features(struct hci_dev *hdev,
							struct sk_buff *skb)
{
	struct hci_rp_read_local_ext_features *rp = (void *) skb->data;

	BT_DBG("%s status 0x%x", hdev->name, rp->status);

	if (rp->status)
		return;

	memcpy(hdev->extfeatures, rp->features, 8);

	hci_req_complete(hdev, HCI_OP_READ_LOCAL_EXT_FEATURES, rp->status);
}

static void hci_cc_read_buffer_size(struct hci_dev *hdev, struct sk_buff *skb)
{
	struct hci_rp_read_buffer_size *rp = (void *) skb->data;

	BT_DBG("%s status 0x%x", hdev->name, rp->status);

	if (rp->status)
		return;

	hdev->acl_mtu  = __le16_to_cpu(rp->acl_mtu);
	hdev->sco_mtu  = rp->sco_mtu;
	hdev->acl_pkts = __le16_to_cpu(rp->acl_max_pkt);
	hdev->sco_pkts = __le16_to_cpu(rp->sco_max_pkt);

	if (test_bit(HCI_QUIRK_FIXUP_BUFFER_SIZE, &hdev->quirks)) {
		hdev->sco_mtu  = 64;
		hdev->sco_pkts = 8;
	}

	hdev->acl_cnt = hdev->acl_pkts;
	hdev->sco_cnt = hdev->sco_pkts;

	BT_DBG("%s acl mtu %d:%d sco mtu %d:%d", hdev->name,
					hdev->acl_mtu, hdev->acl_pkts,
					hdev->sco_mtu, hdev->sco_pkts);
}

static void hci_cc_read_bd_addr(struct hci_dev *hdev, struct sk_buff *skb)
{
	struct hci_rp_read_bd_addr *rp = (void *) skb->data;

	BT_DBG("%s status 0x%x", hdev->name, rp->status);

	if (!rp->status)
		bacpy(&hdev->bdaddr, &rp->bdaddr);

	hci_req_complete(hdev, HCI_OP_READ_BD_ADDR, rp->status);
}

static void hci_cc_write_ca_timeout(struct hci_dev *hdev, struct sk_buff *skb)
{
	__u8 status = *((__u8 *) skb->data);

	BT_DBG("%s status 0x%x", hdev->name, status);

	hci_req_complete(hdev, HCI_OP_WRITE_CA_TIMEOUT, status);
}

static void hci_cc_delete_stored_link_key(struct hci_dev *hdev,
							struct sk_buff *skb)
{
	__u8 status = *((__u8 *) skb->data);

	BT_DBG("%s status 0x%x", hdev->name, status);

	hci_req_complete(hdev, HCI_OP_DELETE_STORED_LINK_KEY, status);
}

static void hci_cc_set_event_mask(struct hci_dev *hdev, struct sk_buff *skb)
{
	__u8 status = *((__u8 *) skb->data);

	BT_DBG("%s status 0x%x", hdev->name, status);

	hci_req_complete(hdev, HCI_OP_SET_EVENT_MASK, status);
}

static void hci_cc_write_inquiry_mode(struct hci_dev *hdev,
							struct sk_buff *skb)
{
	__u8 status = *((__u8 *) skb->data);

	BT_DBG("%s status 0x%x", hdev->name, status);

	hci_req_complete(hdev, HCI_OP_WRITE_INQUIRY_MODE, status);
}

static void hci_cc_read_inq_rsp_tx_power(struct hci_dev *hdev,
							struct sk_buff *skb)
{
	__u8 status = *((__u8 *) skb->data);

	BT_DBG("%s status 0x%x", hdev->name, status);

	hci_req_complete(hdev, HCI_OP_READ_INQ_RSP_TX_POWER, status);
}

static void hci_cc_set_event_flt(struct hci_dev *hdev, struct sk_buff *skb)
{
	__u8 status = *((__u8 *) skb->data);

	BT_DBG("%s status 0x%x", hdev->name, status);

	hci_req_complete(hdev, HCI_OP_SET_EVENT_FLT, status);
}

static void hci_cc_pin_code_reply(struct hci_dev *hdev, struct sk_buff *skb)
{
	struct hci_rp_pin_code_reply *rp = (void *) skb->data;
	struct hci_cp_pin_code_reply *cp;
	struct hci_conn *conn;

	BT_DBG("%s status 0x%x", hdev->name, rp->status);

	if (test_bit(HCI_MGMT, &hdev->flags))
		mgmt_pin_code_reply_complete(hdev->id, &rp->bdaddr, rp->status);

	if (rp->status != 0)
		return;

	cp = hci_sent_cmd_data(hdev, HCI_OP_PIN_CODE_REPLY);
	if (!cp)
		return;

	conn = hci_conn_hash_lookup_ba(hdev, ACL_LINK, &cp->bdaddr);
	if (conn)
		conn->pin_length = cp->pin_len;
}

static void hci_cc_pin_code_neg_reply(struct hci_dev *hdev, struct sk_buff *skb)
{
	struct hci_rp_pin_code_neg_reply *rp = (void *) skb->data;

	BT_DBG("%s status 0x%x", hdev->name, rp->status);

	if (test_bit(HCI_MGMT, &hdev->flags))
		mgmt_pin_code_neg_reply_complete(hdev->id, &rp->bdaddr,
								rp->status);
}
static void hci_cc_le_read_buffer_size(struct hci_dev *hdev,
				       struct sk_buff *skb)
{
	struct hci_rp_le_read_buffer_size *rp = (void *) skb->data;

	BT_DBG("%s status 0x%x", hdev->name, rp->status);

	if (rp->status)
		return;

	hdev->le_mtu = __le16_to_cpu(rp->le_mtu);
	hdev->le_pkts = rp->le_max_pkt;

	hdev->le_cnt = hdev->le_pkts;

	BT_DBG("%s le mtu %d:%d", hdev->name, hdev->le_mtu, hdev->le_pkts);

	hci_req_complete(hdev, HCI_OP_LE_READ_BUFFER_SIZE, rp->status);
}

static void hci_cc_le_read_white_list_size(struct hci_dev *hdev,
				       struct sk_buff *skb)
{
	struct hci_rp_le_read_white_list_size *rp = (void *) skb->data;

	BT_DBG("%s status 0x%x", hdev->name, rp->status);

	if (rp->status)
		return;

	hdev->le_white_list_size = rp->size;

	BT_DBG("%s le white list %d", hdev->name, hdev->le_white_list_size);

	hci_req_complete(hdev, HCI_OP_LE_READ_WHITE_LIST_SIZE, rp->status);
}

static void hci_cc_user_confirm_reply(struct hci_dev *hdev, struct sk_buff *skb)
{
	struct hci_rp_user_confirm_reply *rp = (void *) skb->data;

	BT_DBG("%s status 0x%x", hdev->name, rp->status);

	if (test_bit(HCI_MGMT, &hdev->flags))
		mgmt_user_confirm_reply_complete(hdev->id, &rp->bdaddr,
								rp->status);
}

static void hci_cc_user_confirm_neg_reply(struct hci_dev *hdev,
							struct sk_buff *skb)
{
	struct hci_rp_user_confirm_reply *rp = (void *) skb->data;

	BT_DBG("%s status 0x%x", hdev->name, rp->status);

	if (test_bit(HCI_MGMT, &hdev->flags))
		mgmt_user_confirm_neg_reply_complete(hdev->id, &rp->bdaddr,
								rp->status);
}

static void hci_cc_read_local_oob_data_reply(struct hci_dev *hdev,
							struct sk_buff *skb)
{
	struct hci_rp_read_local_oob_data *rp = (void *) skb->data;

	BT_DBG("%s status 0x%x", hdev->name, rp->status);

	mgmt_read_local_oob_data_reply_complete(hdev->id, rp->hash,
						rp->randomizer, rp->status);
}

static void hci_cc_le_set_scan_enable(struct hci_dev *hdev,
					struct sk_buff *skb)
{
	struct hci_cp_le_set_scan_enable *cp;
	__u8 status = *((__u8 *) skb->data);

	BT_DBG("%s status 0x%x", hdev->name, status);

	if (status)
		return;

	cp = hci_sent_cmd_data(hdev, HCI_OP_LE_SET_SCAN_ENABLE);
	if (!cp)
		return;

	hci_dev_lock(hdev);

	if (cp->enable == 0x01) {
		del_timer(&hdev->adv_timer);
		hci_adv_entries_clear(hdev);
	} else if (cp->enable == 0x00) {
		mod_timer(&hdev->adv_timer, jiffies + ADV_CLEAR_TIMEOUT);
	}

	hci_dev_unlock(hdev);
}

static void hci_cc_le_ltk_reply(struct hci_dev *hdev, struct sk_buff *skb)
{
	struct hci_rp_le_ltk_reply *rp = (void *) skb->data;

	BT_DBG("%s status 0x%x", hdev->name, rp->status);

	if (rp->status)
		return;

	hci_req_complete(hdev, HCI_OP_LE_LTK_REPLY, rp->status);
}

static void hci_cc_le_ltk_neg_reply(struct hci_dev *hdev, struct sk_buff *skb)
{
	struct hci_rp_le_ltk_neg_reply *rp = (void *) skb->data;

	BT_DBG("%s status 0x%x", hdev->name, rp->status);

	if (rp->status)
		return;

	hci_req_complete(hdev, HCI_OP_LE_LTK_NEG_REPLY, rp->status);
}

static inline void hci_cc_write_le_host_supported(struct hci_dev *hdev,
							struct sk_buff *skb)
{
	struct hci_cp_read_local_ext_features cp;
	__u8 status = *((__u8 *) skb->data);

	BT_DBG("%s status 0x%x", hdev->name, status);

	if (status)
		return;

	cp.page = 0x01;
	hci_send_cmd(hdev, HCI_OP_READ_LOCAL_EXT_FEATURES, sizeof(cp), &cp);
}

static inline void hci_cs_inquiry(struct hci_dev *hdev, __u8 status)
{
	BT_DBG("%s status 0x%x", hdev->name, status);

	if (status) {
		hci_req_complete(hdev, HCI_OP_INQUIRY, status);
		hci_conn_check_pending(hdev);
		return;
	}

	if (!test_and_set_bit(HCI_INQUIRY, &hdev->flags) &&
				test_bit(HCI_MGMT, &hdev->flags))
		mgmt_discovering(hdev->id, 1);
}

static inline void hci_cs_create_conn(struct hci_dev *hdev, __u8 status)
{
	struct hci_cp_create_conn *cp;
	struct hci_conn *conn;

	BT_DBG("%s status 0x%x", hdev->name, status);

	cp = hci_sent_cmd_data(hdev, HCI_OP_CREATE_CONN);
	if (!cp)
		return;

	hci_dev_lock(hdev);

	conn = hci_conn_hash_lookup_ba(hdev, ACL_LINK, &cp->bdaddr);

	BT_DBG("%s bdaddr %s conn %p", hdev->name, batostr(&cp->bdaddr), conn);

	if (status) {
		if (conn && conn->state == BT_CONNECT) {
			if (status != 0x0c || conn->attempt > 2) {
				conn->state = BT_CLOSED;
				hci_proto_connect_cfm(conn, status);
				hci_conn_del(conn);
			} else
				conn->state = BT_CONNECT2;
		}
	} else {
		if (!conn) {
			conn = hci_conn_add(hdev, ACL_LINK, 0, &cp->bdaddr);
			if (conn) {
				conn->out = 1;
				conn->link_mode |= HCI_LM_MASTER;
			} else
				BT_ERR("No memory for new connection");
		}
	}

	hci_dev_unlock(hdev);
}

static void hci_cs_add_sco(struct hci_dev *hdev, __u8 status)
{
	struct hci_cp_add_sco *cp;
	struct hci_conn *acl, *sco;
	__u16 handle;

	BT_DBG("%s status 0x%x", hdev->name, status);

	if (!status)
		return;

	cp = hci_sent_cmd_data(hdev, HCI_OP_ADD_SCO);
	if (!cp)
		return;

	handle = __le16_to_cpu(cp->handle);

	BT_DBG("%s handle %d", hdev->name, handle);

	hci_dev_lock(hdev);

	acl = hci_conn_hash_lookup_handle(hdev, handle);
	if (acl) {
		sco = acl->link;
		if (sco) {
			sco->state = BT_CLOSED;

			hci_proto_connect_cfm(sco, status);
			hci_conn_del(sco);
		}
	}

	hci_dev_unlock(hdev);
}

static void hci_cs_auth_requested(struct hci_dev *hdev, __u8 status)
{
	struct hci_cp_auth_requested *cp;
	struct hci_conn *conn;

	BT_DBG("%s status 0x%x", hdev->name, status);

	if (!status)
		return;

	cp = hci_sent_cmd_data(hdev, HCI_OP_AUTH_REQUESTED);
	if (!cp)
		return;

	hci_dev_lock(hdev);

	conn = hci_conn_hash_lookup_handle(hdev, __le16_to_cpu(cp->handle));
	if (conn) {
		if (conn->state == BT_CONFIG) {
			hci_proto_connect_cfm(conn, status);
			hci_conn_put(conn);
		}
	}

	hci_dev_unlock(hdev);
}

static void hci_cs_set_conn_encrypt(struct hci_dev *hdev, __u8 status)
{
	struct hci_cp_set_conn_encrypt *cp;
	struct hci_conn *conn;

	BT_DBG("%s status 0x%x", hdev->name, status);

	if (!status)
		return;

	cp = hci_sent_cmd_data(hdev, HCI_OP_SET_CONN_ENCRYPT);
	if (!cp)
		return;

	hci_dev_lock(hdev);

	conn = hci_conn_hash_lookup_handle(hdev, __le16_to_cpu(cp->handle));
	if (conn) {
		if (conn->state == BT_CONFIG) {
			hci_proto_connect_cfm(conn, status);
			hci_conn_put(conn);
		}
	}

	hci_dev_unlock(hdev);
}

static int hci_outgoing_auth_needed(struct hci_dev *hdev,
							struct hci_conn *conn)
{
	if (conn->state != BT_CONFIG || !conn->out)
		return 0;

	if (conn->pending_sec_level == BT_SECURITY_SDP)
		return 0;

	/* Only request authentication for SSP connections or non-SSP
	 * devices with sec_level HIGH */
	if (!(hdev->ssp_mode > 0 && conn->ssp_mode > 0) &&
				conn->pending_sec_level != BT_SECURITY_HIGH)
		return 0;

	return 1;
}

static void hci_cs_remote_name_req(struct hci_dev *hdev, __u8 status)
{
	struct hci_cp_remote_name_req *cp;
	struct hci_conn *conn;

	BT_DBG("%s status 0x%x", hdev->name, status);

	/* If successful wait for the name req complete event before
	 * checking for the need to do authentication */
	if (!status)
		return;

	cp = hci_sent_cmd_data(hdev, HCI_OP_REMOTE_NAME_REQ);
	if (!cp)
		return;

	hci_dev_lock(hdev);

	conn = hci_conn_hash_lookup_ba(hdev, ACL_LINK, &cp->bdaddr);
	if (!conn)
		goto unlock;

	if (!hci_outgoing_auth_needed(hdev, conn))
		goto unlock;

	if (!test_and_set_bit(HCI_CONN_AUTH_PEND, &conn->pend)) {
		struct hci_cp_auth_requested cp;
		cp.handle = __cpu_to_le16(conn->handle);
		hci_send_cmd(hdev, HCI_OP_AUTH_REQUESTED, sizeof(cp), &cp);
	}

unlock:
	hci_dev_unlock(hdev);
}

static void hci_cs_read_remote_features(struct hci_dev *hdev, __u8 status)
{
	struct hci_cp_read_remote_features *cp;
	struct hci_conn *conn;

	BT_DBG("%s status 0x%x", hdev->name, status);

	if (!status)
		return;

	cp = hci_sent_cmd_data(hdev, HCI_OP_READ_REMOTE_FEATURES);
	if (!cp)
		return;

	hci_dev_lock(hdev);

	conn = hci_conn_hash_lookup_handle(hdev, __le16_to_cpu(cp->handle));
	if (conn) {
		if (conn->state == BT_CONFIG) {
			hci_proto_connect_cfm(conn, status);
			hci_conn_put(conn);
		}
	}

	hci_dev_unlock(hdev);
}

static void hci_cs_read_remote_ext_features(struct hci_dev *hdev, __u8 status)
{
	struct hci_cp_read_remote_ext_features *cp;
	struct hci_conn *conn;

	BT_DBG("%s status 0x%x", hdev->name, status);

	if (!status)
		return;

	cp = hci_sent_cmd_data(hdev, HCI_OP_READ_REMOTE_EXT_FEATURES);
	if (!cp)
		return;

	hci_dev_lock(hdev);

	conn = hci_conn_hash_lookup_handle(hdev, __le16_to_cpu(cp->handle));
	if (conn) {
		if (conn->state == BT_CONFIG) {
			hci_proto_connect_cfm(conn, status);
			hci_conn_put(conn);
		}
	}

	hci_dev_unlock(hdev);
}

static void hci_cs_setup_sync_conn(struct hci_dev *hdev, __u8 status)
{
	struct hci_cp_setup_sync_conn *cp;
	struct hci_conn *acl, *sco;
	__u16 handle;

	BT_DBG("%s status 0x%x", hdev->name, status);

	if (!status)
		return;

	cp = hci_sent_cmd_data(hdev, HCI_OP_SETUP_SYNC_CONN);
	if (!cp)
		return;

	handle = __le16_to_cpu(cp->handle);

	BT_DBG("%s handle %d", hdev->name, handle);

	hci_dev_lock(hdev);

	acl = hci_conn_hash_lookup_handle(hdev, handle);
	if (acl) {
		sco = acl->link;
		if (sco) {
			sco->state = BT_CLOSED;

			hci_proto_connect_cfm(sco, status);
			hci_conn_del(sco);
		}
	}

	hci_dev_unlock(hdev);
}

static void hci_cs_sniff_mode(struct hci_dev *hdev, __u8 status)
{
	struct hci_cp_sniff_mode *cp;
	struct hci_conn *conn;

	BT_DBG("%s status 0x%x", hdev->name, status);

	if (!status)
		return;

	cp = hci_sent_cmd_data(hdev, HCI_OP_SNIFF_MODE);
	if (!cp)
		return;

	hci_dev_lock(hdev);

	conn = hci_conn_hash_lookup_handle(hdev, __le16_to_cpu(cp->handle));
	if (conn) {
		clear_bit(HCI_CONN_MODE_CHANGE_PEND, &conn->pend);

		if (test_and_clear_bit(HCI_CONN_SCO_SETUP_PEND, &conn->pend))
			hci_sco_setup(conn, status);
	}

	hci_dev_unlock(hdev);
}

static void hci_cs_exit_sniff_mode(struct hci_dev *hdev, __u8 status)
{
	struct hci_cp_exit_sniff_mode *cp;
	struct hci_conn *conn;

	BT_DBG("%s status 0x%x", hdev->name, status);

	if (!status)
		return;

	cp = hci_sent_cmd_data(hdev, HCI_OP_EXIT_SNIFF_MODE);
	if (!cp)
		return;

	hci_dev_lock(hdev);

	conn = hci_conn_hash_lookup_handle(hdev, __le16_to_cpu(cp->handle));
	if (conn) {
		clear_bit(HCI_CONN_MODE_CHANGE_PEND, &conn->pend);

		if (test_and_clear_bit(HCI_CONN_SCO_SETUP_PEND, &conn->pend))
			hci_sco_setup(conn, status);
	}

	hci_dev_unlock(hdev);
}

static void hci_cs_le_create_conn(struct hci_dev *hdev, __u8 status)
{
	struct hci_cp_le_create_conn *cp;
	struct hci_conn *conn;
	unsigned long exp = msecs_to_jiffies(5000);

	BT_DBG("%s status 0x%x", hdev->name, status);

	cp = hci_sent_cmd_data(hdev, HCI_OP_LE_CREATE_CONN);
	if (!cp)
		return;

	hci_dev_lock(hdev);

	conn = hci_conn_hash_lookup_ba(hdev, LE_LINK, &cp->peer_addr);

	BT_DBG("%s bdaddr %s conn %p", hdev->name, batostr(&cp->peer_addr),
		conn);

	if (status) {
		if (conn && conn->state == BT_CONNECT) {
			conn->state = BT_CLOSED;
			hci_proto_connect_cfm(conn, status);
			hci_conn_del(conn);
		}
	} else {
		if (!conn) {
			conn = hci_conn_add(hdev, LE_LINK, 0, &cp->peer_addr);
			if (conn) {
				conn->dst_type = cp->peer_addr_type;
				conn->out = 1;
			} else {
				BT_ERR("No memory for new connection");
<<<<<<< HEAD
			}
		}
=======
		} else
			exp = msecs_to_jiffies(conn->conn_timeout * 1000);

		if (conn && exp)
			mod_timer(&conn->disc_timer, jiffies + exp);
>>>>>>> d8045349
	}

	hci_dev_unlock(hdev);
}

static void hci_cs_le_start_enc(struct hci_dev *hdev, u8 status)
{
	BT_DBG("%s status 0x%x", hdev->name, status);
}

static inline void hci_inquiry_complete_evt(struct hci_dev *hdev, struct sk_buff *skb)
{
	__u8 status = *((__u8 *) skb->data);

	BT_DBG("%s status %d", hdev->name, status);

	if (test_and_clear_bit(HCI_INQUIRY, &hdev->flags) &&
				test_bit(HCI_MGMT, &hdev->flags))
		mgmt_discovering(hdev->id, 0);

	hci_req_complete(hdev, HCI_OP_INQUIRY, status);

	hci_conn_check_pending(hdev);
}

static inline void hci_inquiry_result_evt(struct hci_dev *hdev, struct sk_buff *skb)
{
	struct inquiry_data data;
	struct inquiry_info *info = (void *) (skb->data + 1);
	int num_rsp = *((__u8 *) skb->data);

	BT_DBG("%s num_rsp %d", hdev->name, num_rsp);

	if (!num_rsp)
		return;

	hci_dev_lock(hdev);

	if (!test_and_set_bit(HCI_INQUIRY, &hdev->flags)) {

		if (test_bit(HCI_MGMT, &hdev->flags))
			mgmt_discovering(hdev->id, 1);
	}

	for (; num_rsp; num_rsp--, info++) {
		bacpy(&data.bdaddr, &info->bdaddr);
		data.pscan_rep_mode	= info->pscan_rep_mode;
		data.pscan_period_mode	= info->pscan_period_mode;
		data.pscan_mode		= info->pscan_mode;
		memcpy(data.dev_class, info->dev_class, 3);
		data.clock_offset	= info->clock_offset;
		data.rssi		= 0x00;
		data.ssp_mode		= 0x00;
		hci_inquiry_cache_update(hdev, &data);
		mgmt_device_found(hdev->id, &info->bdaddr, info->dev_class, 0,
									NULL);
	}

	hci_dev_unlock(hdev);
}

static inline void hci_conn_complete_evt(struct hci_dev *hdev, struct sk_buff *skb)
{
	struct hci_ev_conn_complete *ev = (void *) skb->data;
	struct hci_conn *conn;

	BT_DBG("%s", hdev->name);

	hci_dev_lock(hdev);

	conn = hci_conn_hash_lookup_ba(hdev, ev->link_type, &ev->bdaddr);
	if (!conn) {
		if (ev->link_type != SCO_LINK)
			goto unlock;

		conn = hci_conn_hash_lookup_ba(hdev, ESCO_LINK, &ev->bdaddr);
		if (!conn)
			goto unlock;

		conn->type = SCO_LINK;
	}

	if (!ev->status) {
		conn->handle = __le16_to_cpu(ev->handle);

		if (conn->type == ACL_LINK) {
			conn->state = BT_CONFIG;
			hci_conn_hold(conn);
			conn->disc_timeout = HCI_DISCONN_TIMEOUT;
			mgmt_connected(hdev->id, &ev->bdaddr);
		} else
			conn->state = BT_CONNECTED;

		hci_conn_hold_device(conn);
		hci_conn_add_sysfs(conn);

		if (test_bit(HCI_AUTH, &hdev->flags))
			conn->link_mode |= HCI_LM_AUTH;

		if (test_bit(HCI_ENCRYPT, &hdev->flags))
			conn->link_mode |= HCI_LM_ENCRYPT;

		/* Get remote features */
		if (conn->type == ACL_LINK) {
			struct hci_cp_read_remote_features cp;
			cp.handle = ev->handle;
			hci_send_cmd(hdev, HCI_OP_READ_REMOTE_FEATURES,
							sizeof(cp), &cp);
		}

		/* Set packet type for incoming connection */
		if (!conn->out && hdev->hci_ver < 3) {
			struct hci_cp_change_conn_ptype cp;
			cp.handle = ev->handle;
			cp.pkt_type = cpu_to_le16(conn->pkt_type);
			hci_send_cmd(hdev, HCI_OP_CHANGE_CONN_PTYPE,
							sizeof(cp), &cp);
		}
	} else {
		conn->state = BT_CLOSED;
		if (conn->type == ACL_LINK)
			mgmt_connect_failed(hdev->id, &ev->bdaddr, ev->status);
	}

	if (conn->type == ACL_LINK)
		hci_sco_setup(conn, ev->status);

	if (ev->status) {
		hci_proto_connect_cfm(conn, ev->status);
		hci_conn_del(conn);
	} else if (ev->link_type != ACL_LINK)
		hci_proto_connect_cfm(conn, ev->status);

unlock:
	hci_dev_unlock(hdev);

	hci_conn_check_pending(hdev);
}

static inline bool is_sco_active(struct hci_dev *hdev)
{
	if (hci_conn_hash_lookup_state(hdev, SCO_LINK, BT_CONNECTED) ||
			(hci_conn_hash_lookup_state(hdev, ESCO_LINK,
						    BT_CONNECTED)))
		return true;
	return false;
}

static inline void hci_conn_request_evt(struct hci_dev *hdev, struct sk_buff *skb)
{
	struct hci_ev_conn_request *ev = (void *) skb->data;
	int mask = hdev->link_mode;

	BT_DBG("%s bdaddr %s type 0x%x", hdev->name,
					batostr(&ev->bdaddr), ev->link_type);

	mask |= hci_proto_connect_ind(hdev, &ev->bdaddr, ev->link_type);

	if ((mask & HCI_LM_ACCEPT) &&
			!hci_blacklist_lookup(hdev, &ev->bdaddr)) {
		/* Connection accepted */
		struct inquiry_entry *ie;
		struct hci_conn *conn;

		hci_dev_lock(hdev);

		ie = hci_inquiry_cache_lookup(hdev, &ev->bdaddr);
		if (ie)
			memcpy(ie->data.dev_class, ev->dev_class, 3);

		conn = hci_conn_hash_lookup_ba(hdev, ev->link_type, &ev->bdaddr);
		if (!conn) {
			/* pkt_type not yet used for incoming connections */
			conn = hci_conn_add(hdev, ev->link_type, 0, &ev->bdaddr);
			if (!conn) {
				BT_ERR("No memory for new connection");
				hci_dev_unlock(hdev);
				return;
			}
		}

		memcpy(conn->dev_class, ev->dev_class, 3);
		conn->state = BT_CONNECT;

		hci_dev_unlock(hdev);

		if (ev->link_type == ACL_LINK || !lmp_esco_capable(hdev)) {
			struct hci_cp_accept_conn_req cp;

			bacpy(&cp.bdaddr, &ev->bdaddr);

			if (lmp_rswitch_capable(hdev) && ((mask & HCI_LM_MASTER)
						|| is_sco_active(hdev)))
				cp.role = 0x00; /* Become master */
			else
				cp.role = 0x01; /* Remain slave */

			hci_send_cmd(hdev, HCI_OP_ACCEPT_CONN_REQ,
							sizeof(cp), &cp);
		} else {
			struct hci_cp_accept_sync_conn_req cp;

			bacpy(&cp.bdaddr, &ev->bdaddr);
			cp.pkt_type = cpu_to_le16(conn->pkt_type);

			cp.tx_bandwidth   = cpu_to_le32(0x00001f40);
			cp.rx_bandwidth   = cpu_to_le32(0x00001f40);
			cp.max_latency    = cpu_to_le16(0xffff);
			cp.content_format = cpu_to_le16(hdev->voice_setting);
			cp.retrans_effort = 0xff;

			hci_send_cmd(hdev, HCI_OP_ACCEPT_SYNC_CONN_REQ,
							sizeof(cp), &cp);
		}
	} else {
		/* Connection rejected */
		struct hci_cp_reject_conn_req cp;

		bacpy(&cp.bdaddr, &ev->bdaddr);
		cp.reason = 0x0f;
		hci_send_cmd(hdev, HCI_OP_REJECT_CONN_REQ, sizeof(cp), &cp);
	}
}

static inline void hci_disconn_complete_evt(struct hci_dev *hdev, struct sk_buff *skb)
{
	struct hci_ev_disconn_complete *ev = (void *) skb->data;
	struct hci_conn *conn;

	BT_DBG("%s status %d reason %d", hdev->name, ev->status, ev->reason);

	if (ev->status) {
		mgmt_disconnect_failed(hdev->id);
		return;
	}

	hci_dev_lock(hdev);

	conn = hci_conn_hash_lookup_handle(hdev, __le16_to_cpu(ev->handle));
	if (!conn)
		goto unlock;

	conn->state = BT_CLOSED;

	if (conn->type == ACL_LINK || conn->type == LE_LINK)
		mgmt_disconnected(hdev->id, &conn->dst, ev->reason);

	hci_proto_disconn_cfm(conn, ev->reason);
	hci_conn_del(conn);

unlock:
	hci_dev_unlock(hdev);
}

static inline void hci_auth_complete_evt(struct hci_dev *hdev, struct sk_buff *skb)
{
	struct hci_ev_auth_complete *ev = (void *) skb->data;
	struct hci_conn *conn;

	BT_DBG("%s status %d", hdev->name, ev->status);

	hci_dev_lock(hdev);

	conn = hci_conn_hash_lookup_handle(hdev, __le16_to_cpu(ev->handle));
	if (!conn)
		goto unlock;

	/* SS_BLUETOOTH(gudam.ryu) 2012. 03. 02 - Fixed for opp sending fail,
	if the devices were unpaired on the remote end */
	if (ev->status == 0x06 && hdev->ssp_mode > 0 &&
			conn->ssp_mode > 0) {
		struct hci_cp_auth_requested cp;
		hci_remove_link_key(hdev, &conn->dst);
		cp.handle = cpu_to_le16(conn->handle);
		hci_send_cmd(conn->hdev, HCI_OP_AUTH_REQUESTED,
		sizeof(cp), &cp);
		hci_dev_unlock(hdev);
		BT_DBG("Pin or key missing !!!");
		return;
	}
	/* SS_Bluetooth(gudam.ryu) End */

	if (!ev->status) {
		if (!(conn->ssp_mode > 0 && hdev->ssp_mode > 0) &&
				test_bit(HCI_CONN_REAUTH_PEND,	&conn->pend)) {
			BT_INFO("re-auth of legacy device is not possible.");
		} else {
			conn->link_mode |= HCI_LM_AUTH;
			conn->sec_level = conn->pending_sec_level;
		}
	} else {
		mgmt_auth_failed(hdev->id, &conn->dst, ev->status);
		conn->disc_timeout = HCI_DISCONN_TIMEOUT/200; /* 0.01 sec */
	}

	clear_bit(HCI_CONN_AUTH_PEND, &conn->pend);
	clear_bit(HCI_CONN_REAUTH_PEND, &conn->pend);

	if (conn->state == BT_CONFIG) {
		if (!ev->status && hdev->ssp_mode > 0 && conn->ssp_mode > 0) {
			struct hci_cp_set_conn_encrypt cp;
			cp.handle  = ev->handle;
			cp.encrypt = 0x01;
			hci_send_cmd(hdev, HCI_OP_SET_CONN_ENCRYPT, sizeof(cp),
									&cp);
		} else {
			conn->state = BT_CONNECTED;
			hci_proto_connect_cfm(conn, ev->status);
			hci_conn_put(conn);
		}
	} else {
		hci_auth_cfm(conn, ev->status);

		hci_conn_hold(conn);
		conn->disc_timeout = HCI_DISCONN_TIMEOUT;
		hci_conn_put(conn);
	}

	if (test_bit(HCI_CONN_ENCRYPT_PEND, &conn->pend)) {
		if (!ev->status) {
			struct hci_cp_set_conn_encrypt cp;
			cp.handle  = ev->handle;
			cp.encrypt = 0x01;
			hci_send_cmd(hdev, HCI_OP_SET_CONN_ENCRYPT, sizeof(cp),
									&cp);
		} else {
			clear_bit(HCI_CONN_ENCRYPT_PEND, &conn->pend);
			hci_encrypt_cfm(conn, ev->status, 0x00);
		}
	}

unlock:
	hci_dev_unlock(hdev);
}

static inline void hci_remote_name_evt(struct hci_dev *hdev, struct sk_buff *skb)
{
	struct hci_ev_remote_name *ev = (void *) skb->data;
	struct hci_conn *conn;

	BT_DBG("%s", hdev->name);

	hci_conn_check_pending(hdev);

	hci_dev_lock(hdev);

	if (ev->status == 0 && test_bit(HCI_MGMT, &hdev->flags))
		mgmt_remote_name(hdev->id, &ev->bdaddr, ev->name);

	conn = hci_conn_hash_lookup_ba(hdev, ACL_LINK, &ev->bdaddr);
	if (!conn)
		goto unlock;

	if (!hci_outgoing_auth_needed(hdev, conn))
		goto unlock;

	if (!test_and_set_bit(HCI_CONN_AUTH_PEND, &conn->pend)) {
		struct hci_cp_auth_requested cp;
		cp.handle = __cpu_to_le16(conn->handle);
		hci_send_cmd(hdev, HCI_OP_AUTH_REQUESTED, sizeof(cp), &cp);
	}

unlock:
	hci_dev_unlock(hdev);
}

static inline void hci_encrypt_change_evt(struct hci_dev *hdev, struct sk_buff *skb)
{
	struct hci_ev_encrypt_change *ev = (void *) skb->data;
	struct hci_conn *conn;

	BT_DBG("%s status %d", hdev->name, ev->status);

	hci_dev_lock(hdev);

	conn = hci_conn_hash_lookup_handle(hdev, __le16_to_cpu(ev->handle));
	if (conn) {
		if (!ev->status) {
			if (ev->encrypt) {
				/* Encryption implies authentication */
				conn->link_mode |= HCI_LM_AUTH;
				conn->link_mode |= HCI_LM_ENCRYPT;
				conn->sec_level = conn->pending_sec_level;
			} else
				conn->link_mode &= ~HCI_LM_ENCRYPT;
		}

		clear_bit(HCI_CONN_ENCRYPT_PEND, &conn->pend);

		if (conn->state == BT_CONFIG) {
			if (!ev->status)
				conn->state = BT_CONNECTED;

			hci_proto_connect_cfm(conn, ev->status);
			hci_conn_put(conn);
		} else
			hci_encrypt_cfm(conn, ev->status, ev->encrypt);
	}

	hci_dev_unlock(hdev);
}

static inline void hci_change_link_key_complete_evt(struct hci_dev *hdev, struct sk_buff *skb)
{
	struct hci_ev_change_link_key_complete *ev = (void *) skb->data;
	struct hci_conn *conn;

	BT_DBG("%s status %d", hdev->name, ev->status);

	hci_dev_lock(hdev);

	conn = hci_conn_hash_lookup_handle(hdev, __le16_to_cpu(ev->handle));
	if (conn) {
		if (!ev->status)
			conn->link_mode |= HCI_LM_SECURE;

		clear_bit(HCI_CONN_AUTH_PEND, &conn->pend);

		hci_key_change_cfm(conn, ev->status);
	}

	hci_dev_unlock(hdev);
}

static inline void hci_remote_features_evt(struct hci_dev *hdev, struct sk_buff *skb)
{
	struct hci_ev_remote_features *ev = (void *) skb->data;
	struct hci_conn *conn;

	BT_DBG("%s status %d", hdev->name, ev->status);

	hci_dev_lock(hdev);

	conn = hci_conn_hash_lookup_handle(hdev, __le16_to_cpu(ev->handle));
	if (!conn)
		goto unlock;

	if (!ev->status)
		memcpy(conn->features, ev->features, 8);

	if (conn->state != BT_CONFIG)
		goto unlock;

	if (!ev->status && lmp_ssp_capable(hdev) && lmp_ssp_capable(conn)) {
		struct hci_cp_read_remote_ext_features cp;
		cp.handle = ev->handle;
		cp.page = 0x01;
		hci_send_cmd(hdev, HCI_OP_READ_REMOTE_EXT_FEATURES,
							sizeof(cp), &cp);
		goto unlock;
	}

	if (!ev->status) {
		struct hci_cp_remote_name_req cp;
		memset(&cp, 0, sizeof(cp));
		bacpy(&cp.bdaddr, &conn->dst);
		cp.pscan_rep_mode = 0x02;
		hci_send_cmd(hdev, HCI_OP_REMOTE_NAME_REQ, sizeof(cp), &cp);
	}

	if (!hci_outgoing_auth_needed(hdev, conn)) {
		conn->state = BT_CONNECTED;
		hci_proto_connect_cfm(conn, ev->status);
		hci_conn_put(conn);
	}

unlock:
	hci_dev_unlock(hdev);
}

static inline void hci_remote_version_evt(struct hci_dev *hdev, struct sk_buff *skb)
{
	BT_DBG("%s", hdev->name);
}

static inline void hci_qos_setup_complete_evt(struct hci_dev *hdev, struct sk_buff *skb)
{
	BT_DBG("%s", hdev->name);
}

static inline void hci_cmd_complete_evt(struct hci_dev *hdev, struct sk_buff *skb)
{
	struct hci_ev_cmd_complete *ev = (void *) skb->data;
	__u16 opcode;

	skb_pull(skb, sizeof(*ev));

	opcode = __le16_to_cpu(ev->opcode);

	switch (opcode) {
	case HCI_OP_INQUIRY_CANCEL:
		hci_cc_inquiry_cancel(hdev, skb);
		break;

	case HCI_OP_EXIT_PERIODIC_INQ:
		hci_cc_exit_periodic_inq(hdev, skb);
		break;

	case HCI_OP_REMOTE_NAME_REQ_CANCEL:
		hci_cc_remote_name_req_cancel(hdev, skb);
		break;

	case HCI_OP_ROLE_DISCOVERY:
		hci_cc_role_discovery(hdev, skb);
		break;

	case HCI_OP_READ_LINK_POLICY:
		hci_cc_read_link_policy(hdev, skb);
		break;

	case HCI_OP_WRITE_LINK_POLICY:
		hci_cc_write_link_policy(hdev, skb);
		break;

	case HCI_OP_READ_DEF_LINK_POLICY:
		hci_cc_read_def_link_policy(hdev, skb);
		break;

	case HCI_OP_WRITE_DEF_LINK_POLICY:
		hci_cc_write_def_link_policy(hdev, skb);
		break;

	case HCI_OP_RESET:
		hci_cc_reset(hdev, skb);
		break;

	case HCI_OP_WRITE_LOCAL_NAME:
		hci_cc_write_local_name(hdev, skb);
		break;

	case HCI_OP_READ_LOCAL_NAME:
		hci_cc_read_local_name(hdev, skb);
		break;

	case HCI_OP_WRITE_AUTH_ENABLE:
		hci_cc_write_auth_enable(hdev, skb);
		break;

	case HCI_OP_WRITE_ENCRYPT_MODE:
		hci_cc_write_encrypt_mode(hdev, skb);
		break;

	case HCI_OP_WRITE_SCAN_ENABLE:
		hci_cc_write_scan_enable(hdev, skb);
		break;

	case HCI_OP_READ_CLASS_OF_DEV:
		hci_cc_read_class_of_dev(hdev, skb);
		break;

	case HCI_OP_WRITE_CLASS_OF_DEV:
		hci_cc_write_class_of_dev(hdev, skb);
		break;

	case HCI_OP_READ_VOICE_SETTING:
		hci_cc_read_voice_setting(hdev, skb);
		break;

	case HCI_OP_WRITE_VOICE_SETTING:
		hci_cc_write_voice_setting(hdev, skb);
		break;

	case HCI_OP_HOST_BUFFER_SIZE:
		hci_cc_host_buffer_size(hdev, skb);
		break;

	case HCI_OP_READ_SSP_MODE:
		hci_cc_read_ssp_mode(hdev, skb);
		break;

	case HCI_OP_WRITE_SSP_MODE:
		hci_cc_write_ssp_mode(hdev, skb);
		break;

	case HCI_OP_READ_LOCAL_VERSION:
		hci_cc_read_local_version(hdev, skb);
		break;

	case HCI_OP_READ_LOCAL_COMMANDS:
		hci_cc_read_local_commands(hdev, skb);
		break;

	case HCI_OP_READ_LOCAL_FEATURES:
		hci_cc_read_local_features(hdev, skb);
		break;

	case HCI_OP_READ_LOCAL_EXT_FEATURES:
		hci_cc_read_local_ext_features(hdev, skb);
		break;

	case HCI_OP_READ_BUFFER_SIZE:
		hci_cc_read_buffer_size(hdev, skb);
		break;

	case HCI_OP_READ_BD_ADDR:
		hci_cc_read_bd_addr(hdev, skb);
		break;

	case HCI_OP_WRITE_CA_TIMEOUT:
		hci_cc_write_ca_timeout(hdev, skb);
		break;

	case HCI_OP_DELETE_STORED_LINK_KEY:
		hci_cc_delete_stored_link_key(hdev, skb);
		break;

	case HCI_OP_SET_EVENT_MASK:
		hci_cc_set_event_mask(hdev, skb);
		break;

	case HCI_OP_WRITE_INQUIRY_MODE:
		hci_cc_write_inquiry_mode(hdev, skb);
		break;

	case HCI_OP_READ_INQ_RSP_TX_POWER:
		hci_cc_read_inq_rsp_tx_power(hdev, skb);
		break;

	case HCI_OP_SET_EVENT_FLT:
		hci_cc_set_event_flt(hdev, skb);
		break;

	case HCI_OP_PIN_CODE_REPLY:
		hci_cc_pin_code_reply(hdev, skb);
		break;

	case HCI_OP_PIN_CODE_NEG_REPLY:
		hci_cc_pin_code_neg_reply(hdev, skb);
		break;

	case HCI_OP_READ_LOCAL_OOB_DATA:
		hci_cc_read_local_oob_data_reply(hdev, skb);
		break;

	case HCI_OP_LE_READ_BUFFER_SIZE:
		hci_cc_le_read_buffer_size(hdev, skb);
		break;

<<<<<<< HEAD
=======
	case HCI_OP_LE_READ_WHITE_LIST_SIZE:
		hci_cc_le_read_white_list_size(hdev, skb);
		break;

	case HCI_OP_LE_CLEAR_WHITE_LIST:
		hci_cc_le_clear_white_list(hdev, skb);
		break;

	case HCI_OP_READ_RSSI:
		hci_cc_read_rssi(hdev, skb);
		break;

>>>>>>> d8045349
	case HCI_OP_USER_CONFIRM_REPLY:
		hci_cc_user_confirm_reply(hdev, skb);
		break;

	case HCI_OP_USER_CONFIRM_NEG_REPLY:
		hci_cc_user_confirm_neg_reply(hdev, skb);
		break;

	case HCI_OP_LE_SET_SCAN_ENABLE:
		hci_cc_le_set_scan_enable(hdev, skb);
		break;

	case HCI_OP_LE_LTK_REPLY:
		hci_cc_le_ltk_reply(hdev, skb);
		break;

	case HCI_OP_LE_LTK_NEG_REPLY:
		hci_cc_le_ltk_neg_reply(hdev, skb);
		break;

	case HCI_OP_WRITE_LE_HOST_SUPPORTED:
		hci_cc_write_le_host_supported(hdev, skb);
		break;

	default:
		BT_DBG("%s opcode 0x%x", hdev->name, opcode);
		break;
	}

	if (ev->opcode != HCI_OP_NOP)
		del_timer(&hdev->cmd_timer);

	if (ev->ncmd) {
		atomic_set(&hdev->cmd_cnt, 1);
		if (!skb_queue_empty(&hdev->cmd_q))
			tasklet_schedule(&hdev->cmd_task);
	}
}

static inline void hci_cmd_status_evt(struct hci_dev *hdev, struct sk_buff *skb)
{
	struct hci_ev_cmd_status *ev = (void *) skb->data;
	__u16 opcode;

	skb_pull(skb, sizeof(*ev));

	opcode = __le16_to_cpu(ev->opcode);

	switch (opcode) {
	case HCI_OP_INQUIRY:
		hci_cs_inquiry(hdev, ev->status);
		break;

	case HCI_OP_CREATE_CONN:
		hci_cs_create_conn(hdev, ev->status);
		break;

	case HCI_OP_ADD_SCO:
		hci_cs_add_sco(hdev, ev->status);
		break;

	case HCI_OP_AUTH_REQUESTED:
		hci_cs_auth_requested(hdev, ev->status);
		break;

	case HCI_OP_SET_CONN_ENCRYPT:
		hci_cs_set_conn_encrypt(hdev, ev->status);
		break;

	case HCI_OP_REMOTE_NAME_REQ:
		hci_cs_remote_name_req(hdev, ev->status);
		break;

	case HCI_OP_READ_REMOTE_FEATURES:
		hci_cs_read_remote_features(hdev, ev->status);
		break;

	case HCI_OP_READ_REMOTE_EXT_FEATURES:
		hci_cs_read_remote_ext_features(hdev, ev->status);
		break;

	case HCI_OP_SETUP_SYNC_CONN:
		hci_cs_setup_sync_conn(hdev, ev->status);
		break;

	case HCI_OP_SNIFF_MODE:
		hci_cs_sniff_mode(hdev, ev->status);
		break;

	case HCI_OP_EXIT_SNIFF_MODE:
		hci_cs_exit_sniff_mode(hdev, ev->status);
		break;

	case HCI_OP_DISCONNECT:
		if (ev->status != 0)
			mgmt_disconnect_failed(hdev->id);
		break;

	case HCI_OP_LE_CREATE_CONN:
		hci_cs_le_create_conn(hdev, ev->status);
		break;

	case HCI_OP_LE_START_ENC:
		hci_cs_le_start_enc(hdev, ev->status);
		break;

	default:
		BT_DBG("%s opcode 0x%x", hdev->name, opcode);
		break;
	}

	if (ev->opcode != HCI_OP_NOP)
		del_timer(&hdev->cmd_timer);

	if (ev->ncmd && !test_bit(HCI_RESET, &hdev->flags)) {
		atomic_set(&hdev->cmd_cnt, 1);
		if (!skb_queue_empty(&hdev->cmd_q))
			tasklet_schedule(&hdev->cmd_task);
	}
}

static inline void hci_role_change_evt(struct hci_dev *hdev, struct sk_buff *skb)
{
	struct hci_ev_role_change *ev = (void *) skb->data;
	struct hci_conn *conn;

	BT_DBG("%s status %d", hdev->name, ev->status);

	hci_dev_lock(hdev);

	conn = hci_conn_hash_lookup_ba(hdev, ACL_LINK, &ev->bdaddr);
	if (conn) {
		if (!ev->status) {
			if (ev->role)
				conn->link_mode &= ~HCI_LM_MASTER;
			else
				conn->link_mode |= HCI_LM_MASTER;
		}

		clear_bit(HCI_CONN_RSWITCH_PEND, &conn->pend);

		hci_role_switch_cfm(conn, ev->status, ev->role);
	}

	hci_dev_unlock(hdev);
}

static inline void hci_num_comp_pkts_evt(struct hci_dev *hdev, struct sk_buff *skb)
{
	struct hci_ev_num_comp_pkts *ev = (void *) skb->data;
	__le16 *ptr;
	int i;

	skb_pull(skb, sizeof(*ev));

	BT_DBG("%s num_hndl %d", hdev->name, ev->num_hndl);

	if (skb->len < ev->num_hndl * 4) {
		BT_DBG("%s bad parameters", hdev->name);
		return;
	}

	tasklet_disable(&hdev->tx_task);

	for (i = 0, ptr = (__le16 *) skb->data; i < ev->num_hndl; i++) {
		struct hci_conn *conn;
		__u16  handle, count;

		handle = get_unaligned_le16(ptr++);
		count  = get_unaligned_le16(ptr++);

		conn = hci_conn_hash_lookup_handle(hdev, handle);
		if (conn) {
			conn->sent -= count;

			if (conn->type == ACL_LINK) {
				hdev->acl_cnt += count;
				if (hdev->acl_cnt > hdev->acl_pkts)
					hdev->acl_cnt = hdev->acl_pkts;
			} else if (conn->type == LE_LINK) {
				if (hdev->le_pkts) {
					hdev->le_cnt += count;
					if (hdev->le_cnt > hdev->le_pkts)
						hdev->le_cnt = hdev->le_pkts;
				} else {
					hdev->acl_cnt += count;
					if (hdev->acl_cnt > hdev->acl_pkts)
						hdev->acl_cnt = hdev->acl_pkts;
				}
			} else {
				hdev->sco_cnt += count;
				if (hdev->sco_cnt > hdev->sco_pkts)
					hdev->sco_cnt = hdev->sco_pkts;
			}
		}
	}

	tasklet_schedule(&hdev->tx_task);

	tasklet_enable(&hdev->tx_task);
}

static inline void hci_mode_change_evt(struct hci_dev *hdev, struct sk_buff *skb)
{
	struct hci_ev_mode_change *ev = (void *) skb->data;
	struct hci_conn *conn;

	BT_DBG("%s status %d", hdev->name, ev->status);

	hci_dev_lock(hdev);

	conn = hci_conn_hash_lookup_handle(hdev, __le16_to_cpu(ev->handle));
	if (conn) {
		conn->mode = ev->mode;
		conn->interval = __le16_to_cpu(ev->interval);

		if (!test_and_clear_bit(HCI_CONN_MODE_CHANGE_PEND, &conn->pend)) {
			if (conn->mode == HCI_CM_ACTIVE)
				conn->power_save = 1;
			else
				conn->power_save = 0;
		}

		if (test_and_clear_bit(HCI_CONN_SCO_SETUP_PEND, &conn->pend))
			hci_sco_setup(conn, ev->status);
	}

	hci_dev_unlock(hdev);
}

static inline void hci_pin_code_request_evt(struct hci_dev *hdev, struct sk_buff *skb)
{
	struct hci_ev_pin_code_req *ev = (void *) skb->data;
	struct hci_conn *conn;

	BT_DBG("%s", hdev->name);

	hci_dev_lock(hdev);

	conn = hci_conn_hash_lookup_ba(hdev, ACL_LINK, &ev->bdaddr);
	if (conn && conn->state == BT_CONNECTED) {
		hci_conn_hold(conn);
		conn->disc_timeout = HCI_PAIRING_TIMEOUT;
		hci_conn_put(conn);
		hci_conn_enter_active_mode(conn, 0);
	}

	if (!test_bit(HCI_PAIRABLE, &hdev->flags))
		hci_send_cmd(hdev, HCI_OP_PIN_CODE_NEG_REPLY,
					sizeof(ev->bdaddr), &ev->bdaddr);
	else if (test_bit(HCI_MGMT, &hdev->flags)) {
		u8 secure;

		if (conn->pending_sec_level == BT_SECURITY_HIGH)
			secure = 1;
		else
			secure = 0;

		mgmt_pin_code_request(hdev->id, &ev->bdaddr, secure);
	}

	hci_dev_unlock(hdev);
}

static inline void hci_link_key_request_evt(struct hci_dev *hdev, struct sk_buff *skb)
{
	struct hci_ev_link_key_req *ev = (void *) skb->data;
	struct hci_cp_link_key_reply cp;
	struct hci_conn *conn;
	struct link_key *key;

	BT_DBG("%s", hdev->name);

	if (!test_bit(HCI_LINK_KEYS, &hdev->flags))
		return;

	hci_dev_lock(hdev);

	key = hci_find_link_key(hdev, &ev->bdaddr);
	if (!key) {
		BT_DBG("%s link key not found for %s", hdev->name,
							batostr(&ev->bdaddr));
		goto not_found;
	}

	BT_DBG("%s found key type %u for %s", hdev->name, key->type,
							batostr(&ev->bdaddr));

	if (!test_bit(HCI_DEBUG_KEYS, &hdev->flags) &&
				key->type == HCI_LK_DEBUG_COMBINATION) {
		BT_DBG("%s ignoring debug key", hdev->name);
		goto not_found;
	}

	conn = hci_conn_hash_lookup_ba(hdev, ACL_LINK, &ev->bdaddr);
	if (conn) {
		if (key->type == HCI_LK_UNAUTH_COMBINATION &&
				conn->auth_type != 0xff &&
				(conn->auth_type & 0x01)) {
			BT_DBG("%s ignoring unauthenticated key", hdev->name);
			goto not_found;
		}

		if (key->type == HCI_LK_COMBINATION && key->pin_len < 16 &&
				conn->pending_sec_level == BT_SECURITY_HIGH) {
			BT_DBG("%s ignoring key unauthenticated for high \
							security", hdev->name);
			goto not_found;
		}

		conn->key_type = key->type;
		conn->pin_length = key->pin_len;
	}

	bacpy(&cp.bdaddr, &ev->bdaddr);
	memcpy(cp.link_key, key->val, 16);

	hci_send_cmd(hdev, HCI_OP_LINK_KEY_REPLY, sizeof(cp), &cp);

	hci_dev_unlock(hdev);

	return;

not_found:
	hci_send_cmd(hdev, HCI_OP_LINK_KEY_NEG_REPLY, 6, &ev->bdaddr);
	hci_dev_unlock(hdev);
}

static inline void hci_link_key_notify_evt(struct hci_dev *hdev, struct sk_buff *skb)
{
	struct hci_ev_link_key_notify *ev = (void *) skb->data;
	struct hci_conn *conn;
	u8 pin_len = 0;

	BT_DBG("%s", hdev->name);

	hci_dev_lock(hdev);

	conn = hci_conn_hash_lookup_ba(hdev, ACL_LINK, &ev->bdaddr);
	if (conn) {
		hci_conn_hold(conn);
		conn->disc_timeout = HCI_DISCONN_TIMEOUT;
		pin_len = conn->pin_length;

		if (ev->key_type != HCI_LK_CHANGED_COMBINATION)
			conn->key_type = ev->key_type;

		hci_conn_put(conn);
		hci_conn_enter_active_mode(conn, 0);
	}

	if (test_bit(HCI_LINK_KEYS, &hdev->flags))
		hci_add_link_key(hdev, conn, 1, &ev->bdaddr, ev->link_key,
							ev->key_type, pin_len);

	hci_dev_unlock(hdev);
}

static inline void hci_clock_offset_evt(struct hci_dev *hdev, struct sk_buff *skb)
{
	struct hci_ev_clock_offset *ev = (void *) skb->data;
	struct hci_conn *conn;

	BT_DBG("%s status %d", hdev->name, ev->status);

	hci_dev_lock(hdev);

	conn = hci_conn_hash_lookup_handle(hdev, __le16_to_cpu(ev->handle));
	if (conn && !ev->status) {
		struct inquiry_entry *ie;

		ie = hci_inquiry_cache_lookup(hdev, &conn->dst);
		if (ie) {
			ie->data.clock_offset = ev->clock_offset;
			ie->timestamp = jiffies;
		}
	}

	hci_dev_unlock(hdev);
}

static inline void hci_pkt_type_change_evt(struct hci_dev *hdev, struct sk_buff *skb)
{
	struct hci_ev_pkt_type_change *ev = (void *) skb->data;
	struct hci_conn *conn;

	BT_DBG("%s status %d", hdev->name, ev->status);

	hci_dev_lock(hdev);

	conn = hci_conn_hash_lookup_handle(hdev, __le16_to_cpu(ev->handle));
	if (conn && !ev->status)
		conn->pkt_type = __le16_to_cpu(ev->pkt_type);

	hci_dev_unlock(hdev);
}

static inline void hci_pscan_rep_mode_evt(struct hci_dev *hdev, struct sk_buff *skb)
{
	struct hci_ev_pscan_rep_mode *ev = (void *) skb->data;
	struct inquiry_entry *ie;

	BT_DBG("%s", hdev->name);

	hci_dev_lock(hdev);

	ie = hci_inquiry_cache_lookup(hdev, &ev->bdaddr);
	if (ie) {
		ie->data.pscan_rep_mode = ev->pscan_rep_mode;
		ie->timestamp = jiffies;
	}

	hci_dev_unlock(hdev);
}

static inline void hci_inquiry_result_with_rssi_evt(struct hci_dev *hdev, struct sk_buff *skb)
{
	struct inquiry_data data;
	int num_rsp = *((__u8 *) skb->data);

	BT_DBG("%s num_rsp %d", hdev->name, num_rsp);

	if (!num_rsp)
		return;

	hci_dev_lock(hdev);

	if (!test_and_set_bit(HCI_INQUIRY, &hdev->flags)) {

		if (test_bit(HCI_MGMT, &hdev->flags))
			mgmt_discovering(hdev->id, 1);
	}

	if ((skb->len - 1) / num_rsp != sizeof(struct inquiry_info_with_rssi)) {
		struct inquiry_info_with_rssi_and_pscan_mode *info;
		info = (void *) (skb->data + 1);

		for (; num_rsp; num_rsp--, info++) {
			bacpy(&data.bdaddr, &info->bdaddr);
			data.pscan_rep_mode	= info->pscan_rep_mode;
			data.pscan_period_mode	= info->pscan_period_mode;
			data.pscan_mode		= info->pscan_mode;
			memcpy(data.dev_class, info->dev_class, 3);
			data.clock_offset	= info->clock_offset;
			data.rssi		= info->rssi;
			data.ssp_mode		= 0x00;
			hci_inquiry_cache_update(hdev, &data);
			mgmt_device_found(hdev->id, &info->bdaddr,
						info->dev_class, info->rssi,
						NULL);
		}
	} else {
		struct inquiry_info_with_rssi *info = (void *) (skb->data + 1);

		for (; num_rsp; num_rsp--, info++) {
			bacpy(&data.bdaddr, &info->bdaddr);
			data.pscan_rep_mode	= info->pscan_rep_mode;
			data.pscan_period_mode	= info->pscan_period_mode;
			data.pscan_mode		= 0x00;
			memcpy(data.dev_class, info->dev_class, 3);
			data.clock_offset	= info->clock_offset;
			data.rssi		= info->rssi;
			data.ssp_mode		= 0x00;
			hci_inquiry_cache_update(hdev, &data);
			mgmt_device_found(hdev->id, &info->bdaddr,
						info->dev_class, info->rssi,
						NULL);
		}
	}

	hci_dev_unlock(hdev);
}

static inline void hci_remote_ext_features_evt(struct hci_dev *hdev, struct sk_buff *skb)
{
	struct hci_ev_remote_ext_features *ev = (void *) skb->data;
	struct hci_conn *conn;

	BT_DBG("%s", hdev->name);

	hci_dev_lock(hdev);

	conn = hci_conn_hash_lookup_handle(hdev, __le16_to_cpu(ev->handle));
	if (!conn)
		goto unlock;

	if (!ev->status && ev->page == 0x01) {
		struct inquiry_entry *ie;

		ie = hci_inquiry_cache_lookup(hdev, &conn->dst);
		if (ie)
			ie->data.ssp_mode = (ev->features[0] & 0x01);

		conn->ssp_mode = (ev->features[0] & 0x01);
	}

	if (conn->state != BT_CONFIG)
		goto unlock;

	if (!ev->status) {
		struct hci_cp_remote_name_req cp;
		memset(&cp, 0, sizeof(cp));
		bacpy(&cp.bdaddr, &conn->dst);
		cp.pscan_rep_mode = 0x02;
		hci_send_cmd(hdev, HCI_OP_REMOTE_NAME_REQ, sizeof(cp), &cp);
	}

	if (!hci_outgoing_auth_needed(hdev, conn)) {
		conn->state = BT_CONNECTED;
		hci_proto_connect_cfm(conn, ev->status);
		hci_conn_put(conn);
	}

unlock:
	hci_dev_unlock(hdev);
}

static inline void hci_sync_conn_complete_evt(struct hci_dev *hdev, struct sk_buff *skb)
{
	struct hci_ev_sync_conn_complete *ev = (void *) skb->data;
	struct hci_conn *conn;

	BT_DBG("%s status %d", hdev->name, ev->status);

	hci_dev_lock(hdev);

	conn = hci_conn_hash_lookup_ba(hdev, ev->link_type, &ev->bdaddr);
	if (!conn) {
		if (ev->link_type == ESCO_LINK)
			goto unlock;

		conn = hci_conn_hash_lookup_ba(hdev, ESCO_LINK, &ev->bdaddr);
		if (!conn)
			goto unlock;

		conn->type = SCO_LINK;
	}

	switch (ev->status) {
	case 0x00:
		conn->handle = __le16_to_cpu(ev->handle);
		conn->state  = BT_CONNECTED;

		hci_conn_hold_device(conn);
		hci_conn_add_sysfs(conn);
		break;

	case 0x10:	/* Connection Accept Timeout */
	case 0x11:	/* Unsupported Feature or Parameter Value */
	case 0x1c:	/* SCO interval rejected */
	case 0x1a:	/* Unsupported Remote Feature */
	case 0x1f:	/* Unspecified error */
		if (conn->out && conn->attempt < 2) {
			conn->pkt_type = (hdev->esco_type & SCO_ESCO_MASK) |
					(hdev->esco_type & EDR_ESCO_MASK);
			hci_setup_sync(conn, conn->link->handle);
			goto unlock;
		}
		/* fall through */

	default:
		conn->state = BT_CLOSED;
		break;
	}

	hci_proto_connect_cfm(conn, ev->status);
	if (ev->status)
		hci_conn_del(conn);

unlock:
	hci_dev_unlock(hdev);
}

static inline void hci_sync_conn_changed_evt(struct hci_dev *hdev, struct sk_buff *skb)
{
	BT_DBG("%s", hdev->name);
}

static inline void hci_sniff_subrate_evt(struct hci_dev *hdev, struct sk_buff *skb)
{
	struct hci_ev_sniff_subrate *ev = (void *) skb->data;
	struct hci_conn *conn =
		hci_conn_hash_lookup_handle(hdev, __le16_to_cpu(ev->handle));

	BT_DBG("%s status %d", hdev->name, ev->status);
	if (conn && (ev->max_rx_latency > hdev->sniff_max_interval)) {
		BT_ERR("value of rx_latency:%d", ev->max_rx_latency);
		hci_dev_lock(hdev);
		hci_conn_enter_active_mode(conn, 1);
		hci_dev_unlock(hdev);
	}
}

static inline void hci_extended_inquiry_result_evt(struct hci_dev *hdev, struct sk_buff *skb)
{
	struct inquiry_data data;
	struct extended_inquiry_info *info = (void *) (skb->data + 1);
	int num_rsp = *((__u8 *) skb->data);

	BT_DBG("%s num_rsp %d", hdev->name, num_rsp);

	if (!num_rsp)
		return;

	if (!test_and_set_bit(HCI_INQUIRY, &hdev->flags)) {

		if (test_bit(HCI_MGMT, &hdev->flags))
			mgmt_discovering(hdev->id, 1);
	}

	hci_dev_lock(hdev);

	for (; num_rsp; num_rsp--, info++) {
		bacpy(&data.bdaddr, &info->bdaddr);
		data.pscan_rep_mode	= info->pscan_rep_mode;
		data.pscan_period_mode	= info->pscan_period_mode;
		data.pscan_mode		= 0x00;
		memcpy(data.dev_class, info->dev_class, 3);
		data.clock_offset	= info->clock_offset;
		data.rssi		= info->rssi;
		data.ssp_mode		= 0x01;
		hci_inquiry_cache_update(hdev, &data);
		mgmt_device_found(hdev->id, &info->bdaddr, info->dev_class,
						info->rssi, info->data);
	}

	hci_dev_unlock(hdev);
}

static inline u8 hci_get_auth_req(struct hci_conn *conn)
{
	/* If remote requests dedicated bonding follow that lead */
	if (conn->remote_auth == 0x02 || conn->remote_auth == 0x03) {
		/* If both remote and local IO capabilities allow MITM
		 * protection then require it, otherwise don't */
		if (conn->remote_cap == 0x03 || conn->io_capability == 0x03)
			return 0x02;
		else
			return 0x03;
	}

	/* If remote requests no-bonding follow that lead */
	if (conn->remote_auth == 0x00 || conn->remote_auth == 0x01)
		return conn->remote_auth | (conn->auth_type & 0x01);

	return conn->auth_type;
}

static inline void hci_io_capa_request_evt(struct hci_dev *hdev, struct sk_buff *skb)
{
	struct hci_ev_io_capa_request *ev = (void *) skb->data;
	struct hci_conn *conn;

	BT_DBG("%s", hdev->name);

	hci_dev_lock(hdev);

	conn = hci_conn_hash_lookup_ba(hdev, ACL_LINK, &ev->bdaddr);
	if (!conn)
		goto unlock;

	hci_conn_hold(conn);

	if (!test_bit(HCI_MGMT, &hdev->flags))
		goto unlock;

	if (test_bit(HCI_PAIRABLE, &hdev->flags) ||
			(conn->remote_auth & ~0x01) == HCI_AT_NO_BONDING) {
		struct hci_cp_io_capability_reply cp;

		bacpy(&cp.bdaddr, &ev->bdaddr);
		cp.capability = conn->io_capability;
		conn->auth_type = hci_get_auth_req(conn);
		cp.authentication = conn->auth_type;

		if ((conn->out == 0x01 || conn->remote_oob == 0x01) &&
				hci_find_remote_oob_data(hdev, &conn->dst))
			cp.oob_data = 0x01;
		else
			cp.oob_data = 0x00;

		hci_send_cmd(hdev, HCI_OP_IO_CAPABILITY_REPLY,
							sizeof(cp), &cp);
	} else {
		struct hci_cp_io_capability_neg_reply cp;

		bacpy(&cp.bdaddr, &ev->bdaddr);
		cp.reason = 0x18; /* Pairing not allowed */

		hci_send_cmd(hdev, HCI_OP_IO_CAPABILITY_NEG_REPLY,
							sizeof(cp), &cp);
	}

unlock:
	hci_dev_unlock(hdev);
}

static inline void hci_io_capa_reply_evt(struct hci_dev *hdev, struct sk_buff *skb)
{
	struct hci_ev_io_capa_reply *ev = (void *) skb->data;
	struct hci_conn *conn;

	BT_DBG("%s", hdev->name);

	hci_dev_lock(hdev);

	conn = hci_conn_hash_lookup_ba(hdev, ACL_LINK, &ev->bdaddr);
	if (!conn)
		goto unlock;

	conn->remote_cap = ev->capability;
	conn->remote_oob = ev->oob_data;
	conn->remote_auth = ev->authentication;

unlock:
	hci_dev_unlock(hdev);
}

static inline void hci_user_confirm_request_evt(struct hci_dev *hdev,
							struct sk_buff *skb)
{
	struct hci_ev_user_confirm_req *ev = (void *) skb->data;
	int loc_mitm, rem_mitm, confirm_hint = 0;
	struct hci_conn *conn;

	BT_DBG("%s", hdev->name);

	hci_dev_lock(hdev);

	if (!test_bit(HCI_MGMT, &hdev->flags))
		goto unlock;

	conn = hci_conn_hash_lookup_ba(hdev, ACL_LINK, &ev->bdaddr);
	if (!conn)
		goto unlock;

	loc_mitm = (conn->auth_type & 0x01);
	rem_mitm = (conn->remote_auth & 0x01);

	/* If we require MITM but the remote device can't provide that
	 * (it has NoInputNoOutput) then reject the confirmation
	 * request. The only exception is when we're dedicated bonding
	 * initiators (connect_cfm_cb set) since then we always have the MITM
	 * bit set. */
	if (!conn->connect_cfm_cb && loc_mitm && conn->remote_cap == 0x03) {
		BT_DBG("Rejecting request: remote device can't provide MITM");
		hci_send_cmd(hdev, HCI_OP_USER_CONFIRM_NEG_REPLY,
					sizeof(ev->bdaddr), &ev->bdaddr);
		goto unlock;
	}

	/* If no side requires MITM protection; auto-accept */
	if ((!loc_mitm || conn->remote_cap == 0x03) &&
				(!rem_mitm || conn->io_capability == 0x03)) {

		/* If we're not the initiators request authorization to
		 * proceed from user space (mgmt_user_confirm with
		 * confirm_hint set to 1). */
		if (!test_bit(HCI_CONN_AUTH_PEND, &conn->pend)) {
			BT_DBG("Confirming auto-accept as acceptor");
			confirm_hint = 1;
			goto confirm;
		}

		BT_DBG("Auto-accept of user confirmation with %ums delay",
						hdev->auto_accept_delay);

		if (hdev->auto_accept_delay > 0) {
			int delay = msecs_to_jiffies(hdev->auto_accept_delay);
			mod_timer(&conn->auto_accept_timer, jiffies + delay);
			goto unlock;
		}

		hci_send_cmd(hdev, HCI_OP_USER_CONFIRM_REPLY,
						sizeof(ev->bdaddr), &ev->bdaddr);
		goto unlock;
	}

confirm:
	mgmt_user_confirm_request(hdev->id, &ev->bdaddr, ev->passkey,
								confirm_hint);

unlock:
	hci_dev_unlock(hdev);
}

static inline void hci_simple_pair_complete_evt(struct hci_dev *hdev, struct sk_buff *skb)
{
	struct hci_ev_simple_pair_complete *ev = (void *) skb->data;
	struct hci_conn *conn;

	BT_DBG("%s", hdev->name);

	hci_dev_lock(hdev);

	conn = hci_conn_hash_lookup_ba(hdev, ACL_LINK, &ev->bdaddr);
	if (!conn)
		goto unlock;

	/* To avoid duplicate auth_failed events to user space we check
	 * the HCI_CONN_AUTH_PEND flag which will be set if we
	 * initiated the authentication. A traditional auth_complete
	 * event gets always produced as initiator and is also mapped to
	 * the mgmt_auth_failed event */
	if (!test_bit(HCI_CONN_AUTH_PEND, &conn->pend) && ev->status != 0) {
		mgmt_auth_failed(hdev->id, &conn->dst, ev->status);
		conn->out = 1;
		conn->disc_timeout = HCI_DISCONN_TIMEOUT/200; /* 0.01 sec */
	}
	hci_conn_put(conn);

unlock:
	hci_dev_unlock(hdev);
}

static inline void hci_remote_host_features_evt(struct hci_dev *hdev, struct sk_buff *skb)
{
	struct hci_ev_remote_host_features *ev = (void *) skb->data;
	struct inquiry_entry *ie;

	BT_DBG("%s", hdev->name);

	hci_dev_lock(hdev);

	ie = hci_inquiry_cache_lookup(hdev, &ev->bdaddr);
	if (ie)
		ie->data.ssp_mode = (ev->features[0] & 0x01);

	hci_dev_unlock(hdev);
}

static inline void hci_remote_oob_data_request_evt(struct hci_dev *hdev,
							struct sk_buff *skb)
{
	struct hci_ev_remote_oob_data_request *ev = (void *) skb->data;
	struct oob_data *data;

	BT_DBG("%s", hdev->name);

	hci_dev_lock(hdev);

	if (!test_bit(HCI_MGMT, &hdev->flags))
		goto unlock;

	data = hci_find_remote_oob_data(hdev, &ev->bdaddr);
	if (data) {
		struct hci_cp_remote_oob_data_reply cp;

		bacpy(&cp.bdaddr, &ev->bdaddr);
		memcpy(cp.hash, data->hash, sizeof(cp.hash));
		memcpy(cp.randomizer, data->randomizer, sizeof(cp.randomizer));

		hci_send_cmd(hdev, HCI_OP_REMOTE_OOB_DATA_REPLY, sizeof(cp),
									&cp);
	} else {
		struct hci_cp_remote_oob_data_neg_reply cp;

		bacpy(&cp.bdaddr, &ev->bdaddr);
		hci_send_cmd(hdev, HCI_OP_REMOTE_OOB_DATA_NEG_REPLY, sizeof(cp),
									&cp);
	}

unlock:
	hci_dev_unlock(hdev);
}

static inline void hci_le_conn_complete_evt(struct hci_dev *hdev, struct sk_buff *skb)
{
	struct hci_ev_le_conn_complete *ev = (void *) skb->data;
	struct hci_conn *conn;
	u8 white_list;

	BT_DBG("%s status %d", hdev->name, ev->status);

	hci_dev_lock(hdev);

	/* Ignore event for LE cancel create conn whitelist */
	if (ev->status && !bacmp(&ev->bdaddr, BDADDR_ANY))
		goto unlock;

	if (hci_conn_hash_lookup_ba(hdev, LE_LINK, BDADDR_ANY))
		white_list = 1;
	else
		white_list = 0;

	BT_DBG("w_list %d", white_list);

	conn = hci_conn_hash_lookup_ba(hdev, LE_LINK, &ev->bdaddr);
	if (!conn) {
		conn = hci_conn_add(hdev, LE_LINK, 0, &ev->bdaddr);
		if (!conn) {
			BT_ERR("No memory for new connection");
			hci_dev_unlock(hdev);
			return;
		}

		conn->dst_type = ev->bdaddr_type;
	}

	if (ev->status) {
		mgmt_connect_failed(hdev->id, &ev->bdaddr, ev->status);
		hci_proto_connect_cfm(conn, ev->status);
		conn->state = BT_CLOSED;
		hci_conn_del(conn);
		goto unlock;
	}

	mgmt_connected(hdev->id, &ev->bdaddr);

	conn->sec_level = BT_SECURITY_LOW;
	conn->handle = __le16_to_cpu(ev->handle);
	conn->state = BT_CONNECTED;
<<<<<<< HEAD
=======
	conn->disc_timeout = HCI_DISCONN_TIMEOUT;
	mgmt_connected(hdev->id, &ev->bdaddr, 1);
	mgmt_le_conn_params(hdev->id, &ev->bdaddr,
			__le16_to_cpu(ev->interval),
			__le16_to_cpu(ev->latency),
			__le16_to_cpu(ev->supervision_timeout));
>>>>>>> d8045349

	hci_conn_hold_device(conn);
	hci_conn_add_sysfs(conn);

	if (!white_list)
		hci_proto_connect_cfm(conn, ev->status);

unlock:
	hci_dev_unlock(hdev);
}

static inline void hci_le_conn_update_complete_evt(struct hci_dev *hdev,
							struct sk_buff *skb)
{
	struct hci_ev_le_conn_update_complete *ev = (void *) skb->data;
	struct hci_conn *conn;

	BT_DBG("%s status %d", hdev->name, ev->status);

	hci_dev_lock(hdev);

	conn = hci_conn_hash_lookup_handle(hdev,
				__le16_to_cpu(ev->handle));
	if (conn == NULL) {
		BT_ERR("Unknown connection update");
		goto unlock;
	}

	if (ev->status) {
		BT_ERR("Connection update unsuccessful");
		goto unlock;
	}

	mgmt_le_conn_params(hdev->id, &conn->dst,
			__le16_to_cpu(ev->interval),
			__le16_to_cpu(ev->latency),
			__le16_to_cpu(ev->supervision_timeout));

unlock:
	hci_dev_unlock(hdev);
}

static inline void hci_le_adv_report_evt(struct hci_dev *hdev,
						struct sk_buff *skb)
{
	struct hci_ev_le_advertising_info *ev;
	u8 num_reports;

	num_reports = skb->data[0];
	ev = (void *) &skb->data[1];

	hci_dev_lock(hdev);

	hci_add_adv_entry(hdev, ev);

	while (--num_reports) {
		ev = (void *) (ev->data + ev->length + 1);
		hci_add_adv_entry(hdev, ev);
	}

	hci_dev_unlock(hdev);
}

static inline void hci_le_ltk_request_evt(struct hci_dev *hdev,
						struct sk_buff *skb)
{
	struct hci_ev_le_ltk_req *ev = (void *) skb->data;
	struct hci_cp_le_ltk_reply cp;
	struct hci_cp_le_ltk_neg_reply neg;
	struct hci_conn *conn;
	struct link_key *ltk;

	BT_DBG("%s handle %d", hdev->name, cpu_to_le16(ev->handle));

	hci_dev_lock(hdev);

	conn = hci_conn_hash_lookup_handle(hdev, __le16_to_cpu(ev->handle));
	if (conn == NULL)
		goto not_found;

	ltk = hci_find_ltk(hdev, ev->ediv, ev->random);
	if (ltk == NULL)
		goto not_found;

	memcpy(cp.ltk, ltk->val, sizeof(ltk->val));
	cp.handle = cpu_to_le16(conn->handle);
	conn->pin_length = ltk->pin_len;

	hci_send_cmd(hdev, HCI_OP_LE_LTK_REPLY, sizeof(cp), &cp);

	hci_dev_unlock(hdev);

	return;

not_found:
	neg.handle = ev->handle;
	hci_send_cmd(hdev, HCI_OP_LE_LTK_NEG_REPLY, sizeof(neg), &neg);
	hci_dev_unlock(hdev);
}

static inline void hci_le_meta_evt(struct hci_dev *hdev, struct sk_buff *skb)
{
	struct hci_ev_le_meta *le_ev = (void *) skb->data;

	skb_pull(skb, sizeof(*le_ev));

	switch (le_ev->subevent) {
	case HCI_EV_LE_CONN_COMPLETE:
		hci_le_conn_complete_evt(hdev, skb);
		break;

<<<<<<< HEAD
=======
	case HCI_EV_LE_CONN_UPDATE_COMPLETE:
		hci_le_conn_update_complete_evt(hdev, skb);
		break;

	case HCI_EV_LE_LTK_REQ:
		hci_le_ltk_request_evt(hdev, skb);
		break;

>>>>>>> d8045349
	case HCI_EV_LE_ADVERTISING_REPORT:
		hci_le_adv_report_evt(hdev, skb);
		break;

	case HCI_EV_LE_LTK_REQ:
		hci_le_ltk_request_evt(hdev, skb);
		break;

	default:
		break;
	}
}

void hci_event_packet(struct hci_dev *hdev, struct sk_buff *skb)
{
	struct hci_event_hdr *hdr = (void *) skb->data;
	__u8 event = hdr->evt;

	skb_pull(skb, HCI_EVENT_HDR_SIZE);

	switch (event) {
	case HCI_EV_INQUIRY_COMPLETE:
		hci_inquiry_complete_evt(hdev, skb);
		break;

	case HCI_EV_INQUIRY_RESULT:
		hci_inquiry_result_evt(hdev, skb);
		break;

	case HCI_EV_CONN_COMPLETE:
		hci_conn_complete_evt(hdev, skb);
		break;

	case HCI_EV_CONN_REQUEST:
		hci_conn_request_evt(hdev, skb);
		break;

	case HCI_EV_DISCONN_COMPLETE:
		hci_disconn_complete_evt(hdev, skb);
		break;

	case HCI_EV_AUTH_COMPLETE:
		hci_auth_complete_evt(hdev, skb);
		break;

	case HCI_EV_REMOTE_NAME:
		hci_remote_name_evt(hdev, skb);
		break;

	case HCI_EV_ENCRYPT_CHANGE:
		hci_encrypt_change_evt(hdev, skb);
		break;

	case HCI_EV_CHANGE_LINK_KEY_COMPLETE:
		hci_change_link_key_complete_evt(hdev, skb);
		break;

	case HCI_EV_REMOTE_FEATURES:
		hci_remote_features_evt(hdev, skb);
		break;

	case HCI_EV_REMOTE_VERSION:
		hci_remote_version_evt(hdev, skb);
		break;

	case HCI_EV_QOS_SETUP_COMPLETE:
		hci_qos_setup_complete_evt(hdev, skb);
		break;

	case HCI_EV_CMD_COMPLETE:
		hci_cmd_complete_evt(hdev, skb);
		break;

	case HCI_EV_CMD_STATUS:
		hci_cmd_status_evt(hdev, skb);
		break;

	case HCI_EV_ROLE_CHANGE:
		hci_role_change_evt(hdev, skb);
		break;

	case HCI_EV_NUM_COMP_PKTS:
		hci_num_comp_pkts_evt(hdev, skb);
		break;

	case HCI_EV_MODE_CHANGE:
		hci_mode_change_evt(hdev, skb);
		break;

	case HCI_EV_PIN_CODE_REQ:
		hci_pin_code_request_evt(hdev, skb);
		break;

	case HCI_EV_LINK_KEY_REQ:
		hci_link_key_request_evt(hdev, skb);
		break;

	case HCI_EV_LINK_KEY_NOTIFY:
		hci_link_key_notify_evt(hdev, skb);
		break;

	case HCI_EV_CLOCK_OFFSET:
		hci_clock_offset_evt(hdev, skb);
		break;

	case HCI_EV_PKT_TYPE_CHANGE:
		hci_pkt_type_change_evt(hdev, skb);
		break;

	case HCI_EV_PSCAN_REP_MODE:
		hci_pscan_rep_mode_evt(hdev, skb);
		break;

	case HCI_EV_INQUIRY_RESULT_WITH_RSSI:
		hci_inquiry_result_with_rssi_evt(hdev, skb);
		break;

	case HCI_EV_REMOTE_EXT_FEATURES:
		hci_remote_ext_features_evt(hdev, skb);
		break;

	case HCI_EV_SYNC_CONN_COMPLETE:
		hci_sync_conn_complete_evt(hdev, skb);
		break;

	case HCI_EV_SYNC_CONN_CHANGED:
		hci_sync_conn_changed_evt(hdev, skb);
		break;

	case HCI_EV_SNIFF_SUBRATE:
		hci_sniff_subrate_evt(hdev, skb);
		break;

	case HCI_EV_EXTENDED_INQUIRY_RESULT:
		hci_extended_inquiry_result_evt(hdev, skb);
		break;

	case HCI_EV_IO_CAPA_REQUEST:
		hci_io_capa_request_evt(hdev, skb);
		break;

	case HCI_EV_IO_CAPA_REPLY:
		hci_io_capa_reply_evt(hdev, skb);
		break;

	case HCI_EV_USER_CONFIRM_REQUEST:
		hci_user_confirm_request_evt(hdev, skb);
		break;

	case HCI_EV_SIMPLE_PAIR_COMPLETE:
		hci_simple_pair_complete_evt(hdev, skb);
		break;

	case HCI_EV_REMOTE_HOST_FEATURES:
		hci_remote_host_features_evt(hdev, skb);
		break;

	case HCI_EV_LE_META:
		hci_le_meta_evt(hdev, skb);
		break;

	case HCI_EV_REMOTE_OOB_DATA_REQUEST:
		hci_remote_oob_data_request_evt(hdev, skb);
		break;

	default:
		BT_DBG("%s event 0x%x", hdev->name, event);
		break;
	}

	kfree_skb(skb);
	hdev->stat.evt_rx++;
}

/* Generate internal stack event */
void hci_si_event(struct hci_dev *hdev, int type, int dlen, void *data)
{
	struct hci_event_hdr *hdr;
	struct hci_ev_stack_internal *ev;
	struct sk_buff *skb;

	skb = bt_skb_alloc(HCI_EVENT_HDR_SIZE + sizeof(*ev) + dlen, GFP_ATOMIC);
	if (!skb)
		return;

	hdr = (void *) skb_put(skb, HCI_EVENT_HDR_SIZE);
	hdr->evt  = HCI_EV_STACK_INTERNAL;
	hdr->plen = sizeof(*ev) + dlen;

	ev  = (void *) skb_put(skb, sizeof(*ev) + dlen);
	ev->type = type;
	memcpy(ev->data, data, dlen);

	bt_cb(skb)->incoming = 1;
	__net_timestamp(skb);

	bt_cb(skb)->pkt_type = HCI_EVENT_PKT;
	skb->dev = (void *) hdev;
	hci_send_to_sock(hdev, skb, NULL);
	kfree_skb(skb);
}

module_param(enable_le, bool, 0444);
MODULE_PARM_DESC(enable_le, "Enable LE support");<|MERGE_RESOLUTION|>--- conflicted
+++ resolved
@@ -283,6 +283,8 @@
 	if (!sent)
 		return;
 
+	hci_dev_lock(hdev);
+
 	if (!status) {
 		__u8 param = *((__u8 *) sent);
 		int old_pscan, old_iscan;
@@ -304,7 +306,7 @@
 		} else if (old_pscan)
 			mgmt_connectable(hdev->id, 0);
 	}
-
+	hci_dev_unlock(hdev);
 	hci_req_complete(hdev, HCI_OP_WRITE_SCAN_ENABLE, status);
 }
 
@@ -404,16 +406,6 @@
 	BT_DBG("%s status 0x%x", hdev->name, status);
 
 	hci_req_complete(hdev, HCI_OP_HOST_BUFFER_SIZE, status);
-}
-
-static void hci_cc_le_clear_white_list(struct hci_dev *hdev,
-							struct sk_buff *skb)
-{
-	__u8 status = *((__u8 *) skb->data);
-
-	BT_DBG("%s status 0x%x", hdev->name, status);
-
-	hci_req_complete(hdev, HCI_OP_LE_CLEAR_WHITE_LIST, status);
 }
 
 static void hci_cc_read_ssp_mode(struct hci_dev *hdev, struct sk_buff *skb)
@@ -857,23 +849,6 @@
 	BT_DBG("%s le mtu %d:%d", hdev->name, hdev->le_mtu, hdev->le_pkts);
 
 	hci_req_complete(hdev, HCI_OP_LE_READ_BUFFER_SIZE, rp->status);
-}
-
-static void hci_cc_le_read_white_list_size(struct hci_dev *hdev,
-				       struct sk_buff *skb)
-{
-	struct hci_rp_le_read_white_list_size *rp = (void *) skb->data;
-
-	BT_DBG("%s status 0x%x", hdev->name, rp->status);
-
-	if (rp->status)
-		return;
-
-	hdev->le_white_list_size = rp->size;
-
-	BT_DBG("%s le white list %d", hdev->name, hdev->le_white_list_size);
-
-	hci_req_complete(hdev, HCI_OP_LE_READ_WHITE_LIST_SIZE, rp->status);
 }
 
 static void hci_cc_user_confirm_reply(struct hci_dev *hdev, struct sk_buff *skb)
@@ -1320,7 +1295,6 @@
 {
 	struct hci_cp_le_create_conn *cp;
 	struct hci_conn *conn;
-	unsigned long exp = msecs_to_jiffies(5000);
 
 	BT_DBG("%s status 0x%x", hdev->name, status);
 
@@ -1349,16 +1323,8 @@
 				conn->out = 1;
 			} else {
 				BT_ERR("No memory for new connection");
-<<<<<<< HEAD
 			}
 		}
-=======
-		} else
-			exp = msecs_to_jiffies(conn->conn_timeout * 1000);
-
-		if (conn && exp)
-			mod_timer(&conn->disc_timer, jiffies + exp);
->>>>>>> d8045349
 	}
 
 	hci_dev_unlock(hdev);
@@ -1440,6 +1406,11 @@
 
 		conn->type = SCO_LINK;
 	}
+	if ((!conn->ssp_mode || !conn->hdev->ssp_mode) &&
+			((conn->dev_class[1] & 0x1f) != 0x05)) {
+		__u8 auth = AUTH_DISABLED;
+		hci_send_cmd(hdev, HCI_OP_WRITE_AUTH_ENABLE, 1, &auth);
+	}
 
 	if (!ev->status) {
 		conn->handle = __le16_to_cpu(ev->handle);
@@ -1461,12 +1432,12 @@
 		if (test_bit(HCI_ENCRYPT, &hdev->flags))
 			conn->link_mode |= HCI_LM_ENCRYPT;
 
-		/* Get remote features */
+		/* Get remote version */
 		if (conn->type == ACL_LINK) {
-			struct hci_cp_read_remote_features cp;
+			struct hci_cp_read_remote_version cp;
 			cp.handle = ev->handle;
-			hci_send_cmd(hdev, HCI_OP_READ_REMOTE_FEATURES,
-							sizeof(cp), &cp);
+			hci_send_cmd(hdev, HCI_OP_READ_REMOTE_VERSION,
+				sizeof(cp), &cp);
 		}
 
 		/* Set packet type for incoming connection */
@@ -1588,7 +1559,7 @@
 	struct hci_ev_disconn_complete *ev = (void *) skb->data;
 	struct hci_conn *conn;
 
-	BT_DBG("%s status %d reason %d", hdev->name, ev->status, ev->reason);
+	BT_DBG("%s status %d", hdev->name, ev->status);
 
 	if (ev->status) {
 		mgmt_disconnect_failed(hdev->id);
@@ -1604,7 +1575,7 @@
 	conn->state = BT_CLOSED;
 
 	if (conn->type == ACL_LINK || conn->type == LE_LINK)
-		mgmt_disconnected(hdev->id, &conn->dst, ev->reason);
+		mgmt_disconnected(hdev->id, &conn->dst);
 
 	hci_proto_disconn_cfm(conn, ev->reason);
 	hci_conn_del(conn);
@@ -1651,7 +1622,7 @@
 		}
 	} else {
 		mgmt_auth_failed(hdev->id, &conn->dst, ev->status);
-		conn->disc_timeout = HCI_DISCONN_TIMEOUT/200; /* 0.01 sec */
+		conn->disc_timeout = HCI_DISCONN_TIMEOUT/200; // 0.01 sec
 	}
 
 	clear_bit(HCI_CONN_AUTH_PEND, &conn->pend);
@@ -1831,7 +1802,24 @@
 
 static inline void hci_remote_version_evt(struct hci_dev *hdev, struct sk_buff *skb)
 {
-	BT_DBG("%s", hdev->name);
+	struct hci_ev_remote_version *ev = (void *) skb->data;
+	struct hci_cp_read_remote_features cp;
+	struct hci_conn *conn;
+	BT_DBG("%s status %d", hdev->name, ev->status);
+
+	hci_dev_lock(hdev);
+	cp.handle = ev->handle;
+	hci_send_cmd(hdev, HCI_OP_READ_REMOTE_FEATURES,
+				sizeof(cp), &cp);
+
+	conn = hci_conn_hash_lookup_handle(hdev, __le16_to_cpu(ev->handle));
+	if (!conn)
+		goto unlock;
+	if (!ev->status)
+		mgmt_remote_version(hdev->id, &conn->dst, ev->lmp_ver,
+				ev->manufacturer, ev->lmp_subver);
+unlock:
+	hci_dev_unlock(hdev);
 }
 
 static inline void hci_qos_setup_complete_evt(struct hci_dev *hdev, struct sk_buff *skb)
@@ -1997,21 +1985,6 @@
 		hci_cc_le_read_buffer_size(hdev, skb);
 		break;
 
-<<<<<<< HEAD
-=======
-	case HCI_OP_LE_READ_WHITE_LIST_SIZE:
-		hci_cc_le_read_white_list_size(hdev, skb);
-		break;
-
-	case HCI_OP_LE_CLEAR_WHITE_LIST:
-		hci_cc_le_clear_white_list(hdev, skb);
-		break;
-
-	case HCI_OP_READ_RSSI:
-		hci_cc_read_rssi(hdev, skb);
-		break;
-
->>>>>>> d8045349
 	case HCI_OP_USER_CONFIRM_REPLY:
 		hci_cc_user_confirm_reply(hdev, skb);
 		break;
@@ -2506,6 +2479,17 @@
 			ie->data.ssp_mode = (ev->features[0] & 0x01);
 
 		conn->ssp_mode = (ev->features[0] & 0x01);
+		/*In case if remote device ssp supported/2.0 device
+		reduce the security level to MEDIUM if it is HIGH*/
+		if (!conn->ssp_mode && conn->auth_initiator &&
+			(conn->pending_sec_level == BT_SECURITY_HIGH))
+			conn->pending_sec_level = BT_SECURITY_MEDIUM;
+
+		if (conn->ssp_mode && conn->auth_initiator &&
+			conn->io_capability != 0x03) {
+			conn->pending_sec_level = BT_SECURITY_HIGH;
+			conn->auth_type = HCI_AT_DEDICATED_BONDING_MITM;
+		}
 	}
 
 	if (conn->state != BT_CONFIG)
@@ -2819,7 +2803,7 @@
 	if (!test_bit(HCI_CONN_AUTH_PEND, &conn->pend) && ev->status != 0) {
 		mgmt_auth_failed(hdev->id, &conn->dst, ev->status);
 		conn->out = 1;
-		conn->disc_timeout = HCI_DISCONN_TIMEOUT/200; /* 0.01 sec */
+		conn->disc_timeout = HCI_DISCONN_TIMEOUT/200; // 0.01 sec
 	}
 	hci_conn_put(conn);
 
@@ -2882,22 +2866,10 @@
 {
 	struct hci_ev_le_conn_complete *ev = (void *) skb->data;
 	struct hci_conn *conn;
-	u8 white_list;
 
 	BT_DBG("%s status %d", hdev->name, ev->status);
 
 	hci_dev_lock(hdev);
-
-	/* Ignore event for LE cancel create conn whitelist */
-	if (ev->status && !bacmp(&ev->bdaddr, BDADDR_ANY))
-		goto unlock;
-
-	if (hci_conn_hash_lookup_ba(hdev, LE_LINK, BDADDR_ANY))
-		white_list = 1;
-	else
-		white_list = 0;
-
-	BT_DBG("w_list %d", white_list);
 
 	conn = hci_conn_hash_lookup_ba(hdev, LE_LINK, &ev->bdaddr);
 	if (!conn) {
@@ -2924,52 +2896,11 @@
 	conn->sec_level = BT_SECURITY_LOW;
 	conn->handle = __le16_to_cpu(ev->handle);
 	conn->state = BT_CONNECTED;
-<<<<<<< HEAD
-=======
-	conn->disc_timeout = HCI_DISCONN_TIMEOUT;
-	mgmt_connected(hdev->id, &ev->bdaddr, 1);
-	mgmt_le_conn_params(hdev->id, &ev->bdaddr,
-			__le16_to_cpu(ev->interval),
-			__le16_to_cpu(ev->latency),
-			__le16_to_cpu(ev->supervision_timeout));
->>>>>>> d8045349
 
 	hci_conn_hold_device(conn);
 	hci_conn_add_sysfs(conn);
 
-	if (!white_list)
-		hci_proto_connect_cfm(conn, ev->status);
-
-unlock:
-	hci_dev_unlock(hdev);
-}
-
-static inline void hci_le_conn_update_complete_evt(struct hci_dev *hdev,
-							struct sk_buff *skb)
-{
-	struct hci_ev_le_conn_update_complete *ev = (void *) skb->data;
-	struct hci_conn *conn;
-
-	BT_DBG("%s status %d", hdev->name, ev->status);
-
-	hci_dev_lock(hdev);
-
-	conn = hci_conn_hash_lookup_handle(hdev,
-				__le16_to_cpu(ev->handle));
-	if (conn == NULL) {
-		BT_ERR("Unknown connection update");
-		goto unlock;
-	}
-
-	if (ev->status) {
-		BT_ERR("Connection update unsuccessful");
-		goto unlock;
-	}
-
-	mgmt_le_conn_params(hdev->id, &conn->dst,
-			__le16_to_cpu(ev->interval),
-			__le16_to_cpu(ev->latency),
-			__le16_to_cpu(ev->supervision_timeout));
+	hci_proto_connect_cfm(conn, ev->status);
 
 unlock:
 	hci_dev_unlock(hdev);
@@ -3044,17 +2975,6 @@
 		hci_le_conn_complete_evt(hdev, skb);
 		break;
 
-<<<<<<< HEAD
-=======
-	case HCI_EV_LE_CONN_UPDATE_COMPLETE:
-		hci_le_conn_update_complete_evt(hdev, skb);
-		break;
-
-	case HCI_EV_LE_LTK_REQ:
-		hci_le_ltk_request_evt(hdev, skb);
-		break;
-
->>>>>>> d8045349
 	case HCI_EV_LE_ADVERTISING_REPORT:
 		hci_le_adv_report_evt(hdev, skb);
 		break;
