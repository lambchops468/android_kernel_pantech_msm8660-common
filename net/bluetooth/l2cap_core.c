/*
   BlueZ - Bluetooth protocol stack for Linux
   Copyright (C) 2000-2001 Qualcomm Incorporated
   Copyright (C) 2009-2010 Gustavo F. Padovan <gustavo@padovan.org>
   Copyright (C) 2010 Google Inc.

   Written 2000,2001 by Maxim Krasnyansky <maxk@qualcomm.com>

   This program is free software; you can redistribute it and/or modify
   it under the terms of the GNU General Public License version 2 as
   published by the Free Software Foundation;

   THE SOFTWARE IS PROVIDED "AS IS", WITHOUT WARRANTY OF ANY KIND, EXPRESS
   OR IMPLIED, INCLUDING BUT NOT LIMITED TO THE WARRANTIES OF MERCHANTABILITY,
   FITNESS FOR A PARTICULAR PURPOSE AND NONINFRINGEMENT OF THIRD PARTY RIGHTS.
   IN NO EVENT SHALL THE COPYRIGHT HOLDER(S) AND AUTHOR(S) BE LIABLE FOR ANY
   CLAIM, OR ANY SPECIAL INDIRECT OR CONSEQUENTIAL DAMAGES, OR ANY DAMAGES
   WHATSOEVER RESULTING FROM LOSS OF USE, DATA OR PROFITS, WHETHER IN AN
   ACTION OF CONTRACT, NEGLIGENCE OR OTHER TORTIOUS ACTION, ARISING OUT OF
   OR IN CONNECTION WITH THE USE OR PERFORMANCE OF THIS SOFTWARE.

   ALL LIABILITY, INCLUDING LIABILITY FOR INFRINGEMENT OF ANY PATENTS,
   COPYRIGHTS, TRADEMARKS OR OTHER RIGHTS, RELATING TO USE OF THIS
   SOFTWARE IS DISCLAIMED.
*/

/* Bluetooth L2CAP core. */

#include <linux/module.h>

#include <linux/types.h>
#include <linux/capability.h>
#include <linux/errno.h>
#include <linux/kernel.h>
#include <linux/sched.h>
#include <linux/slab.h>
#include <linux/poll.h>
#include <linux/fcntl.h>
#include <linux/init.h>
#include <linux/interrupt.h>
#include <linux/socket.h>
#include <linux/skbuff.h>
#include <linux/list.h>
#include <linux/device.h>
#include <linux/debugfs.h>
#include <linux/seq_file.h>
#include <linux/uaccess.h>
#include <linux/crc16.h>
#include <net/sock.h>

#include <asm/system.h>
#include <asm/unaligned.h>

#include <net/bluetooth/bluetooth.h>
#include <net/bluetooth/hci_core.h>
#include <net/bluetooth/l2cap.h>
#include <net/bluetooth/smp.h>

int disable_ertm;

static u32 l2cap_feat_mask = L2CAP_FEAT_FIXED_CHAN;
static u8 l2cap_fixed_chan[8] = { 0x02, };

static LIST_HEAD(chan_list);
static DEFINE_RWLOCK(chan_list_lock);

static struct sk_buff *l2cap_build_cmd(struct l2cap_conn *conn,
				u8 code, u8 ident, u16 dlen, void *data);
static void l2cap_send_cmd(struct l2cap_conn *conn, u8 ident, u8 code, u16 len,
								void *data);
static int l2cap_build_conf_req(struct l2cap_chan *chan, void *data);
static void l2cap_send_disconn_req(struct l2cap_conn *conn,
				struct l2cap_chan *chan, int err);

static int l2cap_ertm_data_rcv(struct sock *sk, struct sk_buff *skb);

/* BEGIN SS_BLUEZ_BT +kjh 2011.06.23 : */
/* workaround for a2dp chopping in multi connection. */
static struct l2cap_conn *av_conn;
static struct l2cap_conn *hid_conn;
static struct l2cap_conn *rfc_conn;
/* END SS_BLUEZ_BT */


/* ---- L2CAP channels ---- */

static inline void chan_hold(struct l2cap_chan *c)
{
	atomic_inc(&c->refcnt);
}

static inline void chan_put(struct l2cap_chan *c)
{
	if (atomic_dec_and_test(&c->refcnt))
		kfree(c);
}

static struct l2cap_chan *__l2cap_get_chan_by_dcid(struct l2cap_conn *conn, u16 cid)
{
	struct l2cap_chan *c;

	list_for_each_entry(c, &conn->chan_l, list) {
		if (c->dcid == cid)
			return c;
	}
	return NULL;

}

static struct l2cap_chan *__l2cap_get_chan_by_scid(struct l2cap_conn *conn, u16 cid)
{
	struct l2cap_chan *c;

	list_for_each_entry(c, &conn->chan_l, list) {
		if (c->scid == cid)
			return c;
	}
	return NULL;
}

/* Find channel with given SCID.
 * Returns locked socket */
static struct l2cap_chan *l2cap_get_chan_by_scid(struct l2cap_conn *conn, u16 cid)
{
	struct l2cap_chan *c;

	read_lock(&conn->chan_lock);
	c = __l2cap_get_chan_by_scid(conn, cid);
	if (c)
		bh_lock_sock(c->sk);
	read_unlock(&conn->chan_lock);
	return c;
}

static struct l2cap_chan *__l2cap_get_chan_by_ident(struct l2cap_conn *conn, u8 ident)
{
	struct l2cap_chan *c;

	list_for_each_entry(c, &conn->chan_l, list) {
		if (c->ident == ident)
			return c;
	}
	return NULL;
}

static inline struct l2cap_chan *l2cap_get_chan_by_ident(struct l2cap_conn *conn, u8 ident)
{
	struct l2cap_chan *c;

	read_lock(&conn->chan_lock);
	c = __l2cap_get_chan_by_ident(conn, ident);
	if (c)
		bh_lock_sock(c->sk);
	read_unlock(&conn->chan_lock);
	return c;
}

static struct l2cap_chan *__l2cap_global_chan_by_addr(__le16 psm, bdaddr_t *src)
{
	struct l2cap_chan *c;

	list_for_each_entry(c, &chan_list, global_l) {
		if (c->sport == psm && !bacmp(&bt_sk(c->sk)->src, src))
			goto found;
	}

	c = NULL;
found:
	return c;
}

int l2cap_add_psm(struct l2cap_chan *chan, bdaddr_t *src, __le16 psm)
{
	int err;

	write_lock_bh(&chan_list_lock);

	if (psm && __l2cap_global_chan_by_addr(psm, src)) {
		err = -EADDRINUSE;
		goto done;
	}

	if (psm) {
		chan->psm = psm;
		chan->sport = psm;
		err = 0;
	} else {
		u16 p;

		err = -EINVAL;
		for (p = 0x1001; p < 0x1100; p += 2)
			if (!__l2cap_global_chan_by_addr(cpu_to_le16(p), src)) {
				chan->psm   = cpu_to_le16(p);
				chan->sport = cpu_to_le16(p);
				err = 0;
				break;
			}
	}

done:
	write_unlock_bh(&chan_list_lock);
	return err;
}

int l2cap_add_scid(struct l2cap_chan *chan,  __u16 scid)
{
	write_lock_bh(&chan_list_lock);

	chan->scid = scid;

	write_unlock_bh(&chan_list_lock);

	return 0;
}

static u16 l2cap_alloc_cid(struct l2cap_conn *conn)
{
	u16 cid = L2CAP_CID_DYN_START;

	for (; cid < L2CAP_CID_DYN_END; cid++) {
		if (!__l2cap_get_chan_by_scid(conn, cid))
			return cid;
	}

	return 0;
}

static void l2cap_set_timer(struct l2cap_chan *chan, struct timer_list *timer, long timeout)
{
	BT_DBG("chan %p state %d timeout %ld", chan->sk, chan->state, timeout);

	if (!mod_timer(timer, jiffies + msecs_to_jiffies(timeout)))
		chan_hold(chan);
}

static void l2cap_clear_timer(struct l2cap_chan *chan, struct timer_list *timer)
{
	BT_DBG("chan %p state %d", chan, chan->state);

	if (timer_pending(timer) && del_timer(timer))
		chan_put(chan);
}

static void l2cap_state_change(struct l2cap_chan *chan, int state)
{
	chan->state = state;
	chan->ops->state_change(chan->data, state);
}

static void l2cap_chan_timeout(unsigned long arg)
{
	struct l2cap_chan *chan = (struct l2cap_chan *) arg;
	struct sock *sk = chan->sk;
	int reason;

	BT_DBG("chan %p state %d", chan, chan->state);

	bh_lock_sock(sk);

	if (sock_owned_by_user(sk)) {
		/* sk is owned by user. Try again later */
		__set_chan_timer(chan, HZ / 5);
		bh_unlock_sock(sk);
		chan_put(chan);
		return;
	}

	if (chan->state == BT_CONNECTED || chan->state == BT_CONFIG)
		reason = ECONNREFUSED;
	else if (chan->state == BT_CONNECT &&
					chan->sec_level != BT_SECURITY_SDP)
		reason = ECONNREFUSED;
	else
		reason = ETIMEDOUT;

	l2cap_chan_close(chan, reason);

	bh_unlock_sock(sk);

	chan->ops->close(chan->data);
	chan_put(chan);
}

struct l2cap_chan *l2cap_chan_create(struct sock *sk)
{
	struct l2cap_chan *chan;

	chan = kzalloc(sizeof(*chan), GFP_ATOMIC);
	if (!chan)
		return NULL;

	chan->sk = sk;

	write_lock_bh(&chan_list_lock);
	list_add(&chan->global_l, &chan_list);
	write_unlock_bh(&chan_list_lock);

	setup_timer(&chan->chan_timer, l2cap_chan_timeout, (unsigned long) chan);

	chan->state = BT_OPEN;

	atomic_set(&chan->refcnt, 1);

	return chan;
}

void l2cap_chan_destroy(struct l2cap_chan *chan)
{
	write_lock_bh(&chan_list_lock);
	list_del(&chan->global_l);
	write_unlock_bh(&chan_list_lock);

	chan_put(chan);
}

static void __l2cap_chan_add(struct l2cap_conn *conn, struct l2cap_chan *chan)
{
	BT_DBG("conn %p, psm 0x%2.2x, dcid 0x%4.4x", conn,
			chan->psm, chan->dcid);

/* BEGIN SS_BLUEZ_BT +kjh 2011.06.23 : */
/* workaround for a2dp chopping in multi connection.*/
/* todo : now, we can't check obex properly. */
	switch (chan->psm) {
	case 0x03:
		rfc_conn = conn;

		if (av_conn != NULL && rfc_conn == av_conn)
			rfc_conn = NULL;
		break;
	case 0x11:
		hid_conn = conn;
		break;
	case 0x17:
		av_conn = conn;
		if (rfc_conn != NULL && rfc_conn == av_conn)
			rfc_conn = NULL;
		break;
	default:
	break;
	}

	if (av_conn != NULL && (hid_conn != NULL || rfc_conn != NULL)) {
		hci_conn_set_encrypt(av_conn->hcon, 0x00);
		hci_conn_switch_role(av_conn->hcon, 0x00);
		hci_conn_set_encrypt(av_conn->hcon, 0x01);
		hci_conn_change_policy(av_conn->hcon, 0x04);
		av_conn = NULL;
	}
/* END SS_BLUEZ_BT */

	conn->disc_reason = 0x13;

	chan->conn = conn;

	if (chan->chan_type == L2CAP_CHAN_CONN_ORIENTED) {
		if (conn->hcon->type == LE_LINK) {
			/* LE connection */
			chan->omtu = L2CAP_LE_DEFAULT_MTU;
			chan->scid = L2CAP_CID_LE_DATA;
			chan->dcid = L2CAP_CID_LE_DATA;
		} else {
			/* Alloc CID for connection-oriented socket */
			chan->scid = l2cap_alloc_cid(conn);
			chan->omtu = L2CAP_DEFAULT_MTU;
		}
	} else if (chan->chan_type == L2CAP_CHAN_CONN_LESS) {
		/* Connectionless socket */
		chan->scid = L2CAP_CID_CONN_LESS;
		chan->dcid = L2CAP_CID_CONN_LESS;
		chan->omtu = L2CAP_DEFAULT_MTU;
	} else {
		/* Raw socket can send/recv signalling messages only */
		chan->scid = L2CAP_CID_SIGNALING;
		chan->dcid = L2CAP_CID_SIGNALING;
		chan->omtu = L2CAP_DEFAULT_MTU;
	}

	chan_hold(chan);

	list_add(&chan->list, &conn->chan_l);
}

/* Delete channel.
 * Must be called on the locked socket. */
static void l2cap_chan_del(struct l2cap_chan *chan, int err)
{
	struct sock *sk = chan->sk;
	struct l2cap_conn *conn = chan->conn;
	struct sock *parent = bt_sk(sk)->parent;

	__clear_chan_timer(chan);

	BT_DBG("chan %p, conn %p, err %d", chan, conn, err);

	if (conn) {
		/* Delete from channel list */
		write_lock_bh(&conn->chan_lock);
		list_del(&chan->list);
		write_unlock_bh(&conn->chan_lock);
		chan_put(chan);

		chan->conn = NULL;

	/* BEGIN SS_BLUEZ_BT +kjh 2011.06.23 : */
	/* workaround for a2dp chopping in multi connection.*/
		switch (chan->psm) {
		case 0x03:
			rfc_conn = NULL;
			break;
		case 0x11:
			hid_conn = NULL;
			break;
		case 0x17:
			av_conn = NULL;
			break;
		default:
			break;
		}
	/* END SS_BLUEZ_BT */

		if (conn->hcon) {
			conn->hcon->out = 1;
			hci_conn_put(conn->hcon);
		}
	}

	l2cap_state_change(chan, BT_CLOSED);
	sock_set_flag(sk, SOCK_ZAPPED);

	if (err)
		sk->sk_err = err;

	if (parent) {
		bt_accept_unlink(sk);
		parent->sk_data_ready(parent, 0);
	} else
		sk->sk_state_change(sk);

	if (!(test_bit(CONF_OUTPUT_DONE, &chan->conf_state) &&
			test_bit(CONF_INPUT_DONE, &chan->conf_state)))
		return;

	skb_queue_purge(&chan->tx_q);

	if (chan->mode == L2CAP_MODE_ERTM) {
		struct srej_list *l, *tmp;

		__clear_retrans_timer(chan);
		__clear_monitor_timer(chan);
		__clear_ack_timer(chan);

		skb_queue_purge(&chan->srej_q);

		list_for_each_entry_safe(l, tmp, &chan->srej_l, list) {
			list_del(&l->list);
			kfree(l);
		}
	}
}

static void l2cap_chan_cleanup_listen(struct sock *parent)
{
	struct sock *sk;

	BT_DBG("parent %p", parent);

	/* Close not yet accepted channels */
	while ((sk = bt_accept_dequeue(parent, NULL))) {
		struct l2cap_chan *chan = l2cap_pi(sk)->chan;
		__clear_chan_timer(chan);
		lock_sock(sk);
		l2cap_chan_close(chan, ECONNRESET);
		release_sock(sk);
		chan->ops->close(chan->data);
	}
}

void l2cap_chan_close(struct l2cap_chan *chan, int reason)
{
	struct l2cap_conn *conn = chan->conn;
	struct sock *sk = chan->sk;

	BT_DBG("chan %p state %d socket %p", chan, chan->state, sk->sk_socket);

	switch (chan->state) {
	case BT_LISTEN:
		l2cap_chan_cleanup_listen(sk);

		l2cap_state_change(chan, BT_CLOSED);
		sock_set_flag(sk, SOCK_ZAPPED);
		break;

	case BT_CONNECTED:
	case BT_CONFIG:
		if (chan->chan_type == L2CAP_CHAN_CONN_ORIENTED &&
					conn->hcon->type == ACL_LINK) {
			__clear_chan_timer(chan);
			__set_chan_timer(chan, sk->sk_sndtimeo);
			l2cap_send_disconn_req(conn, chan, reason);
		} else
			l2cap_chan_del(chan, reason);
		break;

	case BT_CONNECT2:
		if (chan->chan_type == L2CAP_CHAN_CONN_ORIENTED &&
					conn->hcon->type == ACL_LINK) {
			struct l2cap_conn_rsp rsp;
			__u16 result;

			if (bt_sk(sk)->defer_setup)
				result = L2CAP_CR_SEC_BLOCK;
			else
				result = L2CAP_CR_BAD_PSM;
			l2cap_state_change(chan, BT_DISCONN);

			rsp.scid   = cpu_to_le16(chan->dcid);
			rsp.dcid   = cpu_to_le16(chan->scid);
			rsp.result = cpu_to_le16(result);
			rsp.status = cpu_to_le16(L2CAP_CS_NO_INFO);
			l2cap_send_cmd(conn, chan->ident, L2CAP_CONN_RSP,
							sizeof(rsp), &rsp);
		}

		l2cap_chan_del(chan, reason);
		break;

	case BT_CONNECT:
	case BT_DISCONN:
		l2cap_chan_del(chan, reason);
		break;

	default:
		sock_set_flag(sk, SOCK_ZAPPED);
		break;
	}
}

static inline u8 l2cap_get_auth_type(struct l2cap_chan *chan)
{
	if (chan->chan_type == L2CAP_CHAN_RAW) {
		switch (chan->sec_level) {
		case BT_SECURITY_HIGH:
			return HCI_AT_DEDICATED_BONDING_MITM;
		case BT_SECURITY_MEDIUM:
			return HCI_AT_DEDICATED_BONDING;
		default:
			return HCI_AT_NO_BONDING;
		}
	} else if (chan->psm == cpu_to_le16(0x0001)) {
		if (chan->sec_level == BT_SECURITY_LOW)
			chan->sec_level = BT_SECURITY_SDP;

		if (chan->sec_level == BT_SECURITY_HIGH)
			return HCI_AT_NO_BONDING_MITM;
		else
			return HCI_AT_NO_BONDING;
	} else {
		switch (chan->sec_level) {
		case BT_SECURITY_HIGH:
			return HCI_AT_GENERAL_BONDING_MITM;
		case BT_SECURITY_MEDIUM:
			return HCI_AT_GENERAL_BONDING;
		default:
			return HCI_AT_NO_BONDING;
		}
	}
}

/* Service level security */
static inline int l2cap_check_security(struct l2cap_chan *chan)
{
	struct l2cap_conn *conn = chan->conn;
	__u8 auth_type;

	auth_type = l2cap_get_auth_type(chan);

	return hci_conn_security(conn->hcon, chan->sec_level, auth_type);
}

static u8 l2cap_get_ident(struct l2cap_conn *conn)
{
	u8 id;

	/* Get next available identificator.
	 *    1 - 128 are used by kernel.
	 *  129 - 199 are reserved.
	 *  200 - 254 are used by utilities like l2ping, etc.
	 */

	spin_lock_bh(&conn->lock);

	if (++conn->tx_ident > 128)
		conn->tx_ident = 1;

	id = conn->tx_ident;

	spin_unlock_bh(&conn->lock);

	return id;
}

static void l2cap_send_cmd(struct l2cap_conn *conn, u8 ident, u8 code, u16 len, void *data)
{
	struct sk_buff *skb = l2cap_build_cmd(conn, code, ident, len, data);
	u8 flags;

	BT_DBG("code 0x%2.2x", code);

	if (!skb)
		return;

	if (lmp_no_flush_capable(conn->hcon->hdev))
		flags = ACL_START_NO_FLUSH;
	else
		flags = ACL_START;

	bt_cb(skb)->force_active = BT_POWER_FORCE_ACTIVE_ON;

	hci_send_acl(conn->hcon, skb, flags);
}

static inline void l2cap_send_sframe(struct l2cap_chan *chan, u16 control)
{
	struct sk_buff *skb;
	struct l2cap_hdr *lh;
	struct l2cap_conn *conn = chan->conn;
	int count, hlen = L2CAP_HDR_SIZE + 2;
	u8 flags;

	if (chan->state != BT_CONNECTED)
		return;

	if (chan->fcs == L2CAP_FCS_CRC16)
		hlen += 2;

	BT_DBG("chan %p, control 0x%2.2x", chan, control);

	count = min_t(unsigned int, conn->mtu, hlen);
	control |= L2CAP_CTRL_FRAME_TYPE;

	if (test_and_clear_bit(CONN_SEND_FBIT, &chan->conn_state))
		control |= L2CAP_CTRL_FINAL;

	if (test_and_clear_bit(CONN_SEND_PBIT, &chan->conn_state))
		control |= L2CAP_CTRL_POLL;

	skb = bt_skb_alloc(count, GFP_ATOMIC);
	if (!skb)
		return;

	lh = (struct l2cap_hdr *) skb_put(skb, L2CAP_HDR_SIZE);
	lh->len = cpu_to_le16(hlen - L2CAP_HDR_SIZE);
	lh->cid = cpu_to_le16(chan->dcid);
	put_unaligned_le16(control, skb_put(skb, 2));

	if (chan->fcs == L2CAP_FCS_CRC16) {
		u16 fcs = crc16(0, (u8 *)lh, count - 2);
		put_unaligned_le16(fcs, skb_put(skb, 2));
	}

	if (lmp_no_flush_capable(conn->hcon->hdev))
		flags = ACL_START_NO_FLUSH;
	else
		flags = ACL_START;

	bt_cb(skb)->force_active = chan->force_active;

	hci_send_acl(chan->conn->hcon, skb, flags);
}

static inline void l2cap_send_rr_or_rnr(struct l2cap_chan *chan, u16 control)
{
	if (test_bit(CONN_LOCAL_BUSY, &chan->conn_state)) {
		control |= L2CAP_SUPER_RCV_NOT_READY;
		set_bit(CONN_RNR_SENT, &chan->conn_state);
	} else
		control |= L2CAP_SUPER_RCV_READY;

	control |= chan->buffer_seq << L2CAP_CTRL_REQSEQ_SHIFT;

	l2cap_send_sframe(chan, control);
}

static inline int __l2cap_no_conn_pending(struct l2cap_chan *chan)
{
	return !test_bit(CONF_CONNECT_PEND, &chan->conf_state);
}

static void l2cap_do_start(struct l2cap_chan *chan)
{
	struct l2cap_conn *conn = chan->conn;

	if (conn->info_state & L2CAP_INFO_FEAT_MASK_REQ_SENT) {
		if (!(conn->info_state & L2CAP_INFO_FEAT_MASK_REQ_DONE))
			return;

		if (l2cap_check_security(chan) &&
				__l2cap_no_conn_pending(chan)) {
			struct l2cap_conn_req req;
			req.scid = cpu_to_le16(chan->scid);
			req.psm  = chan->psm;

			chan->ident = l2cap_get_ident(conn);
			set_bit(CONF_CONNECT_PEND, &chan->conf_state);

			l2cap_send_cmd(conn, chan->ident, L2CAP_CONN_REQ,
							sizeof(req), &req);
		}
	} else {
		struct l2cap_info_req req;
		req.type = cpu_to_le16(L2CAP_IT_FEAT_MASK);

		conn->info_state |= L2CAP_INFO_FEAT_MASK_REQ_SENT;
		conn->info_ident = l2cap_get_ident(conn);

		mod_timer(&conn->info_timer, jiffies +
					msecs_to_jiffies(L2CAP_INFO_TIMEOUT));

		l2cap_send_cmd(conn, conn->info_ident,
					L2CAP_INFO_REQ, sizeof(req), &req);
	}
}

static inline int l2cap_mode_supported(__u8 mode, __u32 feat_mask)
{
	u32 local_feat_mask = l2cap_feat_mask;
	if (!disable_ertm)
		local_feat_mask |= L2CAP_FEAT_ERTM | L2CAP_FEAT_STREAMING;

	switch (mode) {
	case L2CAP_MODE_ERTM:
		return L2CAP_FEAT_ERTM & feat_mask & local_feat_mask;
	case L2CAP_MODE_STREAMING:
		return L2CAP_FEAT_STREAMING & feat_mask & local_feat_mask;
	default:
		return 0x00;
	}
}

static void l2cap_send_disconn_req(struct l2cap_conn *conn, struct l2cap_chan *chan, int err)
{
	struct sock *sk;
	struct l2cap_disconn_req req;

	if (!conn)
		return;

	sk = chan->sk;

	if (chan->mode == L2CAP_MODE_ERTM) {
		__clear_retrans_timer(chan);
		__clear_monitor_timer(chan);
		__clear_ack_timer(chan);
	}

	req.dcid = cpu_to_le16(chan->dcid);
	req.scid = cpu_to_le16(chan->scid);
	l2cap_send_cmd(conn, l2cap_get_ident(conn),
			L2CAP_DISCONN_REQ, sizeof(req), &req);

	l2cap_state_change(chan, BT_DISCONN);
	sk->sk_err = err;
}

/* ---- L2CAP connections ---- */
static void l2cap_conn_start(struct l2cap_conn *conn)
{
	struct l2cap_chan *chan, *tmp;

	BT_DBG("conn %p", conn);

	read_lock(&conn->chan_lock);

	list_for_each_entry_safe(chan, tmp, &conn->chan_l, list) {
		struct sock *sk = chan->sk;

		bh_lock_sock(sk);

		if (chan->chan_type != L2CAP_CHAN_CONN_ORIENTED) {
			bh_unlock_sock(sk);
			continue;
		}

		if (chan->state == BT_CONNECT) {
			struct l2cap_conn_req req;

			if (!l2cap_check_security(chan) ||
					!__l2cap_no_conn_pending(chan)) {
				bh_unlock_sock(sk);
				continue;
			}

			if (!l2cap_mode_supported(chan->mode, conn->feat_mask)
					&& test_bit(CONF_STATE2_DEVICE,
					&chan->conf_state)) {
				/* l2cap_chan_close() calls list_del(chan)
				 * so release the lock */
				read_unlock(&conn->chan_lock);
				l2cap_chan_close(chan, ECONNRESET);
				read_lock(&conn->chan_lock);
				bh_unlock_sock(sk);
				continue;
			}

			req.scid = cpu_to_le16(chan->scid);
			req.psm  = chan->psm;

			chan->ident = l2cap_get_ident(conn);
			set_bit(CONF_CONNECT_PEND, &chan->conf_state);

			l2cap_send_cmd(conn, chan->ident, L2CAP_CONN_REQ,
							sizeof(req), &req);

		} else if (chan->state == BT_CONNECT2) {
			struct l2cap_conn_rsp rsp;
			char buf[128];
			rsp.scid = cpu_to_le16(chan->dcid);
			rsp.dcid = cpu_to_le16(chan->scid);

			if (l2cap_check_security(chan)) {
				if (bt_sk(sk)->defer_setup) {
					struct sock *parent = bt_sk(sk)->parent;
					rsp.result = cpu_to_le16(L2CAP_CR_PEND);
					rsp.status = cpu_to_le16(L2CAP_CS_AUTHOR_PEND);
					if (parent)
						parent->sk_data_ready(parent, 0);

				} else {
					l2cap_state_change(chan, BT_CONFIG);
					rsp.result = cpu_to_le16(L2CAP_CR_SUCCESS);
					rsp.status = cpu_to_le16(L2CAP_CS_NO_INFO);
				}
			} else {
				rsp.result = cpu_to_le16(L2CAP_CR_PEND);
				rsp.status = cpu_to_le16(L2CAP_CS_AUTHEN_PEND);
			}

			l2cap_send_cmd(conn, chan->ident, L2CAP_CONN_RSP,
							sizeof(rsp), &rsp);

			if (test_bit(CONF_REQ_SENT, &chan->conf_state) ||
					rsp.result != L2CAP_CR_SUCCESS) {
				bh_unlock_sock(sk);
				continue;
			}

			set_bit(CONF_REQ_SENT, &chan->conf_state);
			l2cap_send_cmd(conn, l2cap_get_ident(conn), L2CAP_CONF_REQ,
						l2cap_build_conf_req(chan, buf), buf);
			chan->num_conf_req++;
		}

		bh_unlock_sock(sk);
	}

	read_unlock(&conn->chan_lock);
}

/* Find socket with cid and source bdaddr.
 * Returns closest match, locked.
 */
static struct l2cap_chan *l2cap_global_chan_by_scid(int state, __le16 cid, bdaddr_t *src)
{
	struct l2cap_chan *c, *c1 = NULL;

	read_lock(&chan_list_lock);

	list_for_each_entry(c, &chan_list, global_l) {
		struct sock *sk = c->sk;

		if (state && c->state != state)
			continue;

		if (c->scid == cid) {
			/* Exact match. */
			if (!bacmp(&bt_sk(sk)->src, src)) {
				read_unlock(&chan_list_lock);
				return c;
			}

			/* Closest match */
			if (!bacmp(&bt_sk(sk)->src, BDADDR_ANY))
				c1 = c;
		}
	}

	read_unlock(&chan_list_lock);

	return c1;
}

static void l2cap_le_conn_ready(struct l2cap_conn *conn)
{
	struct sock *parent, *sk;
	struct l2cap_chan *chan, *pchan;

	BT_DBG("");

	/* Check if we have socket listening on cid */
	pchan = l2cap_global_chan_by_scid(BT_LISTEN, L2CAP_CID_LE_DATA,
							conn->src);
	if (!pchan)
		return;

	parent = pchan->sk;

	bh_lock_sock(parent);

	/* Check for backlog size */
	if (sk_acceptq_is_full(parent)) {
		BT_DBG("backlog full %d", parent->sk_ack_backlog);
		goto clean;
	}

	chan = pchan->ops->new_connection(pchan->data);
	if (!chan)
		goto clean;

	sk = chan->sk;

	write_lock_bh(&conn->chan_lock);

	hci_conn_hold(conn->hcon);

	bacpy(&bt_sk(sk)->src, conn->src);
	bacpy(&bt_sk(sk)->dst, conn->dst);

	bt_accept_enqueue(parent, sk);

	__l2cap_chan_add(conn, chan);

	__set_chan_timer(chan, sk->sk_sndtimeo);

	l2cap_state_change(chan, BT_CONNECTED);
	parent->sk_data_ready(parent, 0);

	write_unlock_bh(&conn->chan_lock);

clean:
	bh_unlock_sock(parent);
}

static void l2cap_chan_ready(struct sock *sk)
{
	struct l2cap_chan *chan = l2cap_pi(sk)->chan;
	struct sock *parent = bt_sk(sk)->parent;

	BT_DBG("sk %p, parent %p", sk, parent);

	chan->conf_state = 0;
	__clear_chan_timer(chan);

	l2cap_state_change(chan, BT_CONNECTED);
	sk->sk_state_change(sk);

	if (parent)
		parent->sk_data_ready(parent, 0);
}

static void l2cap_conn_ready(struct l2cap_conn *conn)
{
	struct l2cap_chan *chan;

	BT_DBG("conn %p", conn);

	if (!conn->hcon->out && conn->hcon->type == LE_LINK)
		l2cap_le_conn_ready(conn);

	read_lock(&conn->chan_lock);

/* This is SBH650 issue. and this is only workaround */
/* We don not send info request at this time */
/* somtimes SBH650 will send disconnect */
	if (!conn->hcon->out
		&& !(conn->info_state & L2CAP_INFO_FEAT_MASK_REQ_DONE)) {
		struct l2cap_info_req req;
		req.type = cpu_to_le16(L2CAP_IT_FEAT_MASK);

		conn->info_state |= L2CAP_INFO_FEAT_MASK_REQ_SENT;
		conn->info_ident = l2cap_get_ident(conn);

		mod_timer(&conn->info_timer, jiffies +
				msecs_to_jiffies(L2CAP_INFO_TIMEOUT));

		l2cap_send_cmd(conn, conn->info_ident,
				L2CAP_INFO_REQ, sizeof(req), &req);
	}

	list_for_each_entry(chan, &conn->chan_l, list) {
		struct sock *sk = chan->sk;

		bh_lock_sock(sk);

		if (conn->hcon->type == LE_LINK) {
			if (smp_conn_security(conn, chan->sec_level))
				l2cap_chan_ready(sk);

		} else if (chan->chan_type != L2CAP_CHAN_CONN_ORIENTED) {
			__clear_chan_timer(chan);
			l2cap_state_change(chan, BT_CONNECTED);
			sk->sk_state_change(sk);

		} else if (chan->state == BT_CONNECT)
			l2cap_do_start(chan);

		bh_unlock_sock(sk);
	}

	read_unlock(&conn->chan_lock);
}

/* Notify sockets that we cannot guaranty reliability anymore */
static void l2cap_conn_unreliable(struct l2cap_conn *conn, int err)
{
	struct l2cap_chan *chan;

	BT_DBG("conn %p", conn);

	read_lock(&conn->chan_lock);

	list_for_each_entry(chan, &conn->chan_l, list) {
		struct sock *sk = chan->sk;

		if (chan->force_reliable)
			sk->sk_err = err;
	}

	read_unlock(&conn->chan_lock);
}

static void l2cap_info_timeout(unsigned long arg)
{
	struct l2cap_conn *conn = (void *) arg;

	conn->info_state |= L2CAP_INFO_FEAT_MASK_REQ_DONE;
	conn->info_ident = 0;

	l2cap_conn_start(conn);
}

static void l2cap_conn_del(struct hci_conn *hcon, int err)
{
	struct l2cap_conn *conn = hcon->l2cap_data;
	struct l2cap_chan *chan, *l;
	struct sock *sk;

	if (!conn)
		return;

	BT_DBG("hcon %p conn %p, err %d", hcon, conn, err);

	kfree_skb(conn->rx_skb);

	/* Kill channels */
	list_for_each_entry_safe(chan, l, &conn->chan_l, list) {
		sk = chan->sk;
		bh_lock_sock(sk);
		l2cap_chan_del(chan, err);
		bh_unlock_sock(sk);
		chan->ops->close(chan->data);
	}

	if (conn->info_state & L2CAP_INFO_FEAT_MASK_REQ_SENT)
		del_timer_sync(&conn->info_timer);

	if (test_bit(HCI_CONN_ENCRYPT_PEND, &hcon->pend))
		del_timer(&conn->security_timer);

	hcon->l2cap_data = NULL;
	kfree(conn);
}

static void security_timeout(unsigned long arg)
{
	struct l2cap_conn *conn = (void *) arg;

	l2cap_conn_del(conn->hcon, ETIMEDOUT);
}

static struct l2cap_conn *l2cap_conn_add(struct hci_conn *hcon, u8 status)
{
	struct l2cap_conn *conn = hcon->l2cap_data;

	if (conn || status)
		return conn;

	conn = kzalloc(sizeof(struct l2cap_conn), GFP_ATOMIC);
	if (!conn)
		return NULL;

	hcon->l2cap_data = conn;
	conn->hcon = hcon;

	BT_DBG("hcon %p conn %p", hcon, conn);

	if (hcon->hdev->le_mtu && hcon->type == LE_LINK)
		conn->mtu = hcon->hdev->le_mtu;
	else
		conn->mtu = hcon->hdev->acl_mtu;

	conn->src = &hcon->hdev->bdaddr;
	conn->dst = &hcon->dst;

	conn->feat_mask = 0;

	spin_lock_init(&conn->lock);
	rwlock_init(&conn->chan_lock);

	INIT_LIST_HEAD(&conn->chan_l);

	if (hcon->type == LE_LINK)
		setup_timer(&conn->security_timer, security_timeout,
						(unsigned long) conn);
	else
		setup_timer(&conn->info_timer, l2cap_info_timeout,
						(unsigned long) conn);

	conn->disc_reason = 0x13;

	return conn;
}

static inline void l2cap_chan_add(struct l2cap_conn *conn, struct l2cap_chan *chan)
{
	write_lock_bh(&conn->chan_lock);
	__l2cap_chan_add(conn, chan);
	write_unlock_bh(&conn->chan_lock);
}

/* ---- Socket interface ---- */

/* Find socket with psm and source bdaddr.
 * Returns closest match.
 */
static struct l2cap_chan *l2cap_global_chan_by_psm(int state, __le16 psm, bdaddr_t *src)
{
	struct l2cap_chan *c, *c1 = NULL;

	read_lock(&chan_list_lock);

	list_for_each_entry(c, &chan_list, global_l) {
		struct sock *sk = c->sk;

		if (state && c->state != state)
			continue;

		if (c->psm == psm) {
			/* Exact match. */
			if (!bacmp(&bt_sk(sk)->src, src)) {
				read_unlock(&chan_list_lock);
				return c;
			}

			/* Closest match */
			if (!bacmp(&bt_sk(sk)->src, BDADDR_ANY))
				c1 = c;
		}
	}

	read_unlock(&chan_list_lock);

	return c1;
}

int l2cap_chan_connect(struct l2cap_chan *chan)
{
	struct sock *sk = chan->sk;
	bdaddr_t *src = &bt_sk(sk)->src;
	bdaddr_t *dst = &bt_sk(sk)->dst;
	struct l2cap_conn *conn;
	struct hci_conn *hcon;
	struct hci_dev *hdev;
	__u8 auth_type;
	int err;

	BT_DBG("%s -> %s psm 0x%2.2x", batostr(src), batostr(dst),
							chan->psm);

	hdev = hci_get_route(dst, src);
	if (!hdev)
		return -EHOSTUNREACH;

	hci_dev_lock_bh(hdev);

	auth_type = l2cap_get_auth_type(chan);

<<<<<<< HEAD
	if (chan->dcid == L2CAP_CID_LE_DATA)
		hcon = hci_connect(hdev, LE_LINK, 0, dst,
					chan->sec_level, auth_type);
	else
		hcon = hci_connect(hdev, ACL_LINK, 0, dst,
					chan->sec_level, auth_type);
=======
	if (l2cap_pi(sk)->fixed_channel) {
		/* Fixed channels piggyback on existing ACL connections */
		hcon = hci_conn_hash_lookup_ba(hdev, ACL_LINK, dst);
		if (!hcon || !hcon->l2cap_data) {
			err = -ENOTCONN;
			goto done;
		}

		conn = hcon->l2cap_data;
	} else {
		if (l2cap_pi(sk)->dcid == L2CAP_CID_LE_DATA)
			hcon = hci_le_connect(hdev, 0, dst,
					l2cap_pi(sk)->sec_level, auth_type,
					&bt_sk(sk)->le_params);
		else
			hcon = hci_connect(hdev, ACL_LINK, 0, dst,
					l2cap_pi(sk)->sec_level, auth_type);
>>>>>>> d8045349

	if (IS_ERR(hcon)) {
		err = PTR_ERR(hcon);
		goto done;
	}

	conn = l2cap_conn_add(hcon, 0);
	if (!conn) {
		hci_conn_put(hcon);
		err = -ENOMEM;
		goto done;
	}

	/* Update source addr of the socket */
	bacpy(src, conn->src);

	l2cap_chan_add(conn, chan);

<<<<<<< HEAD
	l2cap_state_change(chan, BT_CONNECT);
	__set_chan_timer(chan, sk->sk_sndtimeo);
=======
	if ((l2cap_pi(sk)->fixed_channel) ||
			(l2cap_pi(sk)->dcid == L2CAP_CID_LE_DATA &&
				hcon->state == BT_CONNECTED)) {
		sk->sk_state = BT_CONNECTED;
		sk->sk_state_change(sk);
	} else {
		sk->sk_state = BT_CONNECT;
		/* If we have valid LE Params, let timeout override default */
		if (l2cap_pi(sk)->dcid == L2CAP_CID_LE_DATA &&
			l2cap_sock_le_params_valid(&bt_sk(sk)->le_params)) {
			u16 timeout = bt_sk(sk)->le_params.conn_timeout;

			if (timeout)
				l2cap_sock_set_timer(sk,
						msecs_to_jiffies(timeout*1000));
		} else
			l2cap_sock_set_timer(sk, sk->sk_sndtimeo);

		sk->sk_state_change(sk);
>>>>>>> d8045349

	if (hcon->state == BT_CONNECTED) {
		if (chan->chan_type != L2CAP_CHAN_CONN_ORIENTED) {
			__clear_chan_timer(chan);
			if (l2cap_check_security(chan))
				l2cap_state_change(chan, BT_CONNECTED);
		} else
			l2cap_do_start(chan);
	}

	err = 0;

done:
	hci_dev_unlock_bh(hdev);
	hci_dev_put(hdev);
	return err;
}

int __l2cap_wait_ack(struct sock *sk)
{
	struct l2cap_chan *chan = l2cap_pi(sk)->chan;
	DECLARE_WAITQUEUE(wait, current);
	int err = 0;
	int timeo = HZ/5;

	add_wait_queue(sk_sleep(sk), &wait);
	set_current_state(TASK_INTERRUPTIBLE);
	while (chan->unacked_frames > 0 && chan->conn) {
		if (!timeo)
			timeo = HZ/5;

		if (signal_pending(current)) {
			err = sock_intr_errno(timeo);
			break;
		}

		release_sock(sk);
		timeo = schedule_timeout(timeo);
		lock_sock(sk);
		set_current_state(TASK_INTERRUPTIBLE);

		err = sock_error(sk);
		if (err)
			break;
	}
	set_current_state(TASK_RUNNING);
	remove_wait_queue(sk_sleep(sk), &wait);
	return err;
}

static void l2cap_monitor_timeout(unsigned long arg)
{
	struct l2cap_chan *chan = (void *) arg;
	struct sock *sk = chan->sk;

	BT_DBG("chan %p", chan);

	bh_lock_sock(sk);
	if (chan->retry_count >= chan->remote_max_tx) {
		l2cap_send_disconn_req(chan->conn, chan, ECONNABORTED);
		bh_unlock_sock(sk);
		return;
	}

	chan->retry_count++;
	__set_monitor_timer(chan);

	l2cap_send_rr_or_rnr(chan, L2CAP_CTRL_POLL);
	bh_unlock_sock(sk);
}

static void l2cap_retrans_timeout(unsigned long arg)
{
	struct l2cap_chan *chan = (void *) arg;
	struct sock *sk = chan->sk;

	BT_DBG("chan %p", chan);

	bh_lock_sock(sk);
	chan->retry_count = 1;
	__set_monitor_timer(chan);

	set_bit(CONN_WAIT_F, &chan->conn_state);

	l2cap_send_rr_or_rnr(chan, L2CAP_CTRL_POLL);
	bh_unlock_sock(sk);
}

static void l2cap_drop_acked_frames(struct l2cap_chan *chan)
{
	struct sk_buff *skb;

	while ((skb = skb_peek(&chan->tx_q)) &&
			chan->unacked_frames) {
		if (bt_cb(skb)->tx_seq == chan->expected_ack_seq)
			break;

		skb = skb_dequeue(&chan->tx_q);
		kfree_skb(skb);

		chan->unacked_frames--;
	}

	if (!chan->unacked_frames)
		__clear_retrans_timer(chan);
}

void l2cap_do_send(struct l2cap_chan *chan, struct sk_buff *skb)
{
	struct hci_conn *hcon = chan->conn->hcon;
	u16 flags;

	BT_DBG("chan %p, skb %p len %d", chan, skb, skb->len);

	if (!chan->flushable && lmp_no_flush_capable(hcon->hdev))
		flags = ACL_START_NO_FLUSH;
	else
		flags = ACL_START;

	bt_cb(skb)->force_active = chan->force_active;
	hci_send_acl(hcon, skb, flags);
}

void l2cap_streaming_send(struct l2cap_chan *chan)
{
	struct sk_buff *skb;
	u16 control, fcs;

	while ((skb = skb_dequeue(&chan->tx_q))) {
		control = get_unaligned_le16(skb->data + L2CAP_HDR_SIZE);
		control |= chan->next_tx_seq << L2CAP_CTRL_TXSEQ_SHIFT;
		put_unaligned_le16(control, skb->data + L2CAP_HDR_SIZE);

		if (chan->fcs == L2CAP_FCS_CRC16) {
			fcs = crc16(0, (u8 *)skb->data, skb->len - 2);
			put_unaligned_le16(fcs, skb->data + skb->len - 2);
		}

		l2cap_do_send(chan, skb);

		chan->next_tx_seq = (chan->next_tx_seq + 1) % 64;
	}
}

static void l2cap_retransmit_one_frame(struct l2cap_chan *chan, u8 tx_seq)
{
	struct sk_buff *skb, *tx_skb;
	u16 control, fcs;

	skb = skb_peek(&chan->tx_q);
	if (!skb)
		return;

	do {
		if (bt_cb(skb)->tx_seq == tx_seq)
			break;

		if (skb_queue_is_last(&chan->tx_q, skb))
			return;

	} while ((skb = skb_queue_next(&chan->tx_q, skb)));

	if (chan->remote_max_tx &&
			bt_cb(skb)->retries == chan->remote_max_tx) {
		l2cap_send_disconn_req(chan->conn, chan, ECONNABORTED);
		return;
	}

	tx_skb = skb_clone(skb, GFP_ATOMIC);
	bt_cb(skb)->retries++;
	control = get_unaligned_le16(tx_skb->data + L2CAP_HDR_SIZE);
	control &= L2CAP_CTRL_SAR;

	if (test_and_clear_bit(CONN_SEND_FBIT, &chan->conn_state))
		control |= L2CAP_CTRL_FINAL;

	control |= (chan->buffer_seq << L2CAP_CTRL_REQSEQ_SHIFT)
			| (tx_seq << L2CAP_CTRL_TXSEQ_SHIFT);

	put_unaligned_le16(control, tx_skb->data + L2CAP_HDR_SIZE);

	if (chan->fcs == L2CAP_FCS_CRC16) {
		fcs = crc16(0, (u8 *)tx_skb->data, tx_skb->len - 2);
		put_unaligned_le16(fcs, tx_skb->data + tx_skb->len - 2);
	}

	l2cap_do_send(chan, tx_skb);
}

int l2cap_ertm_send(struct l2cap_chan *chan)
{
	struct sk_buff *skb, *tx_skb;
	u16 control, fcs;
	int nsent = 0;

	if (chan->state != BT_CONNECTED)
		return -ENOTCONN;

	while ((skb = chan->tx_send_head) && (!l2cap_tx_window_full(chan))) {

		if (chan->remote_max_tx &&
				bt_cb(skb)->retries == chan->remote_max_tx) {
			l2cap_send_disconn_req(chan->conn, chan, ECONNABORTED);
			break;
		}

		tx_skb = skb_clone(skb, GFP_ATOMIC);

		bt_cb(skb)->retries++;

		control = get_unaligned_le16(tx_skb->data + L2CAP_HDR_SIZE);
		control &= L2CAP_CTRL_SAR;

		if (test_and_clear_bit(CONN_SEND_FBIT, &chan->conn_state))
			control |= L2CAP_CTRL_FINAL;

		control |= (chan->buffer_seq << L2CAP_CTRL_REQSEQ_SHIFT)
				| (chan->next_tx_seq << L2CAP_CTRL_TXSEQ_SHIFT);
		put_unaligned_le16(control, tx_skb->data + L2CAP_HDR_SIZE);


		if (chan->fcs == L2CAP_FCS_CRC16) {
			fcs = crc16(0, (u8 *)skb->data, tx_skb->len - 2);
			put_unaligned_le16(fcs, skb->data + tx_skb->len - 2);
		}

		l2cap_do_send(chan, tx_skb);

		__set_retrans_timer(chan);

		bt_cb(skb)->tx_seq = chan->next_tx_seq;
		chan->next_tx_seq = (chan->next_tx_seq + 1) % 64;

		if (bt_cb(skb)->retries == 1)
			chan->unacked_frames++;

		chan->frames_sent++;

		if (skb_queue_is_last(&chan->tx_q, skb))
			chan->tx_send_head = NULL;
		else
			chan->tx_send_head = skb_queue_next(&chan->tx_q, skb);

		nsent++;
	}

	return nsent;
}

static int l2cap_retransmit_frames(struct l2cap_chan *chan)
{
	int ret;

	if (!skb_queue_empty(&chan->tx_q))
		chan->tx_send_head = chan->tx_q.next;

	chan->next_tx_seq = chan->expected_ack_seq;
	ret = l2cap_ertm_send(chan);
	return ret;
}

static void l2cap_send_ack(struct l2cap_chan *chan)
{
	u16 control = 0;

	control |= chan->buffer_seq << L2CAP_CTRL_REQSEQ_SHIFT;

	if (test_bit(CONN_LOCAL_BUSY, &chan->conn_state)) {
		control |= L2CAP_SUPER_RCV_NOT_READY;
		set_bit(CONN_RNR_SENT, &chan->conn_state);
		l2cap_send_sframe(chan, control);
		return;
	}

	if (l2cap_ertm_send(chan) > 0)
		return;

	control |= L2CAP_SUPER_RCV_READY;
	l2cap_send_sframe(chan, control);
}

static void l2cap_send_srejtail(struct l2cap_chan *chan)
{
	struct srej_list *tail;
	u16 control;

	control = L2CAP_SUPER_SELECT_REJECT;
	control |= L2CAP_CTRL_FINAL;

	tail = list_entry((&chan->srej_l)->prev, struct srej_list, list);
	control |= tail->tx_seq << L2CAP_CTRL_REQSEQ_SHIFT;

	l2cap_send_sframe(chan, control);
}

static inline int l2cap_skbuff_fromiovec(struct sock *sk, struct msghdr *msg, int len, int count, struct sk_buff *skb)
{
	struct l2cap_conn *conn = l2cap_pi(sk)->chan->conn;
	struct sk_buff **frag;
	int err, sent = 0;

	if (memcpy_fromiovec(skb_put(skb, count), msg->msg_iov, count))
		return -EFAULT;

	sent += count;
	len  -= count;

	/* Continuation fragments (no L2CAP header) */
	frag = &skb_shinfo(skb)->frag_list;
	while (len) {
		count = min_t(unsigned int, conn->mtu, len);

		*frag = bt_skb_send_alloc(sk, count, msg->msg_flags & MSG_DONTWAIT, &err);
		if (!*frag)
			return err;
		if (memcpy_fromiovec(skb_put(*frag, count), msg->msg_iov, count))
			return -EFAULT;

		sent += count;
		len  -= count;

		frag = &(*frag)->next;
	}

	return sent;
}

struct sk_buff *l2cap_create_connless_pdu(struct l2cap_chan *chan, struct msghdr *msg, size_t len)
{
	struct sock *sk = chan->sk;
	struct l2cap_conn *conn = chan->conn;
	struct sk_buff *skb;
	int err, count, hlen = L2CAP_HDR_SIZE + 2;
	struct l2cap_hdr *lh;

	BT_DBG("sk %p len %d", sk, (int)len);

	count = min_t(unsigned int, (conn->mtu - hlen), len);
	skb = bt_skb_send_alloc(sk, count + hlen,
			msg->msg_flags & MSG_DONTWAIT, &err);
	if (!skb)
		return ERR_PTR(err);

	/* Create L2CAP header */
	lh = (struct l2cap_hdr *) skb_put(skb, L2CAP_HDR_SIZE);
	lh->cid = cpu_to_le16(chan->dcid);
	lh->len = cpu_to_le16(len + (hlen - L2CAP_HDR_SIZE));
	put_unaligned_le16(chan->psm, skb_put(skb, 2));

	err = l2cap_skbuff_fromiovec(sk, msg, len, count, skb);
	if (unlikely(err < 0)) {
		kfree_skb(skb);
		return ERR_PTR(err);
	}
	return skb;
}

struct sk_buff *l2cap_create_basic_pdu(struct l2cap_chan *chan, struct msghdr *msg, size_t len)
{
	struct sock *sk = chan->sk;
	struct l2cap_conn *conn = chan->conn;
	struct sk_buff *skb;
	int err, count, hlen = L2CAP_HDR_SIZE;
	struct l2cap_hdr *lh;

	BT_DBG("sk %p len %d", sk, (int)len);

	count = min_t(unsigned int, (conn->mtu - hlen), len);
	skb = bt_skb_send_alloc(sk, count + hlen,
			msg->msg_flags & MSG_DONTWAIT, &err);
	if (!skb)
		return ERR_PTR(err);

	/* Create L2CAP header */
	lh = (struct l2cap_hdr *) skb_put(skb, L2CAP_HDR_SIZE);
	lh->cid = cpu_to_le16(chan->dcid);
	lh->len = cpu_to_le16(len + (hlen - L2CAP_HDR_SIZE));

	err = l2cap_skbuff_fromiovec(sk, msg, len, count, skb);
	if (unlikely(err < 0)) {
		kfree_skb(skb);
		return ERR_PTR(err);
	}
	return skb;
}

struct sk_buff *l2cap_create_iframe_pdu(struct l2cap_chan *chan, struct msghdr *msg, size_t len, u16 control, u16 sdulen)
{
	struct sock *sk = chan->sk;
	struct l2cap_conn *conn = chan->conn;
	struct sk_buff *skb;
	int err, count, hlen = L2CAP_HDR_SIZE + 2;
	struct l2cap_hdr *lh;

	BT_DBG("sk %p len %d", sk, (int)len);

	if (!conn)
		return ERR_PTR(-ENOTCONN);

	if (sdulen)
		hlen += 2;

	if (chan->fcs == L2CAP_FCS_CRC16)
		hlen += 2;

	count = min_t(unsigned int, (conn->mtu - hlen), len);
	skb = bt_skb_send_alloc(sk, count + hlen,
			msg->msg_flags & MSG_DONTWAIT, &err);
	if (!skb)
		return ERR_PTR(err);

	/* Create L2CAP header */
	lh = (struct l2cap_hdr *) skb_put(skb, L2CAP_HDR_SIZE);
	lh->cid = cpu_to_le16(chan->dcid);
	lh->len = cpu_to_le16(len + (hlen - L2CAP_HDR_SIZE));
	put_unaligned_le16(control, skb_put(skb, 2));
	if (sdulen)
		put_unaligned_le16(sdulen, skb_put(skb, 2));

	err = l2cap_skbuff_fromiovec(sk, msg, len, count, skb);
	if (unlikely(err < 0)) {
		kfree_skb(skb);
		return ERR_PTR(err);
	}

	if (chan->fcs == L2CAP_FCS_CRC16)
		put_unaligned_le16(0, skb_put(skb, 2));

	bt_cb(skb)->retries = 0;
	return skb;
}

int l2cap_sar_segment_sdu(struct l2cap_chan *chan, struct msghdr *msg, size_t len)
{
	struct sk_buff *skb;
	struct sk_buff_head sar_queue;
	u16 control;
	size_t size = 0;

	skb_queue_head_init(&sar_queue);
	control = L2CAP_SDU_START;
	skb = l2cap_create_iframe_pdu(chan, msg, chan->remote_mps, control, len);
	if (IS_ERR(skb))
		return PTR_ERR(skb);

	__skb_queue_tail(&sar_queue, skb);
	len -= chan->remote_mps;
	size += chan->remote_mps;

	while (len > 0) {
		size_t buflen;

		if (len > chan->remote_mps) {
			control = L2CAP_SDU_CONTINUE;
			buflen = chan->remote_mps;
		} else {
			control = L2CAP_SDU_END;
			buflen = len;
		}

		skb = l2cap_create_iframe_pdu(chan, msg, buflen, control, 0);
		if (IS_ERR(skb)) {
			skb_queue_purge(&sar_queue);
			return PTR_ERR(skb);
		}

		__skb_queue_tail(&sar_queue, skb);
		len -= buflen;
		size += buflen;
	}
	skb_queue_splice_tail(&sar_queue, &chan->tx_q);
	if (chan->tx_send_head == NULL)
		chan->tx_send_head = sar_queue.next;

	return size;
}

int l2cap_chan_send(struct l2cap_chan *chan, struct msghdr *msg, size_t len)
{
	struct sk_buff *skb;
	u16 control;
	int err;

	/* Connectionless channel */
	if (chan->chan_type == L2CAP_CHAN_CONN_LESS) {
		skb = l2cap_create_connless_pdu(chan, msg, len);
		if (IS_ERR(skb))
			return PTR_ERR(skb);

		l2cap_do_send(chan, skb);
		return len;
	}

	switch (chan->mode) {
	case L2CAP_MODE_BASIC:
		/* Check outgoing MTU */
		if (len > chan->omtu)
			return -EMSGSIZE;

		/* Create a basic PDU */
		skb = l2cap_create_basic_pdu(chan, msg, len);
		if (IS_ERR(skb))
			return PTR_ERR(skb);

		l2cap_do_send(chan, skb);
		err = len;
		break;

	case L2CAP_MODE_ERTM:
	case L2CAP_MODE_STREAMING:
		/* Entire SDU fits into one PDU */
		if (len <= chan->remote_mps) {
			control = L2CAP_SDU_UNSEGMENTED;
			skb = l2cap_create_iframe_pdu(chan, msg, len, control,
									0);
			if (IS_ERR(skb))
				return PTR_ERR(skb);

			__skb_queue_tail(&chan->tx_q, skb);

			if (chan->tx_send_head == NULL)
				chan->tx_send_head = skb;

		} else {
			/* Segment SDU into multiples PDUs */
			err = l2cap_sar_segment_sdu(chan, msg, len);
			if (err < 0)
				return err;
		}

		if (chan->mode == L2CAP_MODE_STREAMING) {
			l2cap_streaming_send(chan);
			err = len;
			break;
		}

		if (test_bit(CONN_REMOTE_BUSY, &chan->conn_state) &&
				test_bit(CONN_WAIT_F, &chan->conn_state)) {
			err = len;
			break;
		}

		err = l2cap_ertm_send(chan);
		if (err >= 0)
			err = len;

		break;

	default:
		BT_DBG("bad state %1.1x", chan->mode);
		err = -EBADFD;
	}

	return err;
}

/* Copy frame to all raw sockets on that connection */
static void l2cap_raw_recv(struct l2cap_conn *conn, struct sk_buff *skb)
{
	struct sk_buff *nskb;
	struct l2cap_chan *chan;

	BT_DBG("conn %p", conn);

	read_lock(&conn->chan_lock);
	list_for_each_entry(chan, &conn->chan_l, list) {
		struct sock *sk = chan->sk;
		if (chan->chan_type != L2CAP_CHAN_RAW)
			continue;

		/* Don't send frame to the socket it came from */
		if (skb->sk == sk)
			continue;
		nskb = skb_clone(skb, GFP_ATOMIC);
		if (!nskb)
			continue;

		if (chan->ops->recv(chan->data, nskb))
			kfree_skb(nskb);
	}
	read_unlock(&conn->chan_lock);
}

/* ---- L2CAP signalling commands ---- */
static struct sk_buff *l2cap_build_cmd(struct l2cap_conn *conn,
				u8 code, u8 ident, u16 dlen, void *data)
{
	struct sk_buff *skb, **frag;
	struct l2cap_cmd_hdr *cmd;
	struct l2cap_hdr *lh;
	int len, count;

	BT_DBG("conn %p, code 0x%2.2x, ident 0x%2.2x, len %d",
			conn, code, ident, dlen);

	len = L2CAP_HDR_SIZE + L2CAP_CMD_HDR_SIZE + dlen;
	count = min_t(unsigned int, conn->mtu, len);

	skb = bt_skb_alloc(count, GFP_ATOMIC);
	if (!skb)
		return NULL;

	lh = (struct l2cap_hdr *) skb_put(skb, L2CAP_HDR_SIZE);
	lh->len = cpu_to_le16(L2CAP_CMD_HDR_SIZE + dlen);

	if (conn->hcon->type == LE_LINK)
		lh->cid = cpu_to_le16(L2CAP_CID_LE_SIGNALING);
	else
		lh->cid = cpu_to_le16(L2CAP_CID_SIGNALING);

	cmd = (struct l2cap_cmd_hdr *) skb_put(skb, L2CAP_CMD_HDR_SIZE);
	cmd->code  = code;
	cmd->ident = ident;
	cmd->len   = cpu_to_le16(dlen);

	if (dlen) {
		count -= L2CAP_HDR_SIZE + L2CAP_CMD_HDR_SIZE;
		memcpy(skb_put(skb, count), data, count);
		data += count;
	}

	len -= skb->len;

	/* Continuation fragments (no L2CAP header) */
	frag = &skb_shinfo(skb)->frag_list;
	while (len) {
		count = min_t(unsigned int, conn->mtu, len);

		*frag = bt_skb_alloc(count, GFP_ATOMIC);
		if (!*frag)
			goto fail;

		memcpy(skb_put(*frag, count), data, count);

		len  -= count;
		data += count;

		frag = &(*frag)->next;
	}

	return skb;

fail:
	kfree_skb(skb);
	return NULL;
}

static inline int l2cap_get_conf_opt(void **ptr, int *type, int *olen, unsigned long *val)
{
	struct l2cap_conf_opt *opt = *ptr;
	int len;

	len = L2CAP_CONF_OPT_SIZE + opt->len;
	*ptr += len;

	*type = opt->type;
	*olen = opt->len;

	switch (opt->len) {
	case 1:
		*val = *((u8 *) opt->val);
		break;

	case 2:
		*val = get_unaligned_le16(opt->val);
		break;

	case 4:
		*val = get_unaligned_le32(opt->val);
		break;

	default:
		*val = (unsigned long) opt->val;
		break;
	}

	BT_DBG("type 0x%2.2x len %d val 0x%lx", *type, opt->len, *val);
	return len;
}

static void l2cap_add_conf_opt(void **ptr, u8 type, u8 len, unsigned long val)
{
	struct l2cap_conf_opt *opt = *ptr;

	BT_DBG("type 0x%2.2x len %d val 0x%lx", type, len, val);

	opt->type = type;
	opt->len  = len;

	switch (len) {
	case 1:
		*((u8 *) opt->val)  = val;
		break;

	case 2:
		put_unaligned_le16(val, opt->val);
		break;

	case 4:
		put_unaligned_le32(val, opt->val);
		break;

	default:
		memcpy(opt->val, (void *) val, len);
		break;
	}

	*ptr += L2CAP_CONF_OPT_SIZE + len;
}

static void l2cap_ack_timeout(unsigned long arg)
{
	struct l2cap_chan *chan = (void *) arg;

	bh_lock_sock(chan->sk);
	l2cap_send_ack(chan);
	bh_unlock_sock(chan->sk);
}

static inline void l2cap_ertm_init(struct l2cap_chan *chan)
{
	struct sock *sk = chan->sk;

	chan->expected_ack_seq = 0;
	chan->unacked_frames = 0;
	chan->buffer_seq = 0;
	chan->num_acked = 0;
	chan->frames_sent = 0;

	setup_timer(&chan->retrans_timer, l2cap_retrans_timeout,
							(unsigned long) chan);
	setup_timer(&chan->monitor_timer, l2cap_monitor_timeout,
							(unsigned long) chan);
	setup_timer(&chan->ack_timer, l2cap_ack_timeout, (unsigned long) chan);

	skb_queue_head_init(&chan->srej_q);

	INIT_LIST_HEAD(&chan->srej_l);


	sk->sk_backlog_rcv = l2cap_ertm_data_rcv;
}

static inline __u8 l2cap_select_mode(__u8 mode, __u16 remote_feat_mask)
{
	switch (mode) {
	case L2CAP_MODE_STREAMING:
	case L2CAP_MODE_ERTM:
		if (l2cap_mode_supported(mode, remote_feat_mask))
			return mode;
		/* fall through */
	default:
		return L2CAP_MODE_BASIC;
	}
}

static int l2cap_build_conf_req(struct l2cap_chan *chan, void *data)
{
	struct l2cap_conf_req *req = data;
	struct l2cap_conf_rfc rfc = { .mode = chan->mode };
	void *ptr = req->data;

	BT_DBG("chan %p", chan);

	if (chan->num_conf_req || chan->num_conf_rsp)
		goto done;

	switch (chan->mode) {
	case L2CAP_MODE_STREAMING:
	case L2CAP_MODE_ERTM:
		if (test_bit(CONF_STATE2_DEVICE, &chan->conf_state))
			break;

		/* fall through */
	default:
		chan->mode = l2cap_select_mode(rfc.mode, chan->conn->feat_mask);
		break;
	}

done:
	if (chan->imtu != L2CAP_DEFAULT_MTU)
		l2cap_add_conf_opt(&ptr, L2CAP_CONF_MTU, 2, chan->imtu);

	switch (chan->mode) {
	case L2CAP_MODE_BASIC:
		if (!(chan->conn->feat_mask & L2CAP_FEAT_ERTM) &&
				!(chan->conn->feat_mask & L2CAP_FEAT_STREAMING))
			break;

		rfc.mode            = L2CAP_MODE_BASIC;
		rfc.txwin_size      = 0;
		rfc.max_transmit    = 0;
		rfc.retrans_timeout = 0;
		rfc.monitor_timeout = 0;
		rfc.max_pdu_size    = 0;

		l2cap_add_conf_opt(&ptr, L2CAP_CONF_RFC, sizeof(rfc),
							(unsigned long) &rfc);
		break;

	case L2CAP_MODE_ERTM:
		rfc.mode            = L2CAP_MODE_ERTM;
		rfc.txwin_size      = chan->tx_win;
		rfc.max_transmit    = chan->max_tx;
		rfc.retrans_timeout = 0;
		rfc.monitor_timeout = 0;
		rfc.max_pdu_size    = cpu_to_le16(L2CAP_DEFAULT_MAX_PDU_SIZE);
		if (L2CAP_DEFAULT_MAX_PDU_SIZE > chan->conn->mtu - 10)
			rfc.max_pdu_size = cpu_to_le16(chan->conn->mtu - 10);

		l2cap_add_conf_opt(&ptr, L2CAP_CONF_RFC, sizeof(rfc),
							(unsigned long) &rfc);

		if (!(chan->conn->feat_mask & L2CAP_FEAT_FCS))
			break;

		if (chan->fcs == L2CAP_FCS_NONE ||
				test_bit(CONF_NO_FCS_RECV, &chan->conf_state)) {
			chan->fcs = L2CAP_FCS_NONE;
			l2cap_add_conf_opt(&ptr, L2CAP_CONF_FCS, 1, chan->fcs);
		}
		break;

	case L2CAP_MODE_STREAMING:
		rfc.mode            = L2CAP_MODE_STREAMING;
		rfc.txwin_size      = 0;
		rfc.max_transmit    = 0;
		rfc.retrans_timeout = 0;
		rfc.monitor_timeout = 0;
		rfc.max_pdu_size    = cpu_to_le16(L2CAP_DEFAULT_MAX_PDU_SIZE);
		if (L2CAP_DEFAULT_MAX_PDU_SIZE > chan->conn->mtu - 10)
			rfc.max_pdu_size = cpu_to_le16(chan->conn->mtu - 10);

		l2cap_add_conf_opt(&ptr, L2CAP_CONF_RFC, sizeof(rfc),
							(unsigned long) &rfc);

		if (!(chan->conn->feat_mask & L2CAP_FEAT_FCS))
			break;

		if (chan->fcs == L2CAP_FCS_NONE ||
				test_bit(CONF_NO_FCS_RECV, &chan->conf_state)) {
			chan->fcs = L2CAP_FCS_NONE;
			l2cap_add_conf_opt(&ptr, L2CAP_CONF_FCS, 1, chan->fcs);
		}
		break;
	}

	req->dcid  = cpu_to_le16(chan->dcid);
	req->flags = cpu_to_le16(0);

	return ptr - data;
}

static int l2cap_parse_conf_req(struct l2cap_chan *chan, void *data)
{
	struct l2cap_conf_rsp *rsp = data;
	void *ptr = rsp->data;
	void *req = chan->conf_req;
	int len = chan->conf_len;
	int type, hint, olen;
	unsigned long val;
	struct l2cap_conf_rfc rfc = { .mode = L2CAP_MODE_BASIC };
	u16 mtu = L2CAP_DEFAULT_MTU;
	u16 result = L2CAP_CONF_SUCCESS;

	BT_DBG("chan %p", chan);

	while (len >= L2CAP_CONF_OPT_SIZE) {
		len -= l2cap_get_conf_opt(&req, &type, &olen, &val);

		hint  = type & L2CAP_CONF_HINT;
		type &= L2CAP_CONF_MASK;

		switch (type) {
		case L2CAP_CONF_MTU:
			mtu = val;
			break;

		case L2CAP_CONF_FLUSH_TO:
			chan->flush_to = val;
			break;

		case L2CAP_CONF_QOS:
			break;

		case L2CAP_CONF_RFC:
			if (olen == sizeof(rfc))
				memcpy(&rfc, (void *) val, olen);
			break;

		case L2CAP_CONF_FCS:
			if (val == L2CAP_FCS_NONE)
				set_bit(CONF_NO_FCS_RECV, &chan->conf_state);

			break;

		default:
			if (hint)
				break;

			result = L2CAP_CONF_UNKNOWN;
			*((u8 *) ptr++) = type;
			break;
		}
	}

	if (chan->num_conf_rsp || chan->num_conf_req > 1)
		goto done;

	switch (chan->mode) {
	case L2CAP_MODE_STREAMING:
	case L2CAP_MODE_ERTM:
		if (!test_bit(CONF_STATE2_DEVICE, &chan->conf_state)) {
			chan->mode = l2cap_select_mode(rfc.mode,
					chan->conn->feat_mask);
			break;
		}

		if (chan->mode != rfc.mode)
			return -ECONNREFUSED;

		break;
	}

done:
	if (chan->mode != rfc.mode) {
		result = L2CAP_CONF_UNACCEPT;
		rfc.mode = chan->mode;

		if (chan->num_conf_rsp == 1)
			return -ECONNREFUSED;

		l2cap_add_conf_opt(&ptr, L2CAP_CONF_RFC,
					sizeof(rfc), (unsigned long) &rfc);
	}


	if (result == L2CAP_CONF_SUCCESS) {
		/* Configure output options and let the other side know
		 * which ones we don't like. */

		if (mtu < L2CAP_DEFAULT_MIN_MTU)
			result = L2CAP_CONF_UNACCEPT;
		else {
			chan->omtu = mtu;
			set_bit(CONF_MTU_DONE, &chan->conf_state);
		}
		l2cap_add_conf_opt(&ptr, L2CAP_CONF_MTU, 2, chan->omtu);

		switch (rfc.mode) {
		case L2CAP_MODE_BASIC:
			chan->fcs = L2CAP_FCS_NONE;
			set_bit(CONF_MODE_DONE, &chan->conf_state);
			break;

		case L2CAP_MODE_ERTM:
			chan->remote_tx_win = rfc.txwin_size;
			chan->remote_max_tx = rfc.max_transmit;

			if (le16_to_cpu(rfc.max_pdu_size) > chan->conn->mtu - 10)
				rfc.max_pdu_size = cpu_to_le16(chan->conn->mtu - 10);

			chan->remote_mps = le16_to_cpu(rfc.max_pdu_size);

			rfc.retrans_timeout =
				le16_to_cpu(L2CAP_DEFAULT_RETRANS_TO);
			rfc.monitor_timeout =
				le16_to_cpu(L2CAP_DEFAULT_MONITOR_TO);

			set_bit(CONF_MODE_DONE, &chan->conf_state);

			l2cap_add_conf_opt(&ptr, L2CAP_CONF_RFC,
					sizeof(rfc), (unsigned long) &rfc);

			break;

		case L2CAP_MODE_STREAMING:
			if (le16_to_cpu(rfc.max_pdu_size) > chan->conn->mtu - 10)
				rfc.max_pdu_size = cpu_to_le16(chan->conn->mtu - 10);

			chan->remote_mps = le16_to_cpu(rfc.max_pdu_size);

			set_bit(CONF_MODE_DONE, &chan->conf_state);

			l2cap_add_conf_opt(&ptr, L2CAP_CONF_RFC,
					sizeof(rfc), (unsigned long) &rfc);

			break;

		default:
			result = L2CAP_CONF_UNACCEPT;

			memset(&rfc, 0, sizeof(rfc));
			rfc.mode = chan->mode;
		}

		if (result == L2CAP_CONF_SUCCESS)
			set_bit(CONF_OUTPUT_DONE, &chan->conf_state);
	}
	rsp->scid   = cpu_to_le16(chan->dcid);
	rsp->result = cpu_to_le16(result);
	rsp->flags  = cpu_to_le16(0x0000);

	return ptr - data;
}

static int l2cap_parse_conf_rsp(struct l2cap_chan *chan, void *rsp, int len, void *data, u16 *result)
{
	struct l2cap_conf_req *req = data;
	void *ptr = req->data;
	int type, olen;
	unsigned long val;
	struct l2cap_conf_rfc rfc;

	BT_DBG("chan %p, rsp %p, len %d, req %p", chan, rsp, len, data);

	while (len >= L2CAP_CONF_OPT_SIZE) {
		len -= l2cap_get_conf_opt(&rsp, &type, &olen, &val);

		switch (type) {
		case L2CAP_CONF_MTU:
			if (val < L2CAP_DEFAULT_MIN_MTU) {
				*result = L2CAP_CONF_UNACCEPT;
				chan->imtu = L2CAP_DEFAULT_MIN_MTU;
			} else
				chan->imtu = val;
			l2cap_add_conf_opt(&ptr, L2CAP_CONF_MTU, 2, chan->imtu);
			break;

		case L2CAP_CONF_FLUSH_TO:
			chan->flush_to = val;
			l2cap_add_conf_opt(&ptr, L2CAP_CONF_FLUSH_TO,
							2, chan->flush_to);
			break;

		case L2CAP_CONF_RFC:
			if (olen == sizeof(rfc))
				memcpy(&rfc, (void *)val, olen);

			if (test_bit(CONF_STATE2_DEVICE, &chan->conf_state) &&
							rfc.mode != chan->mode)
				return -ECONNREFUSED;

			chan->fcs = 0;

			l2cap_add_conf_opt(&ptr, L2CAP_CONF_RFC,
					sizeof(rfc), (unsigned long) &rfc);
			break;
		}
	}

	if (chan->mode == L2CAP_MODE_BASIC && chan->mode != rfc.mode)
		return -ECONNREFUSED;

	chan->mode = rfc.mode;

	if (*result == L2CAP_CONF_SUCCESS) {
		switch (rfc.mode) {
		case L2CAP_MODE_ERTM:
			chan->retrans_timeout = le16_to_cpu(rfc.retrans_timeout);
			chan->monitor_timeout = le16_to_cpu(rfc.monitor_timeout);
			chan->mps    = le16_to_cpu(rfc.max_pdu_size);
			break;
		case L2CAP_MODE_STREAMING:
			chan->mps    = le16_to_cpu(rfc.max_pdu_size);
		}
	}

	req->dcid   = cpu_to_le16(chan->dcid);
	req->flags  = cpu_to_le16(0x0000);

	return ptr - data;
}

static int l2cap_build_conf_rsp(struct l2cap_chan *chan, void *data, u16 result, u16 flags)
{
	struct l2cap_conf_rsp *rsp = data;
	void *ptr = rsp->data;

	BT_DBG("chan %p", chan);

	rsp->scid   = cpu_to_le16(chan->dcid);
	rsp->result = cpu_to_le16(result);
	rsp->flags  = cpu_to_le16(flags);

	return ptr - data;
}

void __l2cap_connect_rsp_defer(struct l2cap_chan *chan)
{
	struct l2cap_conn_rsp rsp;
	struct l2cap_conn *conn = chan->conn;
	u8 buf[128];

	rsp.scid   = cpu_to_le16(chan->dcid);
	rsp.dcid   = cpu_to_le16(chan->scid);
	rsp.result = cpu_to_le16(L2CAP_CR_SUCCESS);
	rsp.status = cpu_to_le16(L2CAP_CS_NO_INFO);
	l2cap_send_cmd(conn, chan->ident,
				L2CAP_CONN_RSP, sizeof(rsp), &rsp);

	if (test_and_set_bit(CONF_REQ_SENT, &chan->conf_state))
		return;

	l2cap_send_cmd(conn, l2cap_get_ident(conn), L2CAP_CONF_REQ,
			l2cap_build_conf_req(chan, buf), buf);
	chan->num_conf_req++;
}

static void l2cap_conf_rfc_get(struct l2cap_chan *chan, void *rsp, int len)
{
	int type, olen;
	unsigned long val;
	struct l2cap_conf_rfc rfc;

	BT_DBG("chan %p, rsp %p, len %d", chan, rsp, len);

	if ((chan->mode != L2CAP_MODE_ERTM) && (chan->mode != L2CAP_MODE_STREAMING))
		return;

	while (len >= L2CAP_CONF_OPT_SIZE) {
		len -= l2cap_get_conf_opt(&rsp, &type, &olen, &val);

		switch (type) {
		case L2CAP_CONF_RFC:
			if (olen == sizeof(rfc))
				memcpy(&rfc, (void *)val, olen);
			goto done;
		}
	}

done:
	switch (rfc.mode) {
	case L2CAP_MODE_ERTM:
		chan->retrans_timeout = le16_to_cpu(rfc.retrans_timeout);
		chan->monitor_timeout = le16_to_cpu(rfc.monitor_timeout);
		chan->mps    = le16_to_cpu(rfc.max_pdu_size);
		break;
	case L2CAP_MODE_STREAMING:
		chan->mps    = le16_to_cpu(rfc.max_pdu_size);
	}
}

static inline int l2cap_command_rej(struct l2cap_conn *conn, struct l2cap_cmd_hdr *cmd, u8 *data)
{
	struct l2cap_cmd_rej *rej = (struct l2cap_cmd_rej *) data;

	if (rej->reason != 0x0000)
		return 0;

	if ((conn->info_state & L2CAP_INFO_FEAT_MASK_REQ_SENT) &&
					cmd->ident == conn->info_ident) {
		del_timer(&conn->info_timer);

		conn->info_state |= L2CAP_INFO_FEAT_MASK_REQ_DONE;
		conn->info_ident = 0;

		l2cap_conn_start(conn);
	}

	return 0;
}

static inline int l2cap_connect_req(struct l2cap_conn *conn, struct l2cap_cmd_hdr *cmd, u8 *data)
{
	struct l2cap_conn_req *req = (struct l2cap_conn_req *) data;
	struct l2cap_conn_rsp rsp;
	struct l2cap_chan *chan = NULL, *pchan;
	struct sock *parent, *sk = NULL;
	int result, status = L2CAP_CS_NO_INFO;

	u16 dcid = 0, scid = __le16_to_cpu(req->scid);
	__le16 psm = req->psm;

	BT_DBG("psm 0x%2.2x scid 0x%4.4x", psm, scid);

	/* Check if we have socket listening on psm */
	pchan = l2cap_global_chan_by_psm(BT_LISTEN, psm, conn->src);
	if (!pchan) {
		result = L2CAP_CR_BAD_PSM;
		goto sendresp;
	}

	parent = pchan->sk;

	bh_lock_sock(parent);

	/* Check if the ACL is secure enough (if not SDP) */
	if (psm != cpu_to_le16(0x0001) &&
				!hci_conn_check_link_mode(conn->hcon)) {
		conn->disc_reason = 0x05;
		result = L2CAP_CR_SEC_BLOCK;
		goto response;
	}

	result = L2CAP_CR_NO_MEM;

	/* Check for backlog size */
	if (sk_acceptq_is_full(parent)) {
		BT_DBG("backlog full %d", parent->sk_ack_backlog);
		goto response;
	}

	chan = pchan->ops->new_connection(pchan->data);
	if (!chan)
		goto response;

	sk = chan->sk;

	write_lock_bh(&conn->chan_lock);

	/* Check if we already have channel with that dcid */
	if (__l2cap_get_chan_by_dcid(conn, scid)) {
		write_unlock_bh(&conn->chan_lock);
		sock_set_flag(sk, SOCK_ZAPPED);
		chan->ops->close(chan->data);
		goto response;
	}

	hci_conn_hold(conn->hcon);

	bacpy(&bt_sk(sk)->src, conn->src);
	bacpy(&bt_sk(sk)->dst, conn->dst);
	chan->psm  = psm;
	chan->dcid = scid;

	bt_accept_enqueue(parent, sk);

	__l2cap_chan_add(conn, chan);

	dcid = chan->scid;

	__set_chan_timer(chan, sk->sk_sndtimeo);

	chan->ident = cmd->ident;

	if (conn->info_state & L2CAP_INFO_FEAT_MASK_REQ_DONE) {
		if (l2cap_check_security(chan)) {
			if (bt_sk(sk)->defer_setup) {
				l2cap_state_change(chan, BT_CONNECT2);
				result = L2CAP_CR_PEND;
				status = L2CAP_CS_AUTHOR_PEND;
				parent->sk_data_ready(parent, 0);
			} else {
				l2cap_state_change(chan, BT_CONFIG);
				result = L2CAP_CR_SUCCESS;
				status = L2CAP_CS_NO_INFO;
			}
		} else {
			l2cap_state_change(chan, BT_CONNECT2);
			result = L2CAP_CR_PEND;
			status = L2CAP_CS_AUTHEN_PEND;
		}
	} else {
		l2cap_state_change(chan, BT_CONNECT2);
		result = L2CAP_CR_PEND;
		status = L2CAP_CS_NO_INFO;
	}

	write_unlock_bh(&conn->chan_lock);

response:
	bh_unlock_sock(parent);

sendresp:
	rsp.scid   = cpu_to_le16(scid);
	rsp.dcid   = cpu_to_le16(dcid);
	rsp.result = cpu_to_le16(result);
	rsp.status = cpu_to_le16(status);
	l2cap_send_cmd(conn, cmd->ident, L2CAP_CONN_RSP, sizeof(rsp), &rsp);

	if (result == L2CAP_CR_PEND && status == L2CAP_CS_NO_INFO) {
		struct l2cap_info_req info;
		info.type = cpu_to_le16(L2CAP_IT_FEAT_MASK);

		conn->info_state |= L2CAP_INFO_FEAT_MASK_REQ_SENT;
		conn->info_ident = l2cap_get_ident(conn);

		mod_timer(&conn->info_timer, jiffies +
					msecs_to_jiffies(L2CAP_INFO_TIMEOUT));

		l2cap_send_cmd(conn, conn->info_ident,
					L2CAP_INFO_REQ, sizeof(info), &info);
	}

/* this is workaround for windows mobile phone. */
/* maybe, conf negotiation has some problem in wm phone. */
/* wm phone send first pdu over max size. (we expect 1013, but recved 1014) */
/* this code is mandatory for SIG CERTI 3.0 */
/* this code is only for Honeycomb and ICS. */
/* Gingerbread doesn't have this part. */
/*
	if (chan && !test_bit(CONF_REQ_SENT, &chan->conf_state) &&
				result == L2CAP_CR_SUCCESS) {
		u8 buf[128];
		set_bit(CONF_REQ_SENT, &chan->conf_state);
		l2cap_send_cmd(conn, l2cap_get_ident(conn), L2CAP_CONF_REQ,
					l2cap_build_conf_req(chan, buf), buf);
		chan->num_conf_req++;
	}
*/

	return 0;
}

static inline int l2cap_connect_rsp(struct l2cap_conn *conn, struct l2cap_cmd_hdr *cmd, u8 *data)
{
	struct l2cap_conn_rsp *rsp = (struct l2cap_conn_rsp *) data;
	u16 scid, dcid, result, status;
	struct l2cap_chan *chan;
	struct sock *sk;
	u8 req[128];

	scid   = __le16_to_cpu(rsp->scid);
	dcid   = __le16_to_cpu(rsp->dcid);
	result = __le16_to_cpu(rsp->result);
	status = __le16_to_cpu(rsp->status);

	BT_DBG("dcid 0x%4.4x scid 0x%4.4x result 0x%2.2x status 0x%2.2x", dcid, scid, result, status);

	if (scid) {
		chan = l2cap_get_chan_by_scid(conn, scid);
		if (!chan)
			return -EFAULT;
	} else {
		chan = l2cap_get_chan_by_ident(conn, cmd->ident);
		if (!chan)
			return -EFAULT;
	}

	sk = chan->sk;

	switch (result) {
	case L2CAP_CR_SUCCESS:
		l2cap_state_change(chan, BT_CONFIG);
		chan->ident = 0;
		chan->dcid = dcid;
		clear_bit(CONF_CONNECT_PEND, &chan->conf_state);

		if (test_and_set_bit(CONF_REQ_SENT, &chan->conf_state))
			break;

		l2cap_send_cmd(conn, l2cap_get_ident(conn), L2CAP_CONF_REQ,
					l2cap_build_conf_req(chan, req), req);
		chan->num_conf_req++;
		break;

	case L2CAP_CR_PEND:
		set_bit(CONF_CONNECT_PEND, &chan->conf_state);
		break;

	default:
		/* don't delete l2cap channel if sk is owned by user */
		if (sock_owned_by_user(sk)) {
			l2cap_state_change(chan, BT_DISCONN);
			__clear_chan_timer(chan);
			__set_chan_timer(chan, HZ / 5);
			break;
		}

		l2cap_chan_del(chan, ECONNREFUSED);
		break;
	}

	bh_unlock_sock(sk);
	return 0;
}

static inline void set_default_fcs(struct l2cap_chan *chan)
{
	/* FCS is enabled only in ERTM or streaming mode, if one or both
	 * sides request it.
	 */
	if (chan->mode != L2CAP_MODE_ERTM && chan->mode != L2CAP_MODE_STREAMING)
		chan->fcs = L2CAP_FCS_NONE;
	else if (!test_bit(CONF_NO_FCS_RECV, &chan->conf_state))
		chan->fcs = L2CAP_FCS_CRC16;
}

static inline int l2cap_config_req(struct l2cap_conn *conn, struct l2cap_cmd_hdr *cmd, u16 cmd_len, u8 *data)
{
	struct l2cap_conf_req *req = (struct l2cap_conf_req *) data;
	u16 dcid, flags;
	u8 rsp[64];
	struct l2cap_chan *chan;
	struct sock *sk;
	int len;

	dcid  = __le16_to_cpu(req->dcid);
	flags = __le16_to_cpu(req->flags);

	BT_DBG("dcid 0x%4.4x flags 0x%2.2x", dcid, flags);

	chan = l2cap_get_chan_by_scid(conn, dcid);
	if (!chan)
		return -ENOENT;

	sk = chan->sk;

	if (sk->sk_state != BT_CONFIG && sk->sk_state != BT_CONNECT2) {
		struct l2cap_cmd_rej rej;

		rej.reason = cpu_to_le16(0x0002);
		l2cap_send_cmd(conn, cmd->ident, L2CAP_COMMAND_REJ,
				sizeof(rej), &rej);
		goto unlock;
	}

	/* Reject if config buffer is too small. */
	len = cmd_len - sizeof(*req);
	if (len < 0 || chan->conf_len + len > sizeof(chan->conf_req)) {
		l2cap_send_cmd(conn, cmd->ident, L2CAP_CONF_RSP,
				l2cap_build_conf_rsp(chan, rsp,
					L2CAP_CONF_REJECT, flags), rsp);
		goto unlock;
	}

	/* Store config. */
	memcpy(chan->conf_req + chan->conf_len, req->data, len);
	chan->conf_len += len;

	if (flags & 0x0001) {
		/* Incomplete config. Send empty response. */
		l2cap_send_cmd(conn, cmd->ident, L2CAP_CONF_RSP,
				l2cap_build_conf_rsp(chan, rsp,
					L2CAP_CONF_SUCCESS, 0x0001), rsp);
		goto unlock;
	}

	/* Complete config. */
	len = l2cap_parse_conf_req(chan, rsp);
	if (len < 0) {
		l2cap_send_disconn_req(conn, chan, ECONNRESET);
		goto unlock;
	}

	l2cap_send_cmd(conn, cmd->ident, L2CAP_CONF_RSP, len, rsp);
	chan->num_conf_rsp++;

	/* Reset config buffer. */
	chan->conf_len = 0;

	if (!test_bit(CONF_OUTPUT_DONE, &chan->conf_state))
		goto unlock;

	if (test_bit(CONF_INPUT_DONE, &chan->conf_state)) {
		set_default_fcs(chan);

		l2cap_state_change(chan, BT_CONNECTED);

		chan->next_tx_seq = 0;
		chan->expected_tx_seq = 0;
		skb_queue_head_init(&chan->tx_q);
		if (chan->mode == L2CAP_MODE_ERTM)
			l2cap_ertm_init(chan);

		l2cap_chan_ready(sk);
		goto unlock;
	}

	if (!test_and_set_bit(CONF_REQ_SENT, &chan->conf_state)) {
		u8 buf[64];
		l2cap_send_cmd(conn, l2cap_get_ident(conn), L2CAP_CONF_REQ,
					l2cap_build_conf_req(chan, buf), buf);
		chan->num_conf_req++;
	}

unlock:
	bh_unlock_sock(sk);
	return 0;
}

static inline int l2cap_config_rsp(struct l2cap_conn *conn, struct l2cap_cmd_hdr *cmd, u8 *data)
{
	struct l2cap_conf_rsp *rsp = (struct l2cap_conf_rsp *)data;
	u16 scid, flags, result;
	struct l2cap_chan *chan;
	struct sock *sk;
	int len = cmd->len - sizeof(*rsp);

	scid   = __le16_to_cpu(rsp->scid);
	flags  = __le16_to_cpu(rsp->flags);
	result = __le16_to_cpu(rsp->result);

	BT_DBG("scid 0x%4.4x flags 0x%2.2x result 0x%2.2x",
			scid, flags, result);

	chan = l2cap_get_chan_by_scid(conn, scid);
	if (!chan)
		return 0;

	sk = chan->sk;

	switch (result) {
	case L2CAP_CONF_SUCCESS:
		l2cap_conf_rfc_get(chan, rsp->data, len);
		break;

	case L2CAP_CONF_UNACCEPT:
		if (chan->num_conf_rsp <= L2CAP_CONF_MAX_CONF_RSP) {
			char req[64];

			if (len > sizeof(req) - sizeof(struct l2cap_conf_req)) {
				l2cap_send_disconn_req(conn, chan, ECONNRESET);
				goto done;
			}

			/* throw out any old stored conf requests */
			result = L2CAP_CONF_SUCCESS;
			len = l2cap_parse_conf_rsp(chan, rsp->data, len,
								req, &result);
			if (len < 0) {
				l2cap_send_disconn_req(conn, chan, ECONNRESET);
				goto done;
			}

			l2cap_send_cmd(conn, l2cap_get_ident(conn),
						L2CAP_CONF_REQ, len, req);
			chan->num_conf_req++;
			if (result != L2CAP_CONF_SUCCESS)
				goto done;
			break;
		}

	default:
		sk->sk_err = ECONNRESET;
		__set_chan_timer(chan, HZ * 5);
		l2cap_send_disconn_req(conn, chan, ECONNRESET);
		goto done;
	}

	if (flags & 0x01)
		goto done;

	set_bit(CONF_INPUT_DONE, &chan->conf_state);

	if (test_bit(CONF_OUTPUT_DONE, &chan->conf_state)) {
		set_default_fcs(chan);

		l2cap_state_change(chan, BT_CONNECTED);
		chan->next_tx_seq = 0;
		chan->expected_tx_seq = 0;
		skb_queue_head_init(&chan->tx_q);
		if (chan->mode ==  L2CAP_MODE_ERTM)
			l2cap_ertm_init(chan);

		l2cap_chan_ready(sk);
	}

done:
	bh_unlock_sock(sk);
	return 0;
}

static inline int l2cap_disconnect_req(struct l2cap_conn *conn, struct l2cap_cmd_hdr *cmd, u8 *data)
{
	struct l2cap_disconn_req *req = (struct l2cap_disconn_req *) data;
	struct l2cap_disconn_rsp rsp;
	u16 dcid, scid;
	struct l2cap_chan *chan;
	struct sock *sk;

	scid = __le16_to_cpu(req->scid);
	dcid = __le16_to_cpu(req->dcid);

	BT_DBG("scid 0x%4.4x dcid 0x%4.4x", scid, dcid);

	chan = l2cap_get_chan_by_scid(conn, dcid);
	if (!chan)
		return 0;

	sk = chan->sk;

	rsp.dcid = cpu_to_le16(chan->scid);
	rsp.scid = cpu_to_le16(chan->dcid);
	l2cap_send_cmd(conn, cmd->ident, L2CAP_DISCONN_RSP, sizeof(rsp), &rsp);

	sk->sk_shutdown = SHUTDOWN_MASK;

	/* don't delete l2cap channel if sk is owned by user */
	if (sock_owned_by_user(sk)) {
		l2cap_state_change(chan, BT_DISCONN);
		__clear_chan_timer(chan);
		__set_chan_timer(chan, HZ / 5);
		bh_unlock_sock(sk);
		return 0;
	}

	l2cap_chan_del(chan, ECONNRESET);
	bh_unlock_sock(sk);

	chan->ops->close(chan->data);
	return 0;
}

static inline int l2cap_disconnect_rsp(struct l2cap_conn *conn, struct l2cap_cmd_hdr *cmd, u8 *data)
{
	struct l2cap_disconn_rsp *rsp = (struct l2cap_disconn_rsp *) data;
	u16 dcid, scid;
	struct l2cap_chan *chan;
	struct sock *sk;

	scid = __le16_to_cpu(rsp->scid);
	dcid = __le16_to_cpu(rsp->dcid);

	BT_DBG("dcid 0x%4.4x scid 0x%4.4x", dcid, scid);

	chan = l2cap_get_chan_by_scid(conn, scid);
	if (!chan)
		return 0;

	sk = chan->sk;

	/* don't delete l2cap channel if sk is owned by user */
	if (sock_owned_by_user(sk)) {
		l2cap_state_change(chan,BT_DISCONN);
		__clear_chan_timer(chan);
		__set_chan_timer(chan, HZ / 5);
		bh_unlock_sock(sk);
		return 0;
	}

	l2cap_chan_del(chan, 0);
	bh_unlock_sock(sk);

	chan->ops->close(chan->data);
	return 0;
}

static inline int l2cap_information_req(struct l2cap_conn *conn, struct l2cap_cmd_hdr *cmd, u8 *data)
{
	struct l2cap_info_req *req = (struct l2cap_info_req *) data;
	u16 type;

	type = __le16_to_cpu(req->type);

	BT_DBG("type 0x%4.4x", type);

	if (type == L2CAP_IT_FEAT_MASK) {
		u8 buf[8];
		u32 feat_mask = l2cap_feat_mask;
		struct l2cap_info_rsp *rsp = (struct l2cap_info_rsp *) buf;
		rsp->type   = cpu_to_le16(L2CAP_IT_FEAT_MASK);
		rsp->result = cpu_to_le16(L2CAP_IR_SUCCESS);
		if (!disable_ertm)
			feat_mask |= L2CAP_FEAT_ERTM | L2CAP_FEAT_STREAMING
							 | L2CAP_FEAT_FCS;
		put_unaligned_le32(feat_mask, rsp->data);
		l2cap_send_cmd(conn, cmd->ident,
					L2CAP_INFO_RSP, sizeof(buf), buf);
	} else if (type == L2CAP_IT_FIXED_CHAN) {
		u8 buf[12];
		struct l2cap_info_rsp *rsp = (struct l2cap_info_rsp *) buf;
		rsp->type   = cpu_to_le16(L2CAP_IT_FIXED_CHAN);
		rsp->result = cpu_to_le16(L2CAP_IR_SUCCESS);
		memcpy(buf + 4, l2cap_fixed_chan, 8);
		l2cap_send_cmd(conn, cmd->ident,
					L2CAP_INFO_RSP, sizeof(buf), buf);
	} else {
		struct l2cap_info_rsp rsp;
		rsp.type   = cpu_to_le16(type);
		rsp.result = cpu_to_le16(L2CAP_IR_NOTSUPP);
		l2cap_send_cmd(conn, cmd->ident,
					L2CAP_INFO_RSP, sizeof(rsp), &rsp);
	}

	return 0;
}

static inline int l2cap_information_rsp(struct l2cap_conn *conn, struct l2cap_cmd_hdr *cmd, u8 *data)
{
	struct l2cap_info_rsp *rsp = (struct l2cap_info_rsp *) data;
	u16 type, result;

	type   = __le16_to_cpu(rsp->type);
	result = __le16_to_cpu(rsp->result);

	BT_DBG("type 0x%4.4x result 0x%2.2x", type, result);

	/* L2CAP Info req/rsp are unbound to channels, add extra checks */
	if (cmd->ident != conn->info_ident ||
			conn->info_state & L2CAP_INFO_FEAT_MASK_REQ_DONE)
		return 0;

	del_timer(&conn->info_timer);

	if (result != L2CAP_IR_SUCCESS) {
		conn->info_state |= L2CAP_INFO_FEAT_MASK_REQ_DONE;
		conn->info_ident = 0;

		l2cap_conn_start(conn);

		return 0;
	}

	if (type == L2CAP_IT_FEAT_MASK) {
		conn->feat_mask = get_unaligned_le32(rsp->data);

		if (conn->feat_mask & L2CAP_FEAT_FIXED_CHAN) {
			struct l2cap_info_req req;
			req.type = cpu_to_le16(L2CAP_IT_FIXED_CHAN);

			conn->info_ident = l2cap_get_ident(conn);

			l2cap_send_cmd(conn, conn->info_ident,
					L2CAP_INFO_REQ, sizeof(req), &req);
		} else {
			conn->info_state |= L2CAP_INFO_FEAT_MASK_REQ_DONE;
			conn->info_ident = 0;

			l2cap_conn_start(conn);
		}
	} else if (type == L2CAP_IT_FIXED_CHAN) {
		conn->info_state |= L2CAP_INFO_FEAT_MASK_REQ_DONE;
		conn->info_ident = 0;

		l2cap_conn_start(conn);
	}

	return 0;
}

static inline int l2cap_check_conn_param(u16 min, u16 max, u16 latency,
							u16 to_multiplier)
{
	u16 max_latency;

	if (min > max || min < 6 || max > 3200)
		return -EINVAL;

	if (to_multiplier < 10 || to_multiplier > 3200)
		return -EINVAL;

	if (max >= to_multiplier * 8)
		return -EINVAL;

	max_latency = (to_multiplier * 8 / max) - 1;
	if (latency > 499 || latency > max_latency)
		return -EINVAL;

	return 0;
}

static inline int l2cap_conn_param_update_req(struct l2cap_conn *conn,
					struct l2cap_cmd_hdr *cmd, u8 *data)
{
	struct hci_conn *hcon = conn->hcon;
	struct l2cap_conn_param_update_req *req;
	struct l2cap_conn_param_update_rsp rsp;
	struct sock *sk;
	u16 min, max, latency, timeout, cmd_len;
	int err;

	if (!(hcon->link_mode & HCI_LM_MASTER))
		return -EINVAL;

	cmd_len = __le16_to_cpu(cmd->len);
	if (cmd_len != sizeof(struct l2cap_conn_param_update_req))
		return -EPROTO;

	memset(&rsp, 0, sizeof(rsp));
	rsp.result = cpu_to_le16(L2CAP_CONN_PARAM_REJECTED);

	sk = l2cap_find_sock_by_fixed_cid_and_dir(4, conn->src, conn->dst, 0);

	if (sk && !bt_sk(sk)->le_params.prohibit_remote_chg) {
		req = (struct l2cap_conn_param_update_req *) data;
		min = __le16_to_cpu(req->min);
		max = __le16_to_cpu(req->max);
		latency = __le16_to_cpu(req->latency);
		timeout = __le16_to_cpu(req->to_multiplier);

		err = l2cap_check_conn_param(min, max, latency, timeout);
		if (!err) {
			rsp.result = cpu_to_le16(L2CAP_CONN_PARAM_ACCEPTED);
			hci_le_conn_update(hcon, min, max, latency, timeout);
			bt_sk(sk)->le_params.interval_min = min;
			bt_sk(sk)->le_params.interval_max = max;
			bt_sk(sk)->le_params.latency = latency;
			bt_sk(sk)->le_params.supervision_timeout = timeout;
		}
	}

	l2cap_send_cmd(conn, cmd->ident, L2CAP_CONN_PARAM_UPDATE_RSP,
							sizeof(rsp), &rsp);


	return 0;
}

static inline int l2cap_bredr_sig_cmd(struct l2cap_conn *conn,
			struct l2cap_cmd_hdr *cmd, u16 cmd_len, u8 *data)
{
	int err = 0;

	switch (cmd->code) {
	case L2CAP_COMMAND_REJ:
		l2cap_command_rej(conn, cmd, data);
		break;

	case L2CAP_CONN_REQ:
		err = l2cap_connect_req(conn, cmd, data);
		break;

	case L2CAP_CONN_RSP:
		err = l2cap_connect_rsp(conn, cmd, data);
		break;

	case L2CAP_CONF_REQ:
		err = l2cap_config_req(conn, cmd, cmd_len, data);
		break;

	case L2CAP_CONF_RSP:
		err = l2cap_config_rsp(conn, cmd, data);
		break;

	case L2CAP_DISCONN_REQ:
		err = l2cap_disconnect_req(conn, cmd, data);
		break;

	case L2CAP_DISCONN_RSP:
		err = l2cap_disconnect_rsp(conn, cmd, data);
		break;

	case L2CAP_ECHO_REQ:
		l2cap_send_cmd(conn, cmd->ident, L2CAP_ECHO_RSP, cmd_len, data);
		break;

	case L2CAP_ECHO_RSP:
		break;

	case L2CAP_INFO_REQ:
		err = l2cap_information_req(conn, cmd, data);
		break;

	case L2CAP_INFO_RSP:
		err = l2cap_information_rsp(conn, cmd, data);
		break;

	default:
		BT_ERR("Unknown BR/EDR signaling command 0x%2.2x", cmd->code);
		err = -EINVAL;
		break;
	}

	return err;
}

static inline int l2cap_le_sig_cmd(struct l2cap_conn *conn,
					struct l2cap_cmd_hdr *cmd, u8 *data)
{
	switch (cmd->code) {
	case L2CAP_COMMAND_REJ:
		return 0;

	case L2CAP_CONN_PARAM_UPDATE_REQ:
		return l2cap_conn_param_update_req(conn, cmd, data);

	case L2CAP_CONN_PARAM_UPDATE_RSP:
		return 0;

	default:
		BT_ERR("Unknown LE signaling command 0x%2.2x", cmd->code);
		return -EINVAL;
	}
}

static inline void l2cap_sig_channel(struct l2cap_conn *conn,
							struct sk_buff *skb)
{
	u8 *data = skb->data;
	int len = skb->len;
	struct l2cap_cmd_hdr cmd;
	int err;

	l2cap_raw_recv(conn, skb);

	while (len >= L2CAP_CMD_HDR_SIZE) {
		u16 cmd_len;
		memcpy(&cmd, data, L2CAP_CMD_HDR_SIZE);
		data += L2CAP_CMD_HDR_SIZE;
		len  -= L2CAP_CMD_HDR_SIZE;

		cmd_len = le16_to_cpu(cmd.len);

		BT_DBG("code 0x%2.2x len %d id 0x%2.2x", cmd.code, cmd_len, cmd.ident);

		if (cmd_len > len || !cmd.ident) {
			BT_DBG("corrupted command");
			break;
		}

		if (conn->hcon->type == LE_LINK)
			err = l2cap_le_sig_cmd(conn, &cmd, data);
		else
			err = l2cap_bredr_sig_cmd(conn, &cmd, cmd_len, data);

		if (err) {
			struct l2cap_cmd_rej rej;

			BT_ERR("Wrong link type (%d)", err);

			/* FIXME: Map err to a valid reason */
			rej.reason = cpu_to_le16(0);
			l2cap_send_cmd(conn, cmd.ident, L2CAP_COMMAND_REJ, sizeof(rej), &rej);
		}

		data += cmd_len;
		len  -= cmd_len;
	}

	kfree_skb(skb);
}

static int l2cap_check_fcs(struct l2cap_chan *chan,  struct sk_buff *skb)
{
	u16 our_fcs, rcv_fcs;
	int hdr_size = L2CAP_HDR_SIZE + 2;

	if (chan->fcs == L2CAP_FCS_CRC16) {
		skb_trim(skb, skb->len - 2);
		rcv_fcs = get_unaligned_le16(skb->data + skb->len);
		our_fcs = crc16(0, skb->data - hdr_size, skb->len + hdr_size);

		if (our_fcs != rcv_fcs)
			return -EBADMSG;
	}
	return 0;
}

static inline void l2cap_send_i_or_rr_or_rnr(struct l2cap_chan *chan)
{
	u16 control = 0;

	chan->frames_sent = 0;

	control |= chan->buffer_seq << L2CAP_CTRL_REQSEQ_SHIFT;

	if (test_bit(CONN_LOCAL_BUSY, &chan->conn_state)) {
		control |= L2CAP_SUPER_RCV_NOT_READY;
		l2cap_send_sframe(chan, control);
		set_bit(CONN_RNR_SENT, &chan->conn_state);
	}

	if (test_bit(CONN_REMOTE_BUSY, &chan->conn_state))
		l2cap_retransmit_frames(chan);

	l2cap_ertm_send(chan);

	if (!test_bit(CONN_LOCAL_BUSY, &chan->conn_state) &&
			chan->frames_sent == 0) {
		control |= L2CAP_SUPER_RCV_READY;
		l2cap_send_sframe(chan, control);
	}
}

static int l2cap_add_to_srej_queue(struct l2cap_chan *chan, struct sk_buff *skb, u8 tx_seq, u8 sar)
{
	struct sk_buff *next_skb;
	int tx_seq_offset, next_tx_seq_offset;

	bt_cb(skb)->tx_seq = tx_seq;
	bt_cb(skb)->sar = sar;

	next_skb = skb_peek(&chan->srej_q);
	if (!next_skb) {
		__skb_queue_tail(&chan->srej_q, skb);
		return 0;
	}

	tx_seq_offset = (tx_seq - chan->buffer_seq) % 64;
	if (tx_seq_offset < 0)
		tx_seq_offset += 64;

	do {
		if (bt_cb(next_skb)->tx_seq == tx_seq)
			return -EINVAL;

		next_tx_seq_offset = (bt_cb(next_skb)->tx_seq -
						chan->buffer_seq) % 64;
		if (next_tx_seq_offset < 0)
			next_tx_seq_offset += 64;

		if (next_tx_seq_offset > tx_seq_offset) {
			__skb_queue_before(&chan->srej_q, next_skb, skb);
			return 0;
		}

		if (skb_queue_is_last(&chan->srej_q, next_skb))
			break;

	} while ((next_skb = skb_queue_next(&chan->srej_q, next_skb)));

	__skb_queue_tail(&chan->srej_q, skb);

	return 0;
}

static int l2cap_ertm_reassembly_sdu(struct l2cap_chan *chan, struct sk_buff *skb, u16 control)
{
	struct sk_buff *_skb;
	int err;

	switch (control & L2CAP_CTRL_SAR) {
	case L2CAP_SDU_UNSEGMENTED:
		if (test_bit(CONN_SAR_SDU, &chan->conn_state))
			goto drop;

		return chan->ops->recv(chan->data, skb);

	case L2CAP_SDU_START:
		if (test_bit(CONN_SAR_SDU, &chan->conn_state))
			goto drop;

		chan->sdu_len = get_unaligned_le16(skb->data);

		if (chan->sdu_len > chan->imtu)
			goto disconnect;

		chan->sdu = bt_skb_alloc(chan->sdu_len, GFP_ATOMIC);
		if (!chan->sdu)
			return -ENOMEM;

		/* pull sdu_len bytes only after alloc, because of Local Busy
		 * condition we have to be sure that this will be executed
		 * only once, i.e., when alloc does not fail */
		skb_pull(skb, 2);

		memcpy(skb_put(chan->sdu, skb->len), skb->data, skb->len);

		set_bit(CONN_SAR_SDU, &chan->conn_state);
		chan->partial_sdu_len = skb->len;
		break;

	case L2CAP_SDU_CONTINUE:
		if (!test_bit(CONN_SAR_SDU, &chan->conn_state))
			goto disconnect;

		if (!chan->sdu)
			goto disconnect;

		chan->partial_sdu_len += skb->len;
		if (chan->partial_sdu_len > chan->sdu_len)
			goto drop;

		memcpy(skb_put(chan->sdu, skb->len), skb->data, skb->len);

		break;

	case L2CAP_SDU_END:
		if (!test_bit(CONN_SAR_SDU, &chan->conn_state))
			goto disconnect;

		if (!chan->sdu)
			goto disconnect;

		chan->partial_sdu_len += skb->len;

		if (chan->partial_sdu_len > chan->imtu)
			goto drop;

		if (chan->partial_sdu_len != chan->sdu_len)
			goto drop;

		memcpy(skb_put(chan->sdu, skb->len), skb->data, skb->len);

		_skb = skb_clone(chan->sdu, GFP_ATOMIC);
		if (!_skb) {
			return -ENOMEM;
		}

		err = chan->ops->recv(chan->data, _skb);
		if (err < 0) {
			kfree_skb(_skb);
			return err;
		}

		clear_bit(CONN_SAR_SDU, &chan->conn_state);

		kfree_skb(chan->sdu);
		break;
	}

	kfree_skb(skb);
	return 0;

drop:
	kfree_skb(chan->sdu);
	chan->sdu = NULL;

disconnect:
	l2cap_send_disconn_req(chan->conn, chan, ECONNRESET);
	kfree_skb(skb);
	return 0;
}

static void l2cap_ertm_enter_local_busy(struct l2cap_chan *chan)
{
	u16 control;

	BT_DBG("chan %p, Enter local busy", chan);

	set_bit(CONN_LOCAL_BUSY, &chan->conn_state);

	control = chan->buffer_seq << L2CAP_CTRL_REQSEQ_SHIFT;
	control |= L2CAP_SUPER_RCV_NOT_READY;
	l2cap_send_sframe(chan, control);

	set_bit(CONN_RNR_SENT, &chan->conn_state);

	__clear_ack_timer(chan);
}

static void l2cap_ertm_exit_local_busy(struct l2cap_chan *chan)
{
	u16 control;

	if (!test_bit(CONN_RNR_SENT, &chan->conn_state))
		goto done;

	control = chan->buffer_seq << L2CAP_CTRL_REQSEQ_SHIFT;
	control |= L2CAP_SUPER_RCV_READY | L2CAP_CTRL_POLL;
	l2cap_send_sframe(chan, control);
	chan->retry_count = 1;

	__clear_retrans_timer(chan);
	__set_monitor_timer(chan);

	set_bit(CONN_WAIT_F, &chan->conn_state);

done:
	clear_bit(CONN_LOCAL_BUSY, &chan->conn_state);
	clear_bit(CONN_RNR_SENT, &chan->conn_state);

	BT_DBG("chan %p, Exit local busy", chan);
}

void l2cap_chan_busy(struct l2cap_chan *chan, int busy)
{
	if (chan->mode == L2CAP_MODE_ERTM) {
		if (busy)
			l2cap_ertm_enter_local_busy(chan);
		else
			l2cap_ertm_exit_local_busy(chan);
	}
}

static int l2cap_streaming_reassembly_sdu(struct l2cap_chan *chan, struct sk_buff *skb, u16 control)
{
	struct sk_buff *_skb;
	int err = -EINVAL;

	/*
	 * TODO: We have to notify the userland if some data is lost with the
	 * Streaming Mode.
	 */

	switch (control & L2CAP_CTRL_SAR) {
	case L2CAP_SDU_UNSEGMENTED:
		if (test_bit(CONN_SAR_SDU, &chan->conn_state)) {
			kfree_skb(chan->sdu);
			break;
		}

		err = chan->ops->recv(chan->data, skb);
		if (!err)
			return 0;

		break;

	case L2CAP_SDU_START:
		if (test_bit(CONN_SAR_SDU, &chan->conn_state)) {
			kfree_skb(chan->sdu);
			break;
		}

		chan->sdu_len = get_unaligned_le16(skb->data);
		skb_pull(skb, 2);

		if (chan->sdu_len > chan->imtu) {
			err = -EMSGSIZE;
			break;
		}

		chan->sdu = bt_skb_alloc(chan->sdu_len, GFP_ATOMIC);
		if (!chan->sdu) {
			err = -ENOMEM;
			break;
		}

		memcpy(skb_put(chan->sdu, skb->len), skb->data, skb->len);

		set_bit(CONN_SAR_SDU, &chan->conn_state);
		chan->partial_sdu_len = skb->len;
		err = 0;
		break;

	case L2CAP_SDU_CONTINUE:
		if (!test_bit(CONN_SAR_SDU, &chan->conn_state))
			break;

		memcpy(skb_put(chan->sdu, skb->len), skb->data, skb->len);

		chan->partial_sdu_len += skb->len;
		if (chan->partial_sdu_len > chan->sdu_len)
			kfree_skb(chan->sdu);
		else
			err = 0;

		break;

	case L2CAP_SDU_END:
		if (!test_bit(CONN_SAR_SDU, &chan->conn_state))
			break;

		memcpy(skb_put(chan->sdu, skb->len), skb->data, skb->len);

		clear_bit(CONN_SAR_SDU, &chan->conn_state);
		chan->partial_sdu_len += skb->len;

		if (chan->partial_sdu_len > chan->imtu)
			goto drop;

		if (chan->partial_sdu_len == chan->sdu_len) {
			_skb = skb_clone(chan->sdu, GFP_ATOMIC);
			err = chan->ops->recv(chan->data, _skb);
			if (err < 0)
				kfree_skb(_skb);
		}
		err = 0;

drop:
		kfree_skb(chan->sdu);
		break;
	}

	kfree_skb(skb);
	return err;
}

static void l2cap_check_srej_gap(struct l2cap_chan *chan, u8 tx_seq)
{
	struct sk_buff *skb;
	u16 control;

	while ((skb = skb_peek(&chan->srej_q)) &&
			!test_bit(CONN_LOCAL_BUSY, &chan->conn_state)) {
		int err;

		if (bt_cb(skb)->tx_seq != tx_seq)
			break;

		skb = skb_dequeue(&chan->srej_q);
		control = bt_cb(skb)->sar << L2CAP_CTRL_SAR_SHIFT;
		err = l2cap_ertm_reassembly_sdu(chan, skb, control);

		if (err < 0) {
			l2cap_send_disconn_req(chan->conn, chan, ECONNRESET);
			break;
		}

		chan->buffer_seq_srej =
			(chan->buffer_seq_srej + 1) % 64;
		tx_seq = (tx_seq + 1) % 64;
	}
}

static void l2cap_resend_srejframe(struct l2cap_chan *chan, u8 tx_seq)
{
	struct srej_list *l, *tmp;
	u16 control;

	list_for_each_entry_safe(l, tmp, &chan->srej_l, list) {
		if (l->tx_seq == tx_seq) {
			list_del(&l->list);
			kfree(l);
			return;
		}
		control = L2CAP_SUPER_SELECT_REJECT;
		control |= l->tx_seq << L2CAP_CTRL_REQSEQ_SHIFT;
		l2cap_send_sframe(chan, control);
		list_del(&l->list);
		list_add_tail(&l->list, &chan->srej_l);
	}
}

static void l2cap_send_srejframe(struct l2cap_chan *chan, u8 tx_seq)
{
	struct srej_list *new;
	u16 control;

	while (tx_seq != chan->expected_tx_seq) {
		control = L2CAP_SUPER_SELECT_REJECT;
		control |= chan->expected_tx_seq << L2CAP_CTRL_REQSEQ_SHIFT;
		l2cap_send_sframe(chan, control);

		new = kzalloc(sizeof(struct srej_list), GFP_ATOMIC);
		new->tx_seq = chan->expected_tx_seq;
		chan->expected_tx_seq = (chan->expected_tx_seq + 1) % 64;
		list_add_tail(&new->list, &chan->srej_l);
	}
	chan->expected_tx_seq = (chan->expected_tx_seq + 1) % 64;
}

static inline int l2cap_data_channel_iframe(struct l2cap_chan *chan, u16 rx_control, struct sk_buff *skb)
{
	u8 tx_seq = __get_txseq(rx_control);
	u8 req_seq = __get_reqseq(rx_control);
	u8 sar = rx_control >> L2CAP_CTRL_SAR_SHIFT;
	int tx_seq_offset, expected_tx_seq_offset;
	int num_to_ack = (chan->tx_win/6) + 1;
	int err = 0;

	BT_DBG("chan %p len %d tx_seq %d rx_control 0x%4.4x", chan, skb->len,
							tx_seq, rx_control);

	if (L2CAP_CTRL_FINAL & rx_control &&
			test_bit(CONN_WAIT_F, &chan->conn_state)) {
		__clear_monitor_timer(chan);
		if (chan->unacked_frames > 0)
			__set_retrans_timer(chan);
		clear_bit(CONN_WAIT_F, &chan->conn_state);
	}

	chan->expected_ack_seq = req_seq;
	l2cap_drop_acked_frames(chan);

	tx_seq_offset = (tx_seq - chan->buffer_seq) % 64;
	if (tx_seq_offset < 0)
		tx_seq_offset += 64;

	/* invalid tx_seq */
	if (tx_seq_offset >= chan->tx_win) {
		l2cap_send_disconn_req(chan->conn, chan, ECONNRESET);
		goto drop;
	}

	if (test_bit(CONN_LOCAL_BUSY, &chan->conn_state))
		goto drop;

	if (tx_seq == chan->expected_tx_seq)
		goto expected;

	if (test_bit(CONN_SREJ_SENT, &chan->conn_state)) {
		struct srej_list *first;

		first = list_first_entry(&chan->srej_l,
				struct srej_list, list);
		if (tx_seq == first->tx_seq) {
			l2cap_add_to_srej_queue(chan, skb, tx_seq, sar);
			l2cap_check_srej_gap(chan, tx_seq);

			list_del(&first->list);
			kfree(first);

			if (list_empty(&chan->srej_l)) {
				chan->buffer_seq = chan->buffer_seq_srej;
				clear_bit(CONN_SREJ_SENT, &chan->conn_state);
				l2cap_send_ack(chan);
				BT_DBG("chan %p, Exit SREJ_SENT", chan);
			}
		} else {
			struct srej_list *l;

			/* duplicated tx_seq */
			if (l2cap_add_to_srej_queue(chan, skb, tx_seq, sar) < 0)
				goto drop;

			list_for_each_entry(l, &chan->srej_l, list) {
				if (l->tx_seq == tx_seq) {
					l2cap_resend_srejframe(chan, tx_seq);
					return 0;
				}
			}
			l2cap_send_srejframe(chan, tx_seq);
		}
	} else {
		expected_tx_seq_offset =
			(chan->expected_tx_seq - chan->buffer_seq) % 64;
		if (expected_tx_seq_offset < 0)
			expected_tx_seq_offset += 64;

		/* duplicated tx_seq */
		if (tx_seq_offset < expected_tx_seq_offset)
			goto drop;

		set_bit(CONN_SREJ_SENT, &chan->conn_state);

		BT_DBG("chan %p, Enter SREJ", chan);

		INIT_LIST_HEAD(&chan->srej_l);
		chan->buffer_seq_srej = chan->buffer_seq;

		__skb_queue_head_init(&chan->srej_q);
		l2cap_add_to_srej_queue(chan, skb, tx_seq, sar);

		set_bit(CONN_SEND_PBIT, &chan->conn_state);

		l2cap_send_srejframe(chan, tx_seq);

		__clear_ack_timer(chan);
	}
	return 0;

expected:
	chan->expected_tx_seq = (chan->expected_tx_seq + 1) % 64;

	if (test_bit(CONN_SREJ_SENT, &chan->conn_state)) {
		bt_cb(skb)->tx_seq = tx_seq;
		bt_cb(skb)->sar = sar;
		__skb_queue_tail(&chan->srej_q, skb);
		return 0;
	}

	err = l2cap_ertm_reassembly_sdu(chan, skb, rx_control);
	chan->buffer_seq = (chan->buffer_seq + 1) % 64;
	if (err < 0) {
		l2cap_send_disconn_req(chan->conn, chan, ECONNRESET);
		return err;
	}

	if (rx_control & L2CAP_CTRL_FINAL) {
		if (!test_and_clear_bit(CONN_REJ_ACT, &chan->conn_state))
			l2cap_retransmit_frames(chan);
	}

	__set_ack_timer(chan);

	chan->num_acked = (chan->num_acked + 1) % num_to_ack;
	if (chan->num_acked == num_to_ack - 1)
		l2cap_send_ack(chan);

	return 0;

drop:
	kfree_skb(skb);
	return 0;
}

static inline void l2cap_data_channel_rrframe(struct l2cap_chan *chan, u16 rx_control)
{
	BT_DBG("chan %p, req_seq %d ctrl 0x%4.4x", chan, __get_reqseq(rx_control),
						rx_control);

	chan->expected_ack_seq = __get_reqseq(rx_control);
	l2cap_drop_acked_frames(chan);

	if (rx_control & L2CAP_CTRL_POLL) {
		set_bit(CONN_SEND_FBIT, &chan->conn_state);
		if (test_bit(CONN_SREJ_SENT, &chan->conn_state)) {
			if (test_bit(CONN_REMOTE_BUSY, &chan->conn_state) &&
					(chan->unacked_frames > 0))
				__set_retrans_timer(chan);

			clear_bit(CONN_REMOTE_BUSY, &chan->conn_state);
			l2cap_send_srejtail(chan);
		} else {
			l2cap_send_i_or_rr_or_rnr(chan);
		}

	} else if (rx_control & L2CAP_CTRL_FINAL) {
		clear_bit(CONN_REMOTE_BUSY, &chan->conn_state);

		if (!test_and_clear_bit(CONN_REJ_ACT, &chan->conn_state))
			l2cap_retransmit_frames(chan);

	} else {
		if (test_bit(CONN_REMOTE_BUSY, &chan->conn_state) &&
				(chan->unacked_frames > 0))
			__set_retrans_timer(chan);

		clear_bit(CONN_REMOTE_BUSY, &chan->conn_state);
		if (test_bit(CONN_SREJ_SENT, &chan->conn_state))
			l2cap_send_ack(chan);
		else
			l2cap_ertm_send(chan);
	}
}

static inline void l2cap_data_channel_rejframe(struct l2cap_chan *chan, u16 rx_control)
{
	u8 tx_seq = __get_reqseq(rx_control);

	BT_DBG("chan %p, req_seq %d ctrl 0x%4.4x", chan, tx_seq, rx_control);

	clear_bit(CONN_REMOTE_BUSY, &chan->conn_state);

	chan->expected_ack_seq = tx_seq;
	l2cap_drop_acked_frames(chan);

	if (rx_control & L2CAP_CTRL_FINAL) {
		if (!test_and_clear_bit(CONN_REJ_ACT, &chan->conn_state))
			l2cap_retransmit_frames(chan);
	} else {
		l2cap_retransmit_frames(chan);

		if (test_bit(CONN_WAIT_F, &chan->conn_state))
			set_bit(CONN_REJ_ACT, &chan->conn_state);
	}
}
static inline void l2cap_data_channel_srejframe(struct l2cap_chan *chan, u16 rx_control)
{
	u8 tx_seq = __get_reqseq(rx_control);

	BT_DBG("chan %p, req_seq %d ctrl 0x%4.4x", chan, tx_seq, rx_control);

	clear_bit(CONN_REMOTE_BUSY, &chan->conn_state);

	if (rx_control & L2CAP_CTRL_POLL) {
		chan->expected_ack_seq = tx_seq;
		l2cap_drop_acked_frames(chan);

		set_bit(CONN_SEND_FBIT, &chan->conn_state);
		l2cap_retransmit_one_frame(chan, tx_seq);

		l2cap_ertm_send(chan);

		if (test_bit(CONN_WAIT_F, &chan->conn_state)) {
			chan->srej_save_reqseq = tx_seq;
			set_bit(CONN_SREJ_ACT, &chan->conn_state);
		}
	} else if (rx_control & L2CAP_CTRL_FINAL) {
		if (test_bit(CONN_SREJ_ACT, &chan->conn_state) &&
				chan->srej_save_reqseq == tx_seq)
			clear_bit(CONN_SREJ_ACT, &chan->conn_state);
		else
			l2cap_retransmit_one_frame(chan, tx_seq);
	} else {
		l2cap_retransmit_one_frame(chan, tx_seq);
		if (test_bit(CONN_WAIT_F, &chan->conn_state)) {
			chan->srej_save_reqseq = tx_seq;
			set_bit(CONN_SREJ_ACT, &chan->conn_state);
		}
	}
}

static inline void l2cap_data_channel_rnrframe(struct l2cap_chan *chan, u16 rx_control)
{
	u8 tx_seq = __get_reqseq(rx_control);

	BT_DBG("chan %p, req_seq %d ctrl 0x%4.4x", chan, tx_seq, rx_control);

	set_bit(CONN_REMOTE_BUSY, &chan->conn_state);
	chan->expected_ack_seq = tx_seq;
	l2cap_drop_acked_frames(chan);

	if (rx_control & L2CAP_CTRL_POLL)
		set_bit(CONN_SEND_FBIT, &chan->conn_state);

	if (!test_bit(CONN_SREJ_SENT, &chan->conn_state)) {
		__clear_retrans_timer(chan);
		if (rx_control & L2CAP_CTRL_POLL)
			l2cap_send_rr_or_rnr(chan, L2CAP_CTRL_FINAL);
		return;
	}

	if (rx_control & L2CAP_CTRL_POLL)
		l2cap_send_srejtail(chan);
	else
		l2cap_send_sframe(chan, L2CAP_SUPER_RCV_READY);
}

static inline int l2cap_data_channel_sframe(struct l2cap_chan *chan, u16 rx_control, struct sk_buff *skb)
{
	BT_DBG("chan %p rx_control 0x%4.4x len %d", chan, rx_control, skb->len);

	if (L2CAP_CTRL_FINAL & rx_control &&
			test_bit(CONN_WAIT_F, &chan->conn_state)) {
		__clear_monitor_timer(chan);
		if (chan->unacked_frames > 0)
			__set_retrans_timer(chan);
		clear_bit(CONN_WAIT_F, &chan->conn_state);
	}

	switch (rx_control & L2CAP_CTRL_SUPERVISE) {
	case L2CAP_SUPER_RCV_READY:
		l2cap_data_channel_rrframe(chan, rx_control);
		break;

	case L2CAP_SUPER_REJECT:
		l2cap_data_channel_rejframe(chan, rx_control);
		break;

	case L2CAP_SUPER_SELECT_REJECT:
		l2cap_data_channel_srejframe(chan, rx_control);
		break;

	case L2CAP_SUPER_RCV_NOT_READY:
		l2cap_data_channel_rnrframe(chan, rx_control);
		break;
	}

	kfree_skb(skb);
	return 0;
}

static int l2cap_ertm_data_rcv(struct sock *sk, struct sk_buff *skb)
{
	struct l2cap_chan *chan = l2cap_pi(sk)->chan;
	u16 control;
	u8 req_seq;
	int len, next_tx_seq_offset, req_seq_offset;

	control = get_unaligned_le16(skb->data);
	skb_pull(skb, 2);
	len = skb->len;

	/*
	 * We can just drop the corrupted I-frame here.
	 * Receiver will miss it and start proper recovery
	 * procedures and ask retransmission.
	 */
	if (l2cap_check_fcs(chan, skb))
		goto drop;

	if (__is_sar_start(control) && __is_iframe(control))
		len -= 2;

	if (chan->fcs == L2CAP_FCS_CRC16)
		len -= 2;

	if (len > chan->mps) {
		l2cap_send_disconn_req(chan->conn, chan, ECONNRESET);
		goto drop;
	}

	req_seq = __get_reqseq(control);
	req_seq_offset = (req_seq - chan->expected_ack_seq) % 64;
	if (req_seq_offset < 0)
		req_seq_offset += 64;

	next_tx_seq_offset =
		(chan->next_tx_seq - chan->expected_ack_seq) % 64;
	if (next_tx_seq_offset < 0)
		next_tx_seq_offset += 64;

	/* check for invalid req-seq */
	if (req_seq_offset > next_tx_seq_offset) {
		l2cap_send_disconn_req(chan->conn, chan, ECONNRESET);
		goto drop;
	}

	if (__is_iframe(control)) {
		if (len < 0) {
			l2cap_send_disconn_req(chan->conn, chan, ECONNRESET);
			goto drop;
		}

		l2cap_data_channel_iframe(chan, control, skb);
	} else {
		if (len != 0) {
			BT_ERR("%d", len);
			l2cap_send_disconn_req(chan->conn, chan, ECONNRESET);
			goto drop;
		}

		l2cap_data_channel_sframe(chan, control, skb);
	}

	return 0;

drop:
	kfree_skb(skb);
	return 0;
}

static inline int l2cap_data_channel(struct l2cap_conn *conn, u16 cid, struct sk_buff *skb)
{
	struct l2cap_chan *chan;
	struct sock *sk = NULL;
	u16 control;
	u8 tx_seq;
	int len;

	chan = l2cap_get_chan_by_scid(conn, cid);
	if (!chan) {
		BT_DBG("unknown cid 0x%4.4x", cid);
		goto drop;
	}

	sk = chan->sk;

	BT_DBG("chan %p, len %d", chan, skb->len);

	if (chan->state != BT_CONNECTED)
		goto drop;

	switch (chan->mode) {
	case L2CAP_MODE_BASIC:
		/* If socket recv buffers overflows we drop data here
		 * which is *bad* because L2CAP has to be reliable.
		 * But we don't have any other choice. L2CAP doesn't
		 * provide flow control mechanism. */

		if (chan->imtu < skb->len)
			goto drop;

		if (!chan->ops->recv(chan->data, skb))
			goto done;
		break;

	case L2CAP_MODE_ERTM:
		if (!sock_owned_by_user(sk)) {
			l2cap_ertm_data_rcv(sk, skb);
		} else {
			if (sk_add_backlog(sk, skb))
				goto drop;
		}

		goto done;

	case L2CAP_MODE_STREAMING:
		control = get_unaligned_le16(skb->data);
		skb_pull(skb, 2);
		len = skb->len;

		if (l2cap_check_fcs(chan, skb))
			goto drop;

		if (__is_sar_start(control))
			len -= 2;

		if (chan->fcs == L2CAP_FCS_CRC16)
			len -= 2;

		if (len > chan->mps || len < 0 || __is_sframe(control))
			goto drop;

		tx_seq = __get_txseq(control);

		if (chan->expected_tx_seq == tx_seq)
			chan->expected_tx_seq = (chan->expected_tx_seq + 1) % 64;
		else
			chan->expected_tx_seq = (tx_seq + 1) % 64;

		l2cap_streaming_reassembly_sdu(chan, skb, control);

		goto done;

	default:
		BT_DBG("chan %p: bad mode 0x%2.2x", chan, chan->mode);
		break;
	}

drop:
	kfree_skb(skb);

done:
	if (sk)
		bh_unlock_sock(sk);

	return 0;
}

static inline int l2cap_conless_channel(struct l2cap_conn *conn, __le16 psm, struct sk_buff *skb)
{
	struct sock *sk = NULL;
	struct l2cap_chan *chan;

	chan = l2cap_global_chan_by_psm(0, psm, conn->src);
	if (!chan)
		goto drop;

	sk = chan->sk;

	bh_lock_sock(sk);

	BT_DBG("sk %p, len %d", sk, skb->len);

	if (chan->state != BT_BOUND && chan->state != BT_CONNECTED)
		goto drop;

	if (chan->imtu < skb->len)
		goto drop;

	if (!chan->ops->recv(chan->data, skb))
		goto done;

drop:
	kfree_skb(skb);

done:
	if (sk)
		bh_unlock_sock(sk);
	return 0;
}

static inline int l2cap_att_channel(struct l2cap_conn *conn, __le16 cid, struct sk_buff *skb)
{
	struct sock *sk = NULL;
	struct l2cap_chan *chan;

	chan = l2cap_global_chan_by_scid(0, cid, conn->src);
	if (!chan)
		goto drop;

	sk = chan->sk;

	bh_lock_sock(sk);

	BT_DBG("sk %p, len %d", sk, skb->len);

	if (chan->state != BT_BOUND && chan->state != BT_CONNECTED)
		goto drop;

	if (chan->imtu < skb->len)
		goto drop;

	if (!chan->ops->recv(chan->data, skb))
		goto done;

drop:
	kfree_skb(skb);

done:
	if (sk)
		bh_unlock_sock(sk);
	return 0;
}

static void l2cap_recv_frame(struct l2cap_conn *conn, struct sk_buff *skb)
{
	struct l2cap_hdr *lh = (void *) skb->data;
	u16 cid, len;
	__le16 psm;

	skb_pull(skb, L2CAP_HDR_SIZE);
	cid = __le16_to_cpu(lh->cid);
	len = __le16_to_cpu(lh->len);

	if (len != skb->len) {
		kfree_skb(skb);
		return;
	}

	BT_DBG("len %d, cid 0x%4.4x", len, cid);

	switch (cid) {
	case L2CAP_CID_LE_SIGNALING:
	case L2CAP_CID_SIGNALING:
		l2cap_sig_channel(conn, skb);
		break;

	case L2CAP_CID_CONN_LESS:
		psm = get_unaligned_le16(skb->data);
		skb_pull(skb, 2);
		l2cap_conless_channel(conn, psm, skb);
		break;

	case L2CAP_CID_LE_DATA:
		l2cap_att_channel(conn, cid, skb);
		break;

	case L2CAP_CID_SMP:
		if (smp_sig_channel(conn, skb))
			l2cap_conn_del(conn->hcon, EACCES);
		break;

	default:
		l2cap_data_channel(conn, cid, skb);
		break;
	}
}

/* ---- L2CAP interface with lower layer (HCI) ---- */

static int l2cap_connect_ind(struct hci_dev *hdev, bdaddr_t *bdaddr, u8 type)
{
	int exact = 0, lm1 = 0, lm2 = 0;
	struct l2cap_chan *c;

	if (type != ACL_LINK)
		return -EINVAL;

	BT_DBG("hdev %s, bdaddr %s", hdev->name, batostr(bdaddr));

	/* Find listening sockets and check their link_mode */
	read_lock(&chan_list_lock);
	list_for_each_entry(c, &chan_list, global_l) {
		struct sock *sk = c->sk;

		if (c->state != BT_LISTEN)
			continue;

		if (!bacmp(&bt_sk(sk)->src, &hdev->bdaddr)) {
			lm1 |= HCI_LM_ACCEPT;
			if (c->role_switch)
				lm1 |= HCI_LM_MASTER;
			exact++;
		} else if (!bacmp(&bt_sk(sk)->src, BDADDR_ANY)) {
			lm2 |= HCI_LM_ACCEPT;
			if (c->role_switch)
				lm2 |= HCI_LM_MASTER;
		}
	}
	read_unlock(&chan_list_lock);

	return exact ? lm1 : lm2;
}

static int l2cap_connect_cfm(struct hci_conn *hcon, u8 status)
{
	struct l2cap_conn *conn;

	BT_DBG("hcon %p bdaddr %s status %d", hcon, batostr(&hcon->dst), status);

	if (!(hcon->type == ACL_LINK || hcon->type == LE_LINK))
		return -EINVAL;

	if (!status) {
		conn = l2cap_conn_add(hcon, status);
		if (conn)
			l2cap_conn_ready(conn);
	} else
		l2cap_conn_del(hcon, bt_to_errno(status));

	return 0;
}

static int l2cap_disconn_ind(struct hci_conn *hcon)
{
	struct l2cap_conn *conn = hcon->l2cap_data;

	BT_DBG("hcon %p", hcon);

	if ((hcon->type != ACL_LINK && hcon->type != LE_LINK) || !conn)
		return 0x13;

	return conn->disc_reason;
}

static int l2cap_disconn_cfm(struct hci_conn *hcon, u8 reason)
{
	BT_DBG("hcon %p reason %d", hcon, reason);

	if (!(hcon->type == ACL_LINK || hcon->type == LE_LINK))
		return -EINVAL;

	l2cap_conn_del(hcon, bt_to_errno(reason));

	return 0;
}

static inline void l2cap_check_encryption(struct l2cap_chan *chan, u8 encrypt)
{
	if (chan->chan_type != L2CAP_CHAN_CONN_ORIENTED)
		return;

	if (encrypt == 0x00) {
		if (chan->sec_level == BT_SECURITY_MEDIUM) {
			__clear_chan_timer(chan);
			__set_chan_timer(chan, HZ * 5);
		} else if (chan->sec_level == BT_SECURITY_HIGH)
			l2cap_chan_close(chan, ECONNREFUSED);
	} else {
		if (chan->sec_level == BT_SECURITY_MEDIUM)
			__clear_chan_timer(chan);
	}
}

static int l2cap_security_cfm(struct hci_conn *hcon, u8 status, u8 encrypt)
{
	struct l2cap_conn *conn = hcon->l2cap_data;
	struct l2cap_chan *chan;

	if (!conn)
		return 0;

	BT_DBG("conn %p", conn);

	read_lock(&conn->chan_lock);

	list_for_each_entry(chan, &conn->chan_l, list) {
		struct sock *sk = chan->sk;

		bh_lock_sock(sk);

		BT_DBG("chan->scid %d", chan->scid);

		if (chan->scid == L2CAP_CID_LE_DATA) {
			if (!status && encrypt) {
				chan->sec_level = hcon->sec_level;
				del_timer(&conn->security_timer);
				l2cap_chan_ready(sk);
				smp_distribute_keys(conn, 0);
			}

			bh_unlock_sock(sk);
			continue;
		}

		if (test_bit(CONF_CONNECT_PEND, &chan->conf_state)) {
			bh_unlock_sock(sk);
			continue;
		}

		if (!status && (chan->state == BT_CONNECTED ||
						chan->state == BT_CONFIG)) {
			l2cap_check_encryption(chan, encrypt);
			bh_unlock_sock(sk);
			continue;
		}

		if (chan->state == BT_CONNECT) {
			if (!status) {
				struct l2cap_conn_req req;
				req.scid = cpu_to_le16(chan->scid);
				req.psm  = chan->psm;

				chan->ident = l2cap_get_ident(conn);
				set_bit(CONF_CONNECT_PEND, &chan->conf_state);

				l2cap_send_cmd(conn, chan->ident,
					L2CAP_CONN_REQ, sizeof(req), &req);
			} else {
				__clear_chan_timer(chan);
				__set_chan_timer(chan, HZ / 10);
			}
		} else if (chan->state == BT_CONNECT2) {
			struct l2cap_conn_rsp rsp;
			__u16 res, stat;

			if (!status) {
				if (bt_sk(sk)->defer_setup) {
					struct sock *parent = bt_sk(sk)->parent;
					res = L2CAP_CR_PEND;
					stat = L2CAP_CS_AUTHOR_PEND;
					if (parent)
						parent->sk_data_ready(parent, 0);
				} else {
					l2cap_state_change(chan, BT_CONFIG);
					res = L2CAP_CR_SUCCESS;
					stat = L2CAP_CS_NO_INFO;
				}
			} else {
				l2cap_state_change(chan, BT_DISCONN);
				__set_chan_timer(chan, HZ / 10);
				res = L2CAP_CR_SEC_BLOCK;
				stat = L2CAP_CS_NO_INFO;
			}

			rsp.scid   = cpu_to_le16(chan->dcid);
			rsp.dcid   = cpu_to_le16(chan->scid);
			rsp.result = cpu_to_le16(res);
			rsp.status = cpu_to_le16(stat);
			l2cap_send_cmd(conn, chan->ident, L2CAP_CONN_RSP,
							sizeof(rsp), &rsp);
		}

		bh_unlock_sock(sk);
	}

	read_unlock(&conn->chan_lock);

	return 0;
}

static int l2cap_recv_acldata(struct hci_conn *hcon, struct sk_buff *skb, u16 flags)
{
	struct l2cap_conn *conn = hcon->l2cap_data;

	if (!conn)
		conn = l2cap_conn_add(hcon, 0);

	if (!conn)
		goto drop;

	BT_DBG("conn %p len %d flags 0x%x", conn, skb->len, flags);

	if (!(flags & ACL_CONT)) {
		struct l2cap_hdr *hdr;
		struct l2cap_chan *chan;
		u16 cid;
		int len;

		if (conn->rx_len) {
			BT_ERR("Unexpected start frame (len %d)", skb->len);
			kfree_skb(conn->rx_skb);
			conn->rx_skb = NULL;
			conn->rx_len = 0;
			l2cap_conn_unreliable(conn, ECOMM);
		}

		/* Start fragment always begin with Basic L2CAP header */
		if (skb->len < L2CAP_HDR_SIZE) {
			BT_ERR("Frame is too short (len %d)", skb->len);
			l2cap_conn_unreliable(conn, ECOMM);
			goto drop;
		}

		hdr = (struct l2cap_hdr *) skb->data;
		len = __le16_to_cpu(hdr->len) + L2CAP_HDR_SIZE;
		cid = __le16_to_cpu(hdr->cid);

		if (len == skb->len) {
			/* Complete frame received */
			l2cap_recv_frame(conn, skb);
			return 0;
		}

		BT_DBG("Start: total len %d, frag len %d", len, skb->len);

		if (skb->len > len) {
			BT_ERR("Frame is too long (len %d, expected len %d)",
				skb->len, len);
			l2cap_conn_unreliable(conn, ECOMM);
			goto drop;
		}

		chan = l2cap_get_chan_by_scid(conn, cid);

		if (chan && chan->sk) {
			struct sock *sk = chan->sk;

			if (chan->imtu < len - L2CAP_HDR_SIZE) {
				BT_ERR("Frame exceeding recv MTU (len %d, "
							"MTU %d)", len,
							chan->imtu);
				bh_unlock_sock(sk);
				l2cap_conn_unreliable(conn, ECOMM);
				goto drop;
			}
			bh_unlock_sock(sk);
		}

		/* Allocate skb for the complete frame (with header) */
		conn->rx_skb = bt_skb_alloc(len, GFP_ATOMIC);
		if (!conn->rx_skb)
			goto drop;

		skb_copy_from_linear_data(skb, skb_put(conn->rx_skb, skb->len),
								skb->len);
		conn->rx_len = len - skb->len;
	} else {
		BT_DBG("Cont: frag len %d (expecting %d)", skb->len, conn->rx_len);

		if (!conn->rx_len) {
			BT_ERR("Unexpected continuation frame (len %d)", skb->len);
			l2cap_conn_unreliable(conn, ECOMM);
			goto drop;
		}

		if (skb->len > conn->rx_len) {
			BT_ERR("Fragment is too long (len %d, expected %d)",
					skb->len, conn->rx_len);
			kfree_skb(conn->rx_skb);
			conn->rx_skb = NULL;
			conn->rx_len = 0;
			l2cap_conn_unreliable(conn, ECOMM);
			goto drop;
		}

		skb_copy_from_linear_data(skb, skb_put(conn->rx_skb, skb->len),
								skb->len);
		conn->rx_len -= skb->len;

		if (!conn->rx_len) {
			/* Complete frame received */
			l2cap_recv_frame(conn, conn->rx_skb);
			conn->rx_skb = NULL;
		}
	}

drop:
	kfree_skb(skb);
	return 0;
}

static int l2cap_debugfs_show(struct seq_file *f, void *p)
{
	struct l2cap_chan *c;

	read_lock_bh(&chan_list_lock);

	list_for_each_entry(c, &chan_list, global_l) {
		struct sock *sk = c->sk;

		seq_printf(f, "%s %s %d %d 0x%4.4x 0x%4.4x %d %d %d %d\n",
					batostr(&bt_sk(sk)->src),
					batostr(&bt_sk(sk)->dst),
					c->state, __le16_to_cpu(c->psm),
					c->scid, c->dcid, c->imtu, c->omtu,
					c->sec_level, c->mode);
	}

	read_unlock_bh(&chan_list_lock);

	return 0;
}

static int l2cap_debugfs_open(struct inode *inode, struct file *file)
{
	return single_open(file, l2cap_debugfs_show, inode->i_private);
}

static const struct file_operations l2cap_debugfs_fops = {
	.open		= l2cap_debugfs_open,
	.read		= seq_read,
	.llseek		= seq_lseek,
	.release	= single_release,
};

static struct dentry *l2cap_debugfs;

static struct hci_proto l2cap_hci_proto = {
	.name		= "L2CAP",
	.id		= HCI_PROTO_L2CAP,
	.connect_ind	= l2cap_connect_ind,
	.connect_cfm	= l2cap_connect_cfm,
	.disconn_ind	= l2cap_disconn_ind,
	.disconn_cfm	= l2cap_disconn_cfm,
	.security_cfm	= l2cap_security_cfm,
	.recv_acldata	= l2cap_recv_acldata
};

int __init l2cap_init(void)
{
	int err;

	err = l2cap_init_sockets();
	if (err < 0)
		return err;

	err = hci_register_proto(&l2cap_hci_proto);
	if (err < 0) {
		BT_ERR("L2CAP protocol registration failed");
		bt_sock_unregister(BTPROTO_L2CAP);
		goto error;
	}

	if (bt_debugfs) {
		l2cap_debugfs = debugfs_create_file("l2cap", 0444,
					bt_debugfs, NULL, &l2cap_debugfs_fops);
		if (!l2cap_debugfs)
			BT_ERR("Failed to create L2CAP debug file");
	}

	return 0;

error:
	l2cap_cleanup_sockets();
	return err;
}

void l2cap_exit(void)
{
	debugfs_remove(l2cap_debugfs);

	if (hci_unregister_proto(&l2cap_hci_proto) < 0)
		BT_ERR("L2CAP protocol unregistration failed");

	l2cap_cleanup_sockets();
}

module_param(disable_ertm, bool, 0644);
MODULE_PARM_DESC(disable_ertm, "Disable enhanced retransmission mode");<|MERGE_RESOLUTION|>--- conflicted
+++ resolved
@@ -394,35 +394,30 @@
 	BT_DBG("chan %p, conn %p, err %d", chan, conn, err);
 
 	if (conn) {
-		/* Delete from channel list */
-		write_lock_bh(&conn->chan_lock);
-		list_del(&chan->list);
-		write_unlock_bh(&conn->chan_lock);
-		chan_put(chan);
-
-		chan->conn = NULL;
-
-	/* BEGIN SS_BLUEZ_BT +kjh 2011.06.23 : */
-	/* workaround for a2dp chopping in multi connection.*/
-		switch (chan->psm) {
-		case 0x03:
-			rfc_conn = NULL;
-			break;
-		case 0x11:
-			hid_conn = NULL;
-			break;
-		case 0x17:
-			av_conn = NULL;
-			break;
-		default:
-			break;
-		}
-	/* END SS_BLUEZ_BT */
-
-		if (conn->hcon) {
-			conn->hcon->out = 1;
+		struct l2cap_chan_list *l = &conn->chan_list;
+		/* Unlink from channel list */
+		l2cap_chan_unlink(l, sk);
+		l2cap_pi(sk)->conn = NULL;
+		if (!l2cap_pi(sk)->fixed_channel)
 			hci_conn_put(conn->hcon);
-		}
+
+		read_lock(&l->lock);
+		if (l2cap_pi(sk)->flush_to < l2cap_get_smallest_flushto(l))
+			l2cap_set_acl_flushto(conn->hcon,
+				l2cap_get_smallest_flushto(l));
+		read_unlock(&l->lock);
+	}
+
+	if (l2cap_pi(sk)->ampchan) {
+		struct hci_chan *ampchan = l2cap_pi(sk)->ampchan;
+		struct hci_conn *ampcon = l2cap_pi(sk)->ampcon;
+		l2cap_pi(sk)->ampchan = NULL;
+		l2cap_pi(sk)->ampcon = NULL;
+		l2cap_pi(sk)->amp_id = 0;
+		if (hci_chan_put(ampchan))
+			ampcon->l2cap_data = NULL;
+		else
+			l2cap_deaggregate(ampchan, l2cap_pi(sk));
 	}
 
 	l2cap_state_change(chan, BT_CLOSED);
@@ -1185,32 +1180,12 @@
 
 	auth_type = l2cap_get_auth_type(chan);
 
-<<<<<<< HEAD
 	if (chan->dcid == L2CAP_CID_LE_DATA)
 		hcon = hci_connect(hdev, LE_LINK, 0, dst,
 					chan->sec_level, auth_type);
 	else
 		hcon = hci_connect(hdev, ACL_LINK, 0, dst,
 					chan->sec_level, auth_type);
-=======
-	if (l2cap_pi(sk)->fixed_channel) {
-		/* Fixed channels piggyback on existing ACL connections */
-		hcon = hci_conn_hash_lookup_ba(hdev, ACL_LINK, dst);
-		if (!hcon || !hcon->l2cap_data) {
-			err = -ENOTCONN;
-			goto done;
-		}
-
-		conn = hcon->l2cap_data;
-	} else {
-		if (l2cap_pi(sk)->dcid == L2CAP_CID_LE_DATA)
-			hcon = hci_le_connect(hdev, 0, dst,
-					l2cap_pi(sk)->sec_level, auth_type,
-					&bt_sk(sk)->le_params);
-		else
-			hcon = hci_connect(hdev, ACL_LINK, 0, dst,
-					l2cap_pi(sk)->sec_level, auth_type);
->>>>>>> d8045349
 
 	if (IS_ERR(hcon)) {
 		err = PTR_ERR(hcon);
@@ -1229,30 +1204,8 @@
 
 	l2cap_chan_add(conn, chan);
 
-<<<<<<< HEAD
 	l2cap_state_change(chan, BT_CONNECT);
 	__set_chan_timer(chan, sk->sk_sndtimeo);
-=======
-	if ((l2cap_pi(sk)->fixed_channel) ||
-			(l2cap_pi(sk)->dcid == L2CAP_CID_LE_DATA &&
-				hcon->state == BT_CONNECTED)) {
-		sk->sk_state = BT_CONNECTED;
-		sk->sk_state_change(sk);
-	} else {
-		sk->sk_state = BT_CONNECT;
-		/* If we have valid LE Params, let timeout override default */
-		if (l2cap_pi(sk)->dcid == L2CAP_CID_LE_DATA &&
-			l2cap_sock_le_params_valid(&bt_sk(sk)->le_params)) {
-			u16 timeout = bt_sk(sk)->le_params.conn_timeout;
-
-			if (timeout)
-				l2cap_sock_set_timer(sk,
-						msecs_to_jiffies(timeout*1000));
-		} else
-			l2cap_sock_set_timer(sk, sk->sk_sndtimeo);
-
-		sk->sk_state_change(sk);
->>>>>>> d8045349
 
 	if (hcon->state == BT_CONNECTED) {
 		if (chan->chan_type != L2CAP_CHAN_CONN_ORIENTED) {
@@ -2592,16 +2545,82 @@
 		chan->dcid = dcid;
 		clear_bit(CONF_CONNECT_PEND, &chan->conf_state);
 
-		if (test_and_set_bit(CONF_REQ_SENT, &chan->conf_state))
-			break;
+		lock_sock(sk);
+		pi = l2cap_pi(sk);
+
+		l2cap_sock_clear_timer(sk);
+		if (result == L2CAP_MOVE_CHAN_PENDING)
+			l2cap_sock_set_timer(sk, L2CAP_MOVE_ERTX_TIMEOUT);
+
+		if (pi->amp_move_state ==
+				L2CAP_AMP_STATE_WAIT_LOGICAL_COMPLETE) {
+			/* Move confirm will be sent when logical link
+			 * is complete.
+			 */
+			pi->amp_move_state =
+				L2CAP_AMP_STATE_WAIT_LOGICAL_CONFIRM;
+		} else if (pi->amp_move_state ==
+				L2CAP_AMP_STATE_WAIT_MOVE_RSP_SUCCESS) {
+			if (result == L2CAP_MOVE_CHAN_PENDING) {
+				break;
+			} else if (pi->conn_state & L2CAP_CONN_LOCAL_BUSY) {
+				pi->amp_move_state =
+					L2CAP_AMP_STATE_WAIT_LOCAL_BUSY;
+			} else {
+				/* Logical link is up or moving to BR/EDR,
+				 * proceed with move */
+				pi->amp_move_state =
+					L2CAP_AMP_STATE_WAIT_MOVE_CONFIRM_RSP;
+				l2cap_send_move_chan_cfm(conn, pi, pi->scid,
+						L2CAP_MOVE_CHAN_CONFIRMED);
+				l2cap_sock_set_timer(sk, L2CAP_MOVE_TIMEOUT);
+			}
+		} else if (pi->amp_move_state ==
+				L2CAP_AMP_STATE_WAIT_MOVE_RSP) {
+			struct l2cap_conf_ext_fs default_fs = {1, 1, 0xFFFF,
+					0xFFFFFFFF, 0xFFFFFFFF, 0xFFFFFFFF};
+			struct hci_chan *chan;
+			/* Moving to AMP */
+			if (result == L2CAP_MOVE_CHAN_SUCCESS) {
+				/* Remote is ready, send confirm immediately
+				 * after logical link is ready
+				 */
+				pi->amp_move_state =
+					L2CAP_AMP_STATE_WAIT_LOGICAL_CONFIRM;
+			} else {
+				/* Both logical link and move success
+				 * are required to confirm
+				 */
+				pi->amp_move_state =
+					L2CAP_AMP_STATE_WAIT_LOGICAL_COMPLETE;
+			}
+			pi->remote_fs = default_fs;
+			pi->local_fs = default_fs;
+			chan = l2cap_chan_admit(pi->amp_move_id, pi);
+			if (!chan) {
+				/* Logical link not available */
+				l2cap_send_move_chan_cfm(conn, pi, pi->scid,
+						L2CAP_MOVE_CHAN_UNCONFIRMED);
+				break;
+			}
 
 		l2cap_send_cmd(conn, l2cap_get_ident(conn), L2CAP_CONF_REQ,
 					l2cap_build_conf_req(chan, req), req);
 		chan->num_conf_req++;
 		break;
 
-	case L2CAP_CR_PEND:
-		set_bit(CONF_CONNECT_PEND, &chan->conf_state);
+				l2cap_create_cfm(chan, 0);
+			}
+		} else {
+			/* Any other amp move state means the move failed. */
+			pi->amp_move_id = pi->amp_id;
+			pi->amp_move_state = L2CAP_AMP_STATE_STABLE;
+			l2cap_amp_move_revert(sk);
+			pi->amp_move_role = L2CAP_AMP_MOVE_NONE;
+			l2cap_send_move_chan_cfm(conn, pi, pi->scid,
+						L2CAP_MOVE_CHAN_UNCONFIRMED);
+			l2cap_sock_set_timer(sk, L2CAP_MOVE_TIMEOUT);
+		}
 		break;
 
 	default:
@@ -2632,14 +2651,34 @@
 		chan->fcs = L2CAP_FCS_CRC16;
 }
 
-static inline int l2cap_config_req(struct l2cap_conn *conn, struct l2cap_cmd_hdr *cmd, u16 cmd_len, u8 *data)
-{
-	struct l2cap_conf_req *req = (struct l2cap_conf_req *) data;
-	u16 dcid, flags;
-	u8 rsp[64];
-	struct l2cap_chan *chan;
-	struct sock *sk;
-	int len;
+	lock_sock(sk);
+	pi = l2cap_pi(sk);
+
+	if (pi->amp_move_state == L2CAP_AMP_STATE_WAIT_MOVE_CONFIRM) {
+		pi->amp_move_state = L2CAP_AMP_STATE_STABLE;
+		if (result == L2CAP_MOVE_CHAN_CONFIRMED) {
+			pi->amp_id = pi->amp_move_id;
+			if (!pi->amp_id && pi->ampchan) {
+				struct hci_chan *ampchan = pi->ampchan;
+				struct hci_conn *ampcon = pi->ampcon;
+				/* Have moved off of AMP, free the channel */
+				pi->ampchan = NULL;
+				pi->ampcon = NULL;
+				if (hci_chan_put(ampchan))
+					ampcon->l2cap_data = NULL;
+				else
+					l2cap_deaggregate(ampchan, pi);
+			}
+			l2cap_amp_move_success(sk);
+		} else {
+			pi->amp_move_id = pi->amp_id;
+			l2cap_amp_move_revert(sk);
+		}
+		pi->amp_move_role = L2CAP_AMP_MOVE_NONE;
+	} else if (pi->amp_move_state ==
+			L2CAP_AMP_STATE_WAIT_LOGICAL_CONFIRM) {
+		BT_DBG("Bad AMP_MOVE_STATE (%d)", pi->amp_move_state);
+	}
 
 	dcid  = __le16_to_cpu(req->dcid);
 	flags = __le16_to_cpu(req->flags);
@@ -2695,13 +2734,17 @@
 	/* Reset config buffer. */
 	chan->conf_len = 0;
 
-	if (!test_bit(CONF_OUTPUT_DONE, &chan->conf_state))
-		goto unlock;
-
-	if (test_bit(CONF_INPUT_DONE, &chan->conf_state)) {
-		set_default_fcs(chan);
-
-		l2cap_state_change(chan, BT_CONNECTED);
+		if (!pi->amp_id && pi->ampchan) {
+			struct hci_chan *ampchan = pi->ampchan;
+			struct hci_conn *ampcon = pi->ampcon;
+			/* Have moved off of AMP, free the channel */
+			pi->ampchan = NULL;
+			pi->ampcon = NULL;
+			if (hci_chan_put(ampchan))
+				ampcon->l2cap_data = NULL;
+			else
+				l2cap_deaggregate(ampchan, pi);
+		}
 
 		chan->next_tx_seq = 0;
 		chan->expected_tx_seq = 0;
@@ -2814,6 +2857,10 @@
 	u16 dcid, scid;
 	struct l2cap_chan *chan;
 	struct sock *sk;
+	struct hci_chan *ampchan;
+	struct hci_conn *ampcon;
+
+	BT_DBG("status %d, chan %p, conn %p", (int) status, chan, chan->conn);
 
 	scid = __le16_to_cpu(req->scid);
 	dcid = __le16_to_cpu(req->dcid);
@@ -2830,7 +2877,10 @@
 	rsp.scid = cpu_to_le16(chan->dcid);
 	l2cap_send_cmd(conn, cmd->ident, L2CAP_DISCONN_RSP, sizeof(rsp), &rsp);
 
-	sk->sk_shutdown = SHUTDOWN_MASK;
+		BT_DBG("amp_move_state %d", pi->amp_move_state);
+
+		if (sk->sk_state != BT_CONNECTED) {
+			struct l2cap_conf_rsp rsp;
 
 	/* don't delete l2cap channel if sk is owned by user */
 	if (sock_owned_by_user(sk)) {
@@ -2855,24 +2905,96 @@
 	struct l2cap_chan *chan;
 	struct sock *sk;
 
-	scid = __le16_to_cpu(rsp->scid);
-	dcid = __le16_to_cpu(rsp->dcid);
-
-	BT_DBG("dcid 0x%4.4x scid 0x%4.4x", dcid, scid);
-
-	chan = l2cap_get_chan_by_scid(conn, scid);
-	if (!chan)
-		return 0;
-
-	sk = chan->sk;
-
-	/* don't delete l2cap channel if sk is owned by user */
-	if (sock_owned_by_user(sk)) {
-		l2cap_state_change(chan,BT_DISCONN);
-		__clear_chan_timer(chan);
-		__set_chan_timer(chan, HZ / 5);
-		bh_unlock_sock(sk);
-		return 0;
+				l2cap_chan_ready(sk);
+			}
+			bh_unlock_sock(sk);
+		} else if (pi->amp_move_state ==
+				L2CAP_AMP_STATE_WAIT_LOGICAL_COMPLETE) {
+			/* Move confirm will be sent after a success
+			 * response is received
+			 */
+			pi->amp_move_state =
+				L2CAP_AMP_STATE_WAIT_MOVE_RSP_SUCCESS;
+		} else if (pi->amp_move_state ==
+				L2CAP_AMP_STATE_WAIT_LOGICAL_CONFIRM) {
+			if (pi->conn_state & L2CAP_CONN_LOCAL_BUSY)
+				pi->amp_move_state =
+					L2CAP_AMP_STATE_WAIT_LOCAL_BUSY;
+			else if (pi->amp_move_role ==
+					L2CAP_AMP_MOVE_INITIATOR) {
+				pi->amp_move_state =
+					L2CAP_AMP_STATE_WAIT_MOVE_CONFIRM_RSP;
+				l2cap_send_move_chan_cfm(pi->conn, pi, pi->scid,
+					L2CAP_MOVE_CHAN_SUCCESS);
+				l2cap_sock_set_timer(sk, L2CAP_MOVE_TIMEOUT);
+			} else if (pi->amp_move_role ==
+					L2CAP_AMP_MOVE_RESPONDER) {
+				pi->amp_move_state =
+					L2CAP_AMP_STATE_WAIT_MOVE_CONFIRM;
+				l2cap_send_move_chan_rsp(pi->conn,
+					pi->amp_move_cmd_ident, pi->dcid,
+					L2CAP_MOVE_CHAN_SUCCESS);
+			}
+		} else if ((pi->amp_move_state !=
+				L2CAP_AMP_STATE_WAIT_MOVE_RSP_SUCCESS) &&
+			(pi->amp_move_state !=
+				L2CAP_AMP_STATE_WAIT_MOVE_CONFIRM)) {
+			/* Move was not in expected state, free the channel */
+			ampchan = pi->ampchan;
+			ampcon = pi->ampcon;
+			pi->ampchan = NULL;
+			pi->ampcon = NULL;
+			if (ampchan) {
+				if (hci_chan_put(ampchan))
+					ampcon->l2cap_data = NULL;
+				else
+					l2cap_deaggregate(ampchan, pi);
+			}
+			pi->amp_move_state = L2CAP_AMP_STATE_STABLE;
+		}
+	} else {
+		/* Logical link setup failed. */
+
+		if (sk->sk_state != BT_CONNECTED)
+			l2cap_send_disconn_req(pi->conn, sk, ECONNRESET);
+		else if (pi->amp_move_role == L2CAP_AMP_MOVE_RESPONDER) {
+			l2cap_amp_move_revert(sk);
+			l2cap_pi(sk)->amp_move_role = L2CAP_AMP_MOVE_NONE;
+			pi->amp_move_state = L2CAP_AMP_STATE_STABLE;
+			l2cap_send_move_chan_rsp(pi->conn,
+					pi->amp_move_cmd_ident, pi->dcid,
+					L2CAP_MOVE_CHAN_REFUSED_CONFIG);
+		} else if (pi->amp_move_role == L2CAP_AMP_MOVE_INITIATOR) {
+			if ((pi->amp_move_state ==
+				L2CAP_AMP_STATE_WAIT_LOGICAL_COMPLETE) ||
+				(pi->amp_move_state ==
+				    L2CAP_AMP_STATE_WAIT_LOGICAL_CONFIRM)) {
+				/* Remote has only sent pending or
+				 * success responses, clean up
+				 */
+				l2cap_amp_move_revert(sk);
+				l2cap_pi(sk)->amp_move_role =
+					L2CAP_AMP_MOVE_NONE;
+				pi->amp_move_state = L2CAP_AMP_STATE_STABLE;
+			}
+
+			/* Other amp move states imply that the move
+			 * has already aborted
+			 */
+			l2cap_send_move_chan_cfm(pi->conn, pi, pi->scid,
+						L2CAP_MOVE_CHAN_UNCONFIRMED);
+			l2cap_sock_set_timer(sk, L2CAP_MOVE_TIMEOUT);
+		}
+		ampchan = pi->ampchan;
+		ampcon = pi->ampcon;
+		pi->ampchan = NULL;
+		pi->ampcon = NULL;
+		if (ampchan) {
+			if (hci_chan_put(ampchan))
+				ampcon->l2cap_data = NULL;
+			else
+				l2cap_deaggregate(ampchan, pi);
+		}
 	}
 
 	l2cap_chan_del(chan, 0);
@@ -2937,13 +3059,21 @@
 			conn->info_state & L2CAP_INFO_FEAT_MASK_REQ_DONE)
 		return 0;
 
-	del_timer(&conn->info_timer);
-
-	if (result != L2CAP_IR_SUCCESS) {
-		conn->info_state |= L2CAP_INFO_FEAT_MASK_REQ_DONE;
-		conn->info_ident = 0;
-
-		l2cap_conn_start(conn);
+	l = &conn->chan_list;
+
+	read_lock(&l->lock);
+
+	for (sk = l->head; sk; sk = l2cap_pi(sk)->next_c) {
+		bh_lock_sock(sk);
+		/* TODO MM/PK - What to do if connection is LOCAL_BUSY?  */
+		if (l2cap_pi(sk)->ampchan == chan) {
+			struct hci_conn *ampcon = l2cap_pi(sk)->ampcon;
+			l2cap_pi(sk)->ampchan = NULL;
+			l2cap_pi(sk)->ampcon = NULL;
+			if (hci_chan_put(chan))
+				ampcon->l2cap_data = NULL;
+			else
+				l2cap_deaggregate(chan, l2cap_pi(sk));
 
 		return 0;
 	}
@@ -3002,8 +3132,7 @@
 	struct hci_conn *hcon = conn->hcon;
 	struct l2cap_conn_param_update_req *req;
 	struct l2cap_conn_param_update_rsp rsp;
-	struct sock *sk;
-	u16 min, max, latency, timeout, cmd_len;
+	u16 min, max, latency, to_multiplier, cmd_len;
 	int err;
 
 	if (!(hcon->link_mode & HCI_LM_MASTER))
@@ -3013,32 +3142,28 @@
 	if (cmd_len != sizeof(struct l2cap_conn_param_update_req))
 		return -EPROTO;
 
+	req = (struct l2cap_conn_param_update_req *) data;
+	min		= __le16_to_cpu(req->min);
+	max		= __le16_to_cpu(req->max);
+	latency		= __le16_to_cpu(req->latency);
+	to_multiplier	= __le16_to_cpu(req->to_multiplier);
+
+	BT_DBG("min 0x%4.4x max 0x%4.4x latency: 0x%4.4x Timeout: 0x%4.4x",
+						min, max, latency, to_multiplier);
+
 	memset(&rsp, 0, sizeof(rsp));
-	rsp.result = cpu_to_le16(L2CAP_CONN_PARAM_REJECTED);
-
-	sk = l2cap_find_sock_by_fixed_cid_and_dir(4, conn->src, conn->dst, 0);
-
-	if (sk && !bt_sk(sk)->le_params.prohibit_remote_chg) {
-		req = (struct l2cap_conn_param_update_req *) data;
-		min = __le16_to_cpu(req->min);
-		max = __le16_to_cpu(req->max);
-		latency = __le16_to_cpu(req->latency);
-		timeout = __le16_to_cpu(req->to_multiplier);
-
-		err = l2cap_check_conn_param(min, max, latency, timeout);
-		if (!err) {
-			rsp.result = cpu_to_le16(L2CAP_CONN_PARAM_ACCEPTED);
-			hci_le_conn_update(hcon, min, max, latency, timeout);
-			bt_sk(sk)->le_params.interval_min = min;
-			bt_sk(sk)->le_params.interval_max = max;
-			bt_sk(sk)->le_params.latency = latency;
-			bt_sk(sk)->le_params.supervision_timeout = timeout;
-		}
-	}
+
+	err = l2cap_check_conn_param(min, max, latency, to_multiplier);
+	if (err)
+		rsp.result = cpu_to_le16(L2CAP_CONN_PARAM_REJECTED);
+	else
+		rsp.result = cpu_to_le16(L2CAP_CONN_PARAM_ACCEPTED);
 
 	l2cap_send_cmd(conn, cmd->ident, L2CAP_CONN_PARAM_UPDATE_RSP,
 							sizeof(rsp), &rsp);
 
+	if (!err)
+		hci_le_conn_update(hcon, min, max, latency, to_multiplier);
 
 	return 0;
 }
